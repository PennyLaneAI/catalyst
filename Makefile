PYTHON ?= $(shell which python3)
C_COMPILER ?= $(shell which clang)
CXX_COMPILER ?= $(shell which clang++)
BLACKVERSIONMAJOR := $(shell black --version 2> /dev/null | head -n1 | awk '{ print $$2 }' | cut -d. -f1)
BLACKVERSIONMAJOR := $(if $(BLACKVERSIONMAJOR),$(BLACKVERSIONMAJOR),0)
BLACKVERSIONMINOR := $(shell black --version 2> /dev/null | head -n1 | awk '{ print $$2 }' | cut -d. -f2)
BLACKVERSIONMINOR := $(if $(BLACKVERSIONMINOR),$(BLACKVERSIONMINOR),0)
MK_ABSPATH := $(abspath $(lastword $(MAKEFILE_LIST)))
MK_DIR := $(dir $(MK_ABSPATH))
LLVM_BUILD_DIR ?= $(MK_DIR)/mlir/llvm-project/build
MHLO_BUILD_DIR ?= $(MK_DIR)/mlir/mlir-hlo/bazel-build
DIALECTS_BUILD_DIR ?= $(MK_DIR)/mlir/build
RT_BUILD_DIR ?= $(MK_DIR)/runtime/build
ENZYME_BUILD_DIR ?= $(MK_DIR)/mlir/Enzyme/build
COVERAGE_REPORT ?= term-missing
TEST_BACKEND ?= "lightning.qubit"
TEST_BRAKET ?= NONE
ENABLE_ASAN ?= OFF

PLATFORM := $(shell uname -s)
ifeq ($(PLATFORM),Linux)
COPY_FLAGS := --dereference
endif

ifeq ($(PLATFORM) $(findstring clang,$(C_COMPILER)),Linux clang)
ASAN_FLAGS := LD_PRELOAD="$(shell clang  -print-file-name=libclang_rt.asan-x86_64.so)"
else ifeq ($(PLATFORM) $(findstring gcc,$(C_COMPILER)),Linux gcc)
ASAN_FLAGS := LD_PRELOAD="$(shell gcc  -print-file-name=libasan.so)"
else ifeq ($(PLATFORM),Darwin)
ASAN_FLAGS := DYLD_INSERT_LIBRARIES="$(shell clang -print-file-name=libclang_rt.asan_osx_dynamic.dylib)"
endif

PARALLELIZE := -n auto
ifeq ($(ENABLE_ASAN) $(PLATFORM),ON Darwin)
# Launching subprocesses with ASAN on macOS is not supported (see https://stackoverflow.com/a/47853433).
PARALLELIZE :=
endif

# TODO: Find out why we have container overflow on macOS.
ASAN_OPTIONS := ASAN_OPTIONS="detect_leaks=0,detect_container_overflow=0"

ifeq ($(ENABLE_OPENQASM), ON)
# A global 'mutex' is added to protect `pybind11::exec` calls concurrently in `OpenQasmRunner`.
# TODO: Remove this global 'mutex' to enable concurrent execution of remote calls.
# This 'mutex' leads to an ODR violation when using ASAN
ASAN_OPTIONS := ASAN_OPTIONS="detect_leaks=0,detect_container_overflow=0,detect_odr_violation=0"
endif

ifeq ($(ENABLE_ASAN),ON)
ASAN_COMMAND := $(ASAN_OPTIONS) $(ASAN_FLAGS)
else
ASAN_COMMAND :=
endif

# Export variables so that they can be set here without needing to also set them in sub-make files.
export ENABLE_ASAN ASAN_COMMAND

.PHONY: help
help:
	@echo "Please use \`make <target>' where <target> is one of"
	@echo "  all                to build and install all Catalyst modules and its MLIR dependencies"
	@echo "  frontend           to install Catalyst Frontend"
	@echo "  mlir               to build MLIR and custom Catalyst dialects"
	@echo "  runtime            to build Catalyst Runtime"
	@echo "  dummy_device       needed for frontend tests"
	@echo "  test               to run the Catalyst test suites"
	@echo "  docs               to build the documentation for Catalyst"
	@echo "  clean              to uninstall Catalyst and delete all temporary and cache files"
	@echo "  clean-mlir         to clean build files of MLIR and custom Catalyst dialects"
	@echo "  clean-runtime      to clean build files of Catalyst Runtime"
	@echo "  clean-all          to uninstall Catalyst and delete all temporary, cache, and build files"
	@echo "  clean-docs         to delete all built documentation"
	@echo "  coverage           to generate a coverage report"
	@echo "  format [check=1]   to apply C++ and Python formatter; use with 'check=1' to check instead of modify (requires black, pylint and clang-format)"
	@echo "  format [version=?] to apply C++ and Python formatter; use with 'version={version}' to run clang-format-{version} instead of clang-format"


.PHONY: all
all: runtime mlir frontend

.PHONY: frontend
frontend:
	@echo "install Catalyst Frontend"
	$(PYTHON) -m pip install -e .
	rm -r frontend/pennylane_catalyst.egg-info

.PHONY: mlir llvm mhlo enzyme dialects runtime
mlir:
	$(MAKE) -C mlir all

llvm:
	$(MAKE) -C mlir llvm

mhlo:
	$(MAKE) -C mlir mhlo

enzyme:
	$(MAKE) -C mlir enzyme

dialects:
	$(MAKE) -C mlir dialects

runtime:
	$(MAKE) -C runtime runtime

runtime-all:
	$(MAKE) -C runtime runtime ENABLE_LIGHTNING_KOKKOS=ON ENABLE_OPENQASM=ON

dummy_device:
	$(MAKE) -C runtime dummy_device

.PHONY: test test-runtime test-frontend lit pytest test-demos
test: test-runtime test-frontend test-demos

test-runtime:
	$(MAKE) -C runtime test

test-runtime-all:
	$(MAKE) -C runtime test ENABLE_LIGHTNING_KOKKOS=ON ENABLE_OPENQASM=ON

test-mlir:
	$(MAKE) -C mlir test

test-frontend: lit pytest

lit:
ifeq ($(ENABLE_ASAN),ON)
ifneq ($(findstring clang,$(C_COMPILER)),clang)
	@echo "Build and Test with Address Sanitizer are only supported by Clang, but provided $(C_COMPILER)"
	@exit 1
endif
endif
	@echo "check the Catalyst lit test suite"
	cmake --build $(DIALECTS_BUILD_DIR) --target check-frontend

pytest:
ifeq ($(ENABLE_ASAN),ON)
ifneq ($(findstring clang,$(C_COMPILER)),clang)
	@echo "Build and Test with Address Sanitizer are only supported by Clang, but provided $(C_COMPILER)"
	@exit 1
endif
endif
	@echo "check the Catalyst PyTest suite"
	$(ASAN_COMMAND) $(PYTHON) -m pytest frontend/test/pytest --tb=native --backend=$(TEST_BACKEND) --runbraket=$(TEST_BRAKET) $(PARALLELIZE)

test-demos:
ifeq ($(ENABLE_ASAN) $(PLATFORM),ON Darwin)
	@echo "Cannot run Jupyter Notebooks with ASAN on macOS, likely due to subprocess invocation."
	@exit 1
endif
	@echo "check the Catalyst demos"
	MDD_BENCHMARK_PRECISION=1 \
	$(ASAN_COMMAND) $(PYTHON) -m pytest demos/*.ipynb --nbmake $(PARALLELIZE)

wheel:
	echo "INSTALLED = True" > $(MK_DIR)/frontend/catalyst/_configuration.py

	# Copy libs to frontend/catalyst/lib
	mkdir -p $(MK_DIR)/frontend/catalyst/lib/backend
	cp $(RT_BUILD_DIR)/lib/librtd* $(MK_DIR)/frontend/catalyst/lib
	cp $(RT_BUILD_DIR)/lib/librt_capi.* $(MK_DIR)/frontend/catalyst/lib
	cp $(RT_BUILD_DIR)/lib/backend/*.toml $(MK_DIR)/frontend/catalyst/lib/backend
	cp $(COPY_FLAGS) $(LLVM_BUILD_DIR)/lib/libmlir_float16_utils.* $(MK_DIR)/frontend/catalyst/lib
	cp $(COPY_FLAGS) $(LLVM_BUILD_DIR)/lib/libmlir_c_runner_utils.* $(MK_DIR)/frontend/catalyst/lib

	# Copy mlir bindings & compiler driver to frontend/mlir_quantum
	mkdir -p $(MK_DIR)/frontend/mlir_quantum/dialects
	cp -R $(COPY_FLAGS) $(DIALECTS_BUILD_DIR)/python_packages/quantum/mlir_quantum/runtime $(MK_DIR)/frontend/mlir_quantum/runtime
	for file in gradient quantum _ods_common catalyst ; do \
		cp $(COPY_FLAGS) $(DIALECTS_BUILD_DIR)/python_packages/quantum/mlir_quantum/dialects/*$${file}* $(MK_DIR)/frontend/mlir_quantum/dialects ; \
	done
	cp $(COPY_FLAGS) $(DIALECTS_BUILD_DIR)/python_packages/quantum/mlir_quantum/compiler_driver.so $(MK_DIR)/frontend/mlir_quantum/
	find $(MK_DIR)/frontend -type d -name __pycache__ -exec rm -rf {} +

	$(PYTHON) $(MK_DIR)/setup.py bdist_wheel

	rm -r $(MK_DIR)/build

.PHONY: clean clean-mlir clean-runtime clean-all
clean:
	@echo "uninstall catalyst and delete all temporary and cache files"
	$(PYTHON) -m pip uninstall -y pennylane-catalyst
	rm -rf $(MK_DIR)/frontend/mlir_quantum $(MK_DIR)/frontend/catalyst/lib
	rm -rf dist __pycache__
	rm -rf .coverage coverage_html_report

<<<<<<< HEAD
clean-runtime:
	$(MAKE) -C runtime clean

clean-mlir:
	$(MAKE) -C mlir clean

clean-all:
	@echo "uninstall catalyst and delete all temporary, cache files"
=======
clean-mlir:
	$(MAKE) -C mlir clean

clean-runtime:
	$(MAKE) -C runtime clean

clean-all: clean-mlir clean-runtime
	@echo "uninstall catalyst and delete all temporary, cache, and build files"
>>>>>>> bbc2981c
	$(PYTHON) -m pip uninstall -y pennylane-catalyst
	rm -rf dist __pycache__
	rm -rf .coverage coverage_html_report/

.PHONY: coverage coverage-frontend coverage-runtime
coverage: coverage-frontend coverage-runtime

coverage-frontend:
	@echo "Generating coverage report for the frontend"
	$(ASAN_COMMAND) $(PYTHON) -m pytest frontend/test/pytest $(PARALLELIZE) --cov=catalyst --tb=native --cov-report=$(COVERAGE_REPORT)

coverage-runtime:
	$(MAKE) -C runtime coverage

.PHONY: examples-runtime
examples-runtime:
	$(MAKE) -C runtime examples

.PHONY: format
format:
ifeq ($(shell test $(BLACKVERSIONMAJOR) -lt 22; echo $$?), 0)
	$(error black version is too old, please update to at least 22.10)
endif
ifeq ($(shell test $(BLACKVERSIONMAJOR) -eq 22 -a $(BLACKVERSIONMINOR) -lt 10; echo $$?), 0)
	$(error black version is too old, please update to at least 22.10)
endif
	$(MAKE) -C mlir format
	$(MAKE) -C runtime format
ifdef check
	python3 ./bin/format.py --check $(if $(version:-=),--cfversion $(version)) ./frontend/catalyst/utils
	black --check --verbose .
	isort --check --diff .
else
	python3 ./bin/format.py $(if $(version:-=),--cfversion $(version)) ./frontend/catalyst/utils
	black .
	isort .
endif
	pylint frontend

.PHONY: docs clean-docs
docs:
	$(MAKE) -C doc html

clean-docs:
	$(MAKE) -C doc clean<|MERGE_RESOLUTION|>--- conflicted
+++ resolved
@@ -184,25 +184,14 @@
 	rm -rf dist __pycache__
 	rm -rf .coverage coverage_html_report
 
-<<<<<<< HEAD
+clean-mlir:
+	$(MAKE) -C mlir clean
+
 clean-runtime:
 	$(MAKE) -C runtime clean
 
-clean-mlir:
-	$(MAKE) -C mlir clean
-
-clean-all:
-	@echo "uninstall catalyst and delete all temporary, cache files"
-=======
-clean-mlir:
-	$(MAKE) -C mlir clean
-
-clean-runtime:
-	$(MAKE) -C runtime clean
-
 clean-all: clean-mlir clean-runtime
 	@echo "uninstall catalyst and delete all temporary, cache, and build files"
->>>>>>> bbc2981c
 	$(PYTHON) -m pip uninstall -y pennylane-catalyst
 	rm -rf dist __pycache__
 	rm -rf .coverage coverage_html_report/
