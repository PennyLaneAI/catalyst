--- conflicted
+++ resolved
@@ -74,15 +74,7 @@
 
 pytest:
 	@echo "check the Catalyst PyTest suite"
-<<<<<<< HEAD
-ifdef remotetests
 	$(PYTHON) -m pytest frontend/test/pytest --tb=native --backend=$(TEST_BACKEND) --runbraket=$(TEST_BRAKET) -n auto
-else
-	$(PYTHON) -m pytest frontend/test/pytest --tb=native --backend=$(TEST_BACKEND) --runbraket=$(TEST_BRAKET) -k "not remotetests" -n auto
-endif
-=======
-	$(PYTHON) pytest frontend/test/pytest --tb=native --backend=$(TEST_BACKEND) --runbraket=$(TEST_BRAKET) -n auto
->>>>>>> 0eb374fc
 test-demos:
 	@echo "check the Catalyst demos"
 	MDD_BENCHMARK_PRECISION=1 \
