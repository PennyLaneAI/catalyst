--- conflicted
+++ resolved
@@ -227,12 +227,8 @@
 	rm -rf .coverage coverage_html_report
 	rm -rf .benchmarks
 
-<<<<<<< HEAD
 clean-all: clean clean-mlir clean-runtime clean-oqc
-=======
-clean-all: clean clean-mlir clean-runtime clean-oqc clean-oqd
-clean-catalyst: clean clean-dialects clean-runtime clean-oqc clean-oqd
->>>>>>> 3cca993c
+clean-catalyst: clean clean-dialects clean-runtime clean-oqc
 
 .PHONY: clean-mlir clean-dialects clean-plugin clean-llvm clean-mhlo clean-enzyme
 clean-mlir:
