PYTHON ?= $(shell which python3)
C_COMPILER ?= $(shell which clang)
CXX_COMPILER ?= $(shell which clang++)
BLACKVERSIONMAJOR := $(shell black --version 2> /dev/null | head -n1 | awk '{ print $$2 }' | cut -d. -f1)
BLACKVERSIONMAJOR := $(if $(BLACKVERSIONMAJOR),$(BLACKVERSIONMAJOR),0)
BLACKVERSIONMINOR := $(shell black --version 2> /dev/null | head -n1 | awk '{ print $$2 }' | cut -d. -f2)
BLACKVERSIONMINOR := $(if $(BLACKVERSIONMINOR),$(BLACKVERSIONMINOR),0)
MK_ABSPATH := $(abspath $(lastword $(MAKEFILE_LIST)))
MK_DIR := $(dir $(MK_ABSPATH))
LLVM_BUILD_DIR ?= $(MK_DIR)/mlir/llvm-project/build
MHLO_BUILD_DIR ?= $(MK_DIR)/mlir/mlir-hlo/bazel-build
DIALECTS_BUILD_DIR ?= $(MK_DIR)/mlir/build
RT_BUILD_DIR ?= $(MK_DIR)/runtime/build
OQC_BUILD_DIR ?= $(MK_DIR)/frontend/catalyst/third_party/oqc/src/build
ENZYME_BUILD_DIR ?= $(MK_DIR)/mlir/Enzyme/build
COVERAGE_REPORT ?= term-missing
ENABLE_OPENQASM?=ON
TEST_BACKEND ?= "lightning.qubit"
TEST_BRAKET ?= NONE
ENABLE_ASAN ?= OFF
<<<<<<< HEAD
TOML_SPECS ?= $(shell find ./runtime ./frontend -name '*.toml' -not -name 'pyproject.toml')
=======
TOML_SPECS ?= $(shell find ./runtime ./frontend -name '*.toml')
MLIR_DIR ?= $(shell pwd)/mlir/llvm-project/build/lib/cmake/mlir
>>>>>>> d6026d0d

PLATFORM := $(shell uname -s)
ifeq ($(PLATFORM),Linux)
COPY_FLAGS := --dereference
endif

ifeq ($(PLATFORM) $(findstring clang,$(C_COMPILER)),Linux clang)
ASAN_FLAGS := LD_PRELOAD="$(shell clang  -print-file-name=libclang_rt.asan-x86_64.so)"
else ifeq ($(PLATFORM) $(findstring gcc,$(C_COMPILER)),Linux gcc)
ASAN_FLAGS := LD_PRELOAD="$(shell gcc  -print-file-name=libasan.so)"
else ifeq ($(PLATFORM),Darwin)
ASAN_FLAGS := DYLD_INSERT_LIBRARIES="$(shell clang -print-file-name=libclang_rt.asan_osx_dynamic.dylib)"
endif

PARALLELIZE := -n auto
ifeq ($(ENABLE_ASAN) $(PLATFORM),ON Darwin)
# Launching subprocesses with ASAN on macOS is not supported (see https://stackoverflow.com/a/47853433).
PARALLELIZE :=
endif

# TODO: Find out why we have container overflow on macOS.
ASAN_OPTIONS := ASAN_OPTIONS="detect_leaks=0,detect_container_overflow=0"

ifeq ($(ENABLE_OPENQASM), ON)
# A global 'mutex' is added to protect `pybind11::exec` calls concurrently in `OpenQasmRunner`.
# TODO: Remove this global 'mutex' to enable concurrent execution of remote calls.
# This 'mutex' leads to an ODR violation when using ASAN
ASAN_OPTIONS := ASAN_OPTIONS="detect_leaks=0,detect_container_overflow=0,detect_odr_violation=0"
endif

ifeq ($(ENABLE_ASAN),ON)
ASAN_COMMAND := $(ASAN_OPTIONS) $(ASAN_FLAGS)
else
ASAN_COMMAND :=
endif

# Export variables so that they can be set here without needing to also set them in sub-make files.
export ENABLE_ASAN ASAN_COMMAND

.PHONY: help
help:
	@echo "Please use \`make <target>' where <target> is one of"
	@echo "  all                to build and install all Catalyst modules and its MLIR dependencies"
	@echo "  frontend           to install Catalyst Frontend"
	@echo "  mlir               to build MLIR and custom Catalyst dialects"
	@echo "  runtime            to build Catalyst Runtime"
	@echo "  oqc                to build Catalyst-OQC Runtime"
	@echo "  test               to run the Catalyst test suites"
	@echo "  docs               to build the documentation for Catalyst"
	@echo "  clean              to uninstall Catalyst and delete all temporary and cache files"
	@echo "  clean-frontend     to clean build files of Catalyst Frontend"
	@echo "  clean-mlir         to clean build files of MLIR and custom Catalyst dialects"
	@echo "  clean-runtime      to clean build files of Catalyst Runtime"
	@echo "  clean-oqc          to clean build files of OQC Runtime"
	@echo "  clean-all          to uninstall Catalyst and delete all temporary, cache, and build files"
	@echo "  clean-docs         to delete all built documentation"
	@echo "  coverage           to generate a coverage report"
	@echo "  format [check=1]   to apply C++ and Python formatter; use with 'check=1' to check instead of modify (requires black, pylint and clang-format)"
	@echo "  format [version=?] to apply C++ and Python formatter; use with 'version={version}' to run clang-format-{version} instead of clang-format"


.PHONY: all catalyst
all: runtime oqc mlir frontend
catalyst: runtime dialects frontend

.PHONY: frontend
frontend:
	@echo "install Catalyst Frontend"
	# Uninstall pennylane before updating Catalyst, since pip will not replace two development
	# versions of a package with the same version tag (e.g. 0.38-dev0).
	$(PYTHON) -m pip uninstall -y pennylane
	$(PYTHON) -m pip install -e . --extra-index-url https://test.pypi.org/simple
	rm -r frontend/PennyLane_Catalyst.egg-info

.PHONY: mlir llvm mhlo enzyme dialects runtime oqc
mlir:
	$(MAKE) -C mlir all

llvm:
	$(MAKE) -C mlir llvm

mhlo:
	$(MAKE) -C mlir mhlo

enzyme:
	$(MAKE) -C mlir enzyme

dialects:
	$(MAKE) -C mlir dialects

runtime:
	$(MAKE) -C runtime all

oqc:
	$(MAKE) -C frontend/catalyst/third_party/oqc/src oqc

.PHONY: test test-runtime test-frontend lit pytest test-demos test-oqc test-toml-spec
test: test-runtime test-frontend test-demos

test-toml-spec:
	$(PYTHON) ./bin/toml-check.py $(TOML_SPECS)

test-runtime:
	$(MAKE) -C runtime test

test-mlir:
	$(MAKE) -C mlir test

test-frontend: lit pytest

test-oqc:
	$(MAKE) -C frontend/catalyst/third_party/oqc/src test

lit:
ifeq ($(ENABLE_ASAN),ON)
ifneq ($(findstring clang,$(C_COMPILER)),clang)
	@echo "Build and Test with Address Sanitizer are only supported by Clang, but provided $(C_COMPILER)"
	@exit 1
endif
endif
	@echo "check the Catalyst lit test suite"
	cmake --build $(DIALECTS_BUILD_DIR) --target check-frontend

pytest:
ifeq ($(ENABLE_ASAN),ON)
ifneq ($(findstring clang,$(C_COMPILER)),clang)
	@echo "Build and Test with Address Sanitizer are only supported by Clang, but provided $(C_COMPILER)"
	@exit 1
endif
endif
	@echo "check the Catalyst PyTest suite"
	$(ASAN_COMMAND) $(PYTHON) -m pytest frontend/test/pytest --tb=native --backend=$(TEST_BACKEND) --runbraket=$(TEST_BRAKET) $(PARALLELIZE)
	$(ASAN_COMMAND) $(PYTHON) -m pytest frontend/test/test_oqc/oqc
ifeq ($(TEST_BRAKET), NONE)
	$(ASAN_COMMAND) $(PYTHON) -m pytest frontend/test/async_tests --tb=native --backend=$(TEST_BACKEND)
endif

test-demos:
ifeq ($(ENABLE_ASAN) $(PLATFORM),ON Darwin)
	@echo "Cannot run Jupyter Notebooks with ASAN on macOS, likely due to subprocess invocation."
	@exit 1
endif
	@echo "check the Catalyst demos"
	MDD_BENCHMARK_PRECISION=1 \
	$(ASAN_COMMAND) $(PYTHON) -m pytest demos --nbmake $(PARALLELIZE)

wheel:
	echo "INSTALLED = True" > $(MK_DIR)/frontend/catalyst/_configuration.py

	# Copy libs to frontend/catalyst/lib
	mkdir -p $(MK_DIR)/frontend/catalyst/lib/backend
	cp $(RT_BUILD_DIR)/lib/librtd* $(MK_DIR)/frontend/catalyst/lib
	cp $(RT_BUILD_DIR)/lib/catalyst_callback_registry.so $(MK_DIR)/frontend/catalyst/lib
	cp $(RT_BUILD_DIR)/lib/openqasm_python_module.so $(MK_DIR)/frontend/catalyst/lib
	cp $(RT_BUILD_DIR)/lib/librt_capi.* $(MK_DIR)/frontend/catalyst/lib
	cp $(RT_BUILD_DIR)/lib/backend/*.toml $(MK_DIR)/frontend/catalyst/lib/backend
	cp $(OQC_BUILD_DIR)/librtd_oqc* $(MK_DIR)/frontend/catalyst/lib
	cp $(OQC_BUILD_DIR)/backend/*.toml $(MK_DIR)/frontend/catalyst/lib/backend
	cp $(COPY_FLAGS) $(LLVM_BUILD_DIR)/lib/libmlir_float16_utils.* $(MK_DIR)/frontend/catalyst/lib
	cp $(COPY_FLAGS) $(LLVM_BUILD_DIR)/lib/libmlir_c_runner_utils.* $(MK_DIR)/frontend/catalyst/lib
	cp $(COPY_FLAGS) $(LLVM_BUILD_DIR)/lib/libmlir_async_runtime.* $(MK_DIR)/frontend/catalyst/lib

	# Copy mlir bindings & compiler driver to frontend/mlir_quantum
	mkdir -p $(MK_DIR)/frontend/mlir_quantum/dialects
	cp -R $(COPY_FLAGS) $(DIALECTS_BUILD_DIR)/python_packages/quantum/mlir_quantum/runtime $(MK_DIR)/frontend/mlir_quantum/runtime
	for file in gradient quantum _ods_common catalyst mitigation _transform; do \
		cp $(COPY_FLAGS) $(DIALECTS_BUILD_DIR)/python_packages/quantum/mlir_quantum/dialects/*$${file}* $(MK_DIR)/frontend/mlir_quantum/dialects ; \
	done
	mkdir -p $(MK_DIR)/frontend/catalyst/bin
	cp $(COPY_FLAGS) $(DIALECTS_BUILD_DIR)/bin/catalyst-cli $(MK_DIR)/frontend/catalyst/bin
	find $(MK_DIR)/frontend -type d -name __pycache__ -exec rm -rf {} +

	$(PYTHON) -m pip wheel --no-deps . -w dist

	rm -r $(MK_DIR)/build

.PHONY: clean clean-all
clean:
	@echo "uninstall catalyst and delete all temporary and cache files"
	$(PYTHON) -m pip uninstall -y pennylane-catalyst
	rm -rf $(MK_DIR)/frontend/mlir_quantum $(MK_DIR)/frontend/catalyst/lib
	rm -rf dist __pycache__
	rm -rf .coverage coverage_html_report

clean-all: clean-frontend clean-mlir clean-runtime clean-oqc
	@echo "uninstall catalyst and delete all temporary, cache, and build files"
	$(PYTHON) -m pip uninstall -y pennylane-catalyst
	rm -rf dist __pycache__
	rm -rf .coverage coverage_html_report/

.PHONY: clean-frontend
clean-frontend:
	find frontend/catalyst -name "*.so" -exec rm -v {} +

.PHONY: clean-mlir clean-dialects clean-llvm clean-mhlo clean-enzyme
clean-mlir:
	$(MAKE) -C mlir clean

clean-dialects:
	$(MAKE) -C mlir clean-dialects

clean-llvm:
	$(MAKE) -C mlir clean-llvm

clean-mhlo:
	$(MAKE) -C mlir clean-mhlo

clean-enzyme:
	$(MAKE) -C mlir clean-enzyme

.PHONY: clean-runtime clean-oqc
clean-runtime:
	$(MAKE) -C runtime clean

clean-oqc:
	$(MAKE) -C frontend/catalyst/third_party/oqc/src clean

.PHONY: coverage coverage-frontend coverage-runtime
coverage: coverage-frontend coverage-runtime

coverage-frontend:
	@echo "Generating coverage report for the frontend"
	$(ASAN_COMMAND) $(PYTHON) -m pytest frontend/test/pytest $(PARALLELIZE) --cov=catalyst --tb=native --cov-report=$(COVERAGE_REPORT)
	$(ASAN_COMMAND) $(PYTHON) -m pytest frontend/test/test_oqc/oqc $(PARALLELIZE) --cov=catalyst --cov-append --tb=native --cov-report=$(COVERAGE_REPORT)
ifeq ($(TEST_BRAKET), NONE)
	$(ASAN_COMMAND) $(PYTHON) -m pytest frontend/test/async_tests --tb=native --backend=$(TEST_BACKEND) --tb=native
endif

coverage-runtime:
	$(MAKE) -C runtime coverage

.PHONY: standalone-plugin
standalone-plugin:
	$(MAKE) -C mlir standalone-plugin

.PHONY: format
format:
ifeq ($(shell test $(BLACKVERSIONMAJOR) -lt 22; echo $$?), 0)
	$(error black version is too old, please update to at least 22.10)
endif
ifeq ($(shell test $(BLACKVERSIONMAJOR) -eq 22 -a $(BLACKVERSIONMINOR) -lt 10; echo $$?), 0)
	$(error black version is too old, please update to at least 22.10)
endif
	$(MAKE) -C mlir format
	$(MAKE) -C runtime format
	$(MAKE) format-frontend

.PHONY: format-frontend
format-frontend:
ifdef check
	$(PYTHON) ./bin/format.py --check $(if $(version:-=),--cfversion $(version)) ./frontend
	black --check --verbose .
	isort --check --diff .
else
	$(PYTHON) ./bin/format.py $(if $(version:-=),--cfversion $(version)) ./frontend
	black .
	isort .
endif

.PHONY: docs clean-docs
docs:
	$(MAKE) -C doc html

clean-docs:
	$(MAKE) -C doc clean<|MERGE_RESOLUTION|>--- conflicted
+++ resolved
@@ -18,12 +18,8 @@
 TEST_BACKEND ?= "lightning.qubit"
 TEST_BRAKET ?= NONE
 ENABLE_ASAN ?= OFF
-<<<<<<< HEAD
 TOML_SPECS ?= $(shell find ./runtime ./frontend -name '*.toml' -not -name 'pyproject.toml')
-=======
-TOML_SPECS ?= $(shell find ./runtime ./frontend -name '*.toml')
 MLIR_DIR ?= $(shell pwd)/mlir/llvm-project/build/lib/cmake/mlir
->>>>>>> d6026d0d
 
 PLATFORM := $(shell uname -s)
 ifeq ($(PLATFORM),Linux)
