# Copyright 2023 Xanadu Quantum Technologies Inc.

# Licensed under the Apache License, Version 2.0 (the "License");
# you may not use this file except in compliance with the License.
# You may obtain a copy of the License at

#     http://www.apache.org/licenses/LICENSE-2.0

# Unless required by applicable law or agreed to in writing, software
# distributed under the License is distributed on an "AS IS" BASIS,
# WITHOUT WARRANTIES OR CONDITIONS OF ANY KIND, either express or implied.
# See the License for the specific language governing permissions and
# limitations under the License.
"""Unit tests for the Catalyst adjoint function."""

from functools import partial

import jax
import jax.numpy as jnp
import numpy as np
import pennylane as qml
import pennylane.numpy as pnp
import pytest
from numpy.testing import assert_allclose
from pennylane.ops.op_math.adjoint import Adjoint, AdjointOperation

from catalyst import adjoint, cond, debug, for_loop, measure, qjit, while_loop

# pylint: disable=too-many-lines,missing-class-docstring,missing-function-docstring,too-many-public-methods


class TestCatalyst:
    """Integration tests for Catalyst adjoint functionality."""

    def verify_catalyst_adjoint_against_pennylane(self, quantum_func, device, *args):
        """
        A helper function for verifying Catalyst's native adjoint against the behaviour of
        PennyLane's adjoint function. This is specialized to verifying the behaviour of a single
        function that has its adjoint computed.
        """

        @qjit
        @qml.qnode(device)
        def catalyst_workflow(*args):
            adjoint(quantum_func)(*args)
            return qml.state()

        @qml.qnode(device)
        def pennylane_workflow(*args):
            qml.adjoint(quantum_func)(*args)
            return qml.state()

        assert_allclose(catalyst_workflow(*args), pennylane_workflow(*args))

    def test_adjoint_func(self, backend):
        """Ensures that catalyst.adjoint accepts simple Python functions as argument. Makes sure
        that simple quantum gates are adjointed correctly."""

        def func():
            qml.PauliX(wires=0)
            qml.PauliY(wires=0)
            qml.PauliZ(wires=1)

        device = qml.device(backend, wires=2)

        @qjit
        @qml.qnode(device)
        def C_workflow():
            qml.PauliX(wires=0)
            adjoint(func)()
            qml.PauliY(wires=0)
            return qml.state()

        @qml.qnode(device)
        def PL_workflow():
            qml.PauliX(wires=0)
            qml.adjoint(func)()
            qml.PauliY(wires=0)
            return qml.state()

        actual = C_workflow()
        desired = PL_workflow()
        assert_allclose(actual, desired)

    @pytest.mark.parametrize("theta, val", [(jnp.pi, 0), (-100.0, 1)])
    def test_adjoint_op(self, theta, val, backend):
        """Ensures that catalyst.adjoint accepts single PennyLane operators classes as argument."""
        device = qml.device(backend, wires=2)

        @qjit
        @qml.qnode(device)
        def C_workflow(theta, val):
            adjoint(qml.RY)(jnp.pi, val)
            adjoint(qml.RZ)(theta, wires=val)
            return qml.state()

        @qml.qnode(device)
        def PL_workflow(theta, val):
            qml.adjoint(qml.RY)(jnp.pi, val)
            qml.adjoint(qml.RZ)(theta, wires=val)
            return qml.state()

        actual = C_workflow(theta, val)
        desired = PL_workflow(theta, val)
        assert_allclose(actual, desired)

    @pytest.mark.parametrize("theta, val", [(np.pi, 0), (-100.0, 2)])
    def test_adjoint_bound_op(self, theta, val, backend):
        """Ensures that catalyst.adjoint accepts single PennyLane operators objects as argument."""

        device = qml.device(backend, wires=3)

        @qjit
        @qml.qnode(device)
        def C_workflow(theta, val):
            adjoint(qml.RX(jnp.pi, val))
            adjoint(qml.PauliY(val))
            adjoint(qml.RZ(theta, wires=val))
            return qml.state()

        @qml.qnode(device)
        def PL_workflow(theta, val):
            qml.adjoint(qml.RX(jnp.pi, val))
            qml.adjoint(qml.PauliY(val))
            qml.adjoint(qml.RZ(theta, wires=val))
            return qml.state()

        actual = C_workflow(theta, val)
        desired = PL_workflow(theta, val)
        assert_allclose(actual, desired, atol=1e-6, rtol=1e-6)

    @pytest.mark.parametrize("w, p", [(0, 0.5), (0, -100.0), (1, 123.22)])
    def test_adjoint_param_fun(self, w, p, backend):
        """Ensures that catalyst.adjoint accepts parameterized Python functions as arguments."""

        def func(w, theta1, theta2, theta3=1):
            qml.RX(theta1 * np.pi / 2, wires=w)
            qml.RY(theta2 / 2, wires=w)
            qml.RZ(theta3, wires=1)

        device = qml.device(backend, wires=2)

        @qjit
        @qml.qnode(device)
        def C_workflow(w, theta):
            qml.PauliX(wires=0)
            adjoint(func)(w, theta, theta2=theta)
            qml.PauliY(wires=0)
            return qml.state()

        @qml.qnode(device)
        def PL_workflow(w, theta):
            qml.PauliX(wires=0)
            qml.adjoint(func)(w, theta, theta2=theta)
            qml.PauliY(wires=0)
            return qml.state()

        actual = C_workflow(w, p)
        desired = PL_workflow(w, p)
        assert_allclose(actual, desired)

    def test_adjoint_nested_fun(self, backend):
        """Ensures that catalyst.adjoint allows arbitrary nesting."""

        def func(A, I):
            qml.RX(I, wires=1)
            qml.RY(I, wires=1)
            if I < 5:
                I = I + 1
                A(partial(func, A=A, I=I))()

        @qjit
        @qml.qnode(qml.device(backend, wires=2))
        def C_workflow():
            qml.RX(np.pi / 2, wires=0)
            adjoint(partial(func, A=adjoint, I=0))()
            qml.RZ(np.pi / 2, wires=0)
            return qml.state()

        @qml.qnode(qml.device("default.qubit", wires=2))
        def PL_workflow():
            qml.RX(np.pi / 2, wires=0)
            qml.adjoint(partial(func, A=qml.adjoint, I=0))()
            qml.RZ(np.pi / 2, wires=0)
            return qml.state()

        assert_allclose(C_workflow(), PL_workflow())

    def test_adjoint_qubitunitary(self, backend):
        """Ensures that catalyst.adjoint supports QubitUnitary oprtations."""

        def func():
            qml.QubitUnitary(
                jnp.array(
                    [
                        [0.99500417 - 0.09983342j, 0.0 + 0.0j, 0.0 + 0.0j, 0.0 + 0.0j],
                        [0.0 + 0.0j, 0.99500417 + 0.09983342j, 0.0 + 0.0j, 0.0 + 0.0j],
                        [0.0 + 0.0j, 0.0 + 0.0j, 0.99500417 + 0.09983342j, 0.0 + 0.0j],
                        [0.0 + 0.0j, 0.0 + 0.0j, 0.0 + 0.0j, 0.99500417 - 0.09983342j],
                    ]
                ),
                wires=[0, 1],
            )

        self.verify_catalyst_adjoint_against_pennylane(func, qml.device(backend, wires=2))

    def test_adjoint_qubitunitary_dynamic_variable_loop(self, backend):
        """Ensures that catalyst.adjoint supports QubitUnitary oprtations."""

        def func(gate):
            @for_loop(0, 4, 1)
            def loop_body(_i, s):
                # Nonsensical, but good enough
                gate_modified = gate + s
                qml.QubitUnitary(gate_modified, wires=[0, 1])
                return s + 1

            loop_body(1)

        _input = jnp.array(
            [
                [0.99500417 - 0.09983342j, 0.0 + 0.0j, 0.0 + 0.0j, 0.0 + 0.0j],
                [0.0 + 0.0j, 0.99500417 + 0.09983342j, 0.0 + 0.0j, 0.0 + 0.0j],
                [0.0 + 0.0j, 0.0 + 0.0j, 0.99500417 + 0.09983342j, 0.0 + 0.0j],
                [0.0 + 0.0j, 0.0 + 0.0j, 0.0 + 0.0j, 0.99500417 - 0.09983342j],
            ]
        )

        self.verify_catalyst_adjoint_against_pennylane(func, qml.device(backend, wires=2), _input)

    def test_adjoint_multirz(self, backend):
        """Ensures that catalyst.adjoint supports MultiRZ operations."""

        def func():
            qml.PauliX(0)
            qml.MultiRZ(theta=np.pi / 2, wires=[0, 1])

        self.verify_catalyst_adjoint_against_pennylane(func, qml.device(backend, wires=2))

    def test_adjoint_pcphase(self, backend):
        """Ensures that catalyst.adjoint supports PCPhase operations."""

        def func():
            qml.PauliX(0)
            qml.PCPhase(np.pi / 2, dim=0, wires=[0, 1])

        self.verify_catalyst_adjoint_against_pennylane(func, qml.device(backend, wires=2))

    def test_adjoint_no_measurements(self):
        """Checks that catalyst.adjoint rejects functions containing quantum measurements."""

        def func():
            qml.RX(np.pi / 2, wires=0)
            qml.sample()

        with pytest.raises(ValueError, match="Measurement process cannot be used"):

            @qjit
            @qml.qnode(qml.device("lightning.qubit", wires=2))
            def C_workflow():
                adjoint(func)()
                return qml.state()

            C_workflow()

    def test_adjoint_invalid_argument(self):
        """Checks that catalyst.adjoint rejects non-quantum program arguments."""
        with pytest.raises(ValueError, match="Expected a callable"):

            @qjit
            @qml.qnode(qml.device("lightning.qubit", wires=2))
            def C_workflow():
                adjoint(33)()
                return qml.state()

            C_workflow()

    def test_adjoint_classical_loop(self, backend):
        """Checks that catalyst.adjoint supports purely-classical Control-flows."""

        def func(w=0):
            @for_loop(0, 2, 1)
            def loop(_i, s):
                return s + 1

            qml.PauliX(wires=loop(w))
            qml.RX(np.pi / 2, wires=w)

        self.verify_catalyst_adjoint_against_pennylane(func, qml.device(backend, wires=3), 0)

    @pytest.mark.parametrize("pred", [True, False])
    def test_adjoint_cond(self, backend, pred):
        """Tests that the correct gates are applied in reverse in a conditional branch"""

        def func(pred, theta):
            @cond(pred)
            def cond_fn():
                qml.RX(theta, wires=0)

            cond_fn()

        dev = qml.device(backend, wires=1)
        self.verify_catalyst_adjoint_against_pennylane(func, dev, pred, jnp.pi)

    def test_adjoint_while_loop(self, backend):
        """
        Tests that the correct gates are applied in reverse in a while loop with a statically
        unknown number of iterations.
        """

        def func(limit):
            qml.PauliY(wires=0)

            @while_loop(lambda carried: carried < limit)
            def loop_body(carried):
                qml.RX(carried, wires=0)
                return carried * 2

            final = loop_body(1)
            qml.RZ(final, wires=0)

        dev = qml.device(backend, wires=1)
        self.verify_catalyst_adjoint_against_pennylane(func, dev, 10)

    def test_adjoint_for_loop(self, backend):
        """Tests the correct application of gates (with dynamic wires)"""

        def func(ub):
            @for_loop(0, ub, 1)
            def loop_body(i):
                qml.CNOT(wires=(i, i + 1))

            loop_body()

        dev = qml.device(backend, wires=5)
        self.verify_catalyst_adjoint_against_pennylane(func, dev, 4)

    def test_adjoint_while_nested(self, backend):
        """Tests the correct handling of nested while loops."""

        def func(limit, inner_iters):
            @while_loop(lambda carried: carried < limit)
            def loop_outer(carried):
                qml.RX(carried, wires=0)

                @while_loop(lambda counter: counter < inner_iters[carried])
                def loop_inner(counter):
                    @cond(counter > 3)
                    def cond_fn():
                        qml.RY(counter, wires=0)

                    @cond_fn.otherwise
                    def cond_otherwise():
                        qml.RZ(counter / jnp.pi, wires=0)

                    cond_fn()
                    return counter + 1

                loop_inner(0)
                return carried + 2

            final = loop_outer(1)
            qml.MultiRZ(final / 30, wires=(0, 1))

        dev = qml.device(backend, wires=2)
        self.verify_catalyst_adjoint_against_pennylane(
            func, dev, 10, jnp.array([2, 4, 3, 5, 1, 7, 4, 6, 9, 10])
        )

    def test_adjoint_nested_with_control_flow(self, backend):
        """
        Tests that nested adjoint ops produce correct results in the presence of nested control
        flow.
        """

        def c_quantum_func(theta):
            @for_loop(0, 4, 1)
            def loop_outer(_):
                qml.PauliX(wires=0)

                def inner_func():
                    @for_loop(0, 4, 1)
                    def loop_inner(_):
                        qml.RX(theta, wires=0)

                    loop_inner()

                adjoint(inner_func)()

            loop_outer()

        def pl_quantum_func(theta):
            @for_loop(0, 4, 1)
            def loop_outer(_):
                qml.PauliX(wires=0)

                def inner_func():
                    @for_loop(0, 4, 1)
                    def loop_inner(_):
                        qml.RX(theta, wires=0)

                    loop_inner()

                qml.adjoint(inner_func)()

            loop_outer()

        dev = qml.device(backend, wires=1)

        @qjit
        @qml.qnode(dev)
        def catalyst_workflow(*args):
            adjoint(c_quantum_func)(*args)
            return qml.state()

        @qml.qnode(dev)
        def pennylane_workflow(*args):
            qml.adjoint(pl_quantum_func)(*args)
            return qml.state()

        assert_allclose(catalyst_workflow(jnp.pi), pennylane_workflow(jnp.pi))

    def test_adjoint_for_nested(self, backend):
        """
        Tests the adjoint op with nested and interspersed for/while loops that produce classical
        values in addition to quantum ones
        """

        def func(theta):
            @for_loop(0, 6, 1)
            def loop_outer(iv):
                qml.RX(theta / 2, wires=0)

                @for_loop(0, iv, 2)
                def loop_inner(jv, ub):
                    qml.RY(theta, wires=0)
                    return ub + jv

                ub = loop_inner(1)

                qml.RX(theta / ub, wires=0)

                @while_loop(lambda counter: counter < ub)
                def while_loop_inner(counter):
                    qml.RZ(ub / 5, wires=0)
                    return counter + 1

                final = while_loop_inner(0)

                qml.RX(theta / final, wires=0)

            loop_outer()

        dev = qml.device(backend, wires=1)
        self.verify_catalyst_adjoint_against_pennylane(func, dev, jnp.pi)

    def test_adjoint_wires(self, backend):
        """Test the wires property of Adjoint"""

        @qjit
        @qml.qnode(qml.device(backend, wires=3))
        def circuit(theta):
            def func(theta):
                qml.RX(theta, wires=[0])
                qml.Hadamard(2)
                qml.CNOT([0, 2])

            qctrl = adjoint(func)(theta)
            return qctrl.wires

        # Without the `wires` property, returns `[-1]`
        assert circuit(0.3) == qml.wires.Wires([0, 2])

    def test_adjoint_wires_qubitunitary(self, backend):
        """Test the wires property of nested Adjoint with QubitUnitary"""

        @qjit
        @qml.qnode(qml.device(backend, wires=3))
        def circuit():
            def func():
                qml.QubitUnitary(
                    jnp.array(
                        [
                            [0.99500417 - 0.09983342j, 0.0 + 0.0j, 0.0 + 0.0j, 0.0 + 0.0j],
                            [0.0 + 0.0j, 0.99500417 + 0.09983342j, 0.0 + 0.0j, 0.0 + 0.0j],
                            [0.0 + 0.0j, 0.0 + 0.0j, 0.99500417 + 0.09983342j, 0.0 + 0.0j],
                            [0.0 + 0.0j, 0.0 + 0.0j, 0.0 + 0.0j, 0.99500417 - 0.09983342j],
                        ]
                    ),
                    wires=[0, 1],
                )

            qadj = adjoint(adjoint(adjoint(func)))()
            return qadj.wires

        # Without the `wires` property, returns `[-1]`
        assert circuit() == qml.wires.Wires([0, 1])

    @pytest.mark.xfail(reason="adjoint.wires is not supported with variable wires")
    def test_adjoint_var_wires(self, backend):
        """Test catalyst.adjoint.wires with variable wires."""

        device = qml.device(backend, wires=3)

        def func(w0, w1, theta):
            qml.RX(theta * np.pi / 2, wires=w0)
            qml.RY(theta / 2, wires=w1)
            qml.RZ(theta, wires=2)

        @qjit
        @qml.qnode(device)
        def C_workflow(w0, w1, theta):
            qml.PauliX(wires=0)
            cadj = adjoint(func)(w0, w1, theta)
            debug.print(cadj.wires)
            # <Wires =
            #    [Traced<ShapedArray(int64[], weak_type=True)>with<DynamicJaxprTrace(level=3/1)>,
            #     Traced<ShapedArray(int64[], weak_type=True)>with<DynamicJaxprTrace(level=3/1)>,
            #     2]>

            return qml.state()

        C_workflow(0, 1, 0.23)

    @pytest.mark.xfail(reason="adjoint.wires is not supported with control-flow branches")
    def test_adjoint_wires_controlflow(self, backend):
        """Test the wires property of Adjoint  in a conditional branch"""

        @qjit
        @qml.qnode(qml.device(backend, wires=3))
        def circuit():
            def func(pred, theta):
                @cond(pred)
                def cond_fn():
                    qml.RX(theta, wires=0)

                cond_fn()

            qadj = adjoint(func)(True, 3.14)
            return qadj.wires

        # It returns `-1` instead of `0`
        assert circuit() == qml.wires.Wires([0])

    def test_adjoint_ctrl_ctrl_subroutine(self, backend):
        """https://github.com/PennyLaneAI/catalyst/issues/589"""

        def subsubroutine():
            qml.ctrl(qml.PhaseShift, control=2)(0.1, wires=3)

        def subroutine():
            subsubroutine()
            qml.adjoint(qml.ctrl(subsubroutine, control=0))()

        dev = qml.device(backend, wires=4)

        @qml.set_shots(shots=500)
        @qml.qnode(dev)
        def circuit():
            qml.adjoint(subroutine)()
            return qml.probs(wires=dev.wires)

        expected = circuit()
        observed = qjit(circuit)()
        assert_allclose(expected, observed)

    def test_adjoint_outside_qjit(self, backend):
        """Test that the hybrid adjoint can be used from outside qjit & qnode."""

        adj_op = adjoint(qml.RY(np.pi / 2, wires=0))

        @qjit
        @qml.qnode(qml.device(backend, wires=1))
        def circuit():
            qml.Hadamard(0)
            qml.apply(adj_op)
            return qml.probs()

        assert_allclose(circuit(), [1.0, 0.0], atol=1e-7)

    def test_adjoint_decomposition(self):
        """Test that the hybrid adjoint can be decomposed."""

        def qfunc(x):
            qml.RY(x, wires=0)
            qml.Hadamard(0)

        adj_op = adjoint(qfunc)(0.7)
        decomp = adj_op.decomposition()

        assert len(decomp) == 2
        assert all(isinstance(op, qml.ops.op_math.Adjoint) for op in decomp)
        assert isinstance(decomp[0].base, qml.Hadamard)
        assert isinstance(decomp[1].base, qml.RY)
        assert decomp[1].base.data == (0.7,)

    def test_qfunc_eager(self, backend):
        """Test the error message raised for eager adjoint on qfuncs."""

        def qfunc(x, w):
            qml.RY(x, wires=w)
            qml.CNOT(wires=[1, w])

        with pytest.raises(ValueError, match="Eagerly computing the adjoint"):
            adjoint(qfunc, lazy=False)(0.1, 0)


#####################################################################################
#### ADJOINT TEST SUITE COPIED OVER FROM PENNYLANE FOR UNIFIED BEHAVIOUR TESTING ####
#####################################################################################

# Notes:
# - instead of qml.Adjoint instantiation use catalyst.adjoint
# - remove Adjoint.id attribute checking from tests
# - update metadata size (1 -> 2)
# - do not pass base op as `base` keyword argument (related to point 1)
# - remove torch, tf, autograd tests
# - remove non-callable error message test (duplicates catalyst test)
# - change string wires to integers
# - remove pickle tetst


# pylint: disable=too-few-public-methods
class PlainOperator(qml.operation.Operator):
    """just an operator."""


class TestInheritanceMixins:
    """Test inheritance structure and mixin addition through dynamic __new__ method."""

    def test_plain_operator(self):
        """Test when base directly inherits from Operator, Adjoint only inherits
        from Adjoint and Operator."""

        base = PlainOperator(1.234, wires=0)
        op = adjoint(base)

        assert isinstance(op, Adjoint)
        assert isinstance(op, qml.operation.Operator)
        assert not isinstance(op, qml.operation.Operation)
        assert not isinstance(op, AdjointOperation)

        # checking we can call `dir` without problems
        assert "num_params" in dir(op)

    def test_operation(self):
        """When the operation inherits from `Operation`, the `AdjointOperation` mixin is
        added and the Adjoint has Operation functionality."""

        # pylint: disable=too-few-public-methods
        class CustomOp(qml.operation.Operation):
            num_wires = 1
            num_params = 1

        base = CustomOp(1.234, wires=0)
        op = adjoint(base)

        assert isinstance(op, Adjoint)
        assert isinstance(op, qml.operation.Operator)
        assert isinstance(op, qml.operation.Operation)
        assert isinstance(op, AdjointOperation)

        # check operation-specific properties made it into the mapping
        assert "grad_recipe" in dir(op)
        assert "control_wires" in dir(op)


class TestInitialization:
    """Test the initialization process and standard properties."""

    # pylint: disable=use-implicit-booleaness-not-comparison
    def test_nonparametric_ops(self):
        """Test adjoint initialization for a non parameteric operation."""
        base = qml.PauliX("a")

        op = adjoint(base)

        assert op.base is base
        assert op.hyperparameters["base"] is base
        assert op.name == "Adjoint(PauliX)"

        assert op.num_params == 0
        assert op.parameters == []
        assert op.data == ()

        assert op.wires == qml.wires.Wires("a")

    def test_parametric_ops(self):
        """Test adjoint initialization for a standard parametric operation."""
        params = [1.2345, 2.3456, 3.4567]
        base = qml.Rot(*params, wires="b")

        op = adjoint(base)

        assert op.base is base
        assert op.hyperparameters["base"] is base
        assert op.name == "Adjoint(Rot)"

        assert op.num_params == 3
        assert qml.math.allclose(params, op.parameters)
        assert qml.math.allclose(params, op.data)

        assert op.wires == qml.wires.Wires("b")

    def test_template_base(self):
        """Test adjoint initialization for a template."""
        rng = np.random.default_rng(seed=42)
        shape = qml.StronglyEntanglingLayers.shape(n_layers=2, n_wires=2)
        params = rng.random(shape)

        base = qml.StronglyEntanglingLayers(params, wires=[0, 1])
        op = adjoint(base)

        assert op.base is base
        assert op.hyperparameters["base"] is base
        assert op.name == "Adjoint(StronglyEntanglingLayers)"

        assert op.num_params == 1
        assert qml.math.allclose(params, op.parameters[0])
        assert qml.math.allclose(params, op.data[0])

        assert op.wires == qml.wires.Wires((0, 1))

    def test_hamiltonian_base(self):
        """Test adjoint initialization for a hamiltonian."""
        base = 2.0 * qml.PauliX(0) @ qml.PauliY(1) + qml.PauliZ("b")

        op = adjoint(base)

        assert op.base is base
        assert op.hyperparameters["base"] is base
        assert op.name == "Adjoint(Sum)"

        assert op.num_params == 1
        assert qml.math.allclose(op.parameters, [2.0])
        assert qml.math.allclose(op.data, [2.0])

        assert op.wires == qml.wires.Wires([0, 1, "b"])


class TestProperties:
    """Test Adjoint properties."""

    def test_data(self):
        """Test base data can be get and set through Adjoint class."""
        x = np.array(1.234)

        base = qml.RX(x, wires="a")
        adj = adjoint(base)

        assert adj.data == (x,)

        # update parameters through adjoint
        x_new = np.array(2.3456)
        adj.data = (x_new,)
        assert base.data == (x_new,)
        assert adj.data == (x_new,)

        # update base data updates Adjoint data
        x_new2 = np.array(3.456)
        base.data = (x_new2,)
        assert adj.data == (x_new2,)

    def test_has_matrix_true(self):
        """Test `has_matrix` property carries over when base op defines matrix."""
        base = qml.PauliX(0)
        op = adjoint(base)

        assert op.has_matrix is True

    def test_has_matrix_false(self):
        """Test has_matrix property carries over when base op does not define a matrix."""
        base = qml.StatePrep([1, 0], wires=0)
        op = adjoint(base)

        assert op.has_matrix is False

    def test_has_decomposition_true_via_base_adjoint(self):
        """Test `has_decomposition` property is activated because the base operation defines an
        `adjoint` method."""
        base = qml.PauliX(0)
        op = adjoint(base)

        assert op.has_decomposition is True

    def test_has_decomposition_true_via_base_decomposition(self):
        """Test `has_decomposition` property is activated because the base operation defines a
        `decomposition` method."""

        # pylint: disable=too-few-public-methods
        class MyOp(qml.operation.Operation):
            num_wires = 1

            def decomposition(self):
                return [qml.RX(0.2, self.wires)]

        base = MyOp(0)
        op = adjoint(base)

        assert op.has_decomposition is True

    def test_has_decomposition_false(self):
        """Test `has_decomposition` property is not activated if the base neither
        `has_adjoint` nor `has_decomposition`."""

        # pylint: disable=too-few-public-methods
        class MyOp(qml.operation.Operation):
            num_wires = 1

        base = MyOp(0)
        op = adjoint(base)

        assert op.has_decomposition is False

    def test_has_adjoint_true_always(self):
        """Test `has_adjoint` property to always be true, irrespective of the base."""

        # pylint: disable=too-few-public-methods
        class MyOp(qml.operation.Operation):
            """Operation that does not define `adjoint` and hence has `has_adjoint=False`."""

            num_wires = 1

        base = MyOp(0)
        op = adjoint(base)

        assert op.has_adjoint is True
        assert op.base.has_adjoint is False

        base = qml.PauliX(0)
        op = adjoint(base)

        assert op.has_adjoint is True
        assert op.base.has_adjoint is True

    def test_has_diagonalizing_gates_true_via_base_diagonalizing_gates(self):
        """Test `has_diagonalizing_gates` property is activated because the
        base operation defines a `diagonalizing_gates` method."""

        op = adjoint(qml.PauliX(0))

        assert op.has_diagonalizing_gates is True

    def test_has_diagonalizing_gates_false(self):
        """Test `has_diagonalizing_gates` property is not activated if the base neither
        `has_adjoint` nor `has_diagonalizing_gates`."""

        # pylint: disable=too-few-public-methods
        class MyOp(qml.operation.Operation):
            num_wires = 1
            has_diagonalizing_gates = False

        op = adjoint(MyOp(0))

        assert op.has_diagonalizing_gates is False

    def test_queue_category(self):
        """Test that the queue category `"_ops"` carries over."""
        op = adjoint(qml.PauliX(0))
        assert op._queue_category == "_ops"  # pylint: disable=protected-access

    def test_queue_category_None(self):
        """Test that the queue category `None` for some observables carries over."""
        op = adjoint(qml.Hermitian([[1, 0], [0, 1]], wires=0))
        assert op._queue_category is None  # pylint: disable=protected-access

    @pytest.mark.parametrize("value", (True, False))
<<<<<<< HEAD
    def test_is_hermitian(self, value):
=======
    def test_is_verified_hermitian(self, value):
>>>>>>> 875ef7c1
        """Test `is_verified_hermitian` property mirrors that of the base."""

        # pylint: disable=too-few-public-methods
        class DummyOp(qml.operation.Operator):
            num_wires = 1
<<<<<<< HEAD

            @property
            def is_verified_hermitian(self):
                return value
=======
            is_verified_hermitian = value
>>>>>>> 875ef7c1

        op = adjoint(DummyOp(0))
        assert op.is_verified_hermitian == value

    def test_batching_properties(self):
        """Test the batching properties and methods."""

        base = qml.RX(np.array([1.2, 2.3, 3.4]), 0)
        op = adjoint(base)
        assert op.batch_size == 3
        assert op.ndim_params == (0,)


class TestSimplify:
    """Test Adjoint simplify method and depth property."""

    def test_depth_property(self):
        """Test depth property."""
        adj_op = adjoint(adjoint(qml.RZ(1.32, wires=0)))
        assert adj_op.arithmetic_depth == 2

    def test_simplify_method(self):
        """Test that the simplify method reduces complexity to the minimum."""
        adj_op = adjoint(adjoint(adjoint(qml.RZ(1.32, wires=0))))
        final_op = qml.RZ(4 * np.pi - 1.32, wires=0)
        simplified_op = adj_op.simplify()

        # TODO: Use qml.equal when supported for nested operators

        assert isinstance(simplified_op, qml.RZ)
        assert final_op.data == simplified_op.data
        assert final_op.wires == simplified_op.wires
        assert final_op.arithmetic_depth == simplified_op.arithmetic_depth

    def test_simplify_adj_of_sums(self):
        """Test that the simplify methods converts an adjoint of sums to a sum of adjoints."""
        adj_op = adjoint(qml.sum(qml.RX(1, 0), qml.RY(1, 0), qml.RZ(1, 0)))
        sum_op = qml.sum(
            qml.RX(4 * np.pi - 1, 0), qml.RY(4 * np.pi - 1, 0), qml.RZ(4 * np.pi - 1, 0)
        )
        simplified_op = adj_op.simplify()

        # TODO: Use qml.equal when supported for nested operators

        assert isinstance(simplified_op, qml.ops.Sum)
        assert sum_op.data == simplified_op.data
        assert sum_op.wires == simplified_op.wires
        assert sum_op.arithmetic_depth == simplified_op.arithmetic_depth

        for s1, s2 in zip(sum_op.operands, simplified_op.operands):
            assert s1.name == s2.name
            assert s1.wires == s2.wires
            assert s1.data == s2.data
            assert s1.arithmetic_depth == s2.arithmetic_depth

    def test_simplify_adj_of_prod(self):
        """Test that the simplify method converts an adjoint of products to a (reverse) product
        of adjoints."""
        adj_op = adjoint(qml.prod(qml.RX(1, 0), qml.RY(1, 0), qml.RZ(1, 0)))
        final_op = qml.prod(
            qml.RZ(4 * np.pi - 1, 0), qml.RY(4 * np.pi - 1, 0), qml.RX(4 * np.pi - 1, 0)
        )
        simplified_op = adj_op.simplify()

        assert isinstance(simplified_op, qml.ops.Prod)
        assert final_op.data == simplified_op.data
        assert final_op.wires == simplified_op.wires
        assert final_op.arithmetic_depth == simplified_op.arithmetic_depth

        for s1, s2 in zip(final_op.operands, simplified_op.operands):
            assert s1.name == s2.name
            assert s1.wires == s2.wires
            assert s1.data == s2.data
            assert s1.arithmetic_depth == s2.arithmetic_depth

    def test_simplify_with_adjoint_not_defined(self):
        """Test the simplify method with an operator that has not defined the op.adjoint method."""
        op = adjoint(qml.T(0))
        simplified_op = op.simplify()
        assert isinstance(simplified_op, Adjoint)
        assert op.data == simplified_op.data
        assert op.wires == simplified_op.wires
        assert op.arithmetic_depth == simplified_op.arithmetic_depth


class TestMiscMethods:
    """Test miscellaneous small methods on the Adjoint class."""

    def test_repr(self):
        """Test __repr__ method."""
        assert repr(adjoint(qml.S(0))) == "Adjoint(S(0))"

        base = qml.S(0) + qml.T(0)
        op = adjoint(base)
        assert repr(op) == "Adjoint(S(0) + T(0))"

    def test_label(self):
        """Test that the label method for the adjoint class adds a † to the end."""
        base = qml.Rot(1.2345, 2.3456, 3.4567, wires="b")
        op = adjoint(base)
        assert op.label(decimals=2) == "Rot\n(1.23,\n2.35,\n3.46)†"

        base = qml.S(0) + qml.T(0)
        op = adjoint(base)
        assert op.label() == "𝓗†"

    def test_adjoint_of_adjoint(self):
        """Test that the adjoint of an adjoint is the original operation."""
        base = qml.PauliX(0)
        op = adjoint(base)

        assert op.adjoint() is base

    def test_diagonalizing_gates(self):
        """Assert that the diagonalizing gates method gives the base's diagonalizing gates."""
        base = qml.Hadamard(0)
        diag_gate = adjoint(base).diagonalizing_gates()[0]

        assert isinstance(diag_gate, qml.RY)
        assert qml.math.allclose(diag_gate.data[0], -np.pi / 4)

    # pylint: disable=protected-access
    def test_flatten_unflatten(self):
        """Test the flatten and unflatten methods."""

        # pylint: disable=too-few-public-methods
        class CustomOp(qml.operation.Operator):
            pass

        op = CustomOp(1.2, 2.3, wires=0)
        adj_op = adjoint(op)
        data, metadata = adj_op._flatten()
        assert len(data) == 1
        assert data[0] is op

        assert metadata == tuple()

        new_op = type(adj_op)._unflatten(*adj_op._flatten())
        assert qml.equal(adj_op, new_op)


class TestAdjointOperation:
    """Test methods in the AdjointOperation mixin."""

    def test_has_generator_true(self):
        """Test `has_generator` property carries over when base op defines generator."""
        base = qml.RX(0.5, 0)
        op = adjoint(base)

        assert op.has_generator is True

    def test_has_generator_false(self):
        """Test `has_generator` property carries over when base op does not define a generator."""
        base = qml.PauliX(0)
        op = adjoint(base)

        assert op.has_generator is False

    def test_generator(self):
        """Assert that the generator of an Adjoint is -1.0 times the base generator."""
        base = qml.RX(1.23, wires=0)
        op = adjoint(base)

        assert qml.equal(base.generator(), -1.0 * op.generator())

    def test_no_generator(self):
        """Test that an adjointed non-Operation raises a GeneratorUndefinedError."""

        with pytest.raises(qml.operation.GeneratorUndefinedError):
            adjoint(1.0 * qml.PauliX(0)).generator()

    def test_single_qubit_rot_angles(self):
        param = 1.234
        base = qml.RX(param, wires=0)
        op = adjoint(base)

        base_angles = base.single_qubit_rot_angles()
        angles = op.single_qubit_rot_angles()

        for angle1, angle2 in zip(angles, reversed(base_angles)):
            assert angle1 == -angle2

    @pytest.mark.parametrize(
        "base, basis",
        (
            (qml.RX(1.234, wires=0), "X"),
            (qml.PauliY("a"), "Y"),
            (qml.PhaseShift(4.56, wires="b"), "Z"),
            (qml.SX(-1), "X"),
        ),
    )
    def test_basis_property(self, base, basis):
        op = adjoint(base)
        assert op.basis == basis

    def test_control_wires(self):
        """Test the control_wires of an adjoint are the same as the base op."""
        op = adjoint(qml.CNOT(wires=("a", "b")))
        assert op.control_wires == qml.wires.Wires("a")


class TestAdjointOperationDiffInfo:
    """Test differention related properties and methods of AdjointOperation."""

    def test_grad_method_None(self):
        """Test grad_method copies base grad_method when it is None."""
        base = qml.PauliX(0)
        op = adjoint(base)

        assert op.grad_method is None

    @pytest.mark.parametrize("op", (qml.RX(1.2, wires=0),))
    def test_grad_method_not_None(self, op):
        """Make sure the grad_method property of a Adjoint op is the same as the base op."""
        assert adjoint(op).grad_method == op.grad_method

    @pytest.mark.parametrize(
        "base", (qml.PauliX(0), qml.RX(1.234, wires=0), qml.Rotation(1.234, wires=0))
    )
    def test_grad_recipe(self, base):
        """Test that the grad_recipe of the Adjoint is the same as the grad_recipe of the base."""
        assert adjoint(base).grad_recipe == base.grad_recipe

    @pytest.mark.parametrize(
        "base",
        (qml.RX(1.23, wires=0), qml.Rot(1.23, 2.345, 3.456, wires=0), qml.CRX(1.234, wires=(0, 1))),
    )
    def test_parameter_frequencies(self, base):
        """Test that the parameter frequencies of an Adjoint are the same as those of the base."""
        assert adjoint(base).parameter_frequencies == base.parameter_frequencies


class TestQueueing:
    """Test that Adjoint operators queue and update base metadata"""

    def test_queueing(self):
        """Test queuing and metadata when both Adjoint and base defined inside a recording
        context."""

        with qml.queuing.AnnotatedQueue() as q:
            base = qml.Rot(1.2345, 2.3456, 3.4567, wires="b")
            _ = adjoint(base)

        assert base not in q
        assert len(q) == 1

    def test_queuing_base_defined_outside(self):
        """Test that base isn't added to queue if it's defined outside the recording context."""

        base = qml.Rot(1.2345, 2.3456, 3.4567, wires="b")
        with qml.queuing.AnnotatedQueue() as q:
            op = adjoint(base)

        assert len(q) == 1
        assert q.queue[0] is op


class TestMatrix:
    """Test the matrix method for a variety of interfaces."""

    def test_batching_support(self):
        """Test that adjoint matrix has batching support."""
        x = qml.numpy.array([0.1, 0.2, 0.3])
        base = qml.RX(x, wires=0)
        op = adjoint(base)
        mat = op.matrix()
        compare = qml.RX(-x, wires=0)

        assert qml.math.allclose(mat, compare.matrix())
        assert mat.shape == (3, 2, 2)

    def check_matrix(self, x, interface):
        """Compares matrices in a interface independent manner."""
        base = qml.RX(x, wires=0)
        base_matrix = base.matrix()
        expected = qml.math.conj(qml.math.transpose(base_matrix))

        mat = adjoint(base).matrix()

        assert qml.math.allclose(expected, mat)
        assert qml.math.get_interface(mat) == interface

    def test_matrix_jax(self):
        """Test the matrix of an adjoint operator with a jax parameter."""

        self.check_matrix(jnp.array(1.2345), "jax")

    def test_no_matrix_defined(self):
        """Test that if the base has no matrix defined, then Adjoint.matrix also raises a
        MatrixUndefinedError."""
        rng = np.random.default_rng(seed=42)
        shape = qml.StronglyEntanglingLayers.shape(n_layers=2, n_wires=2)
        params = rng.random(shape)

        base = qml.StronglyEntanglingLayers(params, wires=[0, 1])

        with pytest.raises(qml.operation.MatrixUndefinedError):
            adjoint(base).matrix()

    def test_adj_hamiltonian(self):
        """Test that a we can take the adjoint of a hamiltonian."""
        U = qml.Hamiltonian([1.0], [qml.PauliX(wires=0) @ qml.PauliZ(wires=1)])
        adj_op = adjoint(U)  # hamiltonian = hermitian = self-adjoint
        mat = adj_op.matrix()

        true_mat = qml.matrix(U)
        assert np.allclose(mat, true_mat)


def test_sparse_matrix():
    """Test that the spare_matrix method returns the adjoint of the base sparse matrix."""
    # pylint: disable=import-outside-toplevel
    from scipy.sparse import coo_matrix, csr_matrix

    H = np.array([[6 + 0j, 1 - 2j], [1 + 2j, -1]])
    H = csr_matrix(H)
    base = qml.SparseHamiltonian(H, wires=0)

    op = adjoint(base)

    base_sparse_mat = base.sparse_matrix()
    base_conj_T = qml.numpy.conj(qml.numpy.transpose(base_sparse_mat))
    op_sparse_mat = op.sparse_matrix()

    assert isinstance(op_sparse_mat, csr_matrix)
    assert isinstance(op.sparse_matrix(format="coo"), coo_matrix)

    assert qml.math.allclose(base_conj_T.toarray(), op_sparse_mat.toarray())


class TestEigvals:
    """Test the Adjoint class adjoint methods."""

    @pytest.mark.parametrize(
        "base", (qml.PauliX(0), qml.Hermitian(np.array([[6 + 0j, 1 - 2j], [1 + 2j, -1]]), wires=0))
    )
    def test_hermitian_eigvals(self, base):
        """Test adjoint's eigvals are the same as base eigvals when op is Hermitian."""
        base_eigvals = base.eigvals()
        adj_eigvals = adjoint(base).eigvals()
        assert qml.math.allclose(base_eigvals, adj_eigvals)

    def test_non_hermitian_eigvals(self):
        """Test that the Adjoint eigvals are the conjugate of the base's eigvals."""

        base = qml.SX(0)
        base_eigvals = base.eigvals()
        adj_eigvals = adjoint(base).eigvals()

        assert qml.math.allclose(qml.math.conj(base_eigvals), adj_eigvals)

    def test_batching_eigvals(self):
        """Test that eigenvalues work with batched parameters."""
        x = np.array([1.2, 2.3, 3.4])
        base = qml.RX(x, 0)
        adj = adjoint(base)
        compare = qml.RX(-x, 0)

        # eigvals might have different orders
        assert qml.math.allclose(adj.eigvals()[:, 0], compare.eigvals()[:, 1])
        assert qml.math.allclose(adj.eigvals()[:, 1], compare.eigvals()[:, 0])

    def test_no_matrix_defined_eigvals(self):
        """Test that if the base does not define eigvals, The Adjoint raises the same error."""
        base = qml.StatePrep([1, 0], wires=0)

        with pytest.raises(qml.operation.EigvalsUndefinedError):
            adjoint(base).eigvals()


class TestDecomposition:
    """Test the decomposition methods for the Adjoint class."""

    def test_decomp_custom_adjoint_defined(self):
        """Test decomposition method when a custom adjoint is defined."""
        decomp = adjoint(qml.Hadamard(0)).decomposition()
        assert len(decomp) == 1
        assert isinstance(decomp[0], qml.Hadamard)

    def test_decomp(self):
        """Test decomposition when base has decomposition but no custom adjoint."""
        base = qml.SX(0)
        base_decomp = base.decomposition()
        decomp = adjoint(base).decomposition()

        for adj_op, base_op in zip(decomp, reversed(base_decomp)):
            assert isinstance(adj_op, Adjoint)
            assert adj_op.base.__class__ == base_op.__class__
            assert qml.math.allclose(adj_op.data, base_op.data)

    def test_no_base_gate_decomposition(self):
        """Test that when the base gate doesn't have a decomposition, the Adjoint decomposition
        method raises the proper error."""
        nr_wires = 2
        rho = np.zeros((2**nr_wires, 2**nr_wires), dtype=np.complex128)
        rho[0, 0] = 1  # initialize the pure state density matrix for the |0><0| state
        base = qml.QubitDensityMatrix(rho, wires=(0, 1))

        with pytest.raises(qml.operation.DecompositionUndefinedError):
            adjoint(base).decomposition()

    def test_adjoint_of_adjoint(self):
        """Test that the adjoint an adjoint returns the base operator through both decomposition."""

        base = qml.PauliX(0)
        adj1 = adjoint(base)
        adj2 = adjoint(adj1)

        assert adj2.decomposition()[0] is base


class TestIntegration:
    """Test the integration of the Adjoint class with qnodes and gradients."""

    @pytest.mark.parametrize(
        "diff_method", ("parameter-shift", "finite-diff", "adjoint", "backprop")
    )
    def test_gradient_adj_rx(self, diff_method):
        @qml.qnode(qml.device("default.qubit", wires=1), diff_method=diff_method)
        def circuit(x):
            adjoint(qml.RX(x, wires=0))
            return qml.expval(qml.PauliY(0))

        x = pnp.array(1.2345, requires_grad=True)

        res = circuit(x)
        expected = np.sin(x)
        assert qml.math.allclose(res, expected)

        grad = qml.grad(circuit)(x)
        expected_grad = np.cos(x)

        assert qml.math.allclose(grad, expected_grad)

    def test_adj_batching(self):
        """Test execution of the adjoint of an operation with batched parameters."""
        dev = qml.device("default.qubit", wires=1)

        @qml.qnode(dev)
        def circuit(x):
            adjoint(qml.RX(x, wires=0))
            return qml.expval(qml.PauliY(0))

        x = qml.numpy.array([1.234, 2.34, 3.456])
        res = circuit(x)

        expected = np.sin(x)
        assert qml.math.allclose(res, expected)


##### TESTS FOR THE ADJOINT CONSTRUCTOR ######

noncallable_objects = [
    [qml.Hadamard(1), qml.RX(-0.2, wires=1)],
    qml.tape.QuantumScript(),
]


class TestAdjointConstructorPreconstructedOp:
    """Test providing an already initalized operator to the transform."""

    @pytest.mark.parametrize(
        "base", (qml.IsingXX(1.23, wires=("c", "d")), qml.QFT(wires=(0, 1, 2)))
    )
    def test_single_op(self, base):
        """Test passing a single preconstructed op in a queuing context."""
        with qml.queuing.AnnotatedQueue() as q:
            base.queue()
            out = adjoint(base)

        assert len(q) == 1
        assert q.queue[0] is out

    def test_single_op_defined_outside_queue_eager(self):
        """Test if base is defined outside context and the function eagerly simplifies
        the adjoint, the base is not added to queue."""
        base = qml.RX(1.2, wires=0)
        with qml.queuing.AnnotatedQueue() as q:
            out = adjoint(base, lazy=False)

        assert len(q) == 1
        assert q.queue[0] is out

    def test_single_observable(self):
        """Test passing a single preconstructed observable in a queuing context."""

        with qml.queuing.AnnotatedQueue() as q:
            base = qml.Hermitian([[1, 0], [0, 1]], wires=0)
            out = adjoint(base)

        assert len(q) == 1
        assert q.queue[0] is out
        assert out.base is base
        assert isinstance(out, Adjoint)

        qs = qml.tape.QuantumScript.from_queue(q)
        assert len(qs) == 0


class TestAdjointConstructorDifferentCallableTypes:
    """Test the adjoint transform on a variety of possible inputs."""

    def test_adjoint_single_op_function(self):
        """Test the adjoint transform on a single operation."""

        with qml.queuing.AnnotatedQueue() as q:
            out = adjoint(qml.RX)(1.234, wires=0)

        tape = qml.tape.QuantumScript.from_queue(q)
        assert out is tape[0]
        assert isinstance(out, Adjoint)
        assert qml.equal(out.base, qml.RX(1.234, 0))

    def test_adjoint_template(self):
        """Test the adjoint transform on a template."""

        with qml.queuing.AnnotatedQueue() as q:
            out = adjoint(qml.QFT)(wires=(0, 1, 2))

        tape = qml.tape.QuantumScript.from_queue(q)
        assert len(tape) == 1
        assert out is tape[0]
        assert isinstance(out, Adjoint)
        assert out.base.__class__ is qml.QFT
        assert out.wires == qml.wires.Wires((0, 1, 2))

    @pytest.mark.skip(reason="Catalyst and PL are not unified in the qfunc case.")
    def test_adjoint_on_function(self):
        """Test adjoint transform on a function"""

        def func(x, y, z):
            qml.RX(x, wires=0)
            qml.RY(y, wires=0)
            qml.RZ(z, wires=0)

        x = 1.23
        y = 2.34
        z = 3.45
        with qml.queuing.AnnotatedQueue() as q:
            out = adjoint(func)(x, y, z)

        tape = qml.tape.QuantumScript.from_queue(q)
        assert out == tape.circuit

        for op in tape:
            assert isinstance(op, Adjoint)

        # check order reversed
        assert tape[0].base.__class__ is qml.RZ
        assert tape[1].base.__class__ is qml.RY
        assert tape[2].base.__class__ is qml.RX

        # check parameters assigned correctly
        assert tape[0].data == (z,)
        assert tape[1].data == (y,)
        assert tape[2].data == (x,)

    @pytest.mark.xfail(
        reason="Because the inner adjoint is not called it looks like the generic "
        "callable case to the outer adjoint (which then doesn't inherit from PL)."
    )
    def test_nested_adjoint(self):
        """Test the adjoint transform on an adjoint transform."""
        x = 4.321
        with qml.queuing.AnnotatedQueue() as q:
            out = adjoint(adjoint(qml.RX))(x, wires=1)

        tape = qml.tape.QuantumScript.from_queue(q)
        assert out is tape[0]
        assert isinstance(out, Adjoint)
        assert isinstance(out.base, Adjoint)
        assert out.base.base.__class__ is qml.RX
        assert out.data == (x,)
        assert out.wires == qml.wires.Wires(1)


class TestAdjointConstructorNonLazyExecution:
    """Test the lazy=False keyword."""

    def test_single_decomposeable_op(self):
        """Test lazy=False for a single op that gets decomposed."""

        x = 1.23
        with qml.queuing.AnnotatedQueue() as q:
            base = qml.RX(x, wires=1)
            out = adjoint(base, lazy=False)

        assert len(q) == 1
        assert q.queue[0] is out

        assert isinstance(out, qml.RX)
        assert out.data == (-1.23,)

    def test_single_nondecomposable_op(self):
        """Test lazy=false for a single op that can't be decomposed."""
        with qml.queuing.AnnotatedQueue() as q:
            base = qml.S(0)
            out = adjoint(base, lazy=False)

        assert len(q) == 1
        assert q.queue[0] is out

        assert isinstance(out, Adjoint)
        assert isinstance(out.base, qml.S)

    def test_single_decomposable_op_function(self):
        """Test lazy=False for a single op callable that gets decomposed."""
        x = 1.23
        with qml.queuing.AnnotatedQueue() as q:
            out = adjoint(qml.RX, lazy=False)(x, wires=1)

        tape = qml.tape.QuantumScript.from_queue(q)
        assert out is tape[0]
        assert not isinstance(out, Adjoint)
        assert isinstance(out, qml.RX)
        assert out.data == (-x,)

    def test_single_nondecomposable_op_function(self):
        """Test lazy=False for a single op function that can't be decomposed."""
        with qml.queuing.AnnotatedQueue() as q:
            out = adjoint(qml.S, lazy=False)(0)

        tape = qml.tape.QuantumScript.from_queue(q)
        assert out is tape[0]
        assert isinstance(out, Adjoint)
        assert isinstance(out.base, qml.S)

    @pytest.mark.skip(reason="Catalyst and PL are not unified in the qfunc case.")
    def test_mixed_function(self):
        """Test lazy=False with a function that applies operations of both types."""
        x = 1.23

        def qfunc(x):
            qml.RZ(x, wires="b")
            qml.T("b")

        with qml.queuing.AnnotatedQueue() as q:
            out = adjoint(qfunc, lazy=False)(x)

        tape = qml.tape.QuantumScript.from_queue(q)
        assert len(tape) == len(out) == 2
        assert isinstance(tape[0], Adjoint)
        assert isinstance(tape[0].base, qml.T)

        assert isinstance(tape[1], qml.RZ)
        assert tape[1].data[0] == -x


class TestAdjointConstructorOutsideofQueuing:
    """Test the behaviour of the adjoint transform when not called in a queueing context."""

    def test_single_op(self):
        """Test providing a single op outside of a queuing context."""

        x = 1.234
        out = adjoint(qml.RZ(x, wires=0))

        assert isinstance(out, Adjoint)
        assert out.base.__class__ is qml.RZ
        assert out.data == (1.234,)
        assert out.wires == qml.wires.Wires(0)

    def test_single_op_eager(self):
        """Test a single op that can be decomposed in eager mode outside of a queuing context."""

        x = 1.234
        base = qml.RX(x, wires=0)
        out = adjoint(base, lazy=False)

        assert isinstance(out, qml.RX)
        assert out.data == (-x,)

    def test_single_op_function(self):
        """Test the transform on a single op as a callable outside of a queuing context."""
        x = 1.234
        out = adjoint(qml.IsingXX)(x, wires=(0, 1))

        assert isinstance(out, Adjoint)
        assert out.base.__class__ is qml.IsingXX
        assert out.data == (1.234,)
        assert out.wires == qml.wires.Wires((0, 1))

    @pytest.mark.skip(reason="Catalyst and PL are not unified in the qfunc case.")
    def test_function(self):
        """Test the transform on a function outside of a queuing context."""

        def func(wire):
            qml.S(wire)
            qml.SX(wire)

        wire = 1.234
        out = adjoint(func)(wire)

        assert len(out) == 2
        assert all(isinstance(op, Adjoint) for op in out)
        assert all(op.wires == qml.wires.Wires(wire) for op in out)

    def test_nonlazy_op_function(self):
        """Test non-lazy mode on a simplifiable op outside of a queuing context."""

        out = adjoint(qml.PauliX, lazy=False)(0)

        assert not isinstance(out, Adjoint)
        assert isinstance(out, qml.PauliX)


class TestAdjointConstructorIntegration:
    """Test circuit execution and gradients with the adjoint transform."""

    def test_single_op(self):
        """Test the adjoint of a single op against analytically expected results."""

        @qml.qnode(qml.device("default.qubit", wires=1))
        def circ():
            qml.PauliX(0)
            adjoint(qml.S)(0)
            return qml.state()

        res = circ()
        expected = np.array([0, -1j])

        assert np.allclose(res, expected)

    @pytest.mark.parametrize("diff_method", ("backprop", "adjoint", "parameter-shift"))
    def test_gradient_jax(self, diff_method):
        """Test gradients through the adjoint transform with jax."""

        @qml.qnode(qml.device("default.qubit", wires=1), diff_method=diff_method)
        def circ(x):
            adjoint(qml.RX)(x, wires=0)
            return qml.expval(qml.PauliY(0))

        x = jnp.array(0.234)
        expected_res = jnp.sin(x)
        expected_grad = jnp.cos(x)
        assert qml.math.allclose(circ(x), expected_res)
        assert qml.math.allclose(jax.grad(circ)(x), expected_grad)


class TestMidCircuitMeasurementAfterAdjoint:

    def test_issue_1055(self, backend):
        """See https://github.com/PennyLaneAI/catalyst/issues/1055"""

        def subroutine():
            qml.Hadamard(wires=1)

        @qjit
        @qml.qnode(qml.device("lightning.qubit", wires=2))
        def circuit():
            # Comment/uncomment to toggle bug
            adjoint(subroutine)()

            res = measure(0)

            # This call is just to show that it works after the measurement
            adjoint(subroutine)()

            return res

        assert not circuit()


if __name__ == "__main__":
    pytest.main(["-x", __file__])<|MERGE_RESOLUTION|>--- conflicted
+++ resolved
@@ -865,24 +865,13 @@
         assert op._queue_category is None  # pylint: disable=protected-access
 
     @pytest.mark.parametrize("value", (True, False))
-<<<<<<< HEAD
-    def test_is_hermitian(self, value):
-=======
     def test_is_verified_hermitian(self, value):
->>>>>>> 875ef7c1
         """Test `is_verified_hermitian` property mirrors that of the base."""
 
         # pylint: disable=too-few-public-methods
         class DummyOp(qml.operation.Operator):
             num_wires = 1
-<<<<<<< HEAD
-
-            @property
-            def is_verified_hermitian(self):
-                return value
-=======
             is_verified_hermitian = value
->>>>>>> 875ef7c1
 
         op = adjoint(DummyOp(0))
         assert op.is_verified_hermitian == value
