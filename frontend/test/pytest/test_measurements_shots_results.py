--- conflicted
+++ resolved
@@ -438,11 +438,7 @@
             # TODO: only raises with the new API, Kokkos should also raise an error.
             with pytest.raises(
                 TypeError,
-<<<<<<< HEAD
-                match=r"VarianceMP\(Sum\) cannot be computed with samples",
-=======
                 match=r"VarianceMP\(Sum\) cannot be computed with samples.",
->>>>>>> 7a026717
             ):
                 circuit(0.432, 0.123, -0.543)
 
