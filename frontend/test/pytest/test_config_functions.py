# Copyright 2023 Xanadu Quantum Technologies Inc.

# Licensed under the Apache License, Version 2.0 (the "License");
# you may not use this file except in compliance with the License.
# You may obtain a copy of the License at

#     http://www.apache.org/licenses/LICENSE-2.0

# Unless required by applicable law or agreed to in writing, software
# distributed under the License is distributed on an "AS IS" BASIS,
# WITHOUT WARRANTIES OR CONDITIONS OF ANY KIND, either express or implied.
# See the License for the specific language governing permissions and
# limitations under the License.

"""Unit tests for device toml config parsing and validation."""

from os.path import join
from tempfile import TemporaryDirectory
from textwrap import dedent

import pennylane as qml
import pytest

<<<<<<< HEAD
from catalyst.device import QJITDeviceNewAPI, validate_device_capabilities
=======
from catalyst.device import QJITDevice, validate_device_capabilities
>>>>>>> 715523e0
from catalyst.device.qjit_device import check_no_overlap
from catalyst.utils.exceptions import CompileError
from catalyst.utils.toml import (
    DeviceCapabilities,
    ProgramFeatures,
    TOMLDocument,
    check_quantum_control_flag,
    get_decomposable_gates,
    get_matrix_decomposable_gates,
    get_native_ops,
    load_device_capabilities,
    pennylane_operation_set,
    read_toml_file,
)


class DeviceToBeTested(qml.QubitDevice):
    """Test device"""

    name = "Dummy Device"
    short_name = "dummy.device"
    pennylane_requires = "0.33.0"
    version = "0.0.1"
    author = "Dummy"

    operations = []
    observables = []

    def apply(self, operations, **kwargs):
        """Unused"""
        raise RuntimeError("Only C/C++ interface is defined")


ALL_SCHEMAS = [1, 2]


def get_test_config(config_text: str) -> TOMLDocument:
    """Parse test config into the TOMLDocument structure"""
    with TemporaryDirectory() as d:
        toml_file = join(d, "test.toml")
        with open(toml_file, "w", encoding="utf-8") as f:
            f.write(config_text)
        config = read_toml_file(toml_file)
        return config


def get_test_device_capabilities(
    program_features: ProgramFeatures, config_text: str
) -> DeviceCapabilities:
    """Parse test config into the DeviceCapabilities structure"""
    config = get_test_config(config_text)
    device_capabilities = load_device_capabilities(config, program_features, "dummy")
    return device_capabilities


@pytest.mark.parametrize("schema", ALL_SCHEMAS)
def test_config_qjit_incompatible_device(schema):
    """Test error is raised if checking for qjit compatibility and field is false in toml file."""
    device_capabilities = get_test_device_capabilities(
        ProgramFeatures(False),
        dedent(
            f"""
                schema = {schema}
                [compilation]
                qjit_compatible = false
            """
        ),
    )

    name = DeviceToBeTested.name
    with pytest.raises(
        CompileError,
        match=f"Attempting to compile program for incompatible device '{name}'",
    ):
        validate_device_capabilities(DeviceToBeTested(), device_capabilities)


def test_get_observables_schema1():
    """Test observables are properly obtained from the toml schema 1."""
    device_capabilities = get_test_device_capabilities(
        ProgramFeatures(False),
        dedent(
            r"""
                schema = 1
                [operators]
                observables = [ "PauliX" ]
            """
        ),
    )
    assert {"PauliX"} == pennylane_operation_set(device_capabilities.native_obs)


def test_get_observables_schema2():
    """Test observables are properly obtained from the toml schema 2."""
    device_capabilities = get_test_device_capabilities(
        ProgramFeatures(False),
        dedent(
            r"""
                schema = 2
                [operators.observables]
                PauliX = { }
            """
        ),
    )
    assert {"PauliX"} == pennylane_operation_set(device_capabilities.native_obs)


def test_get_native_ops_schema1_no_qcontrol():
    """Test native gates are properly obtained from the toml."""
    device_capabilities = get_test_device_capabilities(
        ProgramFeatures(False),
        dedent(
            r"""
                schema = 1
                [[operators.gates]]
                native = [ "PauliX" ]
                [compilation]
                quantum_control = false
            """
        ),
    )
    assert {"PauliX"} == pennylane_operation_set(device_capabilities.native_ops)


def test_get_native_ops_schema1_qcontrol():
    """Test native gates are properly obtained from the toml."""
    device_capabilities = get_test_device_capabilities(
        ProgramFeatures(False),
        dedent(
            r"""
                schema = 1
                [[operators.gates]]
                native = [ "PauliZ" ]
                [compilation]
                quantum_control = true
            """
        ),
    )
    assert {"PauliZ", "C(PauliZ)"} == pennylane_operation_set(device_capabilities.native_ops)


@pytest.mark.parametrize("qadjoint", [True, False])
def test_get_native_ops_schema1_qadjoint(qadjoint):
    """Test native gates are properly obtained from the toml."""
    device_capabilities = get_test_device_capabilities(
        ProgramFeatures(False),
        dedent(
            rf"""
                schema = 1
                [[operators.gates]]
                native = [ "PauliZ" ]
                [compilation]
                quantum_adjoint = {str(qadjoint).lower()}
            """
        ),
    )
    assert device_capabilities.native_ops["PauliZ"].invertible is qadjoint


def test_get_native_ops_schema2():
    """Test native gates are properly obtained from the toml."""
    device_capabilities = get_test_device_capabilities(
        ProgramFeatures(False),
        dedent(
            r"""
                schema = 2
                [operators.gates.native]
                PauliX = { properties = [ 'controllable' ] }
                PauliY = { }
            """
        ),
    )

    assert {"PauliX", "C(PauliX)", "PauliY"} == pennylane_operation_set(
        device_capabilities.native_ops
    )


def test_get_native_ops_schema2_optional_shots():
    """Test native gates are properly obtained from the toml."""
    device_capabilities = get_test_device_capabilities(
        ProgramFeatures(True),
        dedent(
            r"""
                schema = 2
                [operators.gates.native]
                PauliX = { condition = ['finiteshots'] }
                PauliY = { condition = ['analytic'] }
            """
        ),
    )
    assert "PauliX" in device_capabilities.native_ops
    assert "PauliY" not in device_capabilities.native_ops


def test_get_native_ops_schema2_optional_noshots():
    """Test native gates are properly obtained from the toml."""
    device_capabilities = get_test_device_capabilities(
        ProgramFeatures(False),
        dedent(
            r"""
                schema = 2
                [operators.gates.native]
                PauliX = { condition = ['finiteshots'] }
                PauliY = { condition = ['analytic'] }
            """
        ),
    )
    assert "PauliX" not in device_capabilities.native_ops
    assert "PauliY" in device_capabilities.native_ops


def test_get_decomp_gates_schema1():
    """Test native decomposition gates are properly obtained from the toml."""
    device_capabilities = get_test_device_capabilities(
        ProgramFeatures(False),
        dedent(
            """
                schema = 1
                [[operators.gates]]
                decomp = ["PauliX", "PauliY"]
            """
        ),
    )

    assert "PauliX" in device_capabilities.to_decomp_ops
    assert "PauliY" in device_capabilities.to_decomp_ops
    assert "PauliZ" not in device_capabilities.to_decomp_ops


def test_get_decomp_gates_schema2():
    """Test native decomposition gates are properly obtained from the toml."""
    device_capabilities = get_test_device_capabilities(
        ProgramFeatures(False),
        dedent(
            """
            schema = 2
            [operators.gates]
            decomp = ["PauliX", "PauliY"]
        """
        ),
    )

    assert "PauliX" in device_capabilities.to_decomp_ops
    assert "PauliY" in device_capabilities.to_decomp_ops


def test_get_matrix_decomposable_gates_schema1():
    """Test native matrix gates are properly obtained from the toml."""
    device_capabilities = get_test_device_capabilities(
        ProgramFeatures(False),
        dedent(
            """
            schema = 1
            [[operators.gates]]
            matrix = ["PauliX", "PauliY"]
        """
        ),
    )

    assert "PauliX" in device_capabilities.to_matrix_ops
    assert "PauliY" in device_capabilities.to_matrix_ops


def test_get_matrix_decomposable_gates_schema2():
    """Test native matrix gates are properly obtained from the toml."""
    device_capabilities = get_test_device_capabilities(
        ProgramFeatures(False),
        dedent(
            r"""
            schema = 2
            [operators.gates.matrix]
            PauliZ = {}
        """
        ),
    )

    assert "PauliZ" in device_capabilities.to_matrix_ops


def test_check_overlap_msg():
    """Test error is raised if there is an overlap in sets."""
    msg = "Device 'test' has overlapping gates."
    with pytest.raises(CompileError, match=msg):
        check_no_overlap(["A"], ["A"], ["A"], device_name="test")


def test_config_invalid_attr():
    """Check the gate condition handling logic"""
    with pytest.raises(
        CompileError, match="Configuration for gate 'TestGate' has unknown attributes"
    ):
        get_test_device_capabilities(
            ProgramFeatures(False),
            dedent(
                r"""
                    schema = 2
                    [operators.gates.native]
                    TestGate = { unknown_attribute = 33 }
                """
            ),
        )


def test_config_invalid_condition_unknown():
    """Check the gate condition handling logic"""
    with pytest.raises(
        CompileError, match="Configuration for gate 'TestGate' has unknown conditions"
    ):
        get_test_device_capabilities(
            ProgramFeatures(True),
            dedent(
                r"""
                    schema = 2
                    [operators.gates.native]
                    TestGate = { condition = ["unknown", "analytic"] }
                """
            ),
        )


def test_config_invalid_property_unknown():
    """Check the gate condition handling logic"""
    with pytest.raises(
        CompileError, match="Configuration for gate 'TestGate' has unknown properties"
    ):
        get_test_device_capabilities(
            ProgramFeatures(True),
            dedent(
                r"""
                    schema = 2
                    [operators.gates.native]
                    TestGate = { properties = ["unknown", "invertible"] }
                """
            ),
        )


@pytest.mark.parametrize("shots", [True, False])
def test_config_invalid_condition_duplicate(shots):
    """Check the gate condition handling logic"""
    with pytest.raises(CompileError, match="Configuration for gate 'TestGate'"):
        get_test_device_capabilities(
            ProgramFeatures(shots),
            dedent(
                r"""
                    schema = 2
                    [operators.gates.native]
                    TestGate = { condition = ["finiteshots", "analytic"] }
                """
            ),
        )


def test_config_qjit_device_operations():
    """Check the gate condition handling logic"""
    capabilities = get_test_device_capabilities(
        ProgramFeatures(False),
        dedent(
            r"""
                schema = 2
                [operators.gates.native]
                PauliX = {}
                [operators.observables]
                PauliY = {}
            """
        ),
    )
<<<<<<< HEAD
    device = qml.device("lightning.qubit", wires=2, shots=1000)
    qjit_device = QJITDeviceNewAPI(device, capabilities)
=======
    qjit_device = QJITDevice(capabilities, shots=1000, wires=2)
>>>>>>> 715523e0
    assert "PauliX" in qjit_device.operations
    assert "PauliY" in qjit_device.observables


def test_config_unsupported_schema():
    """Test native matrix gates are properly obtained from the toml."""
    program_features = ProgramFeatures(False)
    config_text = dedent(
        r"""
            schema = 999
        """
    )
    config = get_test_config(config_text)

    with pytest.raises(CompileError):
        get_test_device_capabilities(program_features, config_text)

    with pytest.raises(CompileError):
        get_matrix_decomposable_gates(config, program_features)

    with pytest.raises(CompileError):
        get_decomposable_gates(config, program_features)

    with pytest.raises(CompileError):
        get_native_ops(config, program_features)

    with pytest.raises(CompileError):
        check_quantum_control_flag(config)


if __name__ == "__main__":
    pytest.main([__file__])<|MERGE_RESOLUTION|>--- conflicted
+++ resolved
@@ -21,11 +21,7 @@
 import pennylane as qml
 import pytest
 
-<<<<<<< HEAD
-from catalyst.device import QJITDeviceNewAPI, validate_device_capabilities
-=======
-from catalyst.device import QJITDevice, validate_device_capabilities
->>>>>>> 715523e0
+from catalyst.device import QJITDevice, QJITDeviceNewAPI, validate_device_capabilities
 from catalyst.device.qjit_device import check_no_overlap
 from catalyst.utils.exceptions import CompileError
 from catalyst.utils.toml import (
@@ -394,12 +390,8 @@
             """
         ),
     )
-<<<<<<< HEAD
     device = qml.device("lightning.qubit", wires=2, shots=1000)
     qjit_device = QJITDeviceNewAPI(device, capabilities)
-=======
-    qjit_device = QJITDevice(capabilities, shots=1000, wires=2)
->>>>>>> 715523e0
     assert "PauliX" in qjit_device.operations
     assert "PauliY" in qjit_device.observables
 
