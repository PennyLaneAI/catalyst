# Copyright 2023 Xanadu Quantum Technologies Inc.

# Licensed under the Apache License, Version 2.0 (the "License");
# you may not use this file except in compliance with the License.
# You may obtain a copy of the License at

#     http://www.apache.org/licenses/LICENSE-2.0

# Unless required by applicable law or agreed to in writing, software
# distributed under the License is distributed on an "AS IS" BASIS,
# WITHOUT WARRANTIES OR CONDITIONS OF ANY KIND, either express or implied.
# See the License for the specific language governing permissions and
# limitations under the License.

"""Unit tests for functions to check config validity."""

from os.path import join
from tempfile import TemporaryDirectory
from textwrap import dedent

import pennylane as qml
import pytest

from catalyst.utils.exceptions import CompileError
from catalyst.utils.runtime import (
    check_full_overlap,
    check_no_overlap,
    get_device_config,
    validate_config_with_device,
)
<<<<<<< HEAD
from catalyst.utils.toml import (
    DeviceConfig,
    ProgramFeatures,
    pennylane_operation_set,
    read_toml_file,
)
=======
from catalyst.utils.toml import check_adjoint_flag, read_toml_file
>>>>>>> 21e0f5f2


class DummyDevice(qml.QubitDevice):
    """Test device"""

    name = "Dummy Device"
    short_name = "dummy.device"
    pennylane_requires = "0.33.0"
    version = "0.0.1"
    author = "Dummy"

    operations = []
    observables = []

    def apply(self, operations, **kwargs):
        """Unused"""
        raise RuntimeError("Only C/C++ interface is defined")


ALL_SCHEMAS = [1, 2]


def parse_test_config(program_features: ProgramFeatures, config_text: str) -> DeviceConfig:
    """Parse test config into the DeviceConfig structure"""
    with TemporaryDirectory() as d:
        toml_file = join(d, "test.toml")
        with open(toml_file, "w", encoding="utf-8") as f:
            f.write(config_text)
        config = read_toml_file(toml_file)
        device_config = get_device_config(config, program_features, "dummy")

    return device_config


@pytest.mark.parametrize("schema", ALL_SCHEMAS)
def test_validate_config_with_device(schema):
    """Test error is raised if checking for qjit compatibility and field is false in toml file."""
    with TemporaryDirectory() as d:
        toml_file = join(d, "test.toml")
        with open(toml_file, "w", encoding="utf-8") as f:
            f.write(
                dedent(
                    f"""
                        schema = {schema}
                        [compilation]
                        qjit_compatible = false
                    """
                )
            )

        config = read_toml_file(toml_file)

        device = DummyDevice()
        with pytest.raises(
            CompileError,
            match=f"Attempting to compile program for incompatible device '{device.name}'",
        ):
            validate_config_with_device(device, config)


def test_get_observables_schema1():
    """Test observables are properly obtained from the toml schema 1."""
<<<<<<< HEAD
    device_config = parse_test_config(
        ProgramFeatures(False),
        dedent(
            r"""
                schema = 1
                [operators]
                observables = [ "PauliX" ]
            """
        ),
    )
    assert {"PauliX"} == pennylane_operation_set(device_config.observables)
=======
    with TemporaryDirectory() as d:
        test_deduced_gates = {"TestNativeGate"}

        toml_file = join(d, "test.toml")
        with open(toml_file, "w", encoding="utf-8") as f:
            f.write(
                dedent(
                    r"""
                        schema = 1
                        [operators]
                        observables = [ "TestNativeGate" ]
                    """
                )
            )
        config = read_toml_file(toml_file)
    assert test_deduced_gates == get_pennylane_observables(config, False, "device_name")
>>>>>>> 21e0f5f2


def test_get_observables_schema2():
    """Test observables are properly obtained from the toml schema 2."""
<<<<<<< HEAD
    device_config = parse_test_config(
        ProgramFeatures(False),
        dedent(
            r"""
                schema = 2
                [operators.observables]
                PauliX = { }
            """
        ),
    )
    assert {"PauliX"} == pennylane_operation_set(device_config.observables)
=======
    with TemporaryDirectory() as d:
        test_deduced_gates = {"TestNativeGate1"}

        toml_file = join(d, "test.toml")
        with open(toml_file, "w", encoding="utf-8") as f:
            f.write(
                dedent(
                    r"""
                        schema = 2
                        [operators.observables]
                        TestNativeGate1 = { }
                    """
                )
            )
        config = read_toml_file(toml_file)
    assert test_deduced_gates == get_pennylane_observables(config, False, "device_name")
>>>>>>> 21e0f5f2


def test_get_native_gates_schema1_no_qcontrol():
    """Test native gates are properly obtained from the toml."""
<<<<<<< HEAD
    device_config = parse_test_config(
        ProgramFeatures(False),
        dedent(
            r"""
                schema = 1
                [[operators.gates]]
                native = [ "PauliX" ]
                [compilation]
                quantum_control = false
            """
        ),
    )
    assert {"PauliX"} == pennylane_operation_set(device_config.native_gates)
=======
    with TemporaryDirectory() as d:
        test_deduced_gates = {"TestNativeGate"}

        toml_file = join(d, "test.toml")
        with open(toml_file, "w", encoding="utf-8") as f:
            f.write(
                dedent(
                    r"""
                        schema = 1
                        [[operators.gates]]
                        native = [ "TestNativeGate" ]
                        [compilation]
                        quantum_control = false
                    """
                )
            )
        config = read_toml_file(toml_file)
    assert test_deduced_gates == get_pennylane_operations(config, False, "device_name")
>>>>>>> 21e0f5f2


def test_get_native_gates_schema1_qcontrol():
    """Test native gates are properly obtained from the toml."""
<<<<<<< HEAD
    device_config = parse_test_config(
        ProgramFeatures(False),
        dedent(
            r"""
                schema = 1
                [[operators.gates]]
                native = [ "PauliZ" ]
                [compilation]
                quantum_control = true
            """
        ),
    )
    assert {"PauliZ", "C(PauliZ)"} == pennylane_operation_set(device_config.native_gates)


@pytest.mark.parametrize("qadjoint", [True, False])
def test_get_native_gates_schema1_qadjoint(qadjoint):
    """Test native gates are properly obtained from the toml."""
    device_config = parse_test_config(
        ProgramFeatures(False),
        dedent(
            rf"""
                schema = 1
                [[operators.gates]]
                native = [ "PauliZ" ]
                [compilation]
                quantum_adjoint = {str(qadjoint).lower()}
            """
        ),
    )
    assert device_config.native_gates["PauliZ"].invertible is qadjoint
=======
    with TemporaryDirectory() as d:
        test_deduced_gates = {"C(TestNativeGate)", "TestNativeGate"}

        toml_file = join(d, "test.toml")
        with open(toml_file, "w", encoding="utf-8") as f:
            f.write(
                dedent(
                    r"""
                        schema = 1
                        [[operators.gates]]
                        native = [ "TestNativeGate" ]
                        [compilation]
                        quantum_control = true
                    """
                )
            )
        config = read_toml_file(toml_file)
    assert test_deduced_gates == get_pennylane_operations(config, False, "device_name")


def test_get_adjoint_schema2():
    """Test native gates are properly obtained from the toml."""
    with TemporaryDirectory() as d:
        toml_file = join(d, "test.toml")
        with open(toml_file, "w", encoding="utf-8") as f:
            f.write(
                dedent(
                    r"""
                        schema = 2
                        [operators.gates.native]
                        TestNativeGate1 = { properties = [ 'invertible' ] }
                        TestNativeGate2 = { properties = [ 'invertible' ] }
                    """
                )
            )
        config = read_toml_file(toml_file)
    assert check_adjoint_flag(config, False)
>>>>>>> 21e0f5f2


def test_get_native_gates_schema2():
    """Test native gates are properly obtained from the toml."""
    device_config = parse_test_config(
        ProgramFeatures(False),
        dedent(
            r"""
                schema = 2
                [operators.gates.native]
                PauliX = { properties = [ 'controllable' ] }
                PauliY = { }
            """
        ),
    )

<<<<<<< HEAD
    assert {"PauliX", "C(PauliX)", "PauliY"} == pennylane_operation_set(device_config.native_gates)
=======
        toml_file = join(d, "test.toml")
        with open(toml_file, "w", encoding="utf-8") as f:
            f.write(
                dedent(
                    r"""
                        schema = 2
                        [operators.gates.native]
                        TestNativeGate1 = { properties = [ 'controllable' ] }
                        TestNativeGate2 = { }
                    """
                )
            )
        config = read_toml_file(toml_file)
    assert test_deduced_gates == get_pennylane_operations(config, False, "device_name")
>>>>>>> 21e0f5f2


def test_get_native_gates_schema2_optional_shots():
    """Test native gates are properly obtained from the toml."""
<<<<<<< HEAD
    device_config = parse_test_config(
        ProgramFeatures(True),
        dedent(
            r"""
                schema = 2
                [operators.gates.native]
                PauliX = { condition = ['finiteshots'] }
                PauliY = { condition = ['analytic'] }
            """
        ),
    )
    assert "PauliX" in device_config.native_gates
    assert "PauliY" not in device_config.native_gates
=======
    with TemporaryDirectory() as d:
        test_deduced_gates = {"TestNativeGate1"}

        toml_file = join(d, "test.toml")
        with open(toml_file, "w", encoding="utf-8") as f:
            f.write(
                dedent(
                    r"""
                        schema = 2
                        [operators.gates.native]
                        TestNativeGate1 = { condition = ['finiteshots'] }
                        TestNativeGate2 = { condition = ['analytic'] }
                    """
                )
            )
        config = read_toml_file(toml_file)
    assert test_deduced_gates == get_pennylane_operations(config, True, "device_name")
>>>>>>> 21e0f5f2


def test_get_native_gates_schema2_optional_noshots():
    """Test native gates are properly obtained from the toml."""
<<<<<<< HEAD
    device_config = parse_test_config(
        ProgramFeatures(False),
        dedent(
            r"""
                schema = 2
                [operators.gates.native]
                PauliX = { condition = ['finiteshots'] }
                PauliY = { condition = ['analytic'] }
            """
        ),
    )
    assert "PauliX" not in device_config.native_gates
    assert "PauliY" in device_config.native_gates
=======
    with TemporaryDirectory() as d:
        test_deduced_gates = {"TestNativeGate2"}
        toml_file = join(d, "test.toml")
        with open(toml_file, "w", encoding="utf-8") as f:
            f.write(
                dedent(
                    r"""
                        schema = 2
                        [operators.gates.native]
                        TestNativeGate1 = { condition = ['finiteshots'] }
                        TestNativeGate2 = { condition = ['analytic'] }
                    """
                )
            )
        config = read_toml_file(toml_file)
    assert test_deduced_gates == get_pennylane_operations(config, False, "device")
>>>>>>> 21e0f5f2


def test_get_decomp_gates_schema1():
    """Test native decomposition gates are properly obtained from the toml."""
<<<<<<< HEAD
    device_config = parse_test_config(
        ProgramFeatures(False),
        dedent(
            f"""
                    schema = 1
                    [[operators.gates]]
                    decomp = ["PauliX", "PauliY"]
                """
        ),
    )

    assert "PauliX" in device_config.decomp
    assert "PauliY" in device_config.decomp
    assert "PauliZ" not in device_config.decomp
=======
    with TemporaryDirectory() as d:
        test_gates = {"TestDecompGate": {}}
        toml_file = join(d, "test.toml")
        with open(toml_file, "w", encoding="utf-8") as f:
            f.write(
                dedent(
                    f"""
                        schema = 1
                        [[operators.gates]]
                        decomp = {str(list(test_gates.keys()))}
                    """
                )
            )

        config = read_toml_file(toml_file)

    assert test_gates == get_decomposable_gates(config, False)
>>>>>>> 21e0f5f2


def test_get_decomp_gates_schema2():
    """Test native decomposition gates are properly obtained from the toml."""
    device_config = parse_test_config(
        ProgramFeatures(False),
        dedent(
            """
            schema = 2
            [operators.gates]
            decomp = ["PauliX", "PauliY"]
        """
        ),
    )

<<<<<<< HEAD
    assert "PauliX" in device_config.decomp
    assert "PauliY" in device_config.decomp
=======
        config = read_toml_file(toml_file)

    assert test_gates == get_decomposable_gates(config, False)
>>>>>>> 21e0f5f2


def test_get_matrix_decomposable_gates_schema1():
    """Test native matrix gates are properly obtained from the toml."""
<<<<<<< HEAD
    device_config = parse_test_config(
        ProgramFeatures(False),
        dedent(
            f"""
            schema = 1
            [[operators.gates]]
            matrix = ["PauliX", "PauliY"]
        """
        ),
    )
=======
    with TemporaryDirectory() as d:
        test_gates = {"TestMatrixGate": {}}
        toml_file = join(d, "test.toml")
        with open(toml_file, "w", encoding="utf-8") as f:
            f.write(
                dedent(
                    f"""
                        schema = 1
                        [[operators.gates]]
                        matrix = {str(list(test_gates.keys()))}
                    """
                )
            )

        config = read_toml_file(toml_file)
>>>>>>> 21e0f5f2

    assert "PauliX" in device_config.matrix
    assert "PauliY" in device_config.matrix


def test_get_matrix_decomposable_gates_schema2():
    """Test native matrix gates are properly obtained from the toml."""
<<<<<<< HEAD
    device_config = parse_test_config(
        ProgramFeatures(False),
        dedent(
            r"""
            schema = 2
            [operators.gates.matrix]
            PauliZ = {}
        """
        ),
    )
=======
    with TemporaryDirectory() as d:
        toml_file = join(d, "test.toml")
        with open(toml_file, "w", encoding="utf-8") as f:
            f.write(
                dedent(
                    r"""
                        schema = 2
                        [operators.gates.matrix]
                        TestMatrixGate = {}
                    """
                )
            )

        config = read_toml_file(toml_file)
>>>>>>> 21e0f5f2

    assert "PauliZ" in device_config.matrix


def test_check_overlap_msg():
    """Test error is raised if there is an overlap in sets."""
    msg = "Device 'test' has overlapping gates."
    with pytest.raises(CompileError, match=msg):
        check_no_overlap(["A"], ["A"], ["A"], device_name="test")


def test_check_full_overlap():
    """Test that if there is no full overlap of operations, then an error is raised."""

    msg = f"Gates in qml.device.operations and specification file do not match"
    with pytest.raises(CompileError, match=msg):
        check_full_overlap({"A", "B", "C", "C(X)"}, {"A", "B", "Adjoint(Y)"})


def test_config_invalid_attr():
    """Check the gate condition handling logic"""
<<<<<<< HEAD
    with pytest.raises(
        CompileError, match="Configuration for gate 'TestGate' has unknown attributes"
    ):
        parse_test_config(
            ProgramFeatures(False),
            dedent(
                r"""
                    schema = 2
                    [operators.gates.native]
                    TestGate = { unknown_attribute = 33 }
                """
            ),
        )
=======
    with TemporaryDirectory() as d:
        toml_file = join(d, "test.toml")
        with open(toml_file, "w", encoding="utf-8") as f:
            f.write(
                dedent(
                    r"""
                        schema = 2
                        [operators.gates.native]
                        TestGate = { unknown_attribute = 33 }
                    """
                )
            )

        config = read_toml_file(toml_file)

        with pytest.raises(
            CompileError, match="Configuration for gate 'TestGate' has unknown attributes"
        ):
            get_native_gates(config, True)
>>>>>>> 21e0f5f2


def test_config_invalid_condition_unknown():
    """Check the gate condition handling logic"""
    with pytest.raises(
        CompileError, match="Configuration for gate 'TestGate' has unknown conditions"
    ):
        parse_test_config(
            ProgramFeatures(True),
            dedent(
                r"""
                        schema = 2
                        [operators.gates.native]
                        TestGate = { condition = ["unknown", "analytic"] }
                    """
<<<<<<< HEAD
            ),
        )
=======
                )
            )

        config = read_toml_file(toml_file)

        with pytest.raises(
            CompileError, match="Configuration for gate 'TestGate' has unknown conditions"
        ):
            get_native_gates(config, True)
>>>>>>> 21e0f5f2


def test_config_invalid_property_unknown():
    """Check the gate condition handling logic"""
    with pytest.raises(
        CompileError, match="Configuration for gate 'TestGate' has unknown properties"
    ):
        parse_test_config(
            ProgramFeatures(True),
            dedent(
                r"""
                        schema = 2
                        [operators.gates.native]
                        TestGate = { properties = ["unknown", "invertible"] }
                    """
            ),
        )

<<<<<<< HEAD
=======
        config = read_toml_file(toml_file)
>>>>>>> 21e0f5f2

@pytest.mark.parametrize("shots", [True, False])
def test_config_invalid_condition_duplicate(shots):
    """Check the gate condition handling logic"""
    with pytest.raises(CompileError, match="Configuration for gate 'TestGate'"):
        parse_test_config(
            ProgramFeatures(shots),
            dedent(
                r"""
                        schema = 2
                        [operators.gates.native]
                        TestGate = { condition = ["finiteshots", "analytic"] }
                    """
<<<<<<< HEAD
            ),
        )
=======
                )
            )

        config = read_toml_file(toml_file)

        with pytest.raises(CompileError, match="Configuration for gate 'TestGate'"):
            get_native_gates(config, True)

        with pytest.raises(CompileError, match="Configuration for gate 'TestGate'"):
            get_native_gates(config, False)
>>>>>>> 21e0f5f2


def test_config_unsupported_schema():
    """Test native matrix gates are properly obtained from the toml."""

    with pytest.raises(CompileError):
        parse_test_config(
            ProgramFeatures(False),
            dedent(
                r"""
                        schema = 999
                    """
<<<<<<< HEAD
            ),
        )
=======
                )
            )

        config = read_toml_file(toml_file)

        with pytest.raises(CompileError):
            check_quantum_control_flag(config)
        with pytest.raises(CompileError):
            get_native_gates(config, False)
        with pytest.raises(CompileError):
            get_decomposable_gates(config, False)
        with pytest.raises(CompileError):
            get_matrix_decomposable_gates(config, False)
        with pytest.raises(CompileError):
            get_pennylane_operations(config, False, "device_name")
        with pytest.raises(CompileError):
            check_adjoint_flag(config, False)
>>>>>>> 21e0f5f2


if __name__ == "__main__":
    pytest.main([__file__])<|MERGE_RESOLUTION|>--- conflicted
+++ resolved
@@ -28,16 +28,13 @@
     get_device_config,
     validate_config_with_device,
 )
-<<<<<<< HEAD
 from catalyst.utils.toml import (
     DeviceConfig,
     ProgramFeatures,
+    check_adjoint_flag,
     pennylane_operation_set,
     read_toml_file,
 )
-=======
-from catalyst.utils.toml import check_adjoint_flag, read_toml_file
->>>>>>> 21e0f5f2
 
 
 class DummyDevice(qml.QubitDevice):
@@ -100,7 +97,6 @@
 
 def test_get_observables_schema1():
     """Test observables are properly obtained from the toml schema 1."""
-<<<<<<< HEAD
     device_config = parse_test_config(
         ProgramFeatures(False),
         dedent(
@@ -112,29 +108,10 @@
         ),
     )
     assert {"PauliX"} == pennylane_operation_set(device_config.observables)
-=======
-    with TemporaryDirectory() as d:
-        test_deduced_gates = {"TestNativeGate"}
-
-        toml_file = join(d, "test.toml")
-        with open(toml_file, "w", encoding="utf-8") as f:
-            f.write(
-                dedent(
-                    r"""
-                        schema = 1
-                        [operators]
-                        observables = [ "TestNativeGate" ]
-                    """
-                )
-            )
-        config = read_toml_file(toml_file)
-    assert test_deduced_gates == get_pennylane_observables(config, False, "device_name")
->>>>>>> 21e0f5f2
 
 
 def test_get_observables_schema2():
     """Test observables are properly obtained from the toml schema 2."""
-<<<<<<< HEAD
     device_config = parse_test_config(
         ProgramFeatures(False),
         dedent(
@@ -146,29 +123,10 @@
         ),
     )
     assert {"PauliX"} == pennylane_operation_set(device_config.observables)
-=======
-    with TemporaryDirectory() as d:
-        test_deduced_gates = {"TestNativeGate1"}
-
-        toml_file = join(d, "test.toml")
-        with open(toml_file, "w", encoding="utf-8") as f:
-            f.write(
-                dedent(
-                    r"""
-                        schema = 2
-                        [operators.observables]
-                        TestNativeGate1 = { }
-                    """
-                )
-            )
-        config = read_toml_file(toml_file)
-    assert test_deduced_gates == get_pennylane_observables(config, False, "device_name")
->>>>>>> 21e0f5f2
 
 
 def test_get_native_gates_schema1_no_qcontrol():
     """Test native gates are properly obtained from the toml."""
-<<<<<<< HEAD
     device_config = parse_test_config(
         ProgramFeatures(False),
         dedent(
@@ -182,31 +140,10 @@
         ),
     )
     assert {"PauliX"} == pennylane_operation_set(device_config.native_gates)
-=======
-    with TemporaryDirectory() as d:
-        test_deduced_gates = {"TestNativeGate"}
-
-        toml_file = join(d, "test.toml")
-        with open(toml_file, "w", encoding="utf-8") as f:
-            f.write(
-                dedent(
-                    r"""
-                        schema = 1
-                        [[operators.gates]]
-                        native = [ "TestNativeGate" ]
-                        [compilation]
-                        quantum_control = false
-                    """
-                )
-            )
-        config = read_toml_file(toml_file)
-    assert test_deduced_gates == get_pennylane_operations(config, False, "device_name")
->>>>>>> 21e0f5f2
 
 
 def test_get_native_gates_schema1_qcontrol():
     """Test native gates are properly obtained from the toml."""
-<<<<<<< HEAD
     device_config = parse_test_config(
         ProgramFeatures(False),
         dedent(
@@ -238,45 +175,6 @@
         ),
     )
     assert device_config.native_gates["PauliZ"].invertible is qadjoint
-=======
-    with TemporaryDirectory() as d:
-        test_deduced_gates = {"C(TestNativeGate)", "TestNativeGate"}
-
-        toml_file = join(d, "test.toml")
-        with open(toml_file, "w", encoding="utf-8") as f:
-            f.write(
-                dedent(
-                    r"""
-                        schema = 1
-                        [[operators.gates]]
-                        native = [ "TestNativeGate" ]
-                        [compilation]
-                        quantum_control = true
-                    """
-                )
-            )
-        config = read_toml_file(toml_file)
-    assert test_deduced_gates == get_pennylane_operations(config, False, "device_name")
-
-
-def test_get_adjoint_schema2():
-    """Test native gates are properly obtained from the toml."""
-    with TemporaryDirectory() as d:
-        toml_file = join(d, "test.toml")
-        with open(toml_file, "w", encoding="utf-8") as f:
-            f.write(
-                dedent(
-                    r"""
-                        schema = 2
-                        [operators.gates.native]
-                        TestNativeGate1 = { properties = [ 'invertible' ] }
-                        TestNativeGate2 = { properties = [ 'invertible' ] }
-                    """
-                )
-            )
-        config = read_toml_file(toml_file)
-    assert check_adjoint_flag(config, False)
->>>>>>> 21e0f5f2
 
 
 def test_get_native_gates_schema2():
@@ -293,29 +191,11 @@
         ),
     )
 
-<<<<<<< HEAD
     assert {"PauliX", "C(PauliX)", "PauliY"} == pennylane_operation_set(device_config.native_gates)
-=======
-        toml_file = join(d, "test.toml")
-        with open(toml_file, "w", encoding="utf-8") as f:
-            f.write(
-                dedent(
-                    r"""
-                        schema = 2
-                        [operators.gates.native]
-                        TestNativeGate1 = { properties = [ 'controllable' ] }
-                        TestNativeGate2 = { }
-                    """
-                )
-            )
-        config = read_toml_file(toml_file)
-    assert test_deduced_gates == get_pennylane_operations(config, False, "device_name")
->>>>>>> 21e0f5f2
 
 
 def test_get_native_gates_schema2_optional_shots():
     """Test native gates are properly obtained from the toml."""
-<<<<<<< HEAD
     device_config = parse_test_config(
         ProgramFeatures(True),
         dedent(
@@ -329,30 +209,10 @@
     )
     assert "PauliX" in device_config.native_gates
     assert "PauliY" not in device_config.native_gates
-=======
-    with TemporaryDirectory() as d:
-        test_deduced_gates = {"TestNativeGate1"}
-
-        toml_file = join(d, "test.toml")
-        with open(toml_file, "w", encoding="utf-8") as f:
-            f.write(
-                dedent(
-                    r"""
-                        schema = 2
-                        [operators.gates.native]
-                        TestNativeGate1 = { condition = ['finiteshots'] }
-                        TestNativeGate2 = { condition = ['analytic'] }
-                    """
-                )
-            )
-        config = read_toml_file(toml_file)
-    assert test_deduced_gates == get_pennylane_operations(config, True, "device_name")
->>>>>>> 21e0f5f2
 
 
 def test_get_native_gates_schema2_optional_noshots():
     """Test native gates are properly obtained from the toml."""
-<<<<<<< HEAD
     device_config = parse_test_config(
         ProgramFeatures(False),
         dedent(
@@ -366,29 +226,10 @@
     )
     assert "PauliX" not in device_config.native_gates
     assert "PauliY" in device_config.native_gates
-=======
-    with TemporaryDirectory() as d:
-        test_deduced_gates = {"TestNativeGate2"}
-        toml_file = join(d, "test.toml")
-        with open(toml_file, "w", encoding="utf-8") as f:
-            f.write(
-                dedent(
-                    r"""
-                        schema = 2
-                        [operators.gates.native]
-                        TestNativeGate1 = { condition = ['finiteshots'] }
-                        TestNativeGate2 = { condition = ['analytic'] }
-                    """
-                )
-            )
-        config = read_toml_file(toml_file)
-    assert test_deduced_gates == get_pennylane_operations(config, False, "device")
->>>>>>> 21e0f5f2
 
 
 def test_get_decomp_gates_schema1():
     """Test native decomposition gates are properly obtained from the toml."""
-<<<<<<< HEAD
     device_config = parse_test_config(
         ProgramFeatures(False),
         dedent(
@@ -403,25 +244,6 @@
     assert "PauliX" in device_config.decomp
     assert "PauliY" in device_config.decomp
     assert "PauliZ" not in device_config.decomp
-=======
-    with TemporaryDirectory() as d:
-        test_gates = {"TestDecompGate": {}}
-        toml_file = join(d, "test.toml")
-        with open(toml_file, "w", encoding="utf-8") as f:
-            f.write(
-                dedent(
-                    f"""
-                        schema = 1
-                        [[operators.gates]]
-                        decomp = {str(list(test_gates.keys()))}
-                    """
-                )
-            )
-
-        config = read_toml_file(toml_file)
-
-    assert test_gates == get_decomposable_gates(config, False)
->>>>>>> 21e0f5f2
 
 
 def test_get_decomp_gates_schema2():
@@ -437,19 +259,12 @@
         ),
     )
 
-<<<<<<< HEAD
     assert "PauliX" in device_config.decomp
     assert "PauliY" in device_config.decomp
-=======
-        config = read_toml_file(toml_file)
-
-    assert test_gates == get_decomposable_gates(config, False)
->>>>>>> 21e0f5f2
 
 
 def test_get_matrix_decomposable_gates_schema1():
     """Test native matrix gates are properly obtained from the toml."""
-<<<<<<< HEAD
     device_config = parse_test_config(
         ProgramFeatures(False),
         dedent(
@@ -460,23 +275,6 @@
         """
         ),
     )
-=======
-    with TemporaryDirectory() as d:
-        test_gates = {"TestMatrixGate": {}}
-        toml_file = join(d, "test.toml")
-        with open(toml_file, "w", encoding="utf-8") as f:
-            f.write(
-                dedent(
-                    f"""
-                        schema = 1
-                        [[operators.gates]]
-                        matrix = {str(list(test_gates.keys()))}
-                    """
-                )
-            )
-
-        config = read_toml_file(toml_file)
->>>>>>> 21e0f5f2
 
     assert "PauliX" in device_config.matrix
     assert "PauliY" in device_config.matrix
@@ -484,7 +282,6 @@
 
 def test_get_matrix_decomposable_gates_schema2():
     """Test native matrix gates are properly obtained from the toml."""
-<<<<<<< HEAD
     device_config = parse_test_config(
         ProgramFeatures(False),
         dedent(
@@ -495,22 +292,6 @@
         """
         ),
     )
-=======
-    with TemporaryDirectory() as d:
-        toml_file = join(d, "test.toml")
-        with open(toml_file, "w", encoding="utf-8") as f:
-            f.write(
-                dedent(
-                    r"""
-                        schema = 2
-                        [operators.gates.matrix]
-                        TestMatrixGate = {}
-                    """
-                )
-            )
-
-        config = read_toml_file(toml_file)
->>>>>>> 21e0f5f2
 
     assert "PauliZ" in device_config.matrix
 
@@ -532,7 +313,6 @@
 
 def test_config_invalid_attr():
     """Check the gate condition handling logic"""
-<<<<<<< HEAD
     with pytest.raises(
         CompileError, match="Configuration for gate 'TestGate' has unknown attributes"
     ):
@@ -546,27 +326,6 @@
                 """
             ),
         )
-=======
-    with TemporaryDirectory() as d:
-        toml_file = join(d, "test.toml")
-        with open(toml_file, "w", encoding="utf-8") as f:
-            f.write(
-                dedent(
-                    r"""
-                        schema = 2
-                        [operators.gates.native]
-                        TestGate = { unknown_attribute = 33 }
-                    """
-                )
-            )
-
-        config = read_toml_file(toml_file)
-
-        with pytest.raises(
-            CompileError, match="Configuration for gate 'TestGate' has unknown attributes"
-        ):
-            get_native_gates(config, True)
->>>>>>> 21e0f5f2
 
 
 def test_config_invalid_condition_unknown():
@@ -582,20 +341,8 @@
                         [operators.gates.native]
                         TestGate = { condition = ["unknown", "analytic"] }
                     """
-<<<<<<< HEAD
-            ),
-        )
-=======
-                )
-            )
-
-        config = read_toml_file(toml_file)
-
-        with pytest.raises(
-            CompileError, match="Configuration for gate 'TestGate' has unknown conditions"
-        ):
-            get_native_gates(config, True)
->>>>>>> 21e0f5f2
+            ),
+        )
 
 
 def test_config_invalid_property_unknown():
@@ -614,10 +361,6 @@
             ),
         )
 
-<<<<<<< HEAD
-=======
-        config = read_toml_file(toml_file)
->>>>>>> 21e0f5f2
 
 @pytest.mark.parametrize("shots", [True, False])
 def test_config_invalid_condition_duplicate(shots):
@@ -631,21 +374,8 @@
                         [operators.gates.native]
                         TestGate = { condition = ["finiteshots", "analytic"] }
                     """
-<<<<<<< HEAD
-            ),
-        )
-=======
-                )
-            )
-
-        config = read_toml_file(toml_file)
-
-        with pytest.raises(CompileError, match="Configuration for gate 'TestGate'"):
-            get_native_gates(config, True)
-
-        with pytest.raises(CompileError, match="Configuration for gate 'TestGate'"):
-            get_native_gates(config, False)
->>>>>>> 21e0f5f2
+            ),
+        )
 
 
 def test_config_unsupported_schema():
@@ -658,28 +388,8 @@
                 r"""
                         schema = 999
                     """
-<<<<<<< HEAD
-            ),
-        )
-=======
-                )
-            )
-
-        config = read_toml_file(toml_file)
-
-        with pytest.raises(CompileError):
-            check_quantum_control_flag(config)
-        with pytest.raises(CompileError):
-            get_native_gates(config, False)
-        with pytest.raises(CompileError):
-            get_decomposable_gates(config, False)
-        with pytest.raises(CompileError):
-            get_matrix_decomposable_gates(config, False)
-        with pytest.raises(CompileError):
-            get_pennylane_operations(config, False, "device_name")
-        with pytest.raises(CompileError):
-            check_adjoint_flag(config, False)
->>>>>>> 21e0f5f2
+            ),
+        )
 
 
 if __name__ == "__main__":
