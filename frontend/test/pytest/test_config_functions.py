--- conflicted
+++ resolved
@@ -24,10 +24,6 @@
 from catalyst.device import QJITDevice, validate_device_capabilities
 from catalyst.device.qjit_device import check_no_overlap
 from catalyst.utils.exceptions import CompileError
-<<<<<<< HEAD
-from catalyst.utils.runtime import check_no_overlap, validate_device_capabilities
-=======
->>>>>>> 2636257f
 from catalyst.utils.toml import (
     DeviceCapabilities,
     ProgramFeatures,
@@ -95,21 +91,12 @@
         ),
     )
 
-<<<<<<< HEAD
-    device = DummyDevice()
-    with pytest.raises(
-        CompileError,
-        match=f"Attempting to compile program for incompatible device '{device.name}'",
-    ):
-        validate_device_capabilities(device, device_capabilities)
-=======
     name = DeviceToBeTested.name
     with pytest.raises(
         CompileError,
         match=f"Attempting to compile program for incompatible device '{name}'",
     ):
         validate_device_capabilities(DeviceToBeTested(), device_capabilities)
->>>>>>> 2636257f
 
 
 def test_get_observables_schema1():
