# Copyright 2023 Xanadu Quantum Technologies Inc.

# Licensed under the Apache License, Version 2.0 (the "License");
# you may not use this file except in compliance with the License.
# You may obtain a copy of the License at

#     http://www.apache.org/licenses/LICENSE-2.0

# Unless required by applicable law or agreed to in writing, software
# distributed under the License is distributed on an "AS IS" BASIS,
# WITHOUT WARRANTIES OR CONDITIONS OF ANY KIND, either express or implied.
# See the License for the specific language governing permissions and
# limitations under the License.

"""Unit tests for device toml config parsing and validation."""

from os.path import join
from tempfile import TemporaryDirectory
from textwrap import dedent

import pennylane as qml
import pytest

from catalyst.device import QJITDevice
from catalyst.utils.exceptions import CompileError
from catalyst.utils.runtime import check_no_overlap, validate_device_capabilities
from catalyst.utils.toml import (
    DeviceCapabilities,
    ProgramFeatures,
    TOMLDocument,
    check_quantum_control_flag,
    get_decomposable_gates,
    get_matrix_decomposable_gates,
    get_native_ops,
    load_device_capabilities,
    pennylane_operation_set,
    read_toml_file,
)


class DeviceToBeTested(qml.QubitDevice):
    """Test device"""

    name = "Dummy Device"
    short_name = "dummy.device"
    pennylane_requires = "0.33.0"
    version = "0.0.1"
    author = "Dummy"

    operations = []
    observables = []

    def apply(self, operations, **kwargs):
        """Unused"""
        raise RuntimeError("Only C/C++ interface is defined")


ALL_SCHEMAS = [1, 2]


def get_test_config(config_text: str) -> TOMLDocument:
    """Parse test config into the TOMLDocument structure"""
    with TemporaryDirectory() as d:
        toml_file = join(d, "test.toml")
        with open(toml_file, "w", encoding="utf-8") as f:
            f.write(config_text)
        config = read_toml_file(toml_file)
        return config


def get_test_device_capabilities(
    program_features: ProgramFeatures, config_text: str
) -> DeviceCapabilities:
    """Parse test config into the DeviceCapabilities structure"""
    config = get_test_config(config_text)
    device_capabilities = load_device_capabilities(config, program_features, "dummy")
    return device_capabilities


@pytest.mark.parametrize("schema", ALL_SCHEMAS)
def test_config_qjit_incompatible_device(schema):
    """Test error is raised if checking for qjit compatibility and field is false in toml file."""
<<<<<<< HEAD
    device_capabilities = get_test_device_capabilities(
        ProgramFeatures(False),
        dedent(
            f"""
                schema = {schema}
                [compilation]
                qjit_compatible = false
            """
        ),
    )

    device = DummyDevice()
    with pytest.raises(
        CompileError,
        match=f"Attempting to compile program for incompatible device '{device.name}'",
    ):
        validate_device_capabilities(device, device_capabilities)
=======
    with TemporaryDirectory() as d:
        toml_file = join(d, "test.toml")
        with open(toml_file, "w", encoding="utf-8") as f:
            f.write(
                dedent(
                    f"""
                        schema = {schema}
                        [compilation]
                        qjit_compatible = false
                    """
                )
            )

        config = read_toml_file(toml_file)
        name = DeviceToBeTested.name
        with pytest.raises(
            CompileError,
            match=f"Attempting to compile program for incompatible device '{name}'",
        ):
            validate_config_with_device(DeviceToBeTested(), config)
>>>>>>> 2258e8b9


def test_get_observables_schema1():
    """Test observables are properly obtained from the toml schema 1."""
    device_capabilities = get_test_device_capabilities(
        ProgramFeatures(False),
        dedent(
            r"""
                schema = 1
                [operators]
                observables = [ "PauliX" ]
            """
        ),
    )
    assert {"PauliX"} == pennylane_operation_set(device_capabilities.native_obs)


def test_get_observables_schema2():
    """Test observables are properly obtained from the toml schema 2."""
    device_capabilities = get_test_device_capabilities(
        ProgramFeatures(False),
        dedent(
            r"""
                schema = 2
                [operators.observables]
                PauliX = { }
            """
        ),
    )
    assert {"PauliX"} == pennylane_operation_set(device_capabilities.native_obs)


def test_get_native_ops_schema1_no_qcontrol():
    """Test native gates are properly obtained from the toml."""
    device_capabilities = get_test_device_capabilities(
        ProgramFeatures(False),
        dedent(
            r"""
                schema = 1
                [[operators.gates]]
                native = [ "PauliX" ]
                [compilation]
                quantum_control = false
            """
        ),
    )
    assert {"PauliX"} == pennylane_operation_set(device_capabilities.native_ops)


def test_get_native_ops_schema1_qcontrol():
    """Test native gates are properly obtained from the toml."""
    device_capabilities = get_test_device_capabilities(
        ProgramFeatures(False),
        dedent(
            r"""
                schema = 1
                [[operators.gates]]
                native = [ "PauliZ" ]
                [compilation]
                quantum_control = true
            """
        ),
    )
    assert {"PauliZ", "C(PauliZ)"} == pennylane_operation_set(device_capabilities.native_ops)


@pytest.mark.parametrize("qadjoint", [True, False])
def test_get_native_ops_schema1_qadjoint(qadjoint):
    """Test native gates are properly obtained from the toml."""
    device_capabilities = get_test_device_capabilities(
        ProgramFeatures(False),
        dedent(
            rf"""
                schema = 1
                [[operators.gates]]
                native = [ "PauliZ" ]
                [compilation]
                quantum_adjoint = {str(qadjoint).lower()}
            """
        ),
    )
    assert device_capabilities.native_ops["PauliZ"].invertible is qadjoint


def test_get_native_ops_schema2():
    """Test native gates are properly obtained from the toml."""
    device_capabilities = get_test_device_capabilities(
        ProgramFeatures(False),
        dedent(
            r"""
                schema = 2
                [operators.gates.native]
                PauliX = { properties = [ 'controllable' ] }
                PauliY = { }
            """
        ),
    )

    assert {"PauliX", "C(PauliX)", "PauliY"} == pennylane_operation_set(
        device_capabilities.native_ops
    )


def test_get_native_ops_schema2_optional_shots():
    """Test native gates are properly obtained from the toml."""
    device_capabilities = get_test_device_capabilities(
        ProgramFeatures(True),
        dedent(
            r"""
                schema = 2
                [operators.gates.native]
                PauliX = { condition = ['finiteshots'] }
                PauliY = { condition = ['analytic'] }
            """
        ),
    )
    assert "PauliX" in device_capabilities.native_ops
    assert "PauliY" not in device_capabilities.native_ops


def test_get_native_ops_schema2_optional_noshots():
    """Test native gates are properly obtained from the toml."""
    device_capabilities = get_test_device_capabilities(
        ProgramFeatures(False),
        dedent(
            r"""
                schema = 2
                [operators.gates.native]
                PauliX = { condition = ['finiteshots'] }
                PauliY = { condition = ['analytic'] }
            """
        ),
    )
    assert "PauliX" not in device_capabilities.native_ops
    assert "PauliY" in device_capabilities.native_ops


def test_get_decomp_gates_schema1():
    """Test native decomposition gates are properly obtained from the toml."""
    device_capabilities = get_test_device_capabilities(
        ProgramFeatures(False),
        dedent(
            """
                schema = 1
                [[operators.gates]]
                decomp = ["PauliX", "PauliY"]
            """
        ),
    )

    assert "PauliX" in device_capabilities.to_decomp_ops
    assert "PauliY" in device_capabilities.to_decomp_ops
    assert "PauliZ" not in device_capabilities.to_decomp_ops


def test_get_decomp_gates_schema2():
    """Test native decomposition gates are properly obtained from the toml."""
    device_capabilities = get_test_device_capabilities(
        ProgramFeatures(False),
        dedent(
            """
            schema = 2
            [operators.gates]
            decomp = ["PauliX", "PauliY"]
        """
        ),
    )

    assert "PauliX" in device_capabilities.to_decomp_ops
    assert "PauliY" in device_capabilities.to_decomp_ops


def test_get_matrix_decomposable_gates_schema1():
    """Test native matrix gates are properly obtained from the toml."""
    device_capabilities = get_test_device_capabilities(
        ProgramFeatures(False),
        dedent(
            """
            schema = 1
            [[operators.gates]]
            matrix = ["PauliX", "PauliY"]
        """
        ),
    )

    assert "PauliX" in device_capabilities.to_matrix_ops
    assert "PauliY" in device_capabilities.to_matrix_ops


def test_get_matrix_decomposable_gates_schema2():
    """Test native matrix gates are properly obtained from the toml."""
    device_capabilities = get_test_device_capabilities(
        ProgramFeatures(False),
        dedent(
            r"""
            schema = 2
            [operators.gates.matrix]
            PauliZ = {}
        """
        ),
    )

    assert "PauliZ" in device_capabilities.to_matrix_ops


def test_check_overlap_msg():
    """Test error is raised if there is an overlap in sets."""
    msg = "Device 'test' has overlapping gates."
    with pytest.raises(CompileError, match=msg):
        check_no_overlap(["A"], ["A"], ["A"], device_name="test")


def test_config_invalid_attr():
    """Check the gate condition handling logic"""
    with pytest.raises(
        CompileError, match="Configuration for gate 'TestGate' has unknown attributes"
    ):
        get_test_device_capabilities(
            ProgramFeatures(False),
            dedent(
                r"""
                    schema = 2
                    [operators.gates.native]
                    TestGate = { unknown_attribute = 33 }
                """
            ),
        )


def test_config_invalid_condition_unknown():
    """Check the gate condition handling logic"""
    with pytest.raises(
        CompileError, match="Configuration for gate 'TestGate' has unknown conditions"
    ):
        get_test_device_capabilities(
            ProgramFeatures(True),
            dedent(
                r"""
                    schema = 2
                    [operators.gates.native]
                    TestGate = { condition = ["unknown", "analytic"] }
                """
            ),
        )


def test_config_invalid_property_unknown():
    """Check the gate condition handling logic"""
    with pytest.raises(
        CompileError, match="Configuration for gate 'TestGate' has unknown properties"
    ):
        get_test_device_capabilities(
            ProgramFeatures(True),
            dedent(
                r"""
                    schema = 2
                    [operators.gates.native]
                    TestGate = { properties = ["unknown", "invertible"] }
                """
            ),
        )


@pytest.mark.parametrize("shots", [True, False])
def test_config_invalid_condition_duplicate(shots):
    """Check the gate condition handling logic"""
    with pytest.raises(CompileError, match="Configuration for gate 'TestGate'"):
        get_test_device_capabilities(
            ProgramFeatures(shots),
            dedent(
                r"""
                    schema = 2
                    [operators.gates.native]
                    TestGate = { condition = ["finiteshots", "analytic"] }
                """
            ),
        )


def test_config_qjit_device_operations():
    """Check the gate condition handling logic"""
    capabilities = get_test_device_capabilities(
        ProgramFeatures(False),
        dedent(
            r"""
                schema = 2
                [operators.gates.native]
                PauliX = {}
                [operators.observables]
                PauliY = {}
            """
        ),
    )
    qjit_device = QJITDevice(capabilities, shots=1000, wires=2)
    assert "PauliX" in qjit_device.operations
    assert "PauliY" in qjit_device.observables


def test_config_unsupported_schema():
    """Test native matrix gates are properly obtained from the toml."""
    program_features = ProgramFeatures(False)
    config_text = dedent(
        r"""
            schema = 999
        """
    )
    config = get_test_config(config_text)

    with pytest.raises(CompileError):
        get_test_device_capabilities(program_features, config_text)

    with pytest.raises(CompileError):
        get_matrix_decomposable_gates(config, program_features)

    with pytest.raises(CompileError):
        get_decomposable_gates(config, program_features)

    with pytest.raises(CompileError):
        get_native_ops(config, program_features)

    with pytest.raises(CompileError):
        check_quantum_control_flag(config)


if __name__ == "__main__":
    pytest.main([__file__])<|MERGE_RESOLUTION|>--- conflicted
+++ resolved
@@ -80,7 +80,6 @@
 @pytest.mark.parametrize("schema", ALL_SCHEMAS)
 def test_config_qjit_incompatible_device(schema):
     """Test error is raised if checking for qjit compatibility and field is false in toml file."""
-<<<<<<< HEAD
     device_capabilities = get_test_device_capabilities(
         ProgramFeatures(False),
         dedent(
@@ -92,34 +91,12 @@
         ),
     )
 
-    device = DummyDevice()
+    name = DeviceToBeTested.name
     with pytest.raises(
         CompileError,
-        match=f"Attempting to compile program for incompatible device '{device.name}'",
+        match=f"Attempting to compile program for incompatible device '{name}'",
     ):
-        validate_device_capabilities(device, device_capabilities)
-=======
-    with TemporaryDirectory() as d:
-        toml_file = join(d, "test.toml")
-        with open(toml_file, "w", encoding="utf-8") as f:
-            f.write(
-                dedent(
-                    f"""
-                        schema = {schema}
-                        [compilation]
-                        qjit_compatible = false
-                    """
-                )
-            )
-
-        config = read_toml_file(toml_file)
-        name = DeviceToBeTested.name
-        with pytest.raises(
-            CompileError,
-            match=f"Attempting to compile program for incompatible device '{name}'",
-        ):
-            validate_config_with_device(DeviceToBeTested(), config)
->>>>>>> 2258e8b9
+        validate_device_capabilities(DeviceToBeTested(), device_capabilities)
 
 
 def test_get_observables_schema1():
