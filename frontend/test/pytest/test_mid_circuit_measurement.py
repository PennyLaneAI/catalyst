--- conflicted
+++ resolved
@@ -570,39 +570,6 @@
         assert result.shape == (shots,)
         assert jnp.allclose(result, expected)
 
-<<<<<<< HEAD
-    @pytest.mark.skip(reason="nested qnode not supported by catalyst runtime")
-    @pytest.mark.parametrize("debug", [False, True])
-    def test_dynamic_one_shot_nested_qnodes(self, backend, debug):
-        """Test that `dynamic_one_shot` handle nested calls correctly."""
-
-        if not debug:
-            pytest.xfail("Error in Catalyst Runtime: Cannot re-initialize an ACTIVE device")
-
-        shots = 10
-        dev = qml.device(backend, wires=2, shots=shots)
-
-        @qml.qnode(dev)
-        def inner():
-            qml.PauliX(0)
-            return qml.sample(wires=0)
-
-        @qjit
-        @qml.qnode(dev, mcm_method="one-shot")
-        def outer():
-            x = inner()
-            if debug:
-                catalyst.debug.print("Value of x = {x}", x=x)
-            qml.RY(jnp.pi * qml.math.sum(x) / shots, wires=0)
-            m0 = measure(0)
-            return qml.sample(m0)
-
-        result = outer()
-        assert result.shape == (shots,)
-        assert jnp.allclose(result, 1.0)
-
-=======
->>>>>>> 4e58b7ac
     @pytest.mark.xfail(
         reason="Midcircuit measurements with sampling is unseeded and hence this test is flaky"
     )
