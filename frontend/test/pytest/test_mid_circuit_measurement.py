--- conflicted
+++ resolved
@@ -786,7 +786,6 @@
             r1, r0 = qml.math.array(r1).ravel(), qml.math.array(r0).ravel()
             assert qml.math.allclose(r1, r0, atol=20, rtol=0.2)
 
-<<<<<<< HEAD
     def test_dynamic_one_shot_with_no_mcm_iterable_output(self, backend):
         """Test that `dynamic_one_shot` can work when there is no mcm and have iterable output."""
         qubits = 3
@@ -802,7 +801,7 @@
 
         result = cost()
         assert jnp.array(result).shape == (qubits, shots)
-=======
+
     @pytest.mark.skip(
         reason="grad with dynamic one-shot is not yet supported.",
     )
@@ -931,8 +930,6 @@
         res_cat, tree_cat = tree_flatten(r2)
         assert tree_jax == tree_cat
         assert np.allclose(res_jax, res_cat)
->>>>>>> 5966ccb3
-
 
 def sample_to_counts(results, meas_obj):
     """Helper function to convert samples array to counts dictionary"""
