# Copyright 2022-2023 Xanadu Quantum Technologies Inc.

# Licensed under the Apache License, Version 2.0 (the "License");
# you may not use this file except in compliance with the License.
# You may obtain a copy of the License at

#     http://www.apache.org/licenses/LICENSE-2.0

# Unless required by applicable law or agreed to in writing, software
# distributed under the License is distributed on an "AS IS" BASIS,
# WITHOUT WARRANTIES OR CONDITIONS OF ANY KIND, either express or implied.
# See the License for the specific language governing permissions and
# limitations under the License.

import jax.numpy as jnp
import pennylane as qml
import pytest

from catalyst import CompileError, measure, qjit

# TODO: add tests with other measurement processes (e.g. qml.sample, qml.probs, ...)


class TestMidCircuitMeasurement:
    def test_pl_measure(self, backend):
        """Test PL measure."""

        def circuit():
            return qml.measure(0)

        with pytest.raises(CompileError, match="Must use 'measure' from Catalyst"):
            qjit(qml.qnode(qml.device(backend, wires=1))(circuit))()

    def test_measure_outside_qjit(self):
        """Test measure outside qjit."""

        def circuit():
            return measure(0)

        with pytest.raises(CompileError, match="can only be used from within @qjit"):
            circuit()

    def test_measure_outside_qnode(self):
        """Test measure outside qnode."""

        def circuit():
            return measure(0)

        with pytest.raises(CompileError, match="can only be used from within a qml.qnode"):
            qjit(circuit)()

    def test_invalid_arguments(self, backend):
        """Test too many arguments to the wires parameter."""

        @qml.qnode(qml.device(backend, wires=2))
        def circuit():
            qml.RX(0.0, wires=0)
            m = measure(wires=[1, 2])
            return m

        with pytest.raises(
            TypeError, match="Only one element is supported for the 'wires' parameter"
        ):
            qjit(circuit)()

    def test_invalid_arguments2(self, backend):
        """Test too large array for the wires parameter."""

        @qml.qnode(qml.device(backend, wires=2))
        def circuit():
            qml.RX(0.0, wires=0)
            m = measure(wires=jnp.array([1, 2]))
            return m

        with pytest.raises(TypeError, match="Measure is only supported on 1 qubit"):
            qjit(circuit)()

    def test_basic(self, backend):
        """Test measure (basic)."""

        @qjit
        @qml.qnode(qml.device(backend, wires=1))
        def circuit(x: float):
            qml.RX(x, wires=0)
            m = measure(wires=0)
            return m

        assert circuit(jnp.pi)  # m will be equal to True if wire 0 is measured in 1 state

    def test_scalar_array_wire(self, backend):
        """Test a scalar array wire."""

        @qjit
        @qml.qnode(qml.device(backend, wires=2))
        def circuit(w):
            qml.PauliX(0)
            m = measure(wires=w)
            return m

        assert circuit(jnp.array(0)) == 1

    def test_1element_array_wire(self, backend):
        """Test a 1D single-element array wire."""

        @qjit
        @qml.qnode(qml.device(backend, wires=2))
        def circuit(w):
            qml.PauliX(0)
            m = measure(wires=w)
            return m

        assert circuit(jnp.array([0])) == 1

    def test_more_complex(self, backend):
        """Test measure (more complex)."""

        @qjit
        @qml.qnode(qml.device(backend, wires=2))
        def circuit(x: float):
            qml.RX(x, wires=0)
            m1 = measure(wires=0)
            maybe_pi = m1 * jnp.pi
            qml.RX(maybe_pi, wires=1)
            m2 = measure(wires=1)
            return m2

        assert circuit(jnp.pi)  # m will be equal to True if wire 0 is measured in 1 state
        assert not circuit(0.0)

    def test_with_postselect_zero(self, backend):
        """Test measure (postselect = 0)."""

        @qjit
        @qml.qnode(qml.device(backend, wires=1))
        def circuit(x: float):
            qml.RX(x, wires=0)
            m = measure(wires=0, postselect=0)
            return m

        assert not circuit(jnp.pi)  # m will be equal to False

    def test_with_postselect_one(self, backend):
        """Test measure (postselect = 1)."""

        @qjit
        @qml.qnode(qml.device(backend, wires=1))
        def circuit(x: float):
            qml.RX(x, wires=0)
            m = measure(wires=0, postselect=1)
            return m

        assert circuit(jnp.pi)  # m will be equal to True

    def test_with_reset_false(self, backend):
        """Test measure (reset = False)."""

        @qjit
        @qml.qnode(qml.device(backend, wires=1))
        def circuit():
            qml.Hadamard(wires=0)
            m1 = measure(wires=0, reset=False, postselect=1)
            m2 = measure(wires=0)
            return m1 == m2

        assert circuit()  # both measures are the same

    def test_with_reset_true(self, backend):
        """Test measure (reset = True)."""

        @qjit
        @qml.qnode(qml.device(backend, wires=1))
        def circuit():
            qml.Hadamard(wires=0)
            m1 = measure(wires=0, reset=True, postselect=1)
            m2 = measure(wires=0)
            return m1 != m2

        assert circuit()  # measures are different

    def test_return_mcm_with_sample_single(self, backend):
        """Test that a measurement result can be returned with qml.sample and shots."""

        dev = qml.device(backend, wires=1, shots=1)

        @qjit
        @qml.qnode(dev)
        def circuit(x):
            qml.RY(x, wires=0)
            m = measure(0)
            qml.PauliX(0)
<<<<<<< HEAD
            return qml.sample(m, wires=0)
=======
            return qml.sample(m)
>>>>>>> 6a6fd4f2

        assert circuit(0.0) == 0
        assert circuit(jnp.pi) == 1

    @pytest.mark.xfail(reason="not yet implemented, coming in one-shot support")
    def test_return_mcm_with_sample_multiple(self, backend):
        """Test that a measurement result can be returned with qml.sample and shots."""

        dev = qml.device(backend, wires=1, shots=10)

        @qjit
        @qml.qnode(dev)
        def circuit(x):
            qml.RY(x, wires=0)
            m = measure(0)
            qml.PauliX(0)
<<<<<<< HEAD
            return qml.sample(m, wires=0)
=======
            return qml.sample(m)
>>>>>>> 6a6fd4f2

        assert circuit(0.0) == [0] * 10
        assert circuit(jnp.pi) == [1] * 10


if __name__ == "__main__":
    pytest.main(["-x", __file__])<|MERGE_RESOLUTION|>--- conflicted
+++ resolved
@@ -188,11 +188,7 @@
             qml.RY(x, wires=0)
             m = measure(0)
             qml.PauliX(0)
-<<<<<<< HEAD
-            return qml.sample(m, wires=0)
-=======
             return qml.sample(m)
->>>>>>> 6a6fd4f2
 
         assert circuit(0.0) == 0
         assert circuit(jnp.pi) == 1
@@ -209,11 +205,7 @@
             qml.RY(x, wires=0)
             m = measure(0)
             qml.PauliX(0)
-<<<<<<< HEAD
-            return qml.sample(m, wires=0)
-=======
             return qml.sample(m)
->>>>>>> 6a6fd4f2
 
         assert circuit(0.0) == [0] * 10
         assert circuit(jnp.pi) == [1] * 10
