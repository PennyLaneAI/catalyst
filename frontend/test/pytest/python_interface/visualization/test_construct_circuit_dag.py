# Copyright 2025 Xanadu Quantum Technologies Inc.

# Licensed under the Apache License, Version 2.0 (the "License");
# you may not use this file except in compliance with the License.
# You may obtain a copy of the License at

#     http://www.apache.org/licenses/LICENSE-2.0

# Unless required by applicable law or agreed to in writing, software
# distributed under the License is distributed on an "AS IS" BASIS,
# WITHOUT WARRANTIES OR CONDITIONS OF ANY KIND, either express or implied.
# See the License for the specific language governing permissions and
# limitations under the License.
"""Unit tests for the ConstructCircuitDAG utility."""

from unittest.mock import Mock

import pytest
from jax import util

pytestmark = pytest.mark.usefixtures("requires_xdsl")

# pylint: disable=wrong-import-position
# This import needs to be after pytest in order to prevent ImportErrors
import pennylane as qml
from xdsl.dialects import test
from xdsl.dialects.builtin import ModuleOp
from xdsl.ir.core import Block, Region

from catalyst.python_interface.conversion import xdsl_from_qjit
from catalyst.python_interface.visualization.construct_circuit_dag import (
    ConstructCircuitDAG,
)
from catalyst.python_interface.visualization.dag_builder import DAGBuilder


class FakeDAGBuilder(DAGBuilder):
    """
    A concrete implementation of DAGBuilder used ONLY for testing.
    It stores all graph manipulation calls in data structures
    for easy assertion of the final graph state.
    """

    def __init__(self):
        self._nodes = {}
        self._edges = []
        self._clusters = {}

    def add_node(self, uid, label, cluster_uid=None, **attrs) -> None:
        self._nodes[uid] = {
            "uid": uid,
            "label": label,
            "parent_cluster_uid": cluster_uid,
            "attrs": attrs,
        }

    def add_edge(self, from_uid: str, to_uid: str, **attrs) -> None:
        self._edges.append(
            {
                "from_uid": from_uid,
                "to_uid": to_uid,
                "attrs": attrs,
            }
        )

    def add_cluster(
        self,
        uid,
        node_label=None,
        cluster_uid=None,
        **attrs,
    ) -> None:
        self._clusters[uid] = {
            "uid": uid,
            "node_label": node_label,
            "cluster_label": attrs.get("label"),
            "parent_cluster_uid": cluster_uid,
            "attrs": attrs,
        }

    @property
    def nodes(self):
        return self._nodes

    @property
    def edges(self):
        return self._edges

    @property
    def clusters(self):
        return self._clusters

    def to_file(self, output_filename):
        pass

    def to_string(self) -> str:
        return "graph"


@pytest.mark.unit
def test_dependency_injection():
    """Tests that relevant dependencies are injected."""

    mock_dag_builder = Mock(DAGBuilder)
    utility = ConstructCircuitDAG(mock_dag_builder)
    assert utility.dag_builder is mock_dag_builder


@pytest.mark.unit
def test_does_not_mutate_module():
    """Test that the module is not mutated."""

    # Create module
    op = test.TestOp()
    block = Block(ops=[op])
    region = Region(blocks=[block])
    container_op = test.TestOp(regions=[region])
    module_op = ModuleOp(ops=[container_op])

    # Save state before
    module_op_str_before = str(module_op)

    # Process module
    mock_dag_builder = Mock(DAGBuilder)
    utility = ConstructCircuitDAG(mock_dag_builder)
    utility.construct(module_op)

    # Ensure not mutated
    assert str(module_op) == module_op_str_before


@pytest.mark.unit
class TestFuncOpVisualization:
    """Tests the visualization of FuncOps with bounding boxes"""

    def test_standard_qnode(self):
        """Tests that a standard QJIT'd QNode is visualized correctly"""
        dev = qml.device("null.qubit", wires=1)

        @xdsl_from_qjit
        @qml.qjit(autograph=True, target="mlir")
        @qml.qnode(dev)
        def my_workflow():
            qml.H(0)

        module = my_workflow()

        utility = ConstructCircuitDAG(FakeDAGBuilder())
        utility.construct(module)

        graph_clusters = utility.dag_builder.clusters

        # Check nesting is correct
        # graph
        # └── qjit
        #     └── my_workflow

        # Check qjit is nested under graph
        assert graph_clusters["cluster0"]["cluster_label"] == "qjit"
        assert graph_clusters["cluster0"]["parent_cluster_uid"] is None

        # Check that my_workflow is under qjit
        assert graph_clusters["cluster1"]["cluster_label"] == "my_workflow"
        assert graph_clusters["cluster1"]["parent_cluster_uid"] == "cluster0"

    def test_nested_qnodes(self):
        """Tests that nested QJIT'd QNodes are visualized correctly"""

        dev = qml.device("null.qubit", wires=1)

        @qml.qnode(dev)
        def my_qnode2():
            qml.X(0)

        @qml.qnode(dev)
        def my_qnode1():
            qml.H(0)

        @xdsl_from_qjit
        @qml.qjit(autograph=True, target="mlir")
        def my_workflow():
            my_qnode1()
            my_qnode2()

        module = my_workflow()

        utility = ConstructCircuitDAG(FakeDAGBuilder())
        utility.construct(module)

        graph_clusters = utility.dag_builder.clusters

        # Check nesting is correct
        # graph
        # └── qjit
        #     ├── my_qnode1
        #     └── my_qnode2

        # Check qjit is under graph
        assert graph_clusters["cluster0"]["cluster_label"] == "qjit"
        assert graph_clusters["cluster0"]["parent_cluster_uid"] is None

        # Check both qnodes are under my_workflow
        assert graph_clusters["cluster1"]["cluster_label"] == "my_qnode1"
        assert graph_clusters["cluster1"]["parent_cluster_uid"] == "cluster0"

        assert graph_clusters["cluster2"]["cluster_label"] == "my_qnode2"
        assert graph_clusters["cluster2"]["parent_cluster_uid"] == "cluster0"


class TestDeviceNode:
    """Tests that the device node is correctly visualized."""

    def test_standard_qnode(self):
        """Tests that a standard setup works."""

        dev = qml.device("null.qubit", wires=1)

        @xdsl_from_qjit
        @qml.qjit(autograph=True, target="mlir")
        @qml.qnode(dev)
        def my_workflow():
            qml.H(0)

        module = my_workflow()

        utility = ConstructCircuitDAG(FakeDAGBuilder())
        utility.construct(module)

        graph_nodes = utility.dag_builder.nodes
        graph_clusters = utility.dag_builder.clusters

        # Check nesting is correct
        # graph
        # └── qjit
        #     └── my_workflow: NullQubit

        # Assert device node is inside my_workflow cluster
        assert graph_clusters["cluster1"]["cluster_label"] == "my_workflow"
        assert graph_nodes["node0"]["parent_cluster_uid"] == "cluster1"

        # Assert label is as expected
        assert graph_nodes["node0"]["label"] == "NullQubit"

    def test_nested_qnodes(self):
        """Tests that nested QJIT'd QNodes are visualized correctly"""

        dev1 = qml.device("null.qubit", wires=1)
        dev2 = qml.device("lightning.qubit", wires=1)

        @qml.qnode(dev2)
        def my_qnode2():
            qml.X(0)

        @qml.qnode(dev1)
        def my_qnode1():
            qml.H(0)

        @xdsl_from_qjit
        @qml.qjit(autograph=True, target="mlir")
        def my_workflow():
            my_qnode1()
            my_qnode2()

        module = my_workflow()

        utility = ConstructCircuitDAG(FakeDAGBuilder())
        utility.construct(module)
        graph_nodes = utility.dag_builder.nodes
        graph_clusters = utility.dag_builder.clusters

        # Check nesting is correct
        # graph
        # └── qjit
        #     ├── my_qnode1: NullQubit
        #     └── my_qnode2: LightningSimulator

        # Assert lightning.qubit device node is inside my_qnode1 cluster
        assert graph_clusters["cluster1"]["cluster_label"] == "my_qnode1"
        assert graph_nodes["node0"]["parent_cluster_uid"] == "cluster1"

        # Assert label is as expected
        assert graph_nodes["node0"]["label"] == "NullQubit"

        # Assert null qubit device node is inside my_qnode2 cluster
        assert graph_clusters["cluster2"]["cluster_label"] == "my_qnode2"
        assert graph_nodes["node1"]["parent_cluster_uid"] == "cluster2"

        # Assert label is as expected
<<<<<<< HEAD
        assert graph_nodes["node1"]["label"] == "NullQubit"


class TestForOp:
    """Tests that the for loop control flow can be visualized correctly."""

    @pytest.mark.unit
    def test_basic_example(self):
        """Tests that the for loop cluster can be visualized correctly."""

        dev = qml.device("null.qubit", wires=1)

        @xdsl_from_qjit
        @qml.qjit(autograph=True, target="mlir")
        @qml.qnode(dev)
        def my_workflow():
            for i in range(3):
                qml.H(0)

        module = my_workflow()

        utility = ConstructCircuitDAG(FakeDAGBuilder())
        utility.construct(module)

        clusters = utility.dag_builder.clusters

        # cluster0 -> qjit
        # cluster1 -> my_workflow
        assert clusters["cluster2"]["node_label"] == "for ... in range(..., ..., ...)"
        assert clusters["cluster2"]["parent_cluster_uid"] == "cluster1"

    @pytest.mark.unit
    def test_nested_loop(self):
        """Tests that nested for loops are visualized correctly."""

        dev = qml.device("null.qubit", wires=1)

        @xdsl_from_qjit
        @qml.qjit(autograph=True, target="mlir")
        @qml.qnode(dev)
        def my_workflow():
            for i in range(0, 5, 2):
                for j in range(1, 6, 2):
                    qml.H(0)

        module = my_workflow()

        utility = ConstructCircuitDAG(FakeDAGBuilder())
        utility.construct(module)

        clusters = utility.dag_builder.clusters

        # cluster0 -> qjit
        # cluster1 -> my_workflow
        assert clusters["cluster2"]["node_label"] == "for ... in range(..., ..., ...)"
        assert clusters["cluster2"]["parent_cluster_uid"] == "cluster1"
        assert clusters["cluster3"]["node_label"] == "for ... in range(..., ..., ...)"
        assert clusters["cluster3"]["parent_cluster_uid"] == "cluster2"


class TestWhileOp:
    """Tests that the while loop control flow can be visualized correctly."""

    @pytest.mark.unit
    def test_basic_example(self):
        """Test that the while loop is visualized correctly."""
        dev = qml.device("null.qubit", wires=1)

        @xdsl_from_qjit
        @qml.qjit(autograph=True, target="mlir")
        @qml.qnode(dev)
        def my_workflow():
            counter = 0
            while counter < 5:
                qml.H(0)
                counter += 1

        module = my_workflow()

        utility = ConstructCircuitDAG(FakeDAGBuilder())
        utility.construct(module)

        clusters = utility.dag_builder.clusters

        # cluster0 -> qjit
        # cluster1 -> my_workflow
        assert clusters["cluster2"]["node_label"] == "while ..."
        assert clusters["cluster2"]["parent_cluster_uid"] == "cluster1"


class TestIfOp:
    """Tests that the conditional control flow can be visualized correctly."""

    @pytest.mark.unit
    def test_basic_example(self):
        """Test that the conditional operation is visualized correctly."""
        dev = qml.device("null.qubit", wires=1)

        @xdsl_from_qjit
        @qml.qjit(autograph=True, target="mlir")
        @qml.qnode(dev)
        def my_workflow(x):
            if x == 2:
                qml.X(0)
            else:
                qml.Y(0)

        args = (1,)
        module = my_workflow(*args)

        utility = ConstructCircuitDAG(FakeDAGBuilder())
        utility.construct(module)

        clusters = utility.dag_builder.clusters

        # cluster0 -> qjit
        # cluster1 -> my_workflow
        # Check conditional is a cluster within cluster1 (my_workflow)
        assert clusters["cluster2"]["cluster_label"] == "conditional"
        assert clusters["cluster2"]["parent_cluster_uid"] == "cluster1"

        # Check three clusters live within cluster2 (conditional)
        assert clusters["cluster3"]["node_label"] == "if ..."
        assert clusters["cluster3"]["parent_cluster_uid"] == "cluster2"
        assert clusters["cluster5"]["node_label"] == "else"
        assert clusters["cluster5"]["parent_cluster_uid"] == "cluster2"

    @pytest.mark.unit
    def test_if_elif_else_conditional(self):
        """Test that the conditional operation is visualized correctly."""
        dev = qml.device("null.qubit", wires=1)

        @xdsl_from_qjit
        @qml.qjit(autograph=True, target="mlir")
        @qml.qnode(dev)
        def my_workflow(x):
            if x == 1:
                qml.X(0)
            elif x == 2:
                qml.Y(0)
            else:
                qml.Z(0)

        args = (1,)
        module = my_workflow(*args)

        utility = ConstructCircuitDAG(FakeDAGBuilder())
        utility.construct(module)

        clusters = utility.dag_builder.clusters

        # cluster0 -> qjit
        # cluster1 -> my_workflow
        # Check conditional is a cluster within my_workflow
        assert clusters["cluster2"]["cluster_label"] == "conditional"
        assert clusters["cluster2"]["parent_cluster_uid"] == "cluster1"

        # Check three clusters live within conditional
        assert clusters["cluster3"]["node_label"] == "if ..."
        assert clusters["cluster3"]["parent_cluster_uid"] == "cluster2"
        assert clusters["cluster4"]["node_label"] == "elif ..."
        assert clusters["cluster4"]["parent_cluster_uid"] == "cluster2"
        assert clusters["cluster5"]["node_label"] == "else"
        assert clusters["cluster5"]["parent_cluster_uid"] == "cluster2"
=======
        assert graph_nodes["node1"]["label"] == "LightningSimulator"
>>>>>>> 1474a66b
<|MERGE_RESOLUTION|>--- conflicted
+++ resolved
@@ -286,8 +286,7 @@
         assert graph_nodes["node1"]["parent_cluster_uid"] == "cluster2"
 
         # Assert label is as expected
-<<<<<<< HEAD
-        assert graph_nodes["node1"]["label"] == "NullQubit"
+        assert graph_nodes["node1"]["label"] == "LightningSimulator"
 
 
 class TestForOp:
@@ -450,7 +449,4 @@
         assert clusters["cluster4"]["node_label"] == "elif ..."
         assert clusters["cluster4"]["parent_cluster_uid"] == "cluster2"
         assert clusters["cluster5"]["node_label"] == "else"
-        assert clusters["cluster5"]["parent_cluster_uid"] == "cluster2"
-=======
-        assert graph_nodes["node1"]["label"] == "LightningSimulator"
->>>>>>> 1474a66b
+        assert clusters["cluster5"]["parent_cluster_uid"] == "cluster2"