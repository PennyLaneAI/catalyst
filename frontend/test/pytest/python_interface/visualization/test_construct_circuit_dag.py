# Copyright 2025 Xanadu Quantum Technologies Inc.

# Licensed under the Apache License, Version 2.0 (the "License");
# you may not use this file except in compliance with the License.
# You may obtain a copy of the License at

#     http://www.apache.org/licenses/LICENSE-2.0

# Unless required by applicable law or agreed to in writing, software
# distributed under the License is distributed on an "AS IS" BASIS,
# WITHOUT WARRANTIES OR CONDITIONS OF ANY KIND, either express or implied.
# See the License for the specific language governing permissions and
# limitations under the License.
"""Unit tests for the ConstructCircuitDAG utility."""

from unittest.mock import Mock

import pytest

pytestmark = pytest.mark.usefixtures("requires_xdsl")

# pylint: disable=wrong-import-position
# This import needs to be after pytest in order to prevent ImportErrors
import pennylane as qml
from xdsl.dialects import test
from xdsl.dialects.builtin import ModuleOp
from xdsl.ir.core import Block, Region

from catalyst import measure
from catalyst.python_interface.conversion import xdsl_from_qjit
from catalyst.python_interface.visualization.construct_circuit_dag import (
    ConstructCircuitDAG,
    get_label,
)
from catalyst.python_interface.visualization.dag_builder import DAGBuilder


class FakeDAGBuilder(DAGBuilder):
    """
    A concrete implementation of DAGBuilder used ONLY for testing.
    It stores all graph manipulation calls in data structures
    for easy assertion of the final graph state.
    """

    def __init__(self):
        self._nodes = {}
        self._edges = []
        self._clusters = {}

    def add_node(self, uid, label, cluster_uid=None, **attrs) -> None:
        self._nodes[uid] = {
            "uid": uid,
            "label": label,
            "parent_cluster_uid": cluster_uid,
            "attrs": attrs,
        }

    def add_edge(self, from_uid: str, to_uid: str, **attrs) -> None:
        self._edges.append(
            {
                "from_uid": from_uid,
                "to_uid": to_uid,
                "attrs": attrs,
            }
        )

    def add_cluster(
        self,
        uid,
        node_label=None,
        cluster_uid=None,
        **attrs,
    ) -> None:
        self._clusters[uid] = {
            "uid": uid,
            "node_label": node_label,
            "cluster_label": attrs.get("label"),
            "parent_cluster_uid": cluster_uid,
            "attrs": attrs,
        }

    @property
    def nodes(self):
        return self._nodes

    @property
    def edges(self):
        return self._edges

    @property
    def clusters(self):
        return self._clusters

    def to_file(self, output_filename):
        pass

    def to_string(self) -> str:
        return "graph"


@pytest.mark.unit
def test_dependency_injection():
    """Tests that relevant dependencies are injected."""

    mock_dag_builder = Mock(DAGBuilder)
    utility = ConstructCircuitDAG(mock_dag_builder)
    assert utility.dag_builder is mock_dag_builder


@pytest.mark.unit
def test_does_not_mutate_module():
    """Test that the module is not mutated."""

    # Create module
    op = test.TestOp()
    block = Block(ops=[op])
    region = Region(blocks=[block])
    container_op = test.TestOp(regions=[region])
    module_op = ModuleOp(ops=[container_op])

    # Save state before
    module_op_str_before = str(module_op)

    # Process module
    mock_dag_builder = Mock(DAGBuilder)
    utility = ConstructCircuitDAG(mock_dag_builder)
    utility.construct(module_op)

    # Ensure not mutated
    assert str(module_op) == module_op_str_before


@pytest.mark.unit
class TestFuncOpVisualization:
    """Tests the visualization of FuncOps with bounding boxes"""

    def test_standard_qnode(self):
        """Tests that a standard QJIT'd QNode is visualized correctly"""
        dev = qml.device("null.qubit", wires=1)

        @xdsl_from_qjit
        @qml.qjit(autograph=True, target="mlir")
        @qml.qnode(dev)
        def my_workflow():
            qml.H(0)

        module = my_workflow()

        utility = ConstructCircuitDAG(FakeDAGBuilder())
        utility.construct(module)

        graph_clusters = utility.dag_builder.clusters

        # Check nesting is correct
        # graph
        # └── qjit
        #     └── my_workflow

        # Check qjit is nested under graph
        assert graph_clusters["cluster0"]["cluster_label"] == "qjit"
        assert graph_clusters["cluster0"]["parent_cluster_uid"] is None

        # Check that my_workflow is under qjit
        assert graph_clusters["cluster1"]["cluster_label"] == "my_workflow"
        assert graph_clusters["cluster1"]["parent_cluster_uid"] == "cluster0"

    def test_nested_qnodes(self):
        """Tests that nested QJIT'd QNodes are visualized correctly"""

        dev = qml.device("null.qubit", wires=1)

        @qml.qnode(dev)
        def my_qnode2():
            qml.X(0)

        @qml.qnode(dev)
        def my_qnode1():
            qml.H(0)

        @xdsl_from_qjit
        @qml.qjit(autograph=True, target="mlir")
        def my_workflow():
            my_qnode1()
            my_qnode2()

        module = my_workflow()

        utility = ConstructCircuitDAG(FakeDAGBuilder())
        utility.construct(module)

        graph_clusters = utility.dag_builder.clusters

        # Check nesting is correct
        # graph
        # └── qjit
        #     ├── my_qnode1
        #     └── my_qnode2

        # Check qjit is under graph
        assert graph_clusters["cluster0"]["cluster_label"] == "qjit"
        assert graph_clusters["cluster0"]["parent_cluster_uid"] is None

        # Check both qnodes are under my_workflow
        assert graph_clusters["cluster1"]["cluster_label"] == "my_qnode1"
        assert graph_clusters["cluster1"]["parent_cluster_uid"] == "cluster0"

        assert graph_clusters["cluster2"]["cluster_label"] == "my_qnode2"
        assert graph_clusters["cluster2"]["parent_cluster_uid"] == "cluster0"


class TestDeviceNode:
    """Tests that the device node is correctly visualized."""

    def test_standard_qnode(self):
        """Tests that a standard setup works."""

        dev = qml.device("null.qubit", wires=1)

        @xdsl_from_qjit
        @qml.qjit(autograph=True, target="mlir")
        @qml.qnode(dev)
        def my_workflow():
            qml.H(0)

        module = my_workflow()

        utility = ConstructCircuitDAG(FakeDAGBuilder())
        utility.construct(module)

        graph_nodes = utility.dag_builder.nodes
        graph_clusters = utility.dag_builder.clusters

        # Check nesting is correct
        # graph
        # └── qjit
        #     └── my_workflow: NullQubit

        # Assert device node is inside my_workflow cluster
        assert graph_clusters["cluster1"]["cluster_label"] == "my_workflow"
        assert graph_nodes["node0"]["parent_cluster_uid"] == "cluster1"

        # Assert label is as expected
        assert graph_nodes["node0"]["label"] == "NullQubit"

    def test_nested_qnodes(self):
        """Tests that nested QJIT'd QNodes are visualized correctly"""

        dev1 = qml.device("null.qubit", wires=1)
        dev2 = qml.device("lightning.qubit", wires=1)

        @qml.qnode(dev2)
        def my_qnode2():
            qml.X(0)

        @qml.qnode(dev1)
        def my_qnode1():
            qml.H(0)

        @xdsl_from_qjit
        @qml.qjit(autograph=True, target="mlir")
        def my_workflow():
            my_qnode1()
            my_qnode2()

        module = my_workflow()

        utility = ConstructCircuitDAG(FakeDAGBuilder())
        utility.construct(module)

        graph_nodes = utility.dag_builder.nodes
        graph_clusters = utility.dag_builder.clusters

        # Check nesting is correct
        # graph
        # └── qjit
        #     ├── my_qnode1: NullQubit
        #     └── my_qnode2: LightningSimulator

        # Assert lightning.qubit device node is inside my_qnode1 cluster
        assert graph_clusters["cluster1"]["cluster_label"] == "my_qnode1"
        assert graph_nodes["node0"]["parent_cluster_uid"] == "cluster1"

        # Assert label is as expected
        assert graph_nodes["node0"]["label"] == "NullQubit"

        # Assert null qubit device node is inside my_qnode2 cluster
        assert graph_clusters["cluster2"]["cluster_label"] == "my_qnode2"
        # NOTE: node1 is the qml.H(0) in my_qnode1
        assert graph_nodes["node2"]["parent_cluster_uid"] == "cluster2"

        # Assert label is as expected
        assert graph_nodes["node2"]["label"] == "LightningSimulator"


class TestForOp:
    """Tests that the for loop control flow can be visualized correctly."""

    @pytest.mark.unit
    def test_basic_example(self):
        """Tests that the for loop cluster can be visualized correctly."""

        dev = qml.device("null.qubit", wires=1)

        @xdsl_from_qjit
        @qml.qjit(autograph=True, target="mlir")
        @qml.qnode(dev)
        def my_workflow():
            for i in range(3):
                qml.H(0)

        module = my_workflow()

        utility = ConstructCircuitDAG(FakeDAGBuilder())
        utility.construct(module)

        clusters = utility.dag_builder.clusters

        # cluster0 -> qjit
        # cluster1 -> my_workflow
        assert clusters["cluster2"]["node_label"] == "for loop"
        assert clusters["cluster2"]["parent_cluster_uid"] == "cluster1"

    @pytest.mark.unit
    def test_nested_loop(self):
        """Tests that nested for loops are visualized correctly."""

        dev = qml.device("null.qubit", wires=1)

        @xdsl_from_qjit
        @qml.qjit(autograph=True, target="mlir")
        @qml.qnode(dev)
        def my_workflow():
            for i in range(0, 5, 2):
                for j in range(1, 6, 2):
                    qml.H(0)

        module = my_workflow()

        utility = ConstructCircuitDAG(FakeDAGBuilder())
        utility.construct(module)

        clusters = utility.dag_builder.clusters

        # cluster0 -> qjit
        # cluster1 -> my_workflow
        assert clusters["cluster2"]["node_label"] == "for loop"
        assert clusters["cluster2"]["parent_cluster_uid"] == "cluster1"
        assert clusters["cluster3"]["node_label"] == "for loop"
        assert clusters["cluster3"]["parent_cluster_uid"] == "cluster2"


class TestWhileOp:
    """Tests that the while loop control flow can be visualized correctly."""

    @pytest.mark.unit
    def test_basic_example(self):
        """Test that the while loop is visualized correctly."""
        dev = qml.device("null.qubit", wires=1)

        @xdsl_from_qjit
        @qml.qjit(autograph=True, target="mlir")
        @qml.qnode(dev)
        def my_workflow():
            counter = 0
            while counter < 5:
                qml.H(0)
                counter += 1

        module = my_workflow()

        utility = ConstructCircuitDAG(FakeDAGBuilder())
        utility.construct(module)

        clusters = utility.dag_builder.clusters

        # cluster0 -> qjit
        # cluster1 -> my_workflow
        assert clusters["cluster2"]["node_label"] == "while loop"
        assert clusters["cluster2"]["parent_cluster_uid"] == "cluster1"

    @pytest.mark.unit
    def test_nested_loop(self):
        """Tests that nested while loops are visualized correctly."""

        dev = qml.device("null.qubit", wires=1)

        @xdsl_from_qjit
        @qml.qjit(autograph=True, target="mlir")
        @qml.qnode(dev)
        def my_workflow():
            outer_counter = 0
            inner_counter = 0
            while outer_counter < 5:
                while inner_counter < 6:
                    qml.H(0)
                    inner_counter += 1
                outer_counter += 1

        module = my_workflow()

        utility = ConstructCircuitDAG(FakeDAGBuilder())
        utility.construct(module)

        clusters = utility.dag_builder.clusters

        # cluster0 -> qjit
        # cluster1 -> my_workflow
        assert clusters["cluster2"]["node_label"] == "while loop"
        assert clusters["cluster2"]["parent_cluster_uid"] == "cluster1"
        assert clusters["cluster3"]["node_label"] == "while loop"
        assert clusters["cluster3"]["parent_cluster_uid"] == "cluster2"


class TestIfOp:
    """Tests that the conditional control flow can be visualized correctly."""

    @pytest.mark.unit
    def test_basic_example(self):
        """Test that the conditional operation is visualized correctly."""
        dev = qml.device("null.qubit", wires=1)

        @xdsl_from_qjit
        @qml.qjit(autograph=True, target="mlir")
        @qml.qnode(dev)
        def my_workflow(x):
            if x == 2:
                qml.X(0)
            else:
                qml.Y(0)

        args = (1,)
        module = my_workflow(*args)

        utility = ConstructCircuitDAG(FakeDAGBuilder())
        utility.construct(module)

        clusters = utility.dag_builder.clusters

        # cluster0 -> qjit
        # cluster1 -> my_workflow
        # Check conditional is a cluster within cluster1 (my_workflow)
        assert clusters["cluster2"]["cluster_label"] == "conditional"
        assert clusters["cluster2"]["parent_cluster_uid"] == "cluster1"

        # Check three clusters live within cluster2 (conditional)
        assert clusters["cluster3"]["node_label"] == "if"
        assert clusters["cluster3"]["parent_cluster_uid"] == "cluster2"
        assert clusters["cluster4"]["node_label"] == "else"
        assert clusters["cluster4"]["parent_cluster_uid"] == "cluster2"

    @pytest.mark.unit
    def test_if_elif_else_conditional(self):
        """Test that the conditional operation is visualized correctly."""
        dev = qml.device("null.qubit", wires=1)

        @xdsl_from_qjit
        @qml.qjit(autograph=True, target="mlir")
        @qml.qnode(dev)
        def my_workflow(x):
            if x == 1:
                qml.X(0)
            elif x == 2:
                qml.Y(0)
            else:
                qml.Z(0)

        args = (1,)
        module = my_workflow(*args)

        utility = ConstructCircuitDAG(FakeDAGBuilder())
        utility.construct(module)

        clusters = utility.dag_builder.clusters

        # cluster0 -> qjit
        # cluster1 -> my_workflow
        # Check conditional is a cluster within my_workflow
        assert clusters["cluster2"]["cluster_label"] == "conditional"
        assert clusters["cluster2"]["parent_cluster_uid"] == "cluster1"

        # Check three clusters live within conditional
        assert clusters["cluster3"]["node_label"] == "if"
        assert clusters["cluster3"]["parent_cluster_uid"] == "cluster2"
        assert clusters["cluster4"]["node_label"] == "elif"
        assert clusters["cluster4"]["parent_cluster_uid"] == "cluster2"
        assert clusters["cluster5"]["node_label"] == "else"
        assert clusters["cluster5"]["parent_cluster_uid"] == "cluster2"

    @pytest.mark.unit
    def test_nested_conditionals(self):
        """Tests that nested conditionals are visualized correctly."""

        dev = qml.device("null.qubit", wires=1)

        @xdsl_from_qjit
        @qml.qjit(autograph=True, target="mlir")
        @qml.qnode(dev)
        def my_workflow(x, y):
            if x == 1:
                if y == 2:
                    qml.H(0)
                else:
                    qml.Z(0)
                qml.X(0)
            else:
                qml.Z(0)

        args = (1, 2)
        module = my_workflow(*args)

        utility = ConstructCircuitDAG(FakeDAGBuilder())
        utility.construct(module)

        clusters = utility.dag_builder.clusters

        # cluster0 -> qjit
        # cluster1 -> my_workflow
        # cluster2 -> conditional (1)
        #   cluster3 -> if
        #       cluster4 -> conditional ()
        #           cluster5 -> if
        #           cluster6 -> else
        #   cluster7 -> else

        # Check first conditional is a cluster within my_workflow
        assert clusters["cluster2"]["cluster_label"] == "conditional"
        assert clusters["cluster2"]["parent_cluster_uid"] == "cluster1"

        # Check 'if' cluster of first conditional has another conditional
        assert clusters["cluster3"]["node_label"] == "if"
        assert clusters["cluster3"]["parent_cluster_uid"] == "cluster2"

        # Second conditional
        assert clusters["cluster4"]["cluster_label"] == "conditional"
        assert clusters["cluster4"]["parent_cluster_uid"] == "cluster3"
        # Check 'if' and 'else' in second conditional
        assert clusters["cluster5"]["node_label"] == "if"
        assert clusters["cluster5"]["parent_cluster_uid"] == "cluster4"
        assert clusters["cluster6"]["node_label"] == "else"
        assert clusters["cluster6"]["parent_cluster_uid"] == "cluster4"

        # Check nested if / else is within the first if cluster
        assert clusters["cluster7"]["node_label"] == "else"
        assert clusters["cluster7"]["parent_cluster_uid"] == "cluster2"

    def test_nested_conditionals_with_quantum_ops(self):
        """Tests that nested conditionals are unflattend if quantum operations
        are present"""

        dev = qml.device("null.qubit", wires=1)

        @xdsl_from_qjit
        @qml.qjit(autograph=True, target="mlir")
        @qml.qnode(dev)
        def my_workflow(x):
            if x == 1:
                qml.X(0)
            elif x == 2:
                qml.Y(0)
            else:
                qml.Z(0)
                if x == 3:
                    qml.RX(0, 0)
                elif x == 4:
                    qml.RY(0, 0)
                else:
                    qml.RZ(0, 0)

        args = (1,)
        module = my_workflow(*args)

        utility = ConstructCircuitDAG(FakeDAGBuilder())
        utility.construct(module)

        clusters = utility.dag_builder.clusters

        # cluster0 -> qjit
        # cluster1 -> my_workflow
        #     node0 -> NullQubit
        #     cluster2 -> conditional (1)
        #       cluster3 -> if
        #           node1 -> X(0)
        #       cluster4 -> elif
        #           node2 -> Y(0)
        #       cluster5 -> else
        #           node3 -> Z(0)
        #           cluster6 -> conditional (2)
        #               cluster7 -> if
        #                    node4 -> RX(0,0)
        #               cluster8 -> elif
        #                    node5 -> RY(0,0)
        #               cluster9 -> else
        #                    node6 -> RZ(0,0)

        # check outer conditional (1)
        assert clusters["cluster2"]["cluster_label"] == "conditional"
        assert clusters["cluster2"]["parent_cluster_uid"] == "cluster1"
        assert clusters["cluster3"]["node_label"] == "if"
        assert clusters["cluster3"]["parent_cluster_uid"] == "cluster2"
        assert clusters["cluster4"]["node_label"] == "elif"
        assert clusters["cluster4"]["parent_cluster_uid"] == "cluster2"
        assert clusters["cluster5"]["node_label"] == "else"
        assert clusters["cluster5"]["parent_cluster_uid"] == "cluster2"

        # Nested conditional (2) inside conditional (1)
        assert clusters["cluster6"]["cluster_label"] == "conditional"
        assert clusters["cluster6"]["parent_cluster_uid"] == "cluster5"
        assert clusters["cluster7"]["node_label"] == "if"
        assert clusters["cluster7"]["parent_cluster_uid"] == "cluster6"
        assert clusters["cluster8"]["node_label"] == "elif"
        assert clusters["cluster8"]["parent_cluster_uid"] == "cluster6"
        assert clusters["cluster9"]["node_label"] == "else"
        assert clusters["cluster9"]["parent_cluster_uid"] == "cluster6"

<<<<<<< HEAD

class TestGetLabel:
    """Tests the get_label utility."""

    @pytest.mark.unit
    @pytest.mark.parametrize(
        "op", [qml.H(0), qml.QubitUnitary([[0, 1], [1, 0]], 0), qml.SWAP([0, 1])]
    )
    def test_standard_operator(self, op):
        """Tests against an operator instance."""
        wires = list(op.wires.labels)
        if wires == []:
            wires_str = "all"
        else:
            wires_str = f"[{', '.join(map(str, wires))}]"

        assert get_label(op) == f"<name> {op.name}|<wire> {wires_str}"

    def test_global_phase_operator(self):
        """Tests against a GlobalPhase operator instance."""
        assert get_label(qml.GlobalPhase(0.5)) == f"<name> GlobalPhase|<wire> all"

    @pytest.mark.unit
    @pytest.mark.parametrize(
        "meas",
        [
            qml.state(),
            qml.expval(qml.Z(0)),
            qml.var(qml.Z(0)),
            qml.probs(),
            qml.probs(wires=0),
            qml.probs(wires=[0, 1]),
            qml.sample(),
            qml.sample(wires=0),
            qml.sample(wires=[0, 1]),
        ],
    )
    def test_standard_measurement(self, meas):
        """Tests against an operator instance."""

        assert get_label(meas) == str(meas)


class TestCreateStaticOperatorNodes:
    """Tests that operators with static parameters can be created and visualized as nodes."""

    @pytest.mark.unit
    @pytest.mark.parametrize("op", [qml.H(0), qml.X(0), qml.SWAP([0, 1])])
    def test_custom_op(self, op):
        """Tests that the CustomOp operation node can be created and visualized."""

        # Build module with only a CustomOp
        dev = qml.device("null.qubit", wires=1)

        @xdsl_from_qjit
        @qml.qjit(autograph=True, target="mlir")
        @qml.qnode(dev)
        def my_circuit():
            qml.apply(op)

        module = my_circuit()

        # Construct DAG
        utility = ConstructCircuitDAG(FakeDAGBuilder())
        utility.construct(module)

        # Ensure DAG only has one node
        nodes = utility.dag_builder.nodes
        assert len(nodes) == 2  # Device node + operator

        # Make sure label has relevant info
        assert nodes["node1"]["label"] == get_label(op)

    @pytest.mark.unit
    @pytest.mark.parametrize(
        "op",
        [
            qml.GlobalPhase(0.5),
            qml.GlobalPhase(0.5, wires=0),
            qml.GlobalPhase(0.5, wires=[0, 1]),
        ],
    )
    def test_global_phase_op(self, op):
        """Test that GlobalPhase can be handled."""

        dev = qml.device("null.qubit", wires=1)

        @xdsl_from_qjit
        @qml.qjit(autograph=True, target="mlir")
        @qml.qnode(dev)
        def my_circuit():
            qml.apply(op)

        module = my_circuit()

        # Construct DAG
        utility = ConstructCircuitDAG(FakeDAGBuilder())
        utility.construct(module)

        # Ensure DAG only has one node
        nodes = utility.dag_builder.nodes
        assert len(nodes) == 2  # Device node + operator

        # Compiler throws out the wires and they get converted to wires=[] no matter what
        assert nodes["node1"]["label"] == get_label(qml.GlobalPhase(0.5))

    @pytest.mark.unit
    def test_qubit_unitary_op(self):
        """Test that QubitUnitary operations can be handled."""
        dev = qml.device("null.qubit", wires=1)

        @xdsl_from_qjit
        @qml.qjit(autograph=True, target="mlir")
        @qml.qnode(dev)
        def my_circuit():
            qml.QubitUnitary([[0, 1], [1, 0]], wires=0)

        module = my_circuit()

        # Construct DAG
        utility = ConstructCircuitDAG(FakeDAGBuilder())
        utility.construct(module)

        # Ensure DAG only has one node
        nodes = utility.dag_builder.nodes
        assert len(nodes) == 2  # Device node + operator

        assert nodes["node1"]["label"] == get_label(qml.QubitUnitary([[0, 1], [1, 0]], wires=0))

    @pytest.mark.unit
    def test_multi_rz_op(self):
        """Test that MultiRZ operations can be handled."""
        dev = qml.device("null.qubit", wires=1)

        @xdsl_from_qjit
        @qml.qjit(autograph=True, target="mlir")
        @qml.qnode(dev)
        def my_circuit():
            qml.MultiRZ(0.5, wires=[0])

        module = my_circuit()

        # Construct DAG
        utility = ConstructCircuitDAG(FakeDAGBuilder())
        utility.construct(module)

        # Ensure DAG only has one node
        nodes = utility.dag_builder.nodes
        assert len(nodes) == 2  # Device node + operator

        assert nodes["node1"]["label"] == get_label(qml.MultiRZ(0.5, wires=[0]))

    @pytest.mark.unit
    def test_projective_measurement_op(self):
        """Test that projective measurements can be captured as nodes."""
        dev = qml.device("null.qubit", wires=1)

        @xdsl_from_qjit
        @qml.qjit(autograph=True, target="mlir")
        @qml.qnode(dev)
        def my_circuit():
            measure(0)

        module = my_circuit()

        # Construct DAG
        utility = ConstructCircuitDAG(FakeDAGBuilder())
        utility.construct(module)

        nodes = utility.dag_builder.nodes
        assert len(nodes) == 2  # Device node + operator

        assert nodes["node1"]["label"] == f"<name> MidMeasureMP|<wire> [0]"


class TestCreateStaticMeasurementNodes:
    """Tests that measurements with static parameters can be created and visualized as nodes."""

    @pytest.mark.unit
    def test_state_op(self):
        """Test that qml.state can be handled."""
=======
    def test_nested_conditionals_with_nested_quantum_ops(self):
        """Tests that nested conditionals are unflattend if quantum operations
        are present but nested in other operations"""

>>>>>>> 1877cf9e
        dev = qml.device("null.qubit", wires=1)

        @xdsl_from_qjit
        @qml.qjit(autograph=True, target="mlir")
        @qml.qnode(dev)
<<<<<<< HEAD
        def my_circuit():
            return qml.state()

        module = my_circuit()

        # Construct DAG
        utility = ConstructCircuitDAG(FakeDAGBuilder())
        utility.construct(module)

        # Ensure DAG only has one node
        nodes = utility.dag_builder.nodes
        assert len(nodes) == 2  # Device node + operator

        assert nodes["node1"]["label"] == get_label(qml.state())

    @pytest.mark.unit
    @pytest.mark.parametrize("meas_fn", [qml.expval, qml.var])
    def test_expval_var_measurement_op(self, meas_fn):
        """Test that statistical measurement operators can be captured as nodes."""
        dev = qml.device("null.qubit", wires=1)

        @xdsl_from_qjit
        @qml.qjit(autograph=True, target="mlir")
        @qml.qnode(dev)
        def my_circuit():
            return meas_fn(qml.Z(0))

        module = my_circuit()

        # Construct DAG
        utility = ConstructCircuitDAG(FakeDAGBuilder())
        utility.construct(module)

        # Ensure DAG only has one node
        nodes = utility.dag_builder.nodes
        assert len(nodes) == 2  # Device node + operator

        assert nodes["node1"]["label"] == get_label(meas_fn(qml.Z(0)))

    @pytest.mark.unit
    @pytest.mark.parametrize(
        "op",
        [
            qml.probs(),
            qml.probs(wires=0),
            qml.probs(wires=[0, 1]),
        ],
    )
    def test_probs_measurement_op(self, op):
        """Tests that the probs measurement function can be captured as a node."""
        dev = qml.device("null.qubit", wires=1)

        @xdsl_from_qjit
        @qml.qjit(autograph=True, target="mlir")
        @qml.qnode(dev)
        def my_circuit():
            return op

        module = my_circuit()

        # Construct DAG
        utility = ConstructCircuitDAG(FakeDAGBuilder())
        utility.construct(module)

        nodes = utility.dag_builder.nodes
        assert len(nodes) == 2  # Device node + operator

        assert nodes["node1"]["label"] == get_label(op)

    @pytest.mark.unit
    @pytest.mark.parametrize(
        "op",
        [
            qml.sample(),
            qml.sample(wires=0),
            qml.sample(wires=[0, 1]),
        ],
    )
    def test_valid_sample_measurement_op(self, op):
        """Tests that the sample measurement function can be captured as a node."""
        dev = qml.device("null.qubit", wires=1)

        @xdsl_from_qjit
        @qml.qjit(autograph=True, target="mlir")
        @qml.set_shots(10)
        @qml.qnode(dev)
        def my_circuit():
            return op

        module = my_circuit()

        # Construct DAG
        utility = ConstructCircuitDAG(FakeDAGBuilder())
        utility.construct(module)

        nodes = utility.dag_builder.nodes
        assert len(nodes) == 2  # Device node + operator

        assert nodes["node1"]["label"] == get_label(op)
=======
        def my_workflow(x):
            if x == 1:
                qml.X(0)
            elif x == 2:
                qml.Y(0)
            else:
                for i in range(3):
                    qml.Z(0)
                if x == 3:
                    qml.RX(0, 0)
                elif x == 4:
                    qml.RY(0, 0)
                else:
                    qml.RZ(0, 0)

        args = (1,)
        module = my_workflow(*args)

        utility = ConstructCircuitDAG(FakeDAGBuilder())
        utility.construct(module)

        clusters = utility.dag_builder.clusters

        # cluster0 -> qjit
        # cluster1 -> my_workflow
        #     node0 -> NullQubit
        #     cluster2 -> conditional (1)
        #       cluster3 -> if
        #           node1 -> X(0)
        #       cluster4 -> elif
        #           node2 -> Y(0)
        #       cluster5 -> else
        #           cluster6 -> for loop
        #               node3 -> Z(0)
        #           cluster7 -> conditional (2)
        #               cluster8 -> if
        #                    node4 -> RX(0,0)
        #               cluster9 -> elif
        #                    node5 -> RY(0,0)
        #               cluster10 -> else
        #                    node6 -> RZ(0,0)

        # check outer conditional (1)
        assert clusters["cluster2"]["cluster_label"] == "conditional"
        assert clusters["cluster2"]["parent_cluster_uid"] == "cluster1"
        assert clusters["cluster3"]["node_label"] == "if"
        assert clusters["cluster3"]["parent_cluster_uid"] == "cluster2"
        assert clusters["cluster4"]["node_label"] == "elif"
        assert clusters["cluster4"]["parent_cluster_uid"] == "cluster2"
        assert clusters["cluster5"]["node_label"] == "else"
        assert clusters["cluster5"]["parent_cluster_uid"] == "cluster2"

        # Nested conditional (2) inside conditional (1)
        assert clusters["cluster6"]["node_label"] == "for loop"
        assert clusters["cluster6"]["parent_cluster_uid"] == "cluster5"

        assert clusters["cluster7"]["cluster_label"] == "conditional"
        assert clusters["cluster7"]["parent_cluster_uid"] == "cluster5"
        assert clusters["cluster8"]["node_label"] == "if"
        assert clusters["cluster8"]["parent_cluster_uid"] == "cluster7"
        assert clusters["cluster9"]["node_label"] == "elif"
        assert clusters["cluster9"]["parent_cluster_uid"] == "cluster7"
        assert clusters["cluster10"]["node_label"] == "else"
        assert clusters["cluster10"]["parent_cluster_uid"] == "cluster7"
>>>>>>> 1877cf9e
<|MERGE_RESOLUTION|>--- conflicted
+++ resolved
@@ -611,301 +611,15 @@
         assert clusters["cluster8"]["parent_cluster_uid"] == "cluster6"
         assert clusters["cluster9"]["node_label"] == "else"
         assert clusters["cluster9"]["parent_cluster_uid"] == "cluster6"
-
-<<<<<<< HEAD
-
-class TestGetLabel:
-    """Tests the get_label utility."""
-
-    @pytest.mark.unit
-    @pytest.mark.parametrize(
-        "op", [qml.H(0), qml.QubitUnitary([[0, 1], [1, 0]], 0), qml.SWAP([0, 1])]
-    )
-    def test_standard_operator(self, op):
-        """Tests against an operator instance."""
-        wires = list(op.wires.labels)
-        if wires == []:
-            wires_str = "all"
-        else:
-            wires_str = f"[{', '.join(map(str, wires))}]"
-
-        assert get_label(op) == f"<name> {op.name}|<wire> {wires_str}"
-
-    def test_global_phase_operator(self):
-        """Tests against a GlobalPhase operator instance."""
-        assert get_label(qml.GlobalPhase(0.5)) == f"<name> GlobalPhase|<wire> all"
-
-    @pytest.mark.unit
-    @pytest.mark.parametrize(
-        "meas",
-        [
-            qml.state(),
-            qml.expval(qml.Z(0)),
-            qml.var(qml.Z(0)),
-            qml.probs(),
-            qml.probs(wires=0),
-            qml.probs(wires=[0, 1]),
-            qml.sample(),
-            qml.sample(wires=0),
-            qml.sample(wires=[0, 1]),
-        ],
-    )
-    def test_standard_measurement(self, meas):
-        """Tests against an operator instance."""
-
-        assert get_label(meas) == str(meas)
-
-
-class TestCreateStaticOperatorNodes:
-    """Tests that operators with static parameters can be created and visualized as nodes."""
-
-    @pytest.mark.unit
-    @pytest.mark.parametrize("op", [qml.H(0), qml.X(0), qml.SWAP([0, 1])])
-    def test_custom_op(self, op):
-        """Tests that the CustomOp operation node can be created and visualized."""
-
-        # Build module with only a CustomOp
-        dev = qml.device("null.qubit", wires=1)
-
-        @xdsl_from_qjit
-        @qml.qjit(autograph=True, target="mlir")
-        @qml.qnode(dev)
-        def my_circuit():
-            qml.apply(op)
-
-        module = my_circuit()
-
-        # Construct DAG
-        utility = ConstructCircuitDAG(FakeDAGBuilder())
-        utility.construct(module)
-
-        # Ensure DAG only has one node
-        nodes = utility.dag_builder.nodes
-        assert len(nodes) == 2  # Device node + operator
-
-        # Make sure label has relevant info
-        assert nodes["node1"]["label"] == get_label(op)
-
-    @pytest.mark.unit
-    @pytest.mark.parametrize(
-        "op",
-        [
-            qml.GlobalPhase(0.5),
-            qml.GlobalPhase(0.5, wires=0),
-            qml.GlobalPhase(0.5, wires=[0, 1]),
-        ],
-    )
-    def test_global_phase_op(self, op):
-        """Test that GlobalPhase can be handled."""
-
-        dev = qml.device("null.qubit", wires=1)
-
-        @xdsl_from_qjit
-        @qml.qjit(autograph=True, target="mlir")
-        @qml.qnode(dev)
-        def my_circuit():
-            qml.apply(op)
-
-        module = my_circuit()
-
-        # Construct DAG
-        utility = ConstructCircuitDAG(FakeDAGBuilder())
-        utility.construct(module)
-
-        # Ensure DAG only has one node
-        nodes = utility.dag_builder.nodes
-        assert len(nodes) == 2  # Device node + operator
-
-        # Compiler throws out the wires and they get converted to wires=[] no matter what
-        assert nodes["node1"]["label"] == get_label(qml.GlobalPhase(0.5))
-
-    @pytest.mark.unit
-    def test_qubit_unitary_op(self):
-        """Test that QubitUnitary operations can be handled."""
-        dev = qml.device("null.qubit", wires=1)
-
-        @xdsl_from_qjit
-        @qml.qjit(autograph=True, target="mlir")
-        @qml.qnode(dev)
-        def my_circuit():
-            qml.QubitUnitary([[0, 1], [1, 0]], wires=0)
-
-        module = my_circuit()
-
-        # Construct DAG
-        utility = ConstructCircuitDAG(FakeDAGBuilder())
-        utility.construct(module)
-
-        # Ensure DAG only has one node
-        nodes = utility.dag_builder.nodes
-        assert len(nodes) == 2  # Device node + operator
-
-        assert nodes["node1"]["label"] == get_label(qml.QubitUnitary([[0, 1], [1, 0]], wires=0))
-
-    @pytest.mark.unit
-    def test_multi_rz_op(self):
-        """Test that MultiRZ operations can be handled."""
-        dev = qml.device("null.qubit", wires=1)
-
-        @xdsl_from_qjit
-        @qml.qjit(autograph=True, target="mlir")
-        @qml.qnode(dev)
-        def my_circuit():
-            qml.MultiRZ(0.5, wires=[0])
-
-        module = my_circuit()
-
-        # Construct DAG
-        utility = ConstructCircuitDAG(FakeDAGBuilder())
-        utility.construct(module)
-
-        # Ensure DAG only has one node
-        nodes = utility.dag_builder.nodes
-        assert len(nodes) == 2  # Device node + operator
-
-        assert nodes["node1"]["label"] == get_label(qml.MultiRZ(0.5, wires=[0]))
-
-    @pytest.mark.unit
-    def test_projective_measurement_op(self):
-        """Test that projective measurements can be captured as nodes."""
-        dev = qml.device("null.qubit", wires=1)
-
-        @xdsl_from_qjit
-        @qml.qjit(autograph=True, target="mlir")
-        @qml.qnode(dev)
-        def my_circuit():
-            measure(0)
-
-        module = my_circuit()
-
-        # Construct DAG
-        utility = ConstructCircuitDAG(FakeDAGBuilder())
-        utility.construct(module)
-
-        nodes = utility.dag_builder.nodes
-        assert len(nodes) == 2  # Device node + operator
-
-        assert nodes["node1"]["label"] == f"<name> MidMeasureMP|<wire> [0]"
-
-
-class TestCreateStaticMeasurementNodes:
-    """Tests that measurements with static parameters can be created and visualized as nodes."""
-
-    @pytest.mark.unit
-    def test_state_op(self):
-        """Test that qml.state can be handled."""
-=======
-    def test_nested_conditionals_with_nested_quantum_ops(self):
+def test_nested_conditionals_with_nested_quantum_ops(self):
         """Tests that nested conditionals are unflattend if quantum operations
         are present but nested in other operations"""
 
->>>>>>> 1877cf9e
-        dev = qml.device("null.qubit", wires=1)
-
-        @xdsl_from_qjit
-        @qml.qjit(autograph=True, target="mlir")
-        @qml.qnode(dev)
-<<<<<<< HEAD
-        def my_circuit():
-            return qml.state()
-
-        module = my_circuit()
-
-        # Construct DAG
-        utility = ConstructCircuitDAG(FakeDAGBuilder())
-        utility.construct(module)
-
-        # Ensure DAG only has one node
-        nodes = utility.dag_builder.nodes
-        assert len(nodes) == 2  # Device node + operator
-
-        assert nodes["node1"]["label"] == get_label(qml.state())
-
-    @pytest.mark.unit
-    @pytest.mark.parametrize("meas_fn", [qml.expval, qml.var])
-    def test_expval_var_measurement_op(self, meas_fn):
-        """Test that statistical measurement operators can be captured as nodes."""
-        dev = qml.device("null.qubit", wires=1)
-
-        @xdsl_from_qjit
-        @qml.qjit(autograph=True, target="mlir")
-        @qml.qnode(dev)
-        def my_circuit():
-            return meas_fn(qml.Z(0))
-
-        module = my_circuit()
-
-        # Construct DAG
-        utility = ConstructCircuitDAG(FakeDAGBuilder())
-        utility.construct(module)
-
-        # Ensure DAG only has one node
-        nodes = utility.dag_builder.nodes
-        assert len(nodes) == 2  # Device node + operator
-
-        assert nodes["node1"]["label"] == get_label(meas_fn(qml.Z(0)))
-
-    @pytest.mark.unit
-    @pytest.mark.parametrize(
-        "op",
-        [
-            qml.probs(),
-            qml.probs(wires=0),
-            qml.probs(wires=[0, 1]),
-        ],
-    )
-    def test_probs_measurement_op(self, op):
-        """Tests that the probs measurement function can be captured as a node."""
-        dev = qml.device("null.qubit", wires=1)
-
-        @xdsl_from_qjit
-        @qml.qjit(autograph=True, target="mlir")
-        @qml.qnode(dev)
-        def my_circuit():
-            return op
-
-        module = my_circuit()
-
-        # Construct DAG
-        utility = ConstructCircuitDAG(FakeDAGBuilder())
-        utility.construct(module)
-
-        nodes = utility.dag_builder.nodes
-        assert len(nodes) == 2  # Device node + operator
-
-        assert nodes["node1"]["label"] == get_label(op)
-
-    @pytest.mark.unit
-    @pytest.mark.parametrize(
-        "op",
-        [
-            qml.sample(),
-            qml.sample(wires=0),
-            qml.sample(wires=[0, 1]),
-        ],
-    )
-    def test_valid_sample_measurement_op(self, op):
-        """Tests that the sample measurement function can be captured as a node."""
-        dev = qml.device("null.qubit", wires=1)
-
-        @xdsl_from_qjit
-        @qml.qjit(autograph=True, target="mlir")
-        @qml.set_shots(10)
-        @qml.qnode(dev)
-        def my_circuit():
-            return op
-
-        module = my_circuit()
-
-        # Construct DAG
-        utility = ConstructCircuitDAG(FakeDAGBuilder())
-        utility.construct(module)
-
-        nodes = utility.dag_builder.nodes
-        assert len(nodes) == 2  # Device node + operator
-
-        assert nodes["node1"]["label"] == get_label(op)
-=======
+        dev = qml.device("null.qubit", wires=1)
+
+        @xdsl_from_qjit
+        @qml.qjit(autograph=True, target="mlir")
+        @qml.qnode(dev)
         def my_workflow(x):
             if x == 1:
                 qml.X(0)
@@ -970,4 +684,288 @@
         assert clusters["cluster9"]["parent_cluster_uid"] == "cluster7"
         assert clusters["cluster10"]["node_label"] == "else"
         assert clusters["cluster10"]["parent_cluster_uid"] == "cluster7"
->>>>>>> 1877cf9e
+
+class TestGetLabel:
+    """Tests the get_label utility."""
+
+    @pytest.mark.unit
+    @pytest.mark.parametrize(
+        "op", [qml.H(0), qml.QubitUnitary([[0, 1], [1, 0]], 0), qml.SWAP([0, 1])]
+    )
+    def test_standard_operator(self, op):
+        """Tests against an operator instance."""
+        wires = list(op.wires.labels)
+        if wires == []:
+            wires_str = "all"
+        else:
+            wires_str = f"[{', '.join(map(str, wires))}]"
+
+        assert get_label(op) == f"<name> {op.name}|<wire> {wires_str}"
+
+    def test_global_phase_operator(self):
+        """Tests against a GlobalPhase operator instance."""
+        assert get_label(qml.GlobalPhase(0.5)) == f"<name> GlobalPhase|<wire> all"
+
+    @pytest.mark.unit
+    @pytest.mark.parametrize(
+        "meas",
+        [
+            qml.state(),
+            qml.expval(qml.Z(0)),
+            qml.var(qml.Z(0)),
+            qml.probs(),
+            qml.probs(wires=0),
+            qml.probs(wires=[0, 1]),
+            qml.sample(),
+            qml.sample(wires=0),
+            qml.sample(wires=[0, 1]),
+        ],
+    )
+    def test_standard_measurement(self, meas):
+        """Tests against an operator instance."""
+
+        assert get_label(meas) == str(meas)
+
+
+class TestCreateStaticOperatorNodes:
+    """Tests that operators with static parameters can be created and visualized as nodes."""
+
+    @pytest.mark.unit
+    @pytest.mark.parametrize("op", [qml.H(0), qml.X(0), qml.SWAP([0, 1])])
+    def test_custom_op(self, op):
+        """Tests that the CustomOp operation node can be created and visualized."""
+
+        # Build module with only a CustomOp
+        dev = qml.device("null.qubit", wires=1)
+
+        @xdsl_from_qjit
+        @qml.qjit(autograph=True, target="mlir")
+        @qml.qnode(dev)
+        def my_circuit():
+            qml.apply(op)
+
+        module = my_circuit()
+
+        # Construct DAG
+        utility = ConstructCircuitDAG(FakeDAGBuilder())
+        utility.construct(module)
+
+        # Ensure DAG only has one node
+        nodes = utility.dag_builder.nodes
+        assert len(nodes) == 2  # Device node + operator
+
+        # Make sure label has relevant info
+        assert nodes["node1"]["label"] == get_label(op)
+
+    @pytest.mark.unit
+    @pytest.mark.parametrize(
+        "op",
+        [
+            qml.GlobalPhase(0.5),
+            qml.GlobalPhase(0.5, wires=0),
+            qml.GlobalPhase(0.5, wires=[0, 1]),
+        ],
+    )
+    def test_global_phase_op(self, op):
+        """Test that GlobalPhase can be handled."""
+
+        dev = qml.device("null.qubit", wires=1)
+
+        @xdsl_from_qjit
+        @qml.qjit(autograph=True, target="mlir")
+        @qml.qnode(dev)
+        def my_circuit():
+            qml.apply(op)
+
+        module = my_circuit()
+
+        # Construct DAG
+        utility = ConstructCircuitDAG(FakeDAGBuilder())
+        utility.construct(module)
+
+        # Ensure DAG only has one node
+        nodes = utility.dag_builder.nodes
+        assert len(nodes) == 2  # Device node + operator
+
+        # Compiler throws out the wires and they get converted to wires=[] no matter what
+        assert nodes["node1"]["label"] == get_label(qml.GlobalPhase(0.5))
+
+    @pytest.mark.unit
+    def test_qubit_unitary_op(self):
+        """Test that QubitUnitary operations can be handled."""
+        dev = qml.device("null.qubit", wires=1)
+
+        @xdsl_from_qjit
+        @qml.qjit(autograph=True, target="mlir")
+        @qml.qnode(dev)
+        def my_circuit():
+            qml.QubitUnitary([[0, 1], [1, 0]], wires=0)
+
+        module = my_circuit()
+
+        # Construct DAG
+        utility = ConstructCircuitDAG(FakeDAGBuilder())
+        utility.construct(module)
+
+        # Ensure DAG only has one node
+        nodes = utility.dag_builder.nodes
+        assert len(nodes) == 2  # Device node + operator
+
+        assert nodes["node1"]["label"] == get_label(qml.QubitUnitary([[0, 1], [1, 0]], wires=0))
+
+    @pytest.mark.unit
+    def test_multi_rz_op(self):
+        """Test that MultiRZ operations can be handled."""
+        dev = qml.device("null.qubit", wires=1)
+
+        @xdsl_from_qjit
+        @qml.qjit(autograph=True, target="mlir")
+        @qml.qnode(dev)
+        def my_circuit():
+            qml.MultiRZ(0.5, wires=[0])
+
+        module = my_circuit()
+
+        # Construct DAG
+        utility = ConstructCircuitDAG(FakeDAGBuilder())
+        utility.construct(module)
+
+        # Ensure DAG only has one node
+        nodes = utility.dag_builder.nodes
+        assert len(nodes) == 2  # Device node + operator
+
+        assert nodes["node1"]["label"] == get_label(qml.MultiRZ(0.5, wires=[0]))
+
+    @pytest.mark.unit
+    def test_projective_measurement_op(self):
+        """Test that projective measurements can be captured as nodes."""
+        dev = qml.device("null.qubit", wires=1)
+
+        @xdsl_from_qjit
+        @qml.qjit(autograph=True, target="mlir")
+        @qml.qnode(dev)
+        def my_circuit():
+            measure(0)
+
+        module = my_circuit()
+
+        # Construct DAG
+        utility = ConstructCircuitDAG(FakeDAGBuilder())
+        utility.construct(module)
+
+        nodes = utility.dag_builder.nodes
+        assert len(nodes) == 2  # Device node + operator
+
+        assert nodes["node1"]["label"] == f"<name> MidMeasureMP|<wire> [0]"
+
+
+class TestCreateStaticMeasurementNodes:
+    """Tests that measurements with static parameters can be created and visualized as nodes."""
+
+    @pytest.mark.unit
+    def test_state_op(self):
+        """Test that qml.state can be handled."""
+        dev = qml.device("null.qubit", wires=1)
+
+        @xdsl_from_qjit
+        @qml.qjit(autograph=True, target="mlir")
+        @qml.qnode(dev)
+        def my_circuit():
+            return qml.state()
+
+        module = my_circuit()
+
+        # Construct DAG
+        utility = ConstructCircuitDAG(FakeDAGBuilder())
+        utility.construct(module)
+
+        # Ensure DAG only has one node
+        nodes = utility.dag_builder.nodes
+        assert len(nodes) == 2  # Device node + operator
+
+        assert nodes["node1"]["label"] == get_label(qml.state())
+
+    @pytest.mark.unit
+    @pytest.mark.parametrize("meas_fn", [qml.expval, qml.var])
+    def test_expval_var_measurement_op(self, meas_fn):
+        """Test that statistical measurement operators can be captured as nodes."""
+        dev = qml.device("null.qubit", wires=1)
+
+        @xdsl_from_qjit
+        @qml.qjit(autograph=True, target="mlir")
+        @qml.qnode(dev)
+        def my_circuit():
+            return meas_fn(qml.Z(0))
+
+        module = my_circuit()
+
+        # Construct DAG
+        utility = ConstructCircuitDAG(FakeDAGBuilder())
+        utility.construct(module)
+
+        # Ensure DAG only has one node
+        nodes = utility.dag_builder.nodes
+        assert len(nodes) == 2  # Device node + operator
+
+        assert nodes["node1"]["label"] == get_label(meas_fn(qml.Z(0)))
+
+    @pytest.mark.unit
+    @pytest.mark.parametrize(
+        "op",
+        [
+            qml.probs(),
+            qml.probs(wires=0),
+            qml.probs(wires=[0, 1]),
+        ],
+    )
+    def test_probs_measurement_op(self, op):
+        """Tests that the probs measurement function can be captured as a node."""
+        dev = qml.device("null.qubit", wires=1)
+
+        @xdsl_from_qjit
+        @qml.qjit(autograph=True, target="mlir")
+        @qml.qnode(dev)
+        def my_circuit():
+            return op
+
+        module = my_circuit()
+
+        # Construct DAG
+        utility = ConstructCircuitDAG(FakeDAGBuilder())
+        utility.construct(module)
+
+        nodes = utility.dag_builder.nodes
+        assert len(nodes) == 2  # Device node + operator
+
+        assert nodes["node1"]["label"] == get_label(op)
+
+    @pytest.mark.unit
+    @pytest.mark.parametrize(
+        "op",
+        [
+            qml.sample(),
+            qml.sample(wires=0),
+            qml.sample(wires=[0, 1]),
+        ],
+    )
+    def test_valid_sample_measurement_op(self, op):
+        """Tests that the sample measurement function can be captured as a node."""
+        dev = qml.device("null.qubit", wires=1)
+
+        @xdsl_from_qjit
+        @qml.qjit(autograph=True, target="mlir")
+        @qml.set_shots(10)
+        @qml.qnode(dev)
+        def my_circuit():
+            return op
+
+        module = my_circuit()
+
+        # Construct DAG
+        utility = ConstructCircuitDAG(FakeDAGBuilder())
+        utility.construct(module)
+
+        nodes = utility.dag_builder.nodes
+        assert len(nodes) == 2  # Device node + operator
+
+        assert nodes["node1"]["label"] == get_label(op)