# Copyright 2025 Xanadu Quantum Technologies Inc.

# Licensed under the Apache License, Version 2.0 (the "License");
# you may not use this file except in compliance with the License.
# You may obtain a copy of the License at

#     http://www.apache.org/licenses/LICENSE-2.0

# Unless required by applicable law or agreed to in writing, software
# distributed under the License is distributed on an "AS IS" BASIS,
# WITHOUT WARRANTIES OR CONDITIONS OF ANY KIND, either express or implied.
# See the License for the specific language governing permissions and
# limitations under the License.
"""Unit tests for the ConstructCircuitDAG utility."""

from unittest.mock import Mock

import pytest

pytestmark = pytest.mark.usefixtures("requires_xdsl")

# pylint: disable=wrong-import-position
# This import needs to be after pytest in order to prevent ImportErrors
import pennylane as qml
from xdsl.dialects import test
from xdsl.dialects.builtin import ModuleOp
from xdsl.ir.core import Block, Region

from catalyst import measure
from catalyst.python_interface.conversion import xdsl_from_qjit
from catalyst.python_interface.visualization.construct_circuit_dag import (
    ConstructCircuitDAG,
    get_label,
)
from catalyst.python_interface.visualization.dag_builder import DAGBuilder


class FakeDAGBuilder(DAGBuilder):
    """
    A concrete implementation of DAGBuilder used ONLY for testing.
    It stores all graph manipulation calls in data structures
    for easy assertion of the final graph state.
    """

    def __init__(self):
        self._nodes = {}
        self._edges = []
        self._clusters = {}

    def add_node(self, uid, label, cluster_uid=None, **attrs) -> None:
        self._nodes[uid] = {
            "uid": uid,
            "label": label,
            "parent_cluster_uid": cluster_uid,
            "attrs": attrs,
        }

    def add_edge(self, from_uid: str, to_uid: str, **attrs) -> None:
        self._edges.append(
            {
                "from_uid": from_uid,
                "to_uid": to_uid,
                "attrs": attrs,
            }
        )

    def add_cluster(
        self,
        uid,
        label=None,
        cluster_uid=None,
        **attrs,
    ) -> None:
        self._clusters[uid] = {
            "uid": uid,
            "label": label,
            "parent_cluster_uid": cluster_uid,
            "attrs": attrs,
        }

    @property
    def nodes(self):
        return self._nodes

    @property
    def edges(self):
        return self._edges

    @property
    def clusters(self):
        return self._clusters

    def to_file(self, output_filename):
        pass

    def to_string(self) -> str:
        return "graph"


@pytest.mark.unit
def test_dependency_injection():
    """Tests that relevant dependencies are injected."""

    mock_dag_builder = Mock(DAGBuilder)
    utility = ConstructCircuitDAG(mock_dag_builder)
    assert utility.dag_builder is mock_dag_builder


@pytest.mark.unit
def test_does_not_mutate_module():
    """Test that the module is not mutated."""

    # Create module
    op = test.TestOp()
    block = Block(ops=[op])
    region = Region(blocks=[block])
    container_op = test.TestOp(regions=[region])
    module_op = ModuleOp(ops=[container_op])

    # Save state before
    module_op_str_before = str(module_op)

    # Process module
    mock_dag_builder = Mock(DAGBuilder)
    utility = ConstructCircuitDAG(mock_dag_builder)
    utility.construct(module_op)

    # Ensure not mutated
    assert str(module_op) == module_op_str_before


@pytest.mark.unit
class TestFuncOpVisualization:
    """Tests the visualization of FuncOps with bounding boxes"""

    def test_standard_qnode(self):
        """Tests that a standard QJIT'd QNode is visualized correctly"""
        dev = qml.device("null.qubit", wires=1)

        @xdsl_from_qjit
        @qml.qjit(autograph=True, target="mlir")
        @qml.qnode(dev)
        def my_workflow():
            qml.H(0)

        module = my_workflow()

        utility = ConstructCircuitDAG(FakeDAGBuilder())
        utility.construct(module)

        graph_clusters = utility.dag_builder.clusters

        # Check nesting is correct
        # graph
        # └── qjit
        #     └── my_workflow

        # Check qjit is nested under graph
        assert graph_clusters["cluster0"]["label"] == "qjit"
        assert graph_clusters["cluster0"]["parent_cluster_uid"] is None

        # Check that my_workflow is under qjit
        assert graph_clusters["cluster1"]["label"] == "my_workflow"
        assert graph_clusters["cluster1"]["parent_cluster_uid"] == "cluster0"

    def test_nested_qnodes(self):
        """Tests that nested QJIT'd QNodes are visualized correctly"""

        dev = qml.device("null.qubit", wires=1)

        @qml.qnode(dev)
        def my_qnode2():
            qml.X(0)

        @qml.qnode(dev)
        def my_qnode1():
            qml.H(0)

        @xdsl_from_qjit
        @qml.qjit(autograph=True, target="mlir")
        def my_workflow():
            my_qnode1()
            my_qnode2()

        module = my_workflow()

        utility = ConstructCircuitDAG(FakeDAGBuilder())
        utility.construct(module)

        graph_clusters = utility.dag_builder.clusters

        # Check nesting is correct
        # graph
        # └── qjit
        #     ├── my_qnode1
        #     └── my_qnode2

        # Check qjit is under graph
        assert graph_clusters["cluster0"]["label"] == "qjit"
        assert graph_clusters["cluster0"]["parent_cluster_uid"] is None

        # Check both qnodes are under my_workflow
        assert graph_clusters["cluster1"]["label"] == "my_qnode1"
        assert graph_clusters["cluster1"]["parent_cluster_uid"] == "cluster0"

        assert graph_clusters["cluster2"]["label"] == "my_qnode2"
        assert graph_clusters["cluster2"]["parent_cluster_uid"] == "cluster0"


class TestDeviceNode:
    """Tests that the device node is correctly visualized."""

    def test_standard_qnode(self):
        """Tests that a standard setup works."""

        dev = qml.device("null.qubit", wires=1)

        @xdsl_from_qjit
        @qml.qjit(autograph=True, target="mlir")
        @qml.qnode(dev)
        def my_workflow():
            qml.H(0)

        module = my_workflow()

        utility = ConstructCircuitDAG(FakeDAGBuilder())
        utility.construct(module)

        graph_nodes = utility.dag_builder.nodes
        graph_clusters = utility.dag_builder.clusters

        # Check nesting is correct
        # graph
        # └── qjit
        #     └── my_workflow: NullQubit

        # Assert device node is inside my_workflow cluster
        assert graph_clusters["cluster1"]["label"] == "my_workflow"
        assert graph_nodes["node0"]["parent_cluster_uid"] == "cluster1"

        # Assert label is as expected
        assert graph_nodes["node0"]["label"] == "NullQubit"

    def test_nested_qnodes(self):
        """Tests that nested QJIT'd QNodes are visualized correctly"""

        dev1 = qml.device("null.qubit", wires=1)
        dev2 = qml.device("lightning.qubit", wires=1)

        @qml.qnode(dev2)
        def my_qnode2():
            qml.X(0)

        @qml.qnode(dev1)
        def my_qnode1():
            qml.H(0)

        @xdsl_from_qjit
        @qml.qjit(autograph=True, target="mlir")
        def my_workflow():
            my_qnode1()
            my_qnode2()

        module = my_workflow()

        utility = ConstructCircuitDAG(FakeDAGBuilder())
        utility.construct(module)

        graph_nodes = utility.dag_builder.nodes
        graph_clusters = utility.dag_builder.clusters

        # Check nesting is correct
        # graph
        # └── qjit
        #     ├── my_qnode1: NullQubit
        #     └── my_qnode2: LightningSimulator

        # Assert lightning.qubit device node is inside my_qnode1 cluster
        assert graph_clusters["cluster1"]["label"] == "my_qnode1"
        assert graph_nodes["node0"]["parent_cluster_uid"] == "cluster1"

        # Assert label is as expected
        assert graph_nodes["node0"]["label"] == "NullQubit"

        # Assert null qubit device node is inside my_qnode2 cluster
<<<<<<< HEAD
        assert graph_clusters["cluster2"]["cluster_label"] == "my_qnode2"
        # NOTE: node1 is the qml.H(0) in my_qnode1
        assert graph_nodes["node2"]["parent_cluster_uid"] == "cluster2"
=======
        assert graph_clusters["cluster2"]["label"] == "my_qnode2"
        assert graph_nodes["node1"]["parent_cluster_uid"] == "cluster2"
>>>>>>> c86043f8

        # Assert label is as expected
        assert graph_nodes["node2"]["label"] == "LightningSimulator"


class TestForOp:
    """Tests that the for loop control flow can be visualized correctly."""

    @pytest.mark.unit
    def test_basic_example(self):
        """Tests that the for loop cluster can be visualized correctly."""

        dev = qml.device("null.qubit", wires=1)

        @xdsl_from_qjit
        @qml.qjit(autograph=True, target="mlir")
        @qml.qnode(dev)
        def my_workflow():
            for i in range(3):
                qml.H(0)

        module = my_workflow()

        utility = ConstructCircuitDAG(FakeDAGBuilder())
        utility.construct(module)

        clusters = utility.dag_builder.clusters

        # cluster0 -> qjit
        # cluster1 -> my_workflow
        assert clusters["cluster2"]["label"] == "for loop"
        assert clusters["cluster2"]["parent_cluster_uid"] == "cluster1"

    @pytest.mark.unit
    def test_nested_loop(self):
        """Tests that nested for loops are visualized correctly."""

        dev = qml.device("null.qubit", wires=1)

        @xdsl_from_qjit
        @qml.qjit(autograph=True, target="mlir")
        @qml.qnode(dev)
        def my_workflow():
            for i in range(0, 5, 2):
                for j in range(1, 6, 2):
                    qml.H(0)

        module = my_workflow()

        utility = ConstructCircuitDAG(FakeDAGBuilder())
        utility.construct(module)

        clusters = utility.dag_builder.clusters

        # cluster0 -> qjit
        # cluster1 -> my_workflow
        assert clusters["cluster2"]["label"] == "for loop"
        assert clusters["cluster2"]["parent_cluster_uid"] == "cluster1"
        assert clusters["cluster3"]["label"] == "for loop"
        assert clusters["cluster3"]["parent_cluster_uid"] == "cluster2"


class TestWhileOp:
    """Tests that the while loop control flow can be visualized correctly."""

    @pytest.mark.unit
    def test_basic_example(self):
        """Test that the while loop is visualized correctly."""
        dev = qml.device("null.qubit", wires=1)

        @xdsl_from_qjit
        @qml.qjit(autograph=True, target="mlir")
        @qml.qnode(dev)
        def my_workflow():
            counter = 0
            while counter < 5:
                qml.H(0)
                counter += 1

        module = my_workflow()

        utility = ConstructCircuitDAG(FakeDAGBuilder())
        utility.construct(module)

        clusters = utility.dag_builder.clusters

        # cluster0 -> qjit
        # cluster1 -> my_workflow
        assert clusters["cluster2"]["label"] == "while loop"
        assert clusters["cluster2"]["parent_cluster_uid"] == "cluster1"

    @pytest.mark.unit
    def test_nested_loop(self):
        """Tests that nested while loops are visualized correctly."""

        dev = qml.device("null.qubit", wires=1)

        @xdsl_from_qjit
        @qml.qjit(autograph=True, target="mlir")
        @qml.qnode(dev)
        def my_workflow():
            outer_counter = 0
            inner_counter = 0
            while outer_counter < 5:
                while inner_counter < 6:
                    qml.H(0)
                    inner_counter += 1
                outer_counter += 1

        module = my_workflow()

        utility = ConstructCircuitDAG(FakeDAGBuilder())
        utility.construct(module)

        clusters = utility.dag_builder.clusters

        # cluster0 -> qjit
        # cluster1 -> my_workflow
        assert clusters["cluster2"]["label"] == "while loop"
        assert clusters["cluster2"]["parent_cluster_uid"] == "cluster1"
        assert clusters["cluster3"]["label"] == "while loop"
        assert clusters["cluster3"]["parent_cluster_uid"] == "cluster2"


class TestIfOp:
    """Tests that the conditional control flow can be visualized correctly."""

    @pytest.mark.unit
    def test_basic_example(self):
        """Test that the conditional operation is visualized correctly."""
        dev = qml.device("null.qubit", wires=1)

        @xdsl_from_qjit
        @qml.qjit(autograph=True, target="mlir")
        @qml.qnode(dev)
        def my_workflow(x):
            if x == 2:
                qml.X(0)
            else:
                qml.Y(0)

        args = (1,)
        module = my_workflow(*args)

        utility = ConstructCircuitDAG(FakeDAGBuilder())
        utility.construct(module)

        clusters = utility.dag_builder.clusters

        # cluster0 -> qjit
        # cluster1 -> my_workflow
        # Check conditional is a cluster within cluster1 (my_workflow)
        assert clusters["cluster2"]["label"] == "conditional"
        assert clusters["cluster2"]["parent_cluster_uid"] == "cluster1"

        # Check three clusters live within cluster2 (conditional)
        assert clusters["cluster3"]["label"] == "if"
        assert clusters["cluster3"]["parent_cluster_uid"] == "cluster2"
        assert clusters["cluster4"]["label"] == "else"
        assert clusters["cluster4"]["parent_cluster_uid"] == "cluster2"

    @pytest.mark.unit
    def test_if_elif_else_conditional(self):
        """Test that the conditional operation is visualized correctly."""
        dev = qml.device("null.qubit", wires=1)

        @xdsl_from_qjit
        @qml.qjit(autograph=True, target="mlir")
        @qml.qnode(dev)
        def my_workflow(x):
            if x == 1:
                qml.X(0)
            elif x == 2:
                qml.Y(0)
            else:
                qml.Z(0)

        args = (1,)
        module = my_workflow(*args)

        utility = ConstructCircuitDAG(FakeDAGBuilder())
        utility.construct(module)

        clusters = utility.dag_builder.clusters

        # cluster0 -> qjit
        # cluster1 -> my_workflow
        # Check conditional is a cluster within my_workflow
        assert clusters["cluster2"]["label"] == "conditional"
        assert clusters["cluster2"]["parent_cluster_uid"] == "cluster1"

        # Check three clusters live within conditional
        assert clusters["cluster3"]["label"] == "if"
        assert clusters["cluster3"]["parent_cluster_uid"] == "cluster2"
        assert clusters["cluster4"]["label"] == "elif"
        assert clusters["cluster4"]["parent_cluster_uid"] == "cluster2"
        assert clusters["cluster5"]["label"] == "else"
        assert clusters["cluster5"]["parent_cluster_uid"] == "cluster2"

    @pytest.mark.unit
    def test_nested_conditionals(self):
        """Tests that nested conditionals are visualized correctly."""

        dev = qml.device("null.qubit", wires=1)

        @xdsl_from_qjit
        @qml.qjit(autograph=True, target="mlir")
        @qml.qnode(dev)
        def my_workflow(x, y):
            if x == 1:
                if y == 2:
                    qml.H(0)
                else:
                    qml.Z(0)
                qml.X(0)
            else:
                qml.Z(0)

        args = (1, 2)
        module = my_workflow(*args)

        utility = ConstructCircuitDAG(FakeDAGBuilder())
        utility.construct(module)

        clusters = utility.dag_builder.clusters

        # cluster0 -> qjit
        # cluster1 -> my_workflow
        # cluster2 -> conditional (1)
        #   cluster3 -> if
        #       cluster4 -> conditional ()
        #           cluster5 -> if
        #           cluster6 -> else
        #   cluster7 -> else

        # Check first conditional is a cluster within my_workflow
        assert clusters["cluster2"]["label"] == "conditional"
        assert clusters["cluster2"]["parent_cluster_uid"] == "cluster1"

        # Check 'if' cluster of first conditional has another conditional
        assert clusters["cluster3"]["label"] == "if"
        assert clusters["cluster3"]["parent_cluster_uid"] == "cluster2"

        # Second conditional
        assert clusters["cluster4"]["label"] == "conditional"
        assert clusters["cluster4"]["parent_cluster_uid"] == "cluster3"
        # Check 'if' and 'else' in second conditional
        assert clusters["cluster5"]["label"] == "if"
        assert clusters["cluster5"]["parent_cluster_uid"] == "cluster4"
        assert clusters["cluster6"]["label"] == "else"
        assert clusters["cluster6"]["parent_cluster_uid"] == "cluster4"

        # Check nested if / else is within the first if cluster
        assert clusters["cluster7"]["label"] == "else"
        assert clusters["cluster7"]["parent_cluster_uid"] == "cluster2"

    def test_nested_conditionals_with_quantum_ops(self):
        """Tests that nested conditionals are unflattend if quantum operations
        are present"""

        dev = qml.device("null.qubit", wires=1)

        @xdsl_from_qjit
        @qml.qjit(autograph=True, target="mlir")
        @qml.qnode(dev)
        def my_workflow(x):
            if x == 1:
                qml.X(0)
            elif x == 2:
                qml.Y(0)
            else:
                qml.Z(0)
                if x == 3:
                    qml.RX(0, 0)
                elif x == 4:
                    qml.RY(0, 0)
                else:
                    qml.RZ(0, 0)

        args = (1,)
        module = my_workflow(*args)

        utility = ConstructCircuitDAG(FakeDAGBuilder())
        utility.construct(module)

        clusters = utility.dag_builder.clusters

        # cluster0 -> qjit
        # cluster1 -> my_workflow
        #     node0 -> NullQubit
        #     cluster2 -> conditional (1)
        #       cluster3 -> if
        #           node1 -> X(0)
        #       cluster4 -> elif
        #           node2 -> Y(0)
        #       cluster5 -> else
        #           node3 -> Z(0)
        #           cluster6 -> conditional (2)
        #               cluster7 -> if
        #                    node4 -> RX(0,0)
        #               cluster8 -> elif
        #                    node5 -> RY(0,0)
        #               cluster9 -> else
        #                    node6 -> RZ(0,0)

        # check outer conditional (1)
        assert clusters["cluster2"]["label"] == "conditional"
        assert clusters["cluster2"]["parent_cluster_uid"] == "cluster1"
        assert clusters["cluster3"]["label"] == "if"
        assert clusters["cluster3"]["parent_cluster_uid"] == "cluster2"
        assert clusters["cluster4"]["label"] == "elif"
        assert clusters["cluster4"]["parent_cluster_uid"] == "cluster2"
        assert clusters["cluster5"]["label"] == "else"
        assert clusters["cluster5"]["parent_cluster_uid"] == "cluster2"

        # Nested conditional (2) inside conditional (1)
        assert clusters["cluster6"]["label"] == "conditional"
        assert clusters["cluster6"]["parent_cluster_uid"] == "cluster5"
        assert clusters["cluster7"]["label"] == "if"
        assert clusters["cluster7"]["parent_cluster_uid"] == "cluster6"
        assert clusters["cluster8"]["label"] == "elif"
        assert clusters["cluster8"]["parent_cluster_uid"] == "cluster6"
        assert clusters["cluster9"]["label"] == "else"
        assert clusters["cluster9"]["parent_cluster_uid"] == "cluster6"

    def test_nested_conditionals_with_nested_quantum_ops(self):
        """Tests that nested conditionals are unflattend if quantum operations
        are present but nested in other operations"""

        dev = qml.device("null.qubit", wires=1)

        @xdsl_from_qjit
        @qml.qjit(autograph=True, target="mlir")
        @qml.qnode(dev)
        def my_workflow(x):
            if x == 1:
                qml.X(0)
            elif x == 2:
                qml.Y(0)
            else:
                for i in range(3):
                    qml.Z(0)
                if x == 3:
                    qml.RX(0, 0)
                elif x == 4:
                    qml.RY(0, 0)
                else:
                    qml.RZ(0, 0)

        args = (1,)
        module = my_workflow(*args)

        utility = ConstructCircuitDAG(FakeDAGBuilder())
        utility.construct(module)

        clusters = utility.dag_builder.clusters

        # cluster0 -> qjit
        # cluster1 -> my_workflow
        #     node0 -> NullQubit
        #     cluster2 -> conditional (1)
        #       cluster3 -> if
        #           node1 -> X(0)
        #       cluster4 -> elif
        #           node2 -> Y(0)
        #       cluster5 -> else
        #           cluster6 -> for loop
        #               node3 -> Z(0)
        #           cluster7 -> conditional (2)
        #               cluster8 -> if
        #                    node4 -> RX(0,0)
        #               cluster9 -> elif
        #                    node5 -> RY(0,0)
        #               cluster10 -> else
        #                    node6 -> RZ(0,0)

        # check outer conditional (1)
        assert clusters["cluster2"]["label"] == "conditional"
        assert clusters["cluster2"]["parent_cluster_uid"] == "cluster1"
        assert clusters["cluster3"]["label"] == "if"
        assert clusters["cluster3"]["parent_cluster_uid"] == "cluster2"
        assert clusters["cluster4"]["label"] == "elif"
        assert clusters["cluster4"]["parent_cluster_uid"] == "cluster2"
        assert clusters["cluster5"]["label"] == "else"
        assert clusters["cluster5"]["parent_cluster_uid"] == "cluster2"

        # Nested conditional (2) inside conditional (1)
        assert clusters["cluster6"]["label"] == "for loop"
        assert clusters["cluster6"]["parent_cluster_uid"] == "cluster5"

        assert clusters["cluster7"]["label"] == "conditional"
        assert clusters["cluster7"]["parent_cluster_uid"] == "cluster5"
        assert clusters["cluster8"]["label"] == "if"
        assert clusters["cluster8"]["parent_cluster_uid"] == "cluster7"
        assert clusters["cluster9"]["label"] == "elif"
        assert clusters["cluster9"]["parent_cluster_uid"] == "cluster7"
<<<<<<< HEAD
        assert clusters["cluster10"]["node_label"] == "else"
        assert clusters["cluster10"]["parent_cluster_uid"] == "cluster7"


class TestGetLabel:
    """Tests the get_label utility."""

    @pytest.mark.unit
    @pytest.mark.parametrize(
        "op, expected_label",
        [
            (qml.H(0), "{<name> Hadamard | <wire> [0]}"),
            (
                qml.QubitUnitary([[0, 1], [1, 0]], 0),
                "{<name> QubitUnitary | <wire> [0]}",
            ),
            (qml.SWAP([0, 1]), "{<name> SWAP | <wire> [0, 1]}"),
        ],
    )
    def test_standard_operator(self, op, label):
        """Tests against an operator instance."""
        assert get_label(op) == label

    def test_global_phase_operator(self):
        """Tests against a GlobalPhase operator instance."""
        assert get_label(qml.GlobalPhase(0.5)) == f"<name> GlobalPhase|<wire> all"

    @pytest.mark.unit
    @pytest.mark.parametrize(
        "meas, expected_label",
        [
            (qml.state(), "{<name> state |<wire> all}"),
            (qml.expval(qml.Z(0)), "{<name> expval (PauliZ) |<wire> [0]}"),
            (qml.var(qml.Z(0)), "{<name> var (PauliZ) |<wire> [0]}"),
            (qml.probs(), "{<name> probs |<wire> all}"),
            (qml.probs(wires=0), "{<name> probs |<wire> [0]}"),
            (qml.probs(wires=[0, 1]), "{<name> probs |<wire> [0, 1]}"),
            (qml.sample(), "{<name> sample |<wire> all}"),
            (qml.sample(wires=0), "{<name> sample |<wire> [0]}"),
            (qml.sample(wires=[0, 1]), "{<name> sample |<wire> [0, 1]}"),
        ],
    )
    def test_standard_measurement(self, meas, label):
        """Tests against an operator instance."""
        assert get_label(meas) == label


class TestCreateStaticOperatorNodes:
    """Tests that operators with static parameters can be created and visualized as nodes."""

    @pytest.mark.unit
    @pytest.mark.parametrize("op", [qml.H(0), qml.X(0), qml.SWAP([0, 1])])
    def test_custom_op(self, op):
        """Tests that the CustomOp operation node can be created and visualized."""

        # Build module with only a CustomOp
        dev = qml.device("null.qubit", wires=1)

        @xdsl_from_qjit
        @qml.qjit(autograph=True, target="mlir")
        @qml.qnode(dev)
        def my_circuit():
            qml.apply(op)

        module = my_circuit()

        # Construct DAG
        utility = ConstructCircuitDAG(FakeDAGBuilder())
        utility.construct(module)

        # Ensure DAG only has one node
        nodes = utility.dag_builder.nodes
        assert len(nodes) == 2  # Device node + operator

        # Make sure label has relevant info
        assert nodes["node1"]["label"] == get_label(op)

    @pytest.mark.unit
    @pytest.mark.parametrize(
        "op",
        [
            qml.GlobalPhase(0.5),
            qml.GlobalPhase(0.5, wires=0),
            qml.GlobalPhase(0.5, wires=[0, 1]),
        ],
    )
    def test_global_phase_op(self, op):
        """Test that GlobalPhase can be handled."""

        dev = qml.device("null.qubit", wires=1)

        @xdsl_from_qjit
        @qml.qjit(autograph=True, target="mlir")
        @qml.qnode(dev)
        def my_circuit():
            qml.apply(op)

        module = my_circuit()

        # Construct DAG
        utility = ConstructCircuitDAG(FakeDAGBuilder())
        utility.construct(module)

        # Ensure DAG only has one node
        nodes = utility.dag_builder.nodes
        assert len(nodes) == 2  # Device node + operator

        # Compiler throws out the wires and they get converted to wires=[] no matter what
        assert nodes["node1"]["label"] == get_label(qml.GlobalPhase(0.5))

    @pytest.mark.unit
    def test_qubit_unitary_op(self):
        """Test that QubitUnitary operations can be handled."""
        dev = qml.device("null.qubit", wires=1)

        @xdsl_from_qjit
        @qml.qjit(autograph=True, target="mlir")
        @qml.qnode(dev)
        def my_circuit():
            qml.QubitUnitary([[0, 1], [1, 0]], wires=0)

        module = my_circuit()

        # Construct DAG
        utility = ConstructCircuitDAG(FakeDAGBuilder())
        utility.construct(module)

        # Ensure DAG only has one node
        nodes = utility.dag_builder.nodes
        assert len(nodes) == 2  # Device node + operator

        assert nodes["node1"]["label"] == get_label(qml.QubitUnitary([[0, 1], [1, 0]], wires=0))

    @pytest.mark.unit
    def test_multi_rz_op(self):
        """Test that MultiRZ operations can be handled."""
        dev = qml.device("null.qubit", wires=1)

        @xdsl_from_qjit
        @qml.qjit(autograph=True, target="mlir")
        @qml.qnode(dev)
        def my_circuit():
            qml.MultiRZ(0.5, wires=[0])

        module = my_circuit()

        # Construct DAG
        utility = ConstructCircuitDAG(FakeDAGBuilder())
        utility.construct(module)

        # Ensure DAG only has one node
        nodes = utility.dag_builder.nodes
        assert len(nodes) == 2  # Device node + operator

        assert nodes["node1"]["label"] == get_label(qml.MultiRZ(0.5, wires=[0]))

    @pytest.mark.unit
    def test_projective_measurement_op(self):
        """Test that projective measurements can be captured as nodes."""
        dev = qml.device("null.qubit", wires=1)

        @xdsl_from_qjit
        @qml.qjit(autograph=True, target="mlir")
        @qml.qnode(dev)
        def my_circuit():
            measure(0)

        module = my_circuit()

        # Construct DAG
        utility = ConstructCircuitDAG(FakeDAGBuilder())
        utility.construct(module)

        nodes = utility.dag_builder.nodes
        assert len(nodes) == 2  # Device node + operator

        assert nodes["node1"]["label"] == f"<name> MidMeasureMP|<wire> [0]"


class TestCreateStaticMeasurementNodes:
    """Tests that measurements with static parameters can be created and visualized as nodes."""

    @pytest.mark.unit
    def test_state_op(self):
        """Test that qml.state can be handled."""
        dev = qml.device("null.qubit", wires=1)

        @xdsl_from_qjit
        @qml.qjit(autograph=True, target="mlir")
        @qml.qnode(dev)
        def my_circuit():
            return qml.state()

        module = my_circuit()

        # Construct DAG
        utility = ConstructCircuitDAG(FakeDAGBuilder())
        utility.construct(module)

        # Ensure DAG only has one node
        nodes = utility.dag_builder.nodes
        assert len(nodes) == 2  # Device node + operator

        assert nodes["node1"]["label"] == get_label(qml.state())

    @pytest.mark.unit
    @pytest.mark.parametrize("meas_fn", [qml.expval, qml.var])
    def test_expval_var_measurement_op(self, meas_fn):
        """Test that statistical measurement operators can be captured as nodes."""
        dev = qml.device("null.qubit", wires=1)

        @xdsl_from_qjit
        @qml.qjit(autograph=True, target="mlir")
        @qml.qnode(dev)
        def my_circuit():
            return meas_fn(qml.Z(0))

        module = my_circuit()

        # Construct DAG
        utility = ConstructCircuitDAG(FakeDAGBuilder())
        utility.construct(module)

        # Ensure DAG only has one node
        nodes = utility.dag_builder.nodes
        assert len(nodes) == 2  # Device node + operator

        assert nodes["node1"]["label"] == get_label(meas_fn(qml.Z(0)))

    @pytest.mark.unit
    @pytest.mark.parametrize(
        "op",
        [
            qml.probs(),
            qml.probs(wires=0),
            qml.probs(wires=[0, 1]),
        ],
    )
    def test_probs_measurement_op(self, op):
        """Tests that the probs measurement function can be captured as a node."""
        dev = qml.device("null.qubit", wires=1)

        @xdsl_from_qjit
        @qml.qjit(autograph=True, target="mlir")
        @qml.qnode(dev)
        def my_circuit():
            return op

        module = my_circuit()

        # Construct DAG
        utility = ConstructCircuitDAG(FakeDAGBuilder())
        utility.construct(module)

        nodes = utility.dag_builder.nodes
        assert len(nodes) == 2  # Device node + operator

        assert nodes["node1"]["label"] == get_label(op)

    @pytest.mark.unit
    @pytest.mark.parametrize(
        "op",
        [
            qml.sample(),
            qml.sample(wires=0),
            qml.sample(wires=[0, 1]),
        ],
    )
    def test_valid_sample_measurement_op(self, op):
        """Tests that the sample measurement function can be captured as a node."""
        dev = qml.device("null.qubit", wires=1)

        @xdsl_from_qjit
        @qml.qjit(autograph=True, target="mlir")
        @qml.set_shots(10)
        @qml.qnode(dev)
        def my_circuit():
            return op

        module = my_circuit()

        # Construct DAG
        utility = ConstructCircuitDAG(FakeDAGBuilder())
        utility.construct(module)

        nodes = utility.dag_builder.nodes
        assert len(nodes) == 2  # Device node + operator

        assert nodes["node1"]["label"] == get_label(op)
=======
        assert clusters["cluster10"]["label"] == "else"
        assert clusters["cluster10"]["parent_cluster_uid"] == "cluster7"
>>>>>>> c86043f8
<|MERGE_RESOLUTION|>--- conflicted
+++ resolved
@@ -283,14 +283,9 @@
         assert graph_nodes["node0"]["label"] == "NullQubit"
 
         # Assert null qubit device node is inside my_qnode2 cluster
-<<<<<<< HEAD
-        assert graph_clusters["cluster2"]["cluster_label"] == "my_qnode2"
+        assert graph_clusters["cluster2"]["label"] == "my_qnode2"
         # NOTE: node1 is the qml.H(0) in my_qnode1
         assert graph_nodes["node2"]["parent_cluster_uid"] == "cluster2"
-=======
-        assert graph_clusters["cluster2"]["label"] == "my_qnode2"
-        assert graph_nodes["node1"]["parent_cluster_uid"] == "cluster2"
->>>>>>> c86043f8
 
         # Assert label is as expected
         assert graph_nodes["node2"]["label"] == "LightningSimulator"
@@ -687,8 +682,7 @@
         assert clusters["cluster8"]["parent_cluster_uid"] == "cluster7"
         assert clusters["cluster9"]["label"] == "elif"
         assert clusters["cluster9"]["parent_cluster_uid"] == "cluster7"
-<<<<<<< HEAD
-        assert clusters["cluster10"]["node_label"] == "else"
+        assert clusters["cluster10"]["label"] == "else"
         assert clusters["cluster10"]["parent_cluster_uid"] == "cluster7"
 
 
@@ -976,8 +970,4 @@
         nodes = utility.dag_builder.nodes
         assert len(nodes) == 2  # Device node + operator
 
-        assert nodes["node1"]["label"] == get_label(op)
-=======
-        assert clusters["cluster10"]["label"] == "else"
-        assert clusters["cluster10"]["parent_cluster_uid"] == "cluster7"
->>>>>>> c86043f8
+        assert nodes["node1"]["label"] == get_label(op)