--- conflicted
+++ resolved
@@ -829,31 +829,7 @@
         nodes = utility.dag_builder.nodes
         assert len(nodes) == 2  # Device node + operator
 
-<<<<<<< HEAD
         assert nodes["node1"]["label"] == get_label(op)
-
-    @pytest.mark.unit
-    def test_projective_measurement_op(self):
-        """Test that projective measurements can be captured as nodes."""
-        dev = qml.device("null.qubit", wires=1)
-
-        @xdsl_from_qjit
-        @qml.qjit(autograph=True, target="mlir")
-        @qml.qnode(dev)
-        def my_circuit():
-            measure(0)
-
-        module = my_circuit()
-
-        # Construct DAG
-        utility = ConstructCircuitDAG(FakeDAGBuilder())
-        utility.construct(module)
-
-        nodes = utility.dag_builder.nodes
-        assert len(nodes) == 2  # Device node + operator
-
-        assert "MidMeasure" in nodes["node1"]["label"]
-
 
 class TestOperatorConnectivity:
     """Tests that operators are properly connected."""
@@ -877,7 +853,4 @@
 class TestTerminalMeasurementConnectivity:
     """Test that terminal measurements connect properly."""
 
-    pass
-=======
-        assert nodes["node1"]["label"] == get_label(op)
->>>>>>> 7237a3fc
+    pass