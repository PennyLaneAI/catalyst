--- conflicted
+++ resolved
@@ -73,13 +73,8 @@
     ) -> None:
         self._clusters[id] = {
             "id": id,
-<<<<<<< HEAD
-            "cluster_label": attrs.get("label"),
-            "node_label": node_label,
-=======
             "node_label": node_label,
             "cluster_label": attrs.get("label"),
->>>>>>> 986fb3f6
             "cluster_id": cluster_id,
             "attrs": attrs,
         }
