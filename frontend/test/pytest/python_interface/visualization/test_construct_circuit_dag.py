# Copyright 2025 Xanadu Quantum Technologies Inc.

# Licensed under the Apache License, Version 2.0 (the "License");
# you may not use this file except in compliance with the License.
# You may obtain a copy of the License at

#     http://www.apache.org/licenses/LICENSE-2.0

# Unless required by applicable law or agreed to in writing, software
# distributed under the License is distributed on an "AS IS" BASIS,
# WITHOUT WARRANTIES OR CONDITIONS OF ANY KIND, either express or implied.
# See the License for the specific language governing permissions and
# limitations under the License.
"""Unit tests for the ConstructCircuitDAG utility."""

import re
from unittest.mock import Mock

import jax
import pytest

pytestmark = pytest.mark.xdsl
xdsl = pytest.importorskip("xdsl")

# pylint: disable=wrong-import-position
# This import needs to be after pytest in order to prevent ImportErrors
import pennylane as qml
from xdsl.dialects import test
from xdsl.dialects.builtin import ModuleOp
from xdsl.ir.core import Block, Region

from catalyst import measure
from catalyst.python_interface.conversion import xdsl_from_qjit
from catalyst.python_interface.visualization.construct_circuit_dag import (
    ConstructCircuitDAG,
    get_label,
)
from catalyst.python_interface.visualization.dag_builder import DAGBuilder


class FakeDAGBuilder(DAGBuilder):
    """
    A concrete implementation of DAGBuilder used ONLY for testing.
    It stores all graph manipulation calls in data structures
    for easy assertion of the final graph state.
    """

    def __init__(self):
        self._nodes = {}
        self._edges = {}
        self._clusters = {}

    def add_node(self, uid, label, cluster_uid=None, **attrs) -> None:
        self._nodes[uid] = {
            "uid": uid,
            "label": label,
            "parent_cluster_uid": cluster_uid,
            "attrs": attrs,
        }

    def add_edge(self, from_uid: str, to_uid: str, **attrs) -> None:
        # O(1) look up
        edge_key = (from_uid, to_uid)
        self._edges[edge_key] = {
            "attrs": attrs,
        }

    def add_cluster(
        self,
        uid,
        label=None,
        cluster_uid=None,
        **attrs,
    ) -> None:
        self._clusters[uid] = {
            "uid": uid,
            "label": label,
            "parent_cluster_uid": cluster_uid,
            "attrs": attrs,
        }

    @property
    def nodes(self):
        return self._nodes

    @property
    def edges(self):
        return self._edges

    @property
    def clusters(self):
        return self._clusters

    def to_file(self, output_filename):
        pass

    def to_string(self) -> str:
        return "graph"


def test_dependency_injection():
    """Tests that relevant dependencies are injected."""

    mock_dag_builder = Mock(DAGBuilder)
    utility = ConstructCircuitDAG(mock_dag_builder)
    assert utility.dag_builder is mock_dag_builder


def test_does_not_mutate_module():
    """Test that the module is not mutated."""

    # Create module
    op = test.TestOp()
    block = Block(ops=[op])
    region = Region(blocks=[block])
    container_op = test.TestOp(regions=[region])
    module_op = ModuleOp(ops=[container_op])

    # Save state before
    module_op_str_before = str(module_op)

    # Process module
    mock_dag_builder = Mock(DAGBuilder)
    utility = ConstructCircuitDAG(mock_dag_builder)
    utility.construct(module_op)

    # Ensure not mutated
    assert str(module_op) == module_op_str_before


def assert_dag_structure(nodes, edges, expected_edges):
    """
    Validates graph structure using gate names instead of UIDs - this will make
    the tests more agnostic to the order the operations appear in the IR which
    is sensitive to how it was captured and lowered.

    """
    name_to_uid = {}

    # Pattern explanation:
    # 1. Look for <name> then capture everything up to a |
    # 2. OR: if no <name> is found, capture the entire string
    gate_pattern = re.compile(r"<name>\s+([^|]+)|(^[^|]+$)")

    # NOTE: Specifically requires that all nodes (operators / measurements) are unique in the test
    for uid, node_info in nodes.items():
        label = node_info["label"]
        match = gate_pattern.search(label)

        if match:
            # group(1) is the <name> match (e.g. X, H, Toffoli)
            # group(2) is the standard string match (e.g. NullQubit)
            gate_name = (match.group(1) or match.group(2)).strip()
            name_to_uid[gate_name] = uid
        else:
            name_to_uid[label] = uid

    assert len(edges) == len(
        expected_edges
    ), f"Expected {len(expected_edges)} edges, got {len(edges)}."

    for edge in expected_edges:

        start_name, end_name = edge[0], edge[1]
        u_start = name_to_uid.get(start_name, start_name)
        u_end = name_to_uid.get(end_name, end_name)

        # Check connection
        assert (
            u_start,
            u_end,
        ) in edges, f"Missing expected edge {start_name} -> {end_name} ({u_start}, {u_end})."

        # Check attrs
        edge_attrs = {}
        if len(edge) > 2:
            edge_attrs: dict = edge[2]
        if edge_attrs:
            actual_edge_attrs = edges[(u_start, u_end)]["attrs"]
            for attr_key, expected_val in edge_attrs.items():
                actual_val = actual_edge_attrs.get(attr_key)
                assert (
                    actual_val == expected_val
                ), f"Expected {attr_key}='{expected_val}', got '{actual_val}'."


@pytest.mark.usefixtures("use_both_frontend")
class TestFuncOpVisualization:
    """Tests the visualization of FuncOps with bounding boxes"""

    def test_standard_qnode(self):
        """Tests that a standard QJIT'd QNode is visualized correctly"""
        dev = qml.device("null.qubit", wires=1)

        @xdsl_from_qjit
        @qml.qjit(autograph=True, target="mlir")
        @qml.qnode(dev)
        def my_workflow():
            qml.H(0)

        module = my_workflow()

        utility = ConstructCircuitDAG(FakeDAGBuilder())
        utility.construct(module)

        graph_clusters = utility.dag_builder.clusters

        # Check nesting is correct
        # graph
        # └── qjit
        #     └── my_workflow

        # Check qjit is nested under graph
        assert graph_clusters["cluster0"]["label"] == "qjit"
        assert graph_clusters["cluster0"]["parent_cluster_uid"] is None

        # Check that my_workflow is under qjit
        assert graph_clusters["cluster1"]["label"] == "my_workflow"
        assert graph_clusters["cluster1"]["parent_cluster_uid"] == "cluster0"

    def test_nested_qnodes(self):
        """Tests that nested QJIT'd QNodes are visualized correctly"""

        dev = qml.device("null.qubit", wires=1)

        @qml.qnode(dev)
        def my_qnode2():
            qml.X(0)

        @qml.qnode(dev)
        def my_qnode1():
            qml.H(0)

        @xdsl_from_qjit
        @qml.qjit(autograph=True, target="mlir")
        def my_workflow():
            my_qnode1()
            my_qnode2()

        module = my_workflow()

        utility = ConstructCircuitDAG(FakeDAGBuilder())
        utility.construct(module)

        graph_clusters = utility.dag_builder.clusters

        # Check nesting is correct
        # graph
        # └── qjit
        #     ├── my_qnode1
        #     └── my_qnode2

        # Check qjit is under graph
        assert graph_clusters["cluster0"]["label"] == "qjit"
        assert graph_clusters["cluster0"]["parent_cluster_uid"] is None

        # Check both qnodes are under my_workflow
        assert graph_clusters["cluster1"]["label"] == "my_qnode1"
        assert graph_clusters["cluster1"]["parent_cluster_uid"] == "cluster0"

        assert graph_clusters["cluster2"]["label"] == "my_qnode2"
        assert graph_clusters["cluster2"]["parent_cluster_uid"] == "cluster0"


@pytest.mark.usefixtures("use_both_frontend")
class TestDeviceNode:
    """Tests that the device node is correctly visualized."""

    def test_standard_qnode(self):
        """Tests that a standard setup works."""

        dev = qml.device("null.qubit", wires=1)

        @xdsl_from_qjit
        @qml.qjit(autograph=True, target="mlir")
        @qml.qnode(dev)
        def my_workflow():
            qml.H(0)

        module = my_workflow()

        utility = ConstructCircuitDAG(FakeDAGBuilder())
        utility.construct(module)

        graph_nodes = utility.dag_builder.nodes
        graph_clusters = utility.dag_builder.clusters

        # Check nesting is correct
        # graph
        # └── qjit
        #     └── my_workflow: NullQubit

        # Assert device node is inside my_workflow cluster
        assert graph_clusters["cluster1"]["label"] == "my_workflow"
        assert graph_nodes["node0"]["parent_cluster_uid"] == "cluster1"

        # Assert label is as expected
        assert graph_nodes["node0"]["label"] == "NullQubit"

    def test_nested_qnodes(self):
        """Tests that nested QJIT'd QNodes are visualized correctly"""

        dev1 = qml.device("null.qubit", wires=1)
        dev2 = qml.device("lightning.qubit", wires=1)

        @qml.qnode(dev2)
        def my_qnode2():
            qml.X(0)

        @qml.qnode(dev1)
        def my_qnode1():
            qml.H(0)

        @xdsl_from_qjit
        @qml.qjit(autograph=True, target="mlir")
        def my_workflow():
            my_qnode1()
            my_qnode2()

        module = my_workflow()

        utility = ConstructCircuitDAG(FakeDAGBuilder())
        utility.construct(module)

        graph_nodes = utility.dag_builder.nodes
        graph_clusters = utility.dag_builder.clusters

        # Check nesting is correct
        # graph
        # └── qjit
        #     ├── my_qnode1: NullQubit
        #     └── my_qnode2: LightningSimulator

        # Assert lightning.qubit device node is inside my_qnode1 cluster
        assert graph_clusters["cluster1"]["label"] == "my_qnode1"
        assert graph_nodes["node0"]["parent_cluster_uid"] == "cluster1"

        # Assert label is as expected
        assert graph_nodes["node0"]["label"] == "NullQubit"

        # Assert null qubit device node is inside my_qnode2 cluster
        assert graph_clusters["cluster2"]["label"] == "my_qnode2"
        # NOTE: node1 is the qml.H(0) in my_qnode1
        assert graph_nodes["node2"]["parent_cluster_uid"] == "cluster2"

        # Assert label is as expected
        assert graph_nodes["node2"]["label"] == "LightningSimulator"


@pytest.mark.usefixtures("use_both_frontend")
class TestForOp:
    """Tests that the for loop control flow can be visualized correctly."""

    def test_basic_example(self):
        """Tests that the for loop cluster can be visualized correctly."""

        dev = qml.device("null.qubit", wires=1)

        @xdsl_from_qjit
        @qml.qjit(autograph=True, target="mlir")
        @qml.qnode(dev)
        def my_workflow():
            for i in range(3):
                qml.H(0)

        module = my_workflow()

        utility = ConstructCircuitDAG(FakeDAGBuilder())
        utility.construct(module)

        clusters = utility.dag_builder.clusters

        # cluster0 -> qjit
        # cluster1 -> my_workflow
        assert clusters["cluster2"]["label"] == "for loop"
        assert clusters["cluster2"]["parent_cluster_uid"] == "cluster1"

    def test_nested_loop(self):
        """Tests that nested for loops are visualized correctly."""

        dev = qml.device("null.qubit", wires=1)

        @xdsl_from_qjit
        @qml.qjit(autograph=True, target="mlir")
        @qml.qnode(dev)
        def my_workflow():
            for i in range(0, 5, 2):
                for j in range(1, 6, 2):
                    qml.H(0)

        module = my_workflow()

        utility = ConstructCircuitDAG(FakeDAGBuilder())
        utility.construct(module)

        clusters = utility.dag_builder.clusters

        # cluster0 -> qjit
        # cluster1 -> my_workflow
        assert clusters["cluster2"]["label"] == "for loop"
        assert clusters["cluster2"]["parent_cluster_uid"] == "cluster1"
        assert clusters["cluster3"]["label"] == "for loop"
        assert clusters["cluster3"]["parent_cluster_uid"] == "cluster2"


@pytest.mark.usefixtures("use_both_frontend")
class TestWhileOp:
    """Tests that the while loop control flow can be visualized correctly."""

    def test_basic_example(self):
        """Test that the while loop is visualized correctly."""
        dev = qml.device("null.qubit", wires=1)

        @xdsl_from_qjit
        @qml.qjit(autograph=True, target="mlir")
        @qml.qnode(dev)
        def my_workflow():
            counter = 0
            while counter < 5:
                qml.H(0)
                counter += 1

        module = my_workflow()

        utility = ConstructCircuitDAG(FakeDAGBuilder())
        utility.construct(module)

        clusters = utility.dag_builder.clusters

        # cluster0 -> qjit
        # cluster1 -> my_workflow
        assert clusters["cluster2"]["label"] == "while loop"
        assert clusters["cluster2"]["parent_cluster_uid"] == "cluster1"

    def test_nested_loop(self):
        """Tests that nested while loops are visualized correctly."""

        dev = qml.device("null.qubit", wires=1)

        @xdsl_from_qjit
        @qml.qjit(autograph=True, target="mlir")
        @qml.qnode(dev)
        def my_workflow():
            outer_counter = 0
            inner_counter = 0
            while outer_counter < 5:
                while inner_counter < 6:
                    qml.H(0)
                    inner_counter += 1
                outer_counter += 1

        module = my_workflow()

        utility = ConstructCircuitDAG(FakeDAGBuilder())
        utility.construct(module)

        clusters = utility.dag_builder.clusters

        # cluster0 -> qjit
        # cluster1 -> my_workflow
        assert clusters["cluster2"]["label"] == "while loop"
        assert clusters["cluster2"]["parent_cluster_uid"] == "cluster1"
        assert clusters["cluster3"]["label"] == "while loop"
        assert clusters["cluster3"]["parent_cluster_uid"] == "cluster2"


@pytest.mark.usefixtures("use_both_frontend")
class TestIfOp:
    """Tests that the conditional control flow can be visualized correctly."""

    def test_basic_example(self):
        """Test that the conditional operation is visualized correctly."""
        dev = qml.device("null.qubit", wires=1)

        @xdsl_from_qjit
        @qml.qjit(autograph=True, target="mlir")
        @qml.qnode(dev)
        def my_workflow(x):
            if x == 2:
                qml.X(0)
            else:
                qml.Y(0)

        args = (1,)
        module = my_workflow(*args)

        utility = ConstructCircuitDAG(FakeDAGBuilder())
        utility.construct(module)

        clusters = utility.dag_builder.clusters

        # cluster0 -> qjit
        # cluster1 -> my_workflow
        # Check conditional is a cluster within cluster1 (my_workflow)
        assert clusters["cluster2"]["label"] == "conditional"
        assert clusters["cluster2"]["parent_cluster_uid"] == "cluster1"

        # Check three clusters live within cluster2 (conditional)
        assert clusters["cluster3"]["label"] == "if"
        assert clusters["cluster3"]["parent_cluster_uid"] == "cluster2"
        assert clusters["cluster4"]["label"] == "else"
        assert clusters["cluster4"]["parent_cluster_uid"] == "cluster2"

    def test_if_elif_else_conditional(self):
        """Test that the conditional operation is visualized correctly."""
        dev = qml.device("null.qubit", wires=1)

        @xdsl_from_qjit
        @qml.qjit(autograph=True, target="mlir")
        @qml.qnode(dev)
        def my_workflow(x):
            if x == 1:
                qml.X(0)
            elif x == 2:
                qml.Y(0)
            else:
                qml.Z(0)

        args = (1,)
        module = my_workflow(*args)

        utility = ConstructCircuitDAG(FakeDAGBuilder())
        utility.construct(module)

        clusters = utility.dag_builder.clusters

        # cluster0 -> qjit
        # cluster1 -> my_workflow
        # Check conditional is a cluster within my_workflow
        assert clusters["cluster2"]["label"] == "conditional"
        assert clusters["cluster2"]["parent_cluster_uid"] == "cluster1"

        # Check three clusters live within conditional
        assert clusters["cluster3"]["label"] == "if"
        assert clusters["cluster3"]["parent_cluster_uid"] == "cluster2"
        assert clusters["cluster4"]["label"] == "elif"
        assert clusters["cluster4"]["parent_cluster_uid"] == "cluster2"
        assert clusters["cluster5"]["label"] == "else"
        assert clusters["cluster5"]["parent_cluster_uid"] == "cluster2"

    def test_nested_conditionals(self):
        """Tests that nested conditionals are visualized correctly."""

        dev = qml.device("null.qubit", wires=1)

        @xdsl_from_qjit
        @qml.qjit(autograph=True, target="mlir")
        @qml.qnode(dev)
        def my_workflow(x, y):
            if x == 1:
                if y == 2:
                    qml.H(0)
                else:
                    qml.Z(0)
                qml.X(0)
            else:
                qml.Z(0)

        args = (1, 2)
        module = my_workflow(*args)

        utility = ConstructCircuitDAG(FakeDAGBuilder())
        utility.construct(module)

        clusters = utility.dag_builder.clusters

        # cluster0 -> qjit
        # cluster1 -> my_workflow
        # cluster2 -> conditional (1)
        #   cluster3 -> if
        #       cluster4 -> conditional ()
        #           cluster5 -> if
        #           cluster6 -> else
        #   cluster7 -> else

        # Check first conditional is a cluster within my_workflow
        assert clusters["cluster2"]["label"] == "conditional"
        assert clusters["cluster2"]["parent_cluster_uid"] == "cluster1"

        # Check 'if' cluster of first conditional has another conditional
        assert clusters["cluster3"]["label"] == "if"
        assert clusters["cluster3"]["parent_cluster_uid"] == "cluster2"

        # Second conditional
        assert clusters["cluster4"]["label"] == "conditional"
        assert clusters["cluster4"]["parent_cluster_uid"] == "cluster3"
        # Check 'if' and 'else' in second conditional
        assert clusters["cluster5"]["label"] == "if"
        assert clusters["cluster5"]["parent_cluster_uid"] == "cluster4"
        assert clusters["cluster6"]["label"] == "else"
        assert clusters["cluster6"]["parent_cluster_uid"] == "cluster4"

        # Check nested if / else is within the first if cluster
        assert clusters["cluster7"]["label"] == "else"
        assert clusters["cluster7"]["parent_cluster_uid"] == "cluster2"

    def test_nested_conditionals_with_quantum_ops(self):
        """Tests that nested conditionals are unflattend if quantum operations
        are present"""

        dev = qml.device("null.qubit", wires=1)

        @xdsl_from_qjit
        @qml.qjit(autograph=True, target="mlir")
        @qml.qnode(dev)
        def my_workflow(x):
            if x == 1:
                qml.X(0)
            elif x == 2:
                qml.Y(0)
            else:
                qml.Z(0)
                if x == 3:
                    qml.RX(0, 0)
                elif x == 4:
                    qml.RY(0, 0)
                else:
                    qml.RZ(0, 0)

        args = (1,)
        module = my_workflow(*args)

        utility = ConstructCircuitDAG(FakeDAGBuilder())
        utility.construct(module)

        clusters = utility.dag_builder.clusters

        # cluster0 -> qjit
        # cluster1 -> my_workflow
        #     node0 -> NullQubit
        #     cluster2 -> conditional (1)
        #       cluster3 -> if
        #           node1 -> X(0)
        #       cluster4 -> elif
        #           node2 -> Y(0)
        #       cluster5 -> else
        #           node3 -> Z(0)
        #           cluster6 -> conditional (2)
        #               cluster7 -> if
        #                    node4 -> RX(0,0)
        #               cluster8 -> elif
        #                    node5 -> RY(0,0)
        #               cluster9 -> else
        #                    node6 -> RZ(0,0)

        # check outer conditional (1)
        assert clusters["cluster2"]["label"] == "conditional"
        assert clusters["cluster2"]["parent_cluster_uid"] == "cluster1"
        assert clusters["cluster3"]["label"] == "if"
        assert clusters["cluster3"]["parent_cluster_uid"] == "cluster2"
        assert clusters["cluster4"]["label"] == "elif"
        assert clusters["cluster4"]["parent_cluster_uid"] == "cluster2"
        assert clusters["cluster5"]["label"] == "else"
        assert clusters["cluster5"]["parent_cluster_uid"] == "cluster2"

        # Nested conditional (2) inside conditional (1)
        assert clusters["cluster6"]["label"] == "conditional"
        assert clusters["cluster6"]["parent_cluster_uid"] == "cluster5"
        assert clusters["cluster7"]["label"] == "if"
        assert clusters["cluster7"]["parent_cluster_uid"] == "cluster6"
        assert clusters["cluster8"]["label"] == "elif"
        assert clusters["cluster8"]["parent_cluster_uid"] == "cluster6"
        assert clusters["cluster9"]["label"] == "else"
        assert clusters["cluster9"]["parent_cluster_uid"] == "cluster6"

    def test_nested_conditionals_with_nested_quantum_ops(self):
        """Tests that nested conditionals are unflattend if quantum operations
        are present but nested in other operations"""

        dev = qml.device("null.qubit", wires=1)

        @xdsl_from_qjit
        @qml.qjit(autograph=True, target="mlir")
        @qml.qnode(dev)
        def my_workflow(x):
            if x == 1:
                qml.X(0)
            elif x == 2:
                qml.Y(0)
            else:
                for i in range(3):
                    qml.Z(0)
                if x == 3:
                    qml.RX(0, 0)
                elif x == 4:
                    qml.RY(0, 0)
                else:
                    qml.RZ(0, 0)

        args = (1,)
        module = my_workflow(*args)

        utility = ConstructCircuitDAG(FakeDAGBuilder())
        utility.construct(module)

        clusters = utility.dag_builder.clusters

        # cluster0 -> qjit
        # cluster1 -> my_workflow
        #     node0 -> NullQubit
        #     cluster2 -> conditional (1)
        #       cluster3 -> if
        #           node1 -> X(0)
        #       cluster4 -> elif
        #           node2 -> Y(0)
        #       cluster5 -> else
        #           cluster6 -> for loop
        #               node3 -> Z(0)
        #           cluster7 -> conditional (2)
        #               cluster8 -> if
        #                    node4 -> RX(0,0)
        #               cluster9 -> elif
        #                    node5 -> RY(0,0)
        #               cluster10 -> else
        #                    node6 -> RZ(0,0)

        # check outer conditional (1)
        assert clusters["cluster2"]["label"] == "conditional"
        assert clusters["cluster2"]["parent_cluster_uid"] == "cluster1"
        assert clusters["cluster3"]["label"] == "if"
        assert clusters["cluster3"]["parent_cluster_uid"] == "cluster2"
        assert clusters["cluster4"]["label"] == "elif"
        assert clusters["cluster4"]["parent_cluster_uid"] == "cluster2"
        assert clusters["cluster5"]["label"] == "else"
        assert clusters["cluster5"]["parent_cluster_uid"] == "cluster2"

        # Nested conditional (2) inside conditional (1)
        assert clusters["cluster6"]["label"] == "for loop"
        assert clusters["cluster6"]["parent_cluster_uid"] == "cluster5"

        assert clusters["cluster7"]["label"] == "conditional"
        assert clusters["cluster7"]["parent_cluster_uid"] == "cluster5"
        assert clusters["cluster8"]["label"] == "if"
        assert clusters["cluster8"]["parent_cluster_uid"] == "cluster7"
        assert clusters["cluster9"]["label"] == "elif"
        assert clusters["cluster9"]["parent_cluster_uid"] == "cluster7"
        assert clusters["cluster10"]["label"] == "else"
        assert clusters["cluster10"]["parent_cluster_uid"] == "cluster7"


class TestGetLabel:
    """Tests the get_label utility."""

    @pytest.mark.parametrize(
        "op, label",
        [
            (qml.H(0), "<name> Hadamard|<wire> [0]"),
            (
                qml.QubitUnitary([[0, 1], [1, 0]], 0),
                "<name> QubitUnitary|<wire> [0]",
            ),
            (qml.SWAP([0, 1]), "<name> SWAP|<wire> [0, 1]"),
        ],
    )
    def test_standard_operator(self, op, label):
        """Tests against an operator instance."""
        assert get_label(op) == label

    def test_global_phase_operator(self):
        """Tests against a GlobalPhase operator instance."""
        assert get_label(qml.GlobalPhase(0.5)) == f"<name> GlobalPhase|<wire> all"

    @pytest.mark.parametrize(
        "meas, label",
        [
            (qml.state(), "<name> state|<wire> all"),
            (qml.expval(qml.Z(0)), "<name> expval(PauliZ)|<wire> [0]"),
            (qml.var(qml.Z(0)), "<name> var(PauliZ)|<wire> [0]"),
            (qml.probs(), "<name> probs|<wire> all"),
            (qml.probs(wires=0), "<name> probs|<wire> [0]"),
            (qml.probs(wires=[0, 1]), "<name> probs|<wire> [0, 1]"),
            (qml.sample(), "<name> sample|<wire> all"),
            (qml.sample(wires=0), "<name> sample|<wire> [0]"),
            (qml.sample(wires=[0, 1]), "<name> sample|<wire> [0, 1]"),
        ],
    )
    def test_standard_measurement(self, meas, label):
        """Tests against an operator instance."""
        assert get_label(meas) == label


@pytest.mark.usefixtures("use_both_frontend")
class TestCreateStaticOperatorNodes:
    """Tests that operators with static parameters can be created and visualized as nodes."""

    def test_custom_op(self):
        """Tests that the CustomOp operation node can be created and visualized."""

        # Build module with only a CustomOp
        dev = qml.device("null.qubit", wires=1)

        @xdsl_from_qjit
        @qml.qjit(autograph=True, target="mlir")
        @qml.qnode(dev)
        def my_circuit():
            qml.H(0)
            qml.SWAP([0, 1])

        module = my_circuit()

        # Construct DAG
        utility = ConstructCircuitDAG(FakeDAGBuilder())
        utility.construct(module)

        # Ensure DAG only has one node
        nodes = utility.dag_builder.nodes
        assert len(nodes) == 3  # Device node + operators

        # Make sure label has relevant info
        assert nodes["node1"]["label"] == get_label(qml.H(0))
        assert nodes["node2"]["label"] == get_label(qml.SWAP([0, 1]))

    @pytest.mark.parametrize(
        "kwargs",
        [
            {},
            {"wires": 0},
            {"wires": [0, 1]},
        ],
    )
    def test_global_phase_op(self, kwargs):
        """Test that GlobalPhase can be handled."""

        dev = qml.device("null.qubit", wires=1)

        @xdsl_from_qjit
        @qml.qjit(autograph=True, target="mlir")
        @qml.qnode(dev)
        def my_circuit():
            qml.GlobalPhase(0.5, **kwargs)

        module = my_circuit()

        # Construct DAG
        utility = ConstructCircuitDAG(FakeDAGBuilder())
        utility.construct(module)

        # Ensure DAG only has one node
        nodes = utility.dag_builder.nodes
        assert len(nodes) == 2  # Device node + operator

        # Compiler throws out the wires and they get converted to wires=[] no matter what
        assert nodes["node1"]["label"] == get_label(qml.GlobalPhase(0.5))

    def test_qubit_unitary_op(self):
        """Test that QubitUnitary operations can be handled."""
        dev = qml.device("null.qubit", wires=1)

        @xdsl_from_qjit
        @qml.qjit(autograph=True, target="mlir")
        @qml.qnode(dev)
        def my_circuit():
            qml.QubitUnitary(jax.numpy.array([[0, 1], [1, 0]]), wires=0)

        module = my_circuit()

        # Construct DAG
        utility = ConstructCircuitDAG(FakeDAGBuilder())
        utility.construct(module)

        # Ensure DAG only has one node
        nodes = utility.dag_builder.nodes
        assert len(nodes) == 2  # Device node + operator

        assert nodes["node1"]["label"] == get_label(qml.QubitUnitary([[0, 1], [1, 0]], wires=0))

    def test_multi_rz_op(self):
        """Test that MultiRZ operations can be handled."""
        dev = qml.device("null.qubit", wires=1)

        @xdsl_from_qjit
        @qml.qjit(autograph=True, target="mlir")
        @qml.qnode(dev)
        def my_circuit():
            qml.MultiRZ(0.5, wires=[0])

        module = my_circuit()

        # Construct DAG
        utility = ConstructCircuitDAG(FakeDAGBuilder())
        utility.construct(module)

        # Ensure DAG only has one node
        nodes = utility.dag_builder.nodes
        assert len(nodes) == 2  # Device node + operator

        assert nodes["node1"]["label"] == get_label(qml.MultiRZ(0.5, wires=[0]))

    def test_projective_measurement_op(self):
        """Test that projective measurements can be captured as nodes."""
        dev = qml.device("null.qubit", wires=1)

        if qml.capture.enabled():
            fn = qml.measure
        else:
            fn = measure

        @xdsl_from_qjit
        @qml.qjit(autograph=True, target="mlir")
        @qml.qnode(dev)
        def my_circuit():
            fn(0)

        module = my_circuit()

        # Construct DAG
        utility = ConstructCircuitDAG(FakeDAGBuilder())
        utility.construct(module)

        nodes = utility.dag_builder.nodes
        assert len(nodes) == 2  # Device node + operator

        assert nodes["node1"]["label"] == f"<name> MidMeasureMP|<wire> [0]"

    @pytest.mark.skipif(not qml.capture.enabled(), reason="Only works with capture enabled.")
    def test_complex_measurements(self):
        """Tests that complex measurements can be created."""

        dev = qml.device("null.qubit", wires=1)

        @xdsl_from_qjit
        @qml.qjit(autograph=True)
        @qml.qnode(dev)
        def my_workflow():
            coeffs = [0.2, -0.543]
            obs = [qml.X(0) @ qml.Z(1), qml.Z(0) @ qml.Hadamard(2)]
            ham = qml.ops.LinearCombination(coeffs, obs)

            return (
                qml.expval(ham),
                qml.expval(qml.PauliZ(0) @ qml.PauliZ(1)),
            )

        module = my_workflow()

        # Construct DAG
        utility = ConstructCircuitDAG(FakeDAGBuilder())
        utility.construct(module)

        nodes = utility.dag_builder.nodes
        assert len(nodes) == 3  # Device node + measurements

        assert nodes["node1"]["label"] == f"<name> LinearCombination|<wire> [0, 1, 2]"
        assert nodes["node2"]["label"] == f"<name> Prod|<wire> [0, 1]"


@pytest.mark.usefixtures("use_both_frontend")
class TestCreateDynamicOperatorNodes:
    """Tests that operator nodes with dynamic parameters or wires can be created and visualized."""

    def test_static_dynamic_mix(self):
        """Tests that static and dynamic wires can both be used."""

        dev = qml.device("null.qubit", wires=1)

        @xdsl_from_qjit
        @qml.qjit(autograph=True, target="mlir")
        @qml.qnode(dev)
        def my_circuit(x):
            qml.SWAP([0, x])

        args = (1,)
        module = my_circuit(*args)

        # Construct DAG
        utility = ConstructCircuitDAG(FakeDAGBuilder())
        utility.construct(module)

        nodes = utility.dag_builder.nodes
        assert len(nodes) == 2  # Device node + SWAP

        assert nodes["node1"]["label"] == f"<name> SWAP|<wire> [0, arg0]"

    def test_qnode_argument(self):
        """Tests that qnode arguments can be used as wires."""

        dev = qml.device("null.qubit", wires=1)

        @xdsl_from_qjit
        @qml.qjit(autograph=True, target="mlir")
        @qml.qnode(dev)
        def my_circuit(x, y):
            qml.H(x)
            qml.X(y)

        args = (1, 2)
        module = my_circuit(*args)

        # Construct DAG
        utility = ConstructCircuitDAG(FakeDAGBuilder())
        utility.construct(module)

        nodes = utility.dag_builder.nodes
        assert len(nodes) == 3  # Device node + H + X

        assert nodes["node1"]["label"] == f"<name> Hadamard|<wire> [arg0]"
        assert nodes["node2"]["label"] == f"<name> PauliX|<wire> [arg1]"

    def test_for_loop_variable(self):
        """Tests that for loop iteration variables can be used as wires."""

        dev = qml.device("null.qubit", wires=1)

        @xdsl_from_qjit
        @qml.qjit(autograph=True, target="mlir")
        @qml.qnode(dev)
        def my_circuit():
            for i in range(3):
                qml.H(i)

        module = my_circuit()

        # Construct DAG
        utility = ConstructCircuitDAG(FakeDAGBuilder())
        utility.construct(module)

        nodes = utility.dag_builder.nodes
        assert len(nodes) == 2  # Device node + H

        assert nodes["node1"]["label"] == f"<name> Hadamard|<wire> [arg0]"

    def test_while_loop_variable(self):
        """Tests that while loop variables can be used as wires."""

        dev = qml.device("null.qubit", wires=1)

        @xdsl_from_qjit
        @qml.qjit(autograph=True, target="mlir")
        @qml.qnode(dev)
        def my_circuit():
            counter = 0
            while counter < 5:
                qml.H(counter)
                counter += 1

        module = my_circuit()

        # Construct DAG
        utility = ConstructCircuitDAG(FakeDAGBuilder())
        utility.construct(module)

        nodes = utility.dag_builder.nodes
        assert len(nodes) == 2  # Device node + H

        assert nodes["node1"]["label"] == f"<name> Hadamard|<wire> [arg0]"

    def test_conditional_variable(self):
        """Tests that conditional variables can be used."""

        dev = qml.device("null.qubit", wires=1)

        @xdsl_from_qjit
        @qml.qjit(autograph=True, target="mlir")
        @qml.qnode(dev)
        def my_circuit(x, y):
            if x == y:
                qml.H(x)

        args = (1, 2)
        module = my_circuit(*args)

        # Construct DAG
        utility = ConstructCircuitDAG(FakeDAGBuilder())
        utility.construct(module)

        nodes = utility.dag_builder.nodes
        assert len(nodes) == 2  # Device node + H

        assert nodes["node1"]["label"] == f"<name> Hadamard|<wire> [arg0]"

    def test_through_clusters(self):
        """Tests that dynamic wire labels can be accessed through clusters."""

        dev = qml.device("null.qubit", wires=1)

        @xdsl_from_qjit
        @qml.qjit(autograph=True, target="mlir")
        @qml.qnode(dev)
        def my_circuit(x):
            for i in range(3):
                qml.H(x)
                qml.X(i)

        args = (1,)
        module = my_circuit(*args)

        # Construct DAG
        utility = ConstructCircuitDAG(FakeDAGBuilder())
        utility.construct(module)

        nodes = utility.dag_builder.nodes
        assert len(nodes) == 3  # Device node + H + X

        assert nodes["node1"]["label"] == f"<name> Hadamard|<wire> [arg0]"
        assert nodes["node2"]["label"] == f"<name> PauliX|<wire> [arg1]"

    def test_visualize_pythonic_operators(self):
        """Tests that we can use operators like +,-,%"""
        dev = qml.device("null.qubit", wires=1)

        @xdsl_from_qjit
        @qml.qjit(autograph=True, target="mlir")
        @qml.qnode(dev)
        def my_workflow(x):
            qml.RX(x % 3, wires=x % 3)
            qml.RY(x - 3, wires=x - 3)
            qml.RZ(x + 3, wires=x + 3)

        args = (1,)
        module = my_workflow(*args)

        # Construct DAG
        utility = ConstructCircuitDAG(FakeDAGBuilder())
        utility.construct(module)

        nodes = utility.dag_builder.nodes
        assert len(nodes) == 4  # Device node + ops

        assert nodes["node1"]["label"] == f"<name> RX|<wire> [(arg5 % 3)]"
        assert nodes["node2"]["label"] == f"<name> RY|<wire> [(arg5 - 3)]"
        assert nodes["node3"]["label"] == f"<name> RZ|<wire> [(arg5 + 3)]"


@pytest.mark.usefixtures("use_both_frontend")
class TestCreateStaticMeasurementNodes:
    """Tests that measurements with static parameters can be created and visualized as nodes."""

    def test_state_op(self):
        """Test that qml.state can be handled."""
        dev = qml.device("null.qubit", wires=1)

        @xdsl_from_qjit
        @qml.qjit(autograph=True, target="mlir")
        @qml.qnode(dev)
        def my_circuit():
            return qml.state()

        module = my_circuit()

        # Construct DAG
        utility = ConstructCircuitDAG(FakeDAGBuilder())
        utility.construct(module)

        # Ensure DAG only has one node
        nodes = utility.dag_builder.nodes
        assert len(nodes) == 2  # Device node + operator

        assert nodes["node1"]["label"] == get_label(qml.state())

    @pytest.mark.parametrize("meas_fn", [qml.expval, qml.var])
    def test_expval_var_measurement_op(self, meas_fn):
        """Test that statistical measurement operators can be captured as nodes."""
        dev = qml.device("null.qubit", wires=1)

        @xdsl_from_qjit
        @qml.qjit(autograph=True, target="mlir")
        @qml.qnode(dev)
        def my_circuit():
            return meas_fn(qml.Z(0))

        module = my_circuit()

        # Construct DAG
        utility = ConstructCircuitDAG(FakeDAGBuilder())
        utility.construct(module)

        # Ensure DAG only has one node
        nodes = utility.dag_builder.nodes
        assert len(nodes) == 2  # Device node + measurement

        assert nodes["node1"]["label"] == get_label(meas_fn(qml.Z(0)))

    @pytest.mark.parametrize(
        "kwargs",
        [
            {},
            {"wires": 0},
            {"wires": [0, 1]},
        ],
    )
    def test_probs_measurement_op(self, kwargs):
        """Tests that the probs measurement function can be captured as a node."""
        dev = qml.device("null.qubit", wires=1)

        @xdsl_from_qjit
        @qml.qjit(autograph=True, target="mlir")
        @qml.qnode(dev)
        def my_circuit():
            return qml.probs(**kwargs)

        module = my_circuit()

        # Construct DAG
        utility = ConstructCircuitDAG(FakeDAGBuilder())
        utility.construct(module)

        nodes = utility.dag_builder.nodes
        assert len(nodes) == 2  # Device node + probs

        assert nodes["node1"]["label"] == get_label(qml.probs(**kwargs))

    @pytest.mark.parametrize(
        "kwargs",
        [
            {},
            {"wires": 0},
            {"wires": [0, 1]},
        ],
    )
    def test_valid_sample_measurement_op(self, kwargs):
        """Tests that the sample measurement function can be captured as a node."""
        dev = qml.device("null.qubit", wires=1)

        @xdsl_from_qjit
        @qml.qjit(autograph=True, target="mlir")
        @qml.set_shots(10)
        @qml.qnode(dev)
        def my_circuit():
            return qml.sample(**kwargs)

        module = my_circuit()

        # Construct DAG
        utility = ConstructCircuitDAG(FakeDAGBuilder())
        utility.construct(module)

        nodes = utility.dag_builder.nodes
        assert len(nodes) == 2  # Device node + sample

        assert nodes["node1"]["label"] == get_label(qml.sample(**kwargs))


@pytest.mark.usefixtures("use_both_frontend")
class TestCreateDynamicMeasurementNodes:
    """Tests that measurements on dynamic wires render correctly."""

    def test_static_dynamic_mix(self):
        """Tests that static and dynamic wires can both be used."""

        dev = qml.device("null.qubit", wires=1)

        @xdsl_from_qjit
        @qml.qjit(autograph=True, target="mlir")
        @qml.qnode(dev)
        def my_circuit(x):
            return qml.probs(wires=[0, x])

        args = (1,)
        module = my_circuit(*args)

        # Construct DAG
        utility = ConstructCircuitDAG(FakeDAGBuilder())
        utility.construct(module)

        nodes = utility.dag_builder.nodes
        assert len(nodes) == 2  # Device node + probs

        assert nodes["node1"]["label"] == f"<name> probs|<wire> [0, arg0]"

    def test_qnode_argument(self):
        """Tests that qnode arguments can be used as wires."""

        dev = qml.device("null.qubit", wires=1)

        @xdsl_from_qjit
        @qml.qjit(autograph=True, target="mlir")
        @qml.set_shots(10)
        @qml.qnode(dev)
        def my_circuit(x, y):
            return (
                qml.probs(wires=x),
                qml.expval(qml.Z(x)),
                qml.var(qml.X(y)),
                qml.sample(wires=x),
            )

        args = (1, 2)
        module = my_circuit(*args)

        # Construct DAG
        utility = ConstructCircuitDAG(FakeDAGBuilder())
        utility.construct(module)

        nodes = utility.dag_builder.nodes
        assert len(nodes) == 5  # Device node + probs + expval + var + sample

        assert nodes["node1"]["label"] == f"<name> probs|<wire> [arg0]"
        assert nodes["node2"]["label"] == f"<name> expval(PauliZ)|<wire> [arg0]"
        assert nodes["node3"]["label"] == f"<name> var(PauliX)|<wire> [arg1]"
        assert nodes["node4"]["label"] == f"<name> sample|<wire> [arg0]"

    def test_visualize_pythonic_operators_on_meas(self):
        """Tests that we can use operators like +,-,%"""
        dev = qml.device("null.qubit", wires=1)

        @xdsl_from_qjit
        @qml.qjit(autograph=True, target="mlir")
        @qml.set_shots(3)
        @qml.qnode(dev)
        def my_workflow(x):
            return qml.probs(wires=[x % 3, x - 3, x + 3]), qml.sample(wires=[x % 3, x - 3, x + 3])

        args = (1,)
        module = my_workflow(*args)

        # Construct DAG
        utility = ConstructCircuitDAG(FakeDAGBuilder())
        utility.construct(module)

        nodes = utility.dag_builder.nodes
        assert len(nodes) == 3  # Device node + meas

        assert (
            nodes["node1"]["label"] == f"<name> probs|<wire> [(arg5 % 3), (arg5 - 3), (arg5 + 3)]"
        )
        assert (
            nodes["node2"]["label"] == f"<name> sample|<wire> [(arg5 % 3), (arg5 - 3), (arg5 + 3)]"
        )


@pytest.mark.usefixtures("use_both_frontend")
class TestOperatorConnectivity:
    """Tests that operators are properly connected."""

    def test_static_connection_within_cluster(self):
        """Tests that connections can be made within the same cluster."""

        dev = qml.device("null.qubit", wires=3)

        @xdsl_from_qjit
        @qml.qjit(autograph=True, target="mlir")
        @qml.qnode(dev)
        def my_workflow():
            qml.X(0)
            qml.Z(1)
            qml.Y(0)
            qml.H(1)
            qml.S(1)
            qml.T(2)

        module = my_workflow()

        utility = ConstructCircuitDAG(FakeDAGBuilder())
        utility.construct(module)

        edges = utility.dag_builder.edges
        nodes = utility.dag_builder.nodes

        # node0 -> NullQubit

        # Check all nodes
<<<<<<< HEAD
        # NOTE: Order of nodes isn't the same with/without capture
        if qml.capture.enabled():
            assert "X" in nodes["node1"]["label"]
            assert "Z" in nodes["node2"]["label"]
            assert "Y" in nodes["node3"]["label"]
            assert "H" in nodes["node4"]["label"]
            assert "S" in nodes["node5"]["label"]
            assert "T" in nodes["node6"]["label"]
        else:
            assert "X" in nodes["node1"]["label"]
            assert "Y" in nodes["node2"]["label"]
            assert "Z" in nodes["node3"]["label"]
            assert "H" in nodes["node4"]["label"]
            assert "S" in nodes["node5"]["label"]
            assert "T" in nodes["node6"]["label"]
=======
        assert "PauliX" in nodes["node1"]["label"]
        assert "PauliY" in nodes["node2"]["label"]
        assert "PauliZ" in nodes["node3"]["label"]
        assert "Hadamard" in nodes["node4"]["label"]
        assert "S" in nodes["node5"]["label"]
        assert "T" in nodes["node6"]["label"]
>>>>>>> 1e78a85a

        # Check edges
        #           -> X -> Y
        # NullQubit -> Z -> H -> S
        #           -> T
        assert len(edges) == 6
        assert ("node0", "node1") in edges
        if qml.capture.enabled():
            assert ("node0", "node2") in edges
        else:
            assert ("node0", "node3") in edges
        assert ("node0", "node6") in edges

        if qml.capture.enabled():
            assert ("node1", "node3") in edges
            assert ("node2", "node4") in edges
        else:
            assert ("node1", "node2") in edges
            assert ("node3", "node4") in edges
        assert ("node4", "node5") in edges

    def test_static_connection_through_for_loop(self):
        """Tests that connections can be made through a for loop cluster."""

        dev = qml.device("null.qubit", wires=1)

        @xdsl_from_qjit
        @qml.qjit(autograph=True, target="mlir")
        @qml.qnode(dev)
        def my_workflow():
            qml.X(0)
            for i in range(3):
                qml.Y(0)

        module = my_workflow()

        utility = ConstructCircuitDAG(FakeDAGBuilder())
        utility.construct(module)

        edges = utility.dag_builder.edges
        nodes = utility.dag_builder.nodes
        # node0 -> NullQubit

        # Check all nodes
        assert "PauliX" in nodes["node1"]["label"]
        assert "PauliY" in nodes["node2"]["label"]

        # Check edges
        #    for loop
        # NullQubit -> X ----------> Y
        assert len(edges) == 2
        assert ("node0", "node1") in edges
        assert ("node1", "node2") in edges

    def test_static_connection_through_while_loop(self):
        """Tests that connections can be made through a while loop cluster."""

        dev = qml.device("null.qubit", wires=1)

        @xdsl_from_qjit
        @qml.qjit(autograph=True, target="mlir")
        @qml.qnode(dev)
        def my_workflow():
            counter = 0
            qml.X(0)
            while counter < 5:
                qml.Y(0)
                counter += 1

        module = my_workflow()

        utility = ConstructCircuitDAG(FakeDAGBuilder())
        utility.construct(module)

        edges = utility.dag_builder.edges
        nodes = utility.dag_builder.nodes
        # node0 -> NullQubit

        # Check all nodes
        assert "PauliX" in nodes["node1"]["label"]
        assert "PauliY" in nodes["node2"]["label"]

        # Check edges
        #    while loop
        # NullQubit -> X ----------> Y
        assert len(edges) == 2
        assert ("node0", "node1") in edges
        assert ("node1", "node2") in edges

    def test_static_connection_through_conditional(self):
        """Tests that connections through conditionals make sense."""

        dev = qml.device("null.qubit", wires=1)

        @xdsl_from_qjit
        @qml.qjit(autograph=True, target="mlir")
        @qml.qnode(dev)
        def my_workflow(x):
            qml.X(0)
            qml.T(1)
            if x == 1:
                qml.RX(0, 0)
                qml.S(1)
            elif x == 2:
                qml.RY(0, 0)
            else:
                qml.RZ(0, 0)
            qml.H(0)

        args = (1,)
        module = my_workflow(*args)

        utility = ConstructCircuitDAG(FakeDAGBuilder())
        utility.construct(module)

        edges = utility.dag_builder.edges
        nodes = utility.dag_builder.nodes

<<<<<<< HEAD
        expected_edges = (
            ("NullQubit", "X"),
            ("NullQubit", "T"),
            ("T", "S"),
            ("X", "RX"),
            ("X", "RY"),
            ("X", "RZ"),
            ("RX", "H"),
            ("RY", "H"),
            ("RZ", "H"),
        )
        assert_dag_structure(nodes, edges, expected_edges)
=======
        # node0 -> NullQubit

        # Check all nodes
        # NOTE: depth first traversal hence T first then X
        assert "T" in nodes["node1"]["label"]
        assert "PauliX" in nodes["node2"]["label"]
        assert "RX" in nodes["node3"]["label"]
        assert "S" in nodes["node4"]["label"]
        assert "RY" in nodes["node5"]["label"]
        assert "RZ" in nodes["node6"]["label"]
        assert "Hadamard" in nodes["node7"]["label"]

        # Check all edges
        assert len(edges) == 9
        assert ("node0", "node1") in edges
        assert ("node0", "node2") in edges
        assert ("node1", "node4") in edges
        assert ("node2", "node3") in edges
        assert ("node2", "node5") in edges
        assert ("node2", "node6") in edges
        assert ("node3", "node7") in edges
        assert ("node5", "node7") in edges
        assert ("node6", "node7") in edges
>>>>>>> 1e78a85a

    def test_static_connection_through_nested_conditional(self):
        """Tests that connections through nested conditionals make sense."""

        dev = qml.device("null.qubit", wires=1)

        @xdsl_from_qjit
        @qml.qjit(autograph=True, target="mlir")
        @qml.qnode(dev)
        def my_workflow(x):
            qml.X(0)
            qml.T(1)
            if x == 1:
                if x == 3:
                    qml.Y(1)
                else:
                    qml.Z(0)
            else:
                qml.RZ(0, 0)
            qml.H(0)

        args = (1,)
        module = my_workflow(*args)

        utility = ConstructCircuitDAG(FakeDAGBuilder())
        utility.construct(module)

        edges = utility.dag_builder.edges
        nodes = utility.dag_builder.nodes

<<<<<<< HEAD
        expected_edges = (
            ("NullQubit", "X"),
            ("NullQubit", "T"),
            ("T", "Y"),
            ("X", "H"),
            ("X", "RZ"),
            ("X", "Z"),
            ("RZ", "H"),
            ("Z", "H"),
        )
        assert_dag_structure(nodes, edges, expected_edges)
=======
        # node0 -> NullQubit

        # Check all nodes
        # NOTE: depth first traversal hence T first then PauliX
        assert "T" in nodes["node1"]["label"]
        assert "PauliX" in nodes["node2"]["label"]
        assert "PauliY" in nodes["node3"]["label"]
        assert "PauliZ" in nodes["node4"]["label"]
        assert "RZ" in nodes["node5"]["label"]
        assert "Hadamard" in nodes["node6"]["label"]

        # Check all edges
        assert len(edges) == 8
        assert ("node0", "node1") in edges
        assert ("node0", "node2") in edges
        assert ("node2", "node4") in edges  # X -> Z
        assert ("node2", "node5") in edges  # X -> RZ
        assert ("node2", "node6") in edges  # X -> H
        assert ("node5", "node6") in edges  # RZ -> H
        assert ("node4", "node6") in edges  # Z -> H
        assert ("node1", "node3") in edges  # T -> Y
>>>>>>> 1e78a85a

    def test_multi_wire_connectivity(self):
        """Ensures that multi wire connectivity holds."""

        dev = qml.device("null.qubit", wires=1)

        @xdsl_from_qjit
        @qml.qjit(autograph=True, target="mlir")
        @qml.qnode(dev)
        def my_workflow():
            qml.RX(0.1, 0)
            qml.RY(0.2, 1)
            qml.RZ(0.3, 2)
            qml.CNOT(wires=[0, 1])
            qml.Toffoli(wires=[1, 2, 0])

        module = my_workflow()

        utility = ConstructCircuitDAG(FakeDAGBuilder())
        utility.construct(module)

        edges = utility.dag_builder.edges
        nodes = utility.dag_builder.nodes

        expected_edges = (
            ("NullQubit", "RX"),
            ("NullQubit", "RY"),
            ("NullQubit", "RZ"),
            ("RX", "CNOT"),
            ("RY", "CNOT"),
            ("CNOT", "Toffoli"),
            ("RZ", "Toffoli"),
        )
        assert_dag_structure(nodes, edges, expected_edges)

    def test_dynamic_wire_connectivity(self):
        """Tests standard scenario of interweaving static and dynamic operators."""

        dev = qml.device("null.qubit", wires=1)

        @xdsl_from_qjit
        @qml.qjit(autograph=True, target="mlir")
        @qml.qnode(dev)
        def my_workflow(x, y):
            qml.X(0)
            qml.Y(1)
            qml.Z(2)
            qml.H(x)
            qml.S(0)
            qml.T(2)
            qml.RY(0, y)

        args = (1, 2)
        module = my_workflow(*args)

        utility = ConstructCircuitDAG(FakeDAGBuilder())
        utility.construct(module)

        edges = utility.dag_builder.edges
        nodes = utility.dag_builder.nodes

<<<<<<< HEAD
        expected_edges = (
            ("NullQubit", "X"),
            ("NullQubit", "Y"),
            ("NullQubit", "Z"),
            # choke into the dynamic hadamard
            ("X", "H", {"style": "dashed"}),
            ("Y", "H", {"style": "dashed"}),
            ("Z", "H", {"style": "dashed"}),
            # fan out to static ops
            ("H", "S"),
            ("H", "T"),
            # choke again
            ("S", "RY", {"style": "dashed"}),
            ("T", "RY", {"style": "dashed"}),
        )
        assert_dag_structure(nodes, edges, expected_edges)
=======
        # node0 -> NullQubit

        # Check all nodes
        assert "PauliZ" in nodes["node1"]["label"]
        assert "PauliY" in nodes["node2"]["label"]
        assert "PauliX" in nodes["node3"]["label"]
        assert "Hadamard" in nodes["node4"]["label"]
        assert "T" in nodes["node5"]["label"]
        assert "S" in nodes["node6"]["label"]
        assert "Hadamard" in nodes["node7"]["label"]

        # Check all edges
        assert len(edges) == 10

        # All static wires collapse into the dynamic hadamard (dashed edges)
        assert ("node0", "node1") in edges
        assert ("node0", "node2") in edges
        assert ("node0", "node3") in edges
        assert ("node1", "node4") in edges
        assert edges[("node1", "node4")]["attrs"]["style"] == "dashed"
        assert ("node2", "node4") in edges
        assert edges[("node2", "node4")]["attrs"]["style"] == "dashed"
        assert ("node3", "node4") in edges
        assert edges[("node3", "node4")]["attrs"]["style"] == "dashed"

        # H then fans out to the static S and T
        assert ("node4", "node5") in edges
        assert ("node4", "node6") in edges

        # Collapse again to the dynamic H
        assert ("node5", "node7") in edges
        assert edges[("node5", "node7")]["attrs"]["style"] == "dashed"
        assert ("node6", "node7") in edges
        assert edges[("node6", "node7")]["attrs"]["style"] == "dashed"
>>>>>>> 1e78a85a

    def test_first_operator_is_dynamic(self):
        """Tests when the first operator is dynamic"""

        dev = qml.device("null.qubit", wires=1)

        @xdsl_from_qjit
        @qml.qjit(autograph=True, target="mlir")
        @qml.qnode(dev)
        def my_workflow(x, y):
            qml.H(x)

        args = (1, 2)
        module = my_workflow(*args)

        utility = ConstructCircuitDAG(FakeDAGBuilder())
        utility.construct(module)

        edges = utility.dag_builder.edges
        nodes = utility.dag_builder.nodes

        # node0 -> NullQubit

        # Check all nodes
        assert "Hadamard" in nodes["node1"]["label"]

        # Check all edges
        assert len(edges) == 1
        assert ("node0", "node1") in edges

    def test_double_choke(self):
        """Tests when two dynamic operators are back to back"""

        dev = qml.device("null.qubit", wires=1)

        @xdsl_from_qjit
        @qml.qjit(autograph=True, target="mlir")
        @qml.qnode(dev)
        def my_workflow(x, y):
            qml.X(0)
            qml.Y(x)
            qml.Z(y)

        args = (1, 2)
        module = my_workflow(*args)

        utility = ConstructCircuitDAG(FakeDAGBuilder())
        utility.construct(module)

        edges = utility.dag_builder.edges
        nodes = utility.dag_builder.nodes

        # node0 -> NullQubit

        # Check all nodes
        assert "PauliX" in nodes["node1"]["label"]
        assert "PauliY" in nodes["node2"]["label"]
        assert "PauliZ" in nodes["node3"]["label"]

        # Check all edges
        assert len(edges) == 3
        assert ("node0", "node1") in edges
        assert ("node1", "node2") in edges
        assert ("node2", "node3") in edges
        assert edges[("node2", "node3")]["attrs"]["style"] == "dashed"


@pytest.mark.usefixtures("use_both_frontend")
class TestTerminalMeasurementConnectivity:
    """Test that terminal measurements connect properly."""

    @pytest.mark.parametrize("meas_fn", [qml.probs, qml.state])
    def test_connect_all_wires(self, meas_fn):
        """Tests connection to terminal measurements that operate on all wires."""

        dev = qml.device("null.qubit", wires=1)

        @xdsl_from_qjit
        @qml.qjit(autograph=True, target="mlir")
        @qml.qnode(dev)
        def my_workflow():
            qml.X(0)
            qml.T(1)
            return meas_fn()

        module = my_workflow()

        utility = ConstructCircuitDAG(FakeDAGBuilder())
        utility.construct(module)

        edges = utility.dag_builder.edges
        nodes = utility.dag_builder.nodes

        # node0 -> NullQubit

        # Check all nodes
        assert "PauliX" in nodes["node1"]["label"]
        assert "T" in nodes["node2"]["label"]
        assert meas_fn.__name__ in nodes["node3"]["label"]

        # Check all edges
        assert len(edges) == 4
        assert ("node0", "node1") in edges
        assert ("node0", "node2") in edges
        assert ("node1", "node3") in edges
        assert ("node2", "node3") in edges

    def test_connect_specific_wires(self):
        """Tests connection to terminal measurements that operate on specific wires."""

        dev = qml.device("null.qubit", wires=5)

        @xdsl_from_qjit
        @qml.qjit(autograph=True, target="mlir")
        @qml.set_shots(10)
        @qml.qnode(dev)
        def my_workflow():
            qml.X(0)
            qml.Y(1)
            qml.Z(2)
            qml.H(3)
            return (
                qml.expval(qml.Z(0)),
                qml.var(qml.Z(1)),
                qml.probs(wires=[2]),
                qml.sample(wires=[3]),
            )

        module = my_workflow()

        utility = ConstructCircuitDAG(FakeDAGBuilder())
        utility.construct(module)

        edges = utility.dag_builder.edges
        nodes = utility.dag_builder.nodes

        # node0 -> NullQubit

        # Check all nodes
        assert "PauliX" in nodes["node1"]["label"]
        assert "PauliY" in nodes["node2"]["label"]
        assert "PauliZ" in nodes["node3"]["label"]
        assert "Hadamard" in nodes["node4"]["label"]
        assert "expval" in nodes["node5"]["label"]
        assert "var" in nodes["node6"]["label"]
        assert "probs" in nodes["node7"]["label"]
        assert "sample" in nodes["node8"]["label"]

        # Check all edges
        assert len(edges) == 8
        assert ("node0", "node1") in edges
        assert ("node0", "node2") in edges
        assert ("node0", "node3") in edges
        assert ("node0", "node4") in edges
        assert ("node1", "node5") in edges
        assert ("node2", "node6") in edges
        assert ("node3", "node7") in edges
        assert ("node4", "node8") in edges

    def test_multi_wire_connectivity(self):
        """Ensures that multi wire connectivity holds."""

        dev = qml.device("null.qubit", wires=1)

        @xdsl_from_qjit
        @qml.qjit(autograph=True, target="mlir")
        @qml.qnode(dev)
        def my_workflow():
            qml.X(0)
            qml.Y(1)
            return qml.probs(wires=[0, 1])

        module = my_workflow()

        utility = ConstructCircuitDAG(FakeDAGBuilder())
        utility.construct(module)

        edges = utility.dag_builder.edges
        nodes = utility.dag_builder.nodes

        # node0 -> NullQubit

        # Check all nodes
        assert "PauliX" in nodes["node1"]["label"]
        assert "PauliY" in nodes["node2"]["label"]
        assert "probs" in nodes["node3"]["label"]

        # Check all edges
        assert len(edges) == 4
        assert ("node0", "node1") in edges
        assert ("node0", "node2") in edges
        assert ("node1", "node3") in edges
        assert ("node2", "node3") in edges

    def test_no_quantum_ops_before_measurement(self):
        """Tests a workflow with no quantum operations."""

        dev = qml.device("null.qubit", wires=2)

        @xdsl_from_qjit
        @qml.qjit(autograph=True, target="mlir")
        @qml.qnode(dev)
        def my_empty_workflow():
            return qml.expval(qml.Z(0))

        module = my_empty_workflow()
        utility = ConstructCircuitDAG(FakeDAGBuilder())
        utility.construct(module)

        edges = utility.dag_builder.edges

        assert len(edges) == 1
        # Node0 = NullQubit
        assert ("node0", "node1") in edges

    def test_terminal_measurement_after_static_dyn_op_mix(self):
        """Tests that a terminal measurement on a mix of dynamic and static wires connects properly."""

        dev = qml.device("null.qubit", wires=1)

        @xdsl_from_qjit
        @qml.qjit(autograph=True, target="mlir")
        @qml.qnode(dev)
        def my_workflow(x, y):
            qml.X(0)
            qml.Y(x)
            qml.Z(y)
            return qml.probs(wires=[0, x])

        args = (1, 2)
        module = my_workflow(*args)

        utility = ConstructCircuitDAG(FakeDAGBuilder())
        utility.construct(module)

        edges = utility.dag_builder.edges
        nodes = utility.dag_builder.nodes

        # node0 -> NullQubit

        # Check all nodes
        assert "PauliX" in nodes["node1"]["label"]
        assert "PauliY" in nodes["node2"]["label"]
        assert "PauliZ" in nodes["node3"]["label"]
        assert "probs" in nodes["node4"]["label"]

        # Check all edges
        assert len(edges) == 4
        assert ("node0", "node1") in edges
        assert ("node1", "node2") in edges
        assert edges[("node1", "node2")]["attrs"]["style"] == "dashed"
        assert ("node2", "node3") in edges
        assert edges[("node2", "node3")]["attrs"]["style"] == "dashed"
        assert ("node3", "node4") in edges

    def test_terminal_measurement_static_dyn_mix(self):
        """Tests that a terminal measurement on a mix of dynamic and static wires connects properly."""

        dev = qml.device("null.qubit", wires=1)

        @xdsl_from_qjit
        @qml.qjit(autograph=True, target="mlir")
        @qml.qnode(dev)
        def my_workflow(x, y):
            qml.X(0)
            qml.Y(0)
            for i in range(3):
                qml.H(i)
            return qml.expval(qml.Z(x))

        args = (1, 2)
        module = my_workflow(*args)

        utility = ConstructCircuitDAG(FakeDAGBuilder())
        utility.construct(module)

        edges = utility.dag_builder.edges
        nodes = utility.dag_builder.nodes

        # node0 -> NullQubit

        # Check all nodes
        assert "PauliX" in nodes["node1"]["label"]
        assert "PauliY" in nodes["node2"]["label"]
        assert "Hadamard" in nodes["node3"]["label"]
        assert "expval(PauliZ)" in nodes["node4"]["label"]

        # Check all edges
        assert len(edges) == 4
        assert ("node0", "node1") in edges
        assert ("node1", "node2") in edges
        assert ("node2", "node3") in edges
        assert edges[("node2", "node3")]["attrs"]["style"] == "dashed"
        assert ("node3", "node4") in edges
        assert edges[("node3", "node4")]["attrs"]["style"] == "dashed"

    def test_terminal_measurement_dyn_after_static(self):
        """Tests that a terminal measurement on a mix of dynamic and static wires connects properly."""

        dev = qml.device("null.qubit", wires=1)

        @xdsl_from_qjit
        @qml.qjit(autograph=True, target="mlir")
        @qml.qnode(dev)
        def my_workflow(x, y):
            qml.X(x)
            qml.Y(0)
            return qml.expval(qml.Z(y))

        args = (1, 2)
        module = my_workflow(*args)

        utility = ConstructCircuitDAG(FakeDAGBuilder())
        utility.construct(module)

        edges = utility.dag_builder.edges
        nodes = utility.dag_builder.nodes

        # node0 -> NullQubit

        # Check all nodes
        assert "PauliX" in nodes["node1"]["label"]
        assert "PauliY" in nodes["node2"]["label"]
        assert "expval(PauliZ)" in nodes["node3"]["label"]

        # Check all edges
        assert len(edges) == 3
        assert ("node0", "node1") in edges
        assert ("node1", "node2") in edges
        assert ("node2", "node3") in edges
        assert edges[("node2", "node3")]["attrs"]["style"] == "dashed"

    def test_no_term_meas_interconnectivity(self):
        """Tests that terminal measurements don't connect amongst themselves."""

        dev = qml.device("null.qubit", wires=1)

        @xdsl_from_qjit
        @qml.qjit(autograph=True, target="mlir")
        @qml.qnode(dev)
        def my_workflow(x, y):
            return qml.probs(), qml.expval(qml.Z(0)), qml.expval(qml.X(x))

        args = (1, 2)
        module = my_workflow(*args)

        utility = ConstructCircuitDAG(FakeDAGBuilder())
        utility.construct(module)

        edges = utility.dag_builder.edges
        nodes = utility.dag_builder.nodes

        # Check all edges
        # Node0 is NullQubit
        assert len(edges) == 3
        assert ("node0", "node1") in edges
        assert edges[("node0", "node1")]["attrs"]["style"] == "dashed"
        assert ("node0", "node2") in edges
        assert ("node0", "node3") in edges
        assert edges[("node0", "node3")]["attrs"]["style"] == "dashed"


@pytest.mark.usefixtures("use_both_frontend")
class TestCtrl:
    """Tests that the ctrl transform is visualized correctly."""

    def test_ctrl_function(self):
        """Test that the ctrl of a function works."""

        dev = qml.device("null.qubit", wires=1)

        def op():
            return qml.H(0)

        @xdsl_from_qjit
        @qml.qjit(autograph=True, target="mlir")
        @qml.qnode(dev)
        def my_workflow():
            qml.ctrl(op, control=1)()

        module = my_workflow()

        utility = ConstructCircuitDAG(FakeDAGBuilder())
        utility.construct(module)

        clusters = utility.dag_builder.clusters
        nodes = utility.dag_builder.nodes

        # cluster0 -> qjit
        # cluster1 -> my_workflow
        assert "CH" in nodes["node1"]["label"]
        assert "[1, 0]" in nodes["node1"]["label"]
        assert nodes["node1"]["parent_cluster_uid"] == "cluster1"

    def test_ctrl_operator_instance(self):
        """Test that the ctrl of an operator instance works."""

        dev = qml.device("null.qubit", wires=1)

        @xdsl_from_qjit
        @qml.qjit(autograph=True, target="mlir")
        @qml.qnode(dev)
        def my_workflow():
            qml.ctrl(qml.H(0), control=1)

        module = my_workflow()

        utility = ConstructCircuitDAG(FakeDAGBuilder())
        utility.construct(module)

        clusters = utility.dag_builder.clusters
        nodes = utility.dag_builder.nodes

        # cluster0 -> qjit
        # cluster1 -> my_workflow
        assert "CH" in nodes["node1"]["label"]
        assert "[1, 0]" in nodes["node1"]["label"]
        assert nodes["node1"]["parent_cluster_uid"] == "cluster1"

    def test_ctrl_operator_type(self):
        """Test that the ctrl of an operator instance works."""

        dev = qml.device("null.qubit", wires=1)

        @xdsl_from_qjit
        @qml.qjit(autograph=True, target="mlir")
        @qml.qnode(dev)
        def my_workflow():
            qml.ctrl(qml.H, control=1)(0)

        module = my_workflow()

        utility = ConstructCircuitDAG(FakeDAGBuilder())
        utility.construct(module)

        clusters = utility.dag_builder.clusters
        nodes = utility.dag_builder.nodes

        # cluster0 -> qjit
        # cluster1 -> my_workflow
        assert "CH" in nodes["node1"]["label"]
        assert "[1, 0]" in nodes["node1"]["label"]
        assert nodes["node1"]["parent_cluster_uid"] == "cluster1"

    def test_ctrl_operator_without_alias(self):
        """Test that the ctrl of an operator instance that doesn't have an alias works."""

        dev = qml.device("null.qubit", wires=2)

        @xdsl_from_qjit
        @qml.qjit(autograph=True, target="mlir")
        @qml.qnode(dev)
        def my_workflow():
            # Use two control wires so we avoid the CH alias
            qml.ctrl(qml.H(0), control=[1, 2])
            qml.ctrl(qml.H, control=[1, 2])(0)

        module = my_workflow()

        utility = ConstructCircuitDAG(FakeDAGBuilder())
        utility.construct(module)

        clusters = utility.dag_builder.clusters
        nodes = utility.dag_builder.nodes

        # cluster0 -> qjit
        # cluster1 -> my_workflow
        assert "C(Hadamard)" in nodes["node1"]["label"]
        assert "[1, 2, 0]" in nodes["node1"]["label"]
        assert nodes["node1"]["parent_cluster_uid"] == "cluster1"
        assert "C(Hadamard)" in nodes["node2"]["label"]
        assert "[1, 2, 0]" in nodes["node2"]["label"]
        assert nodes["node2"]["parent_cluster_uid"] == "cluster1"


@pytest.mark.usefixtures("use_both_frontend")
class TestAdjoint:
    """Tests that the ctrl transform is visualized correctly."""

    def test_adjoint_function(self):
        """Test that the adjoint of a function works."""

        dev = qml.device("null.qubit", wires=1)

        def op():
            return qml.H(0)

        @xdsl_from_qjit
        @qml.qjit(autograph=True, target="mlir")
        @qml.qnode(dev)
        def my_workflow():
            qml.adjoint(op)()

        module = my_workflow()

        utility = ConstructCircuitDAG(FakeDAGBuilder())
        utility.construct(module)

        clusters = utility.dag_builder.clusters
        nodes = utility.dag_builder.nodes

        # cluster0 -> qjit
        # cluster1 -> my_workflow
        assert clusters["cluster2"]["label"] == "adjoint"
        assert clusters["cluster2"]["parent_cluster_uid"] == "cluster1"
        assert "Hadamard" in nodes["node1"]["label"]
        assert nodes["node1"]["parent_cluster_uid"] == "cluster2"

    def test_adjoint_operator_instance(self):
        """Test that the adjoint of an operator instance works."""

        dev = qml.device("null.qubit", wires=1)

        @xdsl_from_qjit
        @qml.qjit(autograph=True, target="mlir")
        @qml.qnode(dev)
        def my_workflow():
            qml.adjoint(qml.H(0))

        module = my_workflow()

        utility = ConstructCircuitDAG(FakeDAGBuilder())
        utility.construct(module)

        clusters = utility.dag_builder.clusters
        nodes = utility.dag_builder.nodes

        # cluster0 -> qjit
        # cluster1 -> my_workflow

        # Because it is an operator instance, no cluster needed
        assert "Adjoint(Hadamard)" in nodes["node1"]["label"]
        assert nodes["node1"]["parent_cluster_uid"] == "cluster1"

    def test_adjoint_operator_type(self):
        """Test that the adjoint of an operator instance works."""

        dev = qml.device("null.qubit", wires=1)

        @xdsl_from_qjit
        @qml.qjit(autograph=True, target="mlir")
        @qml.qnode(dev)
        def my_workflow():
            qml.adjoint(qml.H)(0)

        module = my_workflow()

        utility = ConstructCircuitDAG(FakeDAGBuilder())
        utility.construct(module)

        clusters = utility.dag_builder.clusters
        nodes = utility.dag_builder.nodes

        # cluster0 -> qjit
        # cluster1 -> my_workflow
        assert clusters["cluster2"]["label"] == "adjoint"
        assert clusters["cluster2"]["parent_cluster_uid"] == "cluster1"
        assert "Hadamard" in nodes["node1"]["label"]
        assert nodes["node1"]["parent_cluster_uid"] == "cluster2"<|MERGE_RESOLUTION|>--- conflicted
+++ resolved
@@ -1349,30 +1349,21 @@
         # node0 -> NullQubit
 
         # Check all nodes
-<<<<<<< HEAD
         # NOTE: Order of nodes isn't the same with/without capture
         if qml.capture.enabled():
-            assert "X" in nodes["node1"]["label"]
-            assert "Z" in nodes["node2"]["label"]
-            assert "Y" in nodes["node3"]["label"]
-            assert "H" in nodes["node4"]["label"]
+            assert "PauliX" in nodes["node1"]["label"]
+            assert "PauliZ" in nodes["node2"]["label"]
+            assert "PauliY" in nodes["node3"]["label"]
+            assert "Hadamard" in nodes["node4"]["label"]
             assert "S" in nodes["node5"]["label"]
             assert "T" in nodes["node6"]["label"]
         else:
-            assert "X" in nodes["node1"]["label"]
-            assert "Y" in nodes["node2"]["label"]
-            assert "Z" in nodes["node3"]["label"]
-            assert "H" in nodes["node4"]["label"]
+            assert "PauliX" in nodes["node1"]["label"]
+            assert "PauliY" in nodes["node2"]["label"]
+            assert "PauliZ" in nodes["node3"]["label"]
+            assert "Hadamard" in nodes["node4"]["label"]
             assert "S" in nodes["node5"]["label"]
             assert "T" in nodes["node6"]["label"]
-=======
-        assert "PauliX" in nodes["node1"]["label"]
-        assert "PauliY" in nodes["node2"]["label"]
-        assert "PauliZ" in nodes["node3"]["label"]
-        assert "Hadamard" in nodes["node4"]["label"]
-        assert "S" in nodes["node5"]["label"]
-        assert "T" in nodes["node6"]["label"]
->>>>>>> 1e78a85a
 
         # Check edges
         #           -> X -> Y
@@ -1491,44 +1482,18 @@
         edges = utility.dag_builder.edges
         nodes = utility.dag_builder.nodes
 
-<<<<<<< HEAD
         expected_edges = (
-            ("NullQubit", "X"),
+            ("NullQubit", "PauliX"),
             ("NullQubit", "T"),
             ("T", "S"),
-            ("X", "RX"),
-            ("X", "RY"),
-            ("X", "RZ"),
-            ("RX", "H"),
-            ("RY", "H"),
-            ("RZ", "H"),
+            ("PauliX", "RX"),
+            ("PauliXX", "RY"),
+            ("PauliXX", "RZ"),
+            ("RX", "Hadamard"),
+            ("RY", "Hadamard"),
+            ("RZ", "Hadamard"),
         )
         assert_dag_structure(nodes, edges, expected_edges)
-=======
-        # node0 -> NullQubit
-
-        # Check all nodes
-        # NOTE: depth first traversal hence T first then X
-        assert "T" in nodes["node1"]["label"]
-        assert "PauliX" in nodes["node2"]["label"]
-        assert "RX" in nodes["node3"]["label"]
-        assert "S" in nodes["node4"]["label"]
-        assert "RY" in nodes["node5"]["label"]
-        assert "RZ" in nodes["node6"]["label"]
-        assert "Hadamard" in nodes["node7"]["label"]
-
-        # Check all edges
-        assert len(edges) == 9
-        assert ("node0", "node1") in edges
-        assert ("node0", "node2") in edges
-        assert ("node1", "node4") in edges
-        assert ("node2", "node3") in edges
-        assert ("node2", "node5") in edges
-        assert ("node2", "node6") in edges
-        assert ("node3", "node7") in edges
-        assert ("node5", "node7") in edges
-        assert ("node6", "node7") in edges
->>>>>>> 1e78a85a
 
     def test_static_connection_through_nested_conditional(self):
         """Tests that connections through nested conditionals make sense."""
@@ -1559,41 +1524,17 @@
         edges = utility.dag_builder.edges
         nodes = utility.dag_builder.nodes
 
-<<<<<<< HEAD
         expected_edges = (
-            ("NullQubit", "X"),
+            ("NullQubit", "PauliX"),
             ("NullQubit", "T"),
             ("T", "Y"),
-            ("X", "H"),
-            ("X", "RZ"),
-            ("X", "Z"),
-            ("RZ", "H"),
-            ("Z", "H"),
+            ("PauliX", "Hadamard"),
+            ("PauliX", "RZ"),
+            ("PauliX", "PauliZ"),
+            ("RZ", "Hadamard"),
+            ("PauliZ", "Hadamard"),
         )
         assert_dag_structure(nodes, edges, expected_edges)
-=======
-        # node0 -> NullQubit
-
-        # Check all nodes
-        # NOTE: depth first traversal hence T first then PauliX
-        assert "T" in nodes["node1"]["label"]
-        assert "PauliX" in nodes["node2"]["label"]
-        assert "PauliY" in nodes["node3"]["label"]
-        assert "PauliZ" in nodes["node4"]["label"]
-        assert "RZ" in nodes["node5"]["label"]
-        assert "Hadamard" in nodes["node6"]["label"]
-
-        # Check all edges
-        assert len(edges) == 8
-        assert ("node0", "node1") in edges
-        assert ("node0", "node2") in edges
-        assert ("node2", "node4") in edges  # X -> Z
-        assert ("node2", "node5") in edges  # X -> RZ
-        assert ("node2", "node6") in edges  # X -> H
-        assert ("node5", "node6") in edges  # RZ -> H
-        assert ("node4", "node6") in edges  # Z -> H
-        assert ("node1", "node3") in edges  # T -> Y
->>>>>>> 1e78a85a
 
     def test_multi_wire_connectivity(self):
         """Ensures that multi wire connectivity holds."""
@@ -1655,59 +1596,22 @@
         edges = utility.dag_builder.edges
         nodes = utility.dag_builder.nodes
 
-<<<<<<< HEAD
         expected_edges = (
-            ("NullQubit", "X"),
-            ("NullQubit", "Y"),
-            ("NullQubit", "Z"),
+            ("NullQubit", "PauliX"),
+            ("NullQubit", "PauliY"),
+            ("NullQubit", "PauliZ"),
             # choke into the dynamic hadamard
-            ("X", "H", {"style": "dashed"}),
-            ("Y", "H", {"style": "dashed"}),
-            ("Z", "H", {"style": "dashed"}),
+            ("PauliX", "Hadamard", {"style": "dashed"}),
+            ("PauliY", "Hadamard", {"style": "dashed"}),
+            ("PauliZ", "Hadamard", {"style": "dashed"}),
             # fan out to static ops
-            ("H", "S"),
-            ("H", "T"),
+            ("Hadamard", "S"),
+            ("Hadamard", "T"),
             # choke again
             ("S", "RY", {"style": "dashed"}),
             ("T", "RY", {"style": "dashed"}),
         )
         assert_dag_structure(nodes, edges, expected_edges)
-=======
-        # node0 -> NullQubit
-
-        # Check all nodes
-        assert "PauliZ" in nodes["node1"]["label"]
-        assert "PauliY" in nodes["node2"]["label"]
-        assert "PauliX" in nodes["node3"]["label"]
-        assert "Hadamard" in nodes["node4"]["label"]
-        assert "T" in nodes["node5"]["label"]
-        assert "S" in nodes["node6"]["label"]
-        assert "Hadamard" in nodes["node7"]["label"]
-
-        # Check all edges
-        assert len(edges) == 10
-
-        # All static wires collapse into the dynamic hadamard (dashed edges)
-        assert ("node0", "node1") in edges
-        assert ("node0", "node2") in edges
-        assert ("node0", "node3") in edges
-        assert ("node1", "node4") in edges
-        assert edges[("node1", "node4")]["attrs"]["style"] == "dashed"
-        assert ("node2", "node4") in edges
-        assert edges[("node2", "node4")]["attrs"]["style"] == "dashed"
-        assert ("node3", "node4") in edges
-        assert edges[("node3", "node4")]["attrs"]["style"] == "dashed"
-
-        # H then fans out to the static S and T
-        assert ("node4", "node5") in edges
-        assert ("node4", "node6") in edges
-
-        # Collapse again to the dynamic H
-        assert ("node5", "node7") in edges
-        assert edges[("node5", "node7")]["attrs"]["style"] == "dashed"
-        assert ("node6", "node7") in edges
-        assert edges[("node6", "node7")]["attrs"]["style"] == "dashed"
->>>>>>> 1e78a85a
 
     def test_first_operator_is_dynamic(self):
         """Tests when the first operator is dynamic"""
