# Copyright 2025 Xanadu Quantum Technologies Inc.

# Licensed under the Apache License, Version 2.0 (the "License");
# you may not use this file except in compliance with the License.
# You may obtain a copy of the License at

#     http://www.apache.org/licenses/LICENSE-2.0

# Unless required by applicable law or agreed to in writing, software
# distributed under the License is distributed on an "AS IS" BASIS,
# WITHOUT WARRANTIES OR CONDITIONS OF ANY KIND, either express or implied.
# See the License for the specific language governing permissions and
# limitations under the License.
"""Unit tests for the ConstructCircuitDAG utility."""

from unittest.mock import Mock

import pytest

pytestmark = pytest.mark.xdsl
xdsl = pytest.importorskip("xdsl")

# pylint: disable=wrong-import-position
# This import needs to be after pytest in order to prevent ImportErrors
import pennylane as qml
from xdsl.dialects import test
from xdsl.dialects.builtin import ModuleOp
from xdsl.ir.core import Block, Region

from catalyst import measure
from catalyst.python_interface.conversion import xdsl_from_qjit
from catalyst.python_interface.visualization.construct_circuit_dag import (
    ConstructCircuitDAG,
    get_label,
)
from catalyst.python_interface.visualization.dag_builder import DAGBuilder


class FakeDAGBuilder(DAGBuilder):
    """
    A concrete implementation of DAGBuilder used ONLY for testing.
    It stores all graph manipulation calls in data structures
    for easy assertion of the final graph state.
    """

    def __init__(self):
        self._nodes = {}
        self._edges = {}
        self._clusters = {}

    def add_node(self, uid, label, cluster_uid=None, **attrs) -> None:
        self._nodes[uid] = {
            "uid": uid,
            "label": label,
            "parent_cluster_uid": cluster_uid,
            "attrs": attrs,
        }

    def add_edge(self, from_uid: str, to_uid: str, **attrs) -> None:
        # O(1) look up
        edge_key = (from_uid, to_uid)
        self._edges[edge_key] = {
            "attrs": attrs,
        }

    def add_cluster(
        self,
        uid,
        label=None,
        cluster_uid=None,
        **attrs,
    ) -> None:
        self._clusters[uid] = {
            "uid": uid,
            "label": label,
            "parent_cluster_uid": cluster_uid,
            "attrs": attrs,
        }

    @property
    def nodes(self):
        return self._nodes

    @property
    def edges(self):
        return self._edges

    @property
    def clusters(self):
        return self._clusters

    def to_file(self, output_filename):
        pass

    def to_string(self) -> str:
        return "graph"


def test_dependency_injection():
    """Tests that relevant dependencies are injected."""

    mock_dag_builder = Mock(DAGBuilder)
    utility = ConstructCircuitDAG(mock_dag_builder)
    assert utility.dag_builder is mock_dag_builder


def test_does_not_mutate_module():
    """Test that the module is not mutated."""

    # Create module
    op = test.TestOp()
    block = Block(ops=[op])
    region = Region(blocks=[block])
    container_op = test.TestOp(regions=[region])
    module_op = ModuleOp(ops=[container_op])

    # Save state before
    module_op_str_before = str(module_op)

    # Process module
    mock_dag_builder = Mock(DAGBuilder)
    utility = ConstructCircuitDAG(mock_dag_builder)
    utility.construct(module_op)

    # Ensure not mutated
    assert str(module_op) == module_op_str_before


class TestFuncOpVisualization:
    """Tests the visualization of FuncOps with bounding boxes"""

    def test_standard_qnode(self):
        """Tests that a standard QJIT'd QNode is visualized correctly"""
        dev = qml.device("null.qubit", wires=1)

        @xdsl_from_qjit
        @qml.qjit(autograph=True, target="mlir")
        @qml.qnode(dev)
        def my_workflow():
            qml.H(0)

        module = my_workflow()

        utility = ConstructCircuitDAG(FakeDAGBuilder())
        utility.construct(module)

        graph_clusters = utility.dag_builder.clusters

        # Check nesting is correct
        # graph
        # └── qjit
        #     └── my_workflow

        # Check qjit is nested under graph
        assert graph_clusters["cluster0"]["label"] == "qjit"
        assert graph_clusters["cluster0"]["parent_cluster_uid"] is None

        # Check that my_workflow is under qjit
        assert graph_clusters["cluster1"]["label"] == "my_workflow"
        assert graph_clusters["cluster1"]["parent_cluster_uid"] == "cluster0"

    def test_nested_qnodes(self):
        """Tests that nested QJIT'd QNodes are visualized correctly"""

        dev = qml.device("null.qubit", wires=1)

        @qml.qnode(dev)
        def my_qnode2():
            qml.X(0)

        @qml.qnode(dev)
        def my_qnode1():
            qml.H(0)

        @xdsl_from_qjit
        @qml.qjit(autograph=True, target="mlir")
        def my_workflow():
            my_qnode1()
            my_qnode2()

        module = my_workflow()

        utility = ConstructCircuitDAG(FakeDAGBuilder())
        utility.construct(module)

        graph_clusters = utility.dag_builder.clusters

        # Check nesting is correct
        # graph
        # └── qjit
        #     ├── my_qnode1
        #     └── my_qnode2

        # Check qjit is under graph
        assert graph_clusters["cluster0"]["label"] == "qjit"
        assert graph_clusters["cluster0"]["parent_cluster_uid"] is None

        # Check both qnodes are under my_workflow
        assert graph_clusters["cluster1"]["label"] == "my_qnode1"
        assert graph_clusters["cluster1"]["parent_cluster_uid"] == "cluster0"

        assert graph_clusters["cluster2"]["label"] == "my_qnode2"
        assert graph_clusters["cluster2"]["parent_cluster_uid"] == "cluster0"


class TestDeviceNode:
    """Tests that the device node is correctly visualized."""

    def test_standard_qnode(self):
        """Tests that a standard setup works."""

        dev = qml.device("null.qubit", wires=1)

        @xdsl_from_qjit
        @qml.qjit(autograph=True, target="mlir")
        @qml.qnode(dev)
        def my_workflow():
            qml.H(0)

        module = my_workflow()

        utility = ConstructCircuitDAG(FakeDAGBuilder())
        utility.construct(module)

        graph_nodes = utility.dag_builder.nodes
        graph_clusters = utility.dag_builder.clusters

        # Check nesting is correct
        # graph
        # └── qjit
        #     └── my_workflow: NullQubit

        # Assert device node is inside my_workflow cluster
        assert graph_clusters["cluster1"]["label"] == "my_workflow"
        assert graph_nodes["node0"]["parent_cluster_uid"] == "cluster1"

        # Assert label is as expected
        assert graph_nodes["node0"]["label"] == "NullQubit"

    def test_nested_qnodes(self):
        """Tests that nested QJIT'd QNodes are visualized correctly"""

        dev1 = qml.device("null.qubit", wires=1)
        dev2 = qml.device("lightning.qubit", wires=1)

        @qml.qnode(dev2)
        def my_qnode2():
            qml.X(0)

        @qml.qnode(dev1)
        def my_qnode1():
            qml.H(0)

        @xdsl_from_qjit
        @qml.qjit(autograph=True, target="mlir")
        def my_workflow():
            my_qnode1()
            my_qnode2()

        module = my_workflow()

        utility = ConstructCircuitDAG(FakeDAGBuilder())
        utility.construct(module)

        graph_nodes = utility.dag_builder.nodes
        graph_clusters = utility.dag_builder.clusters

        # Check nesting is correct
        # graph
        # └── qjit
        #     ├── my_qnode1: NullQubit
        #     └── my_qnode2: LightningSimulator

        # Assert lightning.qubit device node is inside my_qnode1 cluster
        assert graph_clusters["cluster1"]["label"] == "my_qnode1"
        assert graph_nodes["node0"]["parent_cluster_uid"] == "cluster1"

        # Assert label is as expected
        assert graph_nodes["node0"]["label"] == "NullQubit"

        # Assert null qubit device node is inside my_qnode2 cluster
        assert graph_clusters["cluster2"]["label"] == "my_qnode2"
        # NOTE: node1 is the qml.H(0) in my_qnode1
        assert graph_nodes["node2"]["parent_cluster_uid"] == "cluster2"

        # Assert label is as expected
        assert graph_nodes["node2"]["label"] == "LightningSimulator"


class TestForOp:
    """Tests that the for loop control flow can be visualized correctly."""

    def test_basic_example(self):
        """Tests that the for loop cluster can be visualized correctly."""

        dev = qml.device("null.qubit", wires=1)

        @xdsl_from_qjit
        @qml.qjit(autograph=True, target="mlir")
        @qml.qnode(dev)
        def my_workflow():
            for i in range(3):
                qml.H(0)

        module = my_workflow()

        utility = ConstructCircuitDAG(FakeDAGBuilder())
        utility.construct(module)

        clusters = utility.dag_builder.clusters

        # cluster0 -> qjit
        # cluster1 -> my_workflow
        assert clusters["cluster2"]["label"] == "for loop"
        assert clusters["cluster2"]["parent_cluster_uid"] == "cluster1"

    def test_nested_loop(self):
        """Tests that nested for loops are visualized correctly."""

        dev = qml.device("null.qubit", wires=1)

        @xdsl_from_qjit
        @qml.qjit(autograph=True, target="mlir")
        @qml.qnode(dev)
        def my_workflow():
            for i in range(0, 5, 2):
                for j in range(1, 6, 2):
                    qml.H(0)

        module = my_workflow()

        utility = ConstructCircuitDAG(FakeDAGBuilder())
        utility.construct(module)

        clusters = utility.dag_builder.clusters

        # cluster0 -> qjit
        # cluster1 -> my_workflow
        assert clusters["cluster2"]["label"] == "for loop"
        assert clusters["cluster2"]["parent_cluster_uid"] == "cluster1"
        assert clusters["cluster3"]["label"] == "for loop"
        assert clusters["cluster3"]["parent_cluster_uid"] == "cluster2"


class TestWhileOp:
    """Tests that the while loop control flow can be visualized correctly."""

    def test_basic_example(self):
        """Test that the while loop is visualized correctly."""
        dev = qml.device("null.qubit", wires=1)

        @xdsl_from_qjit
        @qml.qjit(autograph=True, target="mlir")
        @qml.qnode(dev)
        def my_workflow():
            counter = 0
            while counter < 5:
                qml.H(0)
                counter += 1

        module = my_workflow()

        utility = ConstructCircuitDAG(FakeDAGBuilder())
        utility.construct(module)

        clusters = utility.dag_builder.clusters

        # cluster0 -> qjit
        # cluster1 -> my_workflow
        assert clusters["cluster2"]["label"] == "while loop"
        assert clusters["cluster2"]["parent_cluster_uid"] == "cluster1"

    def test_nested_loop(self):
        """Tests that nested while loops are visualized correctly."""

        dev = qml.device("null.qubit", wires=1)

        @xdsl_from_qjit
        @qml.qjit(autograph=True, target="mlir")
        @qml.qnode(dev)
        def my_workflow():
            outer_counter = 0
            inner_counter = 0
            while outer_counter < 5:
                while inner_counter < 6:
                    qml.H(0)
                    inner_counter += 1
                outer_counter += 1

        module = my_workflow()

        utility = ConstructCircuitDAG(FakeDAGBuilder())
        utility.construct(module)

        clusters = utility.dag_builder.clusters

        # cluster0 -> qjit
        # cluster1 -> my_workflow
        assert clusters["cluster2"]["label"] == "while loop"
        assert clusters["cluster2"]["parent_cluster_uid"] == "cluster1"
        assert clusters["cluster3"]["label"] == "while loop"
        assert clusters["cluster3"]["parent_cluster_uid"] == "cluster2"


class TestIfOp:
    """Tests that the conditional control flow can be visualized correctly."""

    def test_basic_example(self):
        """Test that the conditional operation is visualized correctly."""
        dev = qml.device("null.qubit", wires=1)

        @xdsl_from_qjit
        @qml.qjit(autograph=True, target="mlir")
        @qml.qnode(dev)
        def my_workflow(x):
            if x == 2:
                qml.X(0)
            else:
                qml.Y(0)

        args = (1,)
        module = my_workflow(*args)

        utility = ConstructCircuitDAG(FakeDAGBuilder())
        utility.construct(module)

        clusters = utility.dag_builder.clusters

        # cluster0 -> qjit
        # cluster1 -> my_workflow
        # Check conditional is a cluster within cluster1 (my_workflow)
        assert clusters["cluster2"]["label"] == "conditional"
        assert clusters["cluster2"]["parent_cluster_uid"] == "cluster1"

        # Check three clusters live within cluster2 (conditional)
        assert clusters["cluster3"]["label"] == "if"
        assert clusters["cluster3"]["parent_cluster_uid"] == "cluster2"
        assert clusters["cluster4"]["label"] == "else"
        assert clusters["cluster4"]["parent_cluster_uid"] == "cluster2"

    def test_if_elif_else_conditional(self):
        """Test that the conditional operation is visualized correctly."""
        dev = qml.device("null.qubit", wires=1)

        @xdsl_from_qjit
        @qml.qjit(autograph=True, target="mlir")
        @qml.qnode(dev)
        def my_workflow(x):
            if x == 1:
                qml.X(0)
            elif x == 2:
                qml.Y(0)
            else:
                qml.Z(0)

        args = (1,)
        module = my_workflow(*args)

        utility = ConstructCircuitDAG(FakeDAGBuilder())
        utility.construct(module)

        clusters = utility.dag_builder.clusters

        # cluster0 -> qjit
        # cluster1 -> my_workflow
        # Check conditional is a cluster within my_workflow
        assert clusters["cluster2"]["label"] == "conditional"
        assert clusters["cluster2"]["parent_cluster_uid"] == "cluster1"

        # Check three clusters live within conditional
        assert clusters["cluster3"]["label"] == "if"
        assert clusters["cluster3"]["parent_cluster_uid"] == "cluster2"
        assert clusters["cluster4"]["label"] == "elif"
        assert clusters["cluster4"]["parent_cluster_uid"] == "cluster2"
        assert clusters["cluster5"]["label"] == "else"
        assert clusters["cluster5"]["parent_cluster_uid"] == "cluster2"

    def test_nested_conditionals(self):
        """Tests that nested conditionals are visualized correctly."""

        dev = qml.device("null.qubit", wires=1)

        @xdsl_from_qjit
        @qml.qjit(autograph=True, target="mlir")
        @qml.qnode(dev)
        def my_workflow(x, y):
            if x == 1:
                if y == 2:
                    qml.H(0)
                else:
                    qml.Z(0)
                qml.X(0)
            else:
                qml.Z(0)

        args = (1, 2)
        module = my_workflow(*args)

        utility = ConstructCircuitDAG(FakeDAGBuilder())
        utility.construct(module)

        clusters = utility.dag_builder.clusters

        # cluster0 -> qjit
        # cluster1 -> my_workflow
        # cluster2 -> conditional (1)
        #   cluster3 -> if
        #       cluster4 -> conditional ()
        #           cluster5 -> if
        #           cluster6 -> else
        #   cluster7 -> else

        # Check first conditional is a cluster within my_workflow
        assert clusters["cluster2"]["label"] == "conditional"
        assert clusters["cluster2"]["parent_cluster_uid"] == "cluster1"

        # Check 'if' cluster of first conditional has another conditional
        assert clusters["cluster3"]["label"] == "if"
        assert clusters["cluster3"]["parent_cluster_uid"] == "cluster2"

        # Second conditional
        assert clusters["cluster4"]["label"] == "conditional"
        assert clusters["cluster4"]["parent_cluster_uid"] == "cluster3"
        # Check 'if' and 'else' in second conditional
        assert clusters["cluster5"]["label"] == "if"
        assert clusters["cluster5"]["parent_cluster_uid"] == "cluster4"
        assert clusters["cluster6"]["label"] == "else"
        assert clusters["cluster6"]["parent_cluster_uid"] == "cluster4"

        # Check nested if / else is within the first if cluster
        assert clusters["cluster7"]["label"] == "else"
        assert clusters["cluster7"]["parent_cluster_uid"] == "cluster2"

    def test_nested_conditionals_with_quantum_ops(self):
        """Tests that nested conditionals are unflattend if quantum operations
        are present"""

        dev = qml.device("null.qubit", wires=1)

        @xdsl_from_qjit
        @qml.qjit(autograph=True, target="mlir")
        @qml.qnode(dev)
        def my_workflow(x):
            if x == 1:
                qml.X(0)
            elif x == 2:
                qml.Y(0)
            else:
                qml.Z(0)
                if x == 3:
                    qml.RX(0, 0)
                elif x == 4:
                    qml.RY(0, 0)
                else:
                    qml.RZ(0, 0)

        args = (1,)
        module = my_workflow(*args)

        utility = ConstructCircuitDAG(FakeDAGBuilder())
        utility.construct(module)

        clusters = utility.dag_builder.clusters

        # cluster0 -> qjit
        # cluster1 -> my_workflow
        #     node0 -> NullQubit
        #     cluster2 -> conditional (1)
        #       cluster3 -> if
        #           node1 -> X(0)
        #       cluster4 -> elif
        #           node2 -> Y(0)
        #       cluster5 -> else
        #           node3 -> Z(0)
        #           cluster6 -> conditional (2)
        #               cluster7 -> if
        #                    node4 -> RX(0,0)
        #               cluster8 -> elif
        #                    node5 -> RY(0,0)
        #               cluster9 -> else
        #                    node6 -> RZ(0,0)

        # check outer conditional (1)
        assert clusters["cluster2"]["label"] == "conditional"
        assert clusters["cluster2"]["parent_cluster_uid"] == "cluster1"
        assert clusters["cluster3"]["label"] == "if"
        assert clusters["cluster3"]["parent_cluster_uid"] == "cluster2"
        assert clusters["cluster4"]["label"] == "elif"
        assert clusters["cluster4"]["parent_cluster_uid"] == "cluster2"
        assert clusters["cluster5"]["label"] == "else"
        assert clusters["cluster5"]["parent_cluster_uid"] == "cluster2"

        # Nested conditional (2) inside conditional (1)
        assert clusters["cluster6"]["label"] == "conditional"
        assert clusters["cluster6"]["parent_cluster_uid"] == "cluster5"
        assert clusters["cluster7"]["label"] == "if"
        assert clusters["cluster7"]["parent_cluster_uid"] == "cluster6"
        assert clusters["cluster8"]["label"] == "elif"
        assert clusters["cluster8"]["parent_cluster_uid"] == "cluster6"
        assert clusters["cluster9"]["label"] == "else"
        assert clusters["cluster9"]["parent_cluster_uid"] == "cluster6"

    def test_nested_conditionals_with_nested_quantum_ops(self):
        """Tests that nested conditionals are unflattend if quantum operations
        are present but nested in other operations"""

        dev = qml.device("null.qubit", wires=1)

        @xdsl_from_qjit
        @qml.qjit(autograph=True, target="mlir")
        @qml.qnode(dev)
        def my_workflow(x):
            if x == 1:
                qml.X(0)
            elif x == 2:
                qml.Y(0)
            else:
                for i in range(3):
                    qml.Z(0)
                if x == 3:
                    qml.RX(0, 0)
                elif x == 4:
                    qml.RY(0, 0)
                else:
                    qml.RZ(0, 0)

        args = (1,)
        module = my_workflow(*args)

        utility = ConstructCircuitDAG(FakeDAGBuilder())
        utility.construct(module)

        clusters = utility.dag_builder.clusters

        # cluster0 -> qjit
        # cluster1 -> my_workflow
        #     node0 -> NullQubit
        #     cluster2 -> conditional (1)
        #       cluster3 -> if
        #           node1 -> X(0)
        #       cluster4 -> elif
        #           node2 -> Y(0)
        #       cluster5 -> else
        #           cluster6 -> for loop
        #               node3 -> Z(0)
        #           cluster7 -> conditional (2)
        #               cluster8 -> if
        #                    node4 -> RX(0,0)
        #               cluster9 -> elif
        #                    node5 -> RY(0,0)
        #               cluster10 -> else
        #                    node6 -> RZ(0,0)

        # check outer conditional (1)
        assert clusters["cluster2"]["label"] == "conditional"
        assert clusters["cluster2"]["parent_cluster_uid"] == "cluster1"
        assert clusters["cluster3"]["label"] == "if"
        assert clusters["cluster3"]["parent_cluster_uid"] == "cluster2"
        assert clusters["cluster4"]["label"] == "elif"
        assert clusters["cluster4"]["parent_cluster_uid"] == "cluster2"
        assert clusters["cluster5"]["label"] == "else"
        assert clusters["cluster5"]["parent_cluster_uid"] == "cluster2"

        # Nested conditional (2) inside conditional (1)
        assert clusters["cluster6"]["label"] == "for loop"
        assert clusters["cluster6"]["parent_cluster_uid"] == "cluster5"

        assert clusters["cluster7"]["label"] == "conditional"
        assert clusters["cluster7"]["parent_cluster_uid"] == "cluster5"
        assert clusters["cluster8"]["label"] == "if"
        assert clusters["cluster8"]["parent_cluster_uid"] == "cluster7"
        assert clusters["cluster9"]["label"] == "elif"
        assert clusters["cluster9"]["parent_cluster_uid"] == "cluster7"
        assert clusters["cluster10"]["label"] == "else"
        assert clusters["cluster10"]["parent_cluster_uid"] == "cluster7"


class TestGetLabel:
    """Tests the get_label utility."""

    @pytest.mark.parametrize(
        "op, label",
        [
            (qml.H(0), "<name> Hadamard|<wire> [0]"),
            (
                qml.QubitUnitary([[0, 1], [1, 0]], 0),
                "<name> QubitUnitary|<wire> [0]",
            ),
            (qml.SWAP([0, 1]), "<name> SWAP|<wire> [0, 1]"),
        ],
    )
    def test_standard_operator(self, op, label):
        """Tests against an operator instance."""
        assert get_label(op) == label

    def test_global_phase_operator(self):
        """Tests against a GlobalPhase operator instance."""
        assert get_label(qml.GlobalPhase(0.5)) == f"<name> GlobalPhase|<wire> all"

    @pytest.mark.parametrize(
        "meas, label",
        [
            (qml.state(), "<name> state|<wire> all"),
            (qml.expval(qml.Z(0)), "<name> expval(PauliZ)|<wire> [0]"),
            (qml.var(qml.Z(0)), "<name> var(PauliZ)|<wire> [0]"),
            (qml.probs(), "<name> probs|<wire> all"),
            (qml.probs(wires=0), "<name> probs|<wire> [0]"),
            (qml.probs(wires=[0, 1]), "<name> probs|<wire> [0, 1]"),
            (qml.sample(), "<name> sample|<wire> all"),
            (qml.sample(wires=0), "<name> sample|<wire> [0]"),
            (qml.sample(wires=[0, 1]), "<name> sample|<wire> [0, 1]"),
        ],
    )
    def test_standard_measurement(self, meas, label):
        """Tests against an operator instance."""
        assert get_label(meas) == label


class TestCreateStaticOperatorNodes:
    """Tests that operators with static parameters can be created and visualized as nodes."""

    @pytest.mark.parametrize("op", [qml.H(0), qml.X(0), qml.SWAP([0, 1])])
    def test_custom_op(self, op):
        """Tests that the CustomOp operation node can be created and visualized."""

        # Build module with only a CustomOp
        dev = qml.device("null.qubit", wires=1)

        @xdsl_from_qjit
        @qml.qjit(autograph=True, target="mlir")
        @qml.qnode(dev)
        def my_circuit():
            qml.apply(op)

        module = my_circuit()

        # Construct DAG
        utility = ConstructCircuitDAG(FakeDAGBuilder())
        utility.construct(module)

        # Ensure DAG only has one node
        nodes = utility.dag_builder.nodes
        assert len(nodes) == 2  # Device node + operator

        # Make sure label has relevant info
        assert nodes["node1"]["label"] == get_label(op)

    @pytest.mark.parametrize(
        "op",
        [
            qml.GlobalPhase(0.5),
            qml.GlobalPhase(0.5, wires=0),
            qml.GlobalPhase(0.5, wires=[0, 1]),
        ],
    )
    def test_global_phase_op(self, op):
        """Test that GlobalPhase can be handled."""

        dev = qml.device("null.qubit", wires=1)

        @xdsl_from_qjit
        @qml.qjit(autograph=True, target="mlir")
        @qml.qnode(dev)
        def my_circuit():
            qml.apply(op)

        module = my_circuit()

        # Construct DAG
        utility = ConstructCircuitDAG(FakeDAGBuilder())
        utility.construct(module)

        # Ensure DAG only has one node
        nodes = utility.dag_builder.nodes
        assert len(nodes) == 2  # Device node + operator

        # Compiler throws out the wires and they get converted to wires=[] no matter what
        assert nodes["node1"]["label"] == get_label(qml.GlobalPhase(0.5))

    def test_qubit_unitary_op(self):
        """Test that QubitUnitary operations can be handled."""
        dev = qml.device("null.qubit", wires=1)

        @xdsl_from_qjit
        @qml.qjit(autograph=True, target="mlir")
        @qml.qnode(dev)
        def my_circuit():
            qml.QubitUnitary([[0, 1], [1, 0]], wires=0)

        module = my_circuit()

        # Construct DAG
        utility = ConstructCircuitDAG(FakeDAGBuilder())
        utility.construct(module)

        # Ensure DAG only has one node
        nodes = utility.dag_builder.nodes
        assert len(nodes) == 2  # Device node + operator

        assert nodes["node1"]["label"] == get_label(qml.QubitUnitary([[0, 1], [1, 0]], wires=0))

    def test_multi_rz_op(self):
        """Test that MultiRZ operations can be handled."""
        dev = qml.device("null.qubit", wires=1)

        @xdsl_from_qjit
        @qml.qjit(autograph=True, target="mlir")
        @qml.qnode(dev)
        def my_circuit():
            qml.MultiRZ(0.5, wires=[0])

        module = my_circuit()

        # Construct DAG
        utility = ConstructCircuitDAG(FakeDAGBuilder())
        utility.construct(module)

        # Ensure DAG only has one node
        nodes = utility.dag_builder.nodes
        assert len(nodes) == 2  # Device node + operator

        assert nodes["node1"]["label"] == get_label(qml.MultiRZ(0.5, wires=[0]))

    def test_projective_measurement_op(self):
        """Test that projective measurements can be captured as nodes."""
        dev = qml.device("null.qubit", wires=1)

        @xdsl_from_qjit
        @qml.qjit(autograph=True, target="mlir")
        @qml.qnode(dev)
        def my_circuit():
            measure(0)

        module = my_circuit()

        # Construct DAG
        utility = ConstructCircuitDAG(FakeDAGBuilder())
        utility.construct(module)

        nodes = utility.dag_builder.nodes
        assert len(nodes) == 2  # Device node + operator

        assert nodes["node1"]["label"] == f"<name> MidMeasureMP|<wire> [0]"


class TestCreateStaticMeasurementNodes:
    """Tests that measurements with static parameters can be created and visualized as nodes."""

    def test_state_op(self):
        """Test that qml.state can be handled."""
        dev = qml.device("null.qubit", wires=1)

        @xdsl_from_qjit
        @qml.qjit(autograph=True, target="mlir")
        @qml.qnode(dev)
        def my_circuit():
            return qml.state()

        module = my_circuit()

        # Construct DAG
        utility = ConstructCircuitDAG(FakeDAGBuilder())
        utility.construct(module)

        # Ensure DAG only has one node
        nodes = utility.dag_builder.nodes
        assert len(nodes) == 2  # Device node + operator

        assert nodes["node1"]["label"] == get_label(qml.state())

    @pytest.mark.parametrize("meas_fn", [qml.expval, qml.var])
    def test_expval_var_measurement_op(self, meas_fn):
        """Test that statistical measurement operators can be captured as nodes."""
        dev = qml.device("null.qubit", wires=1)

        @xdsl_from_qjit
        @qml.qjit(autograph=True, target="mlir")
        @qml.qnode(dev)
        def my_circuit():
            return meas_fn(qml.Z(0))

        module = my_circuit()

        # Construct DAG
        utility = ConstructCircuitDAG(FakeDAGBuilder())
        utility.construct(module)

        # Ensure DAG only has one node
        nodes = utility.dag_builder.nodes
        assert len(nodes) == 2  # Device node + operator

        assert nodes["node1"]["label"] == get_label(meas_fn(qml.Z(0)))

    @pytest.mark.parametrize(
        "op",
        [
            qml.probs(),
            qml.probs(wires=0),
            qml.probs(wires=[0, 1]),
        ],
    )
    def test_probs_measurement_op(self, op):
        """Tests that the probs measurement function can be captured as a node."""
        dev = qml.device("null.qubit", wires=1)

        @xdsl_from_qjit
        @qml.qjit(autograph=True, target="mlir")
        @qml.qnode(dev)
        def my_circuit():
            return op

        module = my_circuit()

        # Construct DAG
        utility = ConstructCircuitDAG(FakeDAGBuilder())
        utility.construct(module)

        nodes = utility.dag_builder.nodes
        assert len(nodes) == 2  # Device node + operator

        assert nodes["node1"]["label"] == get_label(op)

    @pytest.mark.parametrize(
        "op",
        [
            qml.sample(),
            qml.sample(wires=0),
            qml.sample(wires=[0, 1]),
        ],
    )
    def test_valid_sample_measurement_op(self, op):
        """Tests that the sample measurement function can be captured as a node."""
        dev = qml.device("null.qubit", wires=1)

        @xdsl_from_qjit
        @qml.qjit(autograph=True, target="mlir")
        @qml.set_shots(10)
        @qml.qnode(dev)
        def my_circuit():
            return op

        module = my_circuit()

        # Construct DAG
        utility = ConstructCircuitDAG(FakeDAGBuilder())
        utility.construct(module)

        nodes = utility.dag_builder.nodes
        assert len(nodes) == 2  # Device node + operator

        assert nodes["node1"]["label"] == get_label(op)


<<<<<<< HEAD
class TestCtrl:
    """Tests that the ctrl transform is visualized correctly."""

    def test_ctrl_function(self):
        """Test that the ctrl of a function works."""

        dev = qml.device("null.qubit", wires=1)

        def op():
            return qml.H(0)
=======
class TestOperatorConnectivity:
    """Tests that operators are properly connected."""

    def test_static_connection_within_cluster(self):
        """Tests that connections can be made within the same cluster."""

        dev = qml.device("null.qubit", wires=3)
>>>>>>> d2d274ff

        @xdsl_from_qjit
        @qml.qjit(autograph=True, target="mlir")
        @qml.qnode(dev)
        def my_workflow():
<<<<<<< HEAD
            qml.ctrl(op, control=1)()
=======
            qml.X(0)
            qml.Z(1)
            qml.Y(0)
            qml.H(1)
            qml.S(1)
            qml.T(2)
>>>>>>> d2d274ff

        module = my_workflow()

        utility = ConstructCircuitDAG(FakeDAGBuilder())
        utility.construct(module)

<<<<<<< HEAD
        clusters = utility.dag_builder.clusters
        nodes = utility.dag_builder.nodes

        # cluster0 -> qjit
        # cluster1 -> my_workflow
        assert "CH" in nodes["node1"]["label"]
        assert "[1, 0]" in nodes["node1"]["label"]
        assert nodes["node1"]["parent_cluster_uid"] == "cluster1"

    def test_ctrl_operator_instance(self):
        """Test that the ctrl of an operator instance works."""
=======
        edges = utility.dag_builder.edges
        nodes = utility.dag_builder.nodes

        # node0 -> NullQubit

        # Check all nodes
        assert "PauliX" in nodes["node1"]["label"]
        assert "PauliY" in nodes["node2"]["label"]
        assert "PauliZ" in nodes["node3"]["label"]
        assert "Hadamard" in nodes["node4"]["label"]
        assert "S" in nodes["node5"]["label"]
        assert "T" in nodes["node6"]["label"]

        # Check edges
        # X -> Y
        # Z -> H -> S
        # T
        assert len(edges) == 3
        assert ("node1", "node2") in edges
        assert ("node3", "node4") in edges
        assert ("node4", "node5") in edges

    def test_static_connection_through_for_loop(self):
        """Tests that connections can be made through a for loop cluster."""
>>>>>>> d2d274ff

        dev = qml.device("null.qubit", wires=1)

        @xdsl_from_qjit
        @qml.qjit(autograph=True, target="mlir")
        @qml.qnode(dev)
        def my_workflow():
<<<<<<< HEAD
            qml.ctrl(qml.H(0), control=1)
=======
            qml.X(0)
            for i in range(3):
                qml.Y(0)
>>>>>>> d2d274ff

        module = my_workflow()

        utility = ConstructCircuitDAG(FakeDAGBuilder())
        utility.construct(module)

<<<<<<< HEAD
        clusters = utility.dag_builder.clusters
        nodes = utility.dag_builder.nodes

        # cluster0 -> qjit
        # cluster1 -> my_workflow
        assert "CH" in nodes["node1"]["label"]
        assert "[1, 0]" in nodes["node1"]["label"]
        assert nodes["node1"]["parent_cluster_uid"] == "cluster1"

    def test_ctrl_operator_type(self):
        """Test that the ctrl of an operator instance works."""
=======
        edges = utility.dag_builder.edges
        nodes = utility.dag_builder.nodes
        # node0 -> NullQubit

        # Check all nodes
        assert "PauliX" in nodes["node1"]["label"]
        assert "PauliY" in nodes["node2"]["label"]

        # Check edges
        #    for loop
        # X ----------> Y
        assert len(edges) == 1
        assert ("node1", "node2") in edges

    def test_static_connection_through_while_loop(self):
        """Tests that connections can be made through a while loop cluster."""
>>>>>>> d2d274ff

        dev = qml.device("null.qubit", wires=1)

        @xdsl_from_qjit
        @qml.qjit(autograph=True, target="mlir")
        @qml.qnode(dev)
        def my_workflow():
<<<<<<< HEAD
            qml.ctrl(qml.H, control=1)(0)
=======
            counter = 0
            qml.X(0)
            while counter < 5:
                qml.Y(0)
                counter += 1
>>>>>>> d2d274ff

        module = my_workflow()

        utility = ConstructCircuitDAG(FakeDAGBuilder())
        utility.construct(module)

<<<<<<< HEAD
        clusters = utility.dag_builder.clusters
        nodes = utility.dag_builder.nodes

        # cluster0 -> qjit
        # cluster1 -> my_workflow
        assert "CH" in nodes["node1"]["label"]
        assert "[1, 0]" in nodes["node1"]["label"]
        assert nodes["node1"]["parent_cluster_uid"] == "cluster1"

    def test_ctrl_operator_without_alias(self):
        """Test that the ctrl of an operator instance that doesn't have an alias works."""

        dev = qml.device("null.qubit", wires=2)
=======
        edges = utility.dag_builder.edges
        nodes = utility.dag_builder.nodes
        # node0 -> NullQubit

        # Check all nodes
        assert "PauliX" in nodes["node1"]["label"]
        assert "PauliY" in nodes["node2"]["label"]

        # Check edges
        #    while loop
        # X ----------> Y
        assert len(edges) == 1
        assert ("node1", "node2") in edges

    def test_static_connection_through_conditional(self):
        """Tests that connections through conditionals make sense."""

        dev = qml.device("null.qubit", wires=1)

        @xdsl_from_qjit
        @qml.qjit(autograph=True, target="mlir")
        @qml.qnode(dev)
        def my_workflow(x):
            qml.X(0)
            qml.T(1)
            if x == 1:
                qml.RX(0, 0)
                qml.S(1)
            elif x == 2:
                qml.RY(0, 0)
            else:
                qml.RZ(0, 0)
            qml.H(0)

        args = (1,)
        module = my_workflow(*args)

        utility = ConstructCircuitDAG(FakeDAGBuilder())
        utility.construct(module)

        edges = utility.dag_builder.edges
        nodes = utility.dag_builder.nodes

        # node0 -> NullQubit

        # Check all nodes
        # NOTE: depth first traversal hence T first then PauliX
        assert "T" in nodes["node1"]["label"]
        assert "PauliX" in nodes["node2"]["label"]
        assert "RX" in nodes["node3"]["label"]
        assert "S" in nodes["node4"]["label"]
        assert "RY" in nodes["node5"]["label"]
        assert "RZ" in nodes["node6"]["label"]
        assert "Hadamard" in nodes["node7"]["label"]

        # Check all edges
        assert len(edges) == 7
        assert ("node1", "node4") in edges
        assert ("node2", "node3") in edges
        assert ("node2", "node5") in edges
        assert ("node2", "node6") in edges
        assert ("node3", "node7") in edges
        assert ("node5", "node7") in edges
        assert ("node6", "node7") in edges

    def test_static_connection_through_nested_conditional(self):
        """Tests that connections through nested conditionals make sense."""

        dev = qml.device("null.qubit", wires=1)

        @xdsl_from_qjit
        @qml.qjit(autograph=True, target="mlir")
        @qml.qnode(dev)
        def my_workflow(x):
            qml.X(0)
            qml.T(1)
            if x == 1:
                if x == 3:
                    qml.Y(1)
                else:
                    qml.Z(0)
            else:
                qml.RZ(0, 0)
            qml.H(0)

        args = (1,)
        module = my_workflow(*args)

        utility = ConstructCircuitDAG(FakeDAGBuilder())
        utility.construct(module)

        edges = utility.dag_builder.edges
        nodes = utility.dag_builder.nodes

        # node0 -> NullQubit

        # Check all nodes
        # NOTE: depth first traversal hence T first then PauliX
        assert "T" in nodes["node1"]["label"]
        assert "PauliX" in nodes["node2"]["label"]
        assert "PauliY" in nodes["node3"]["label"]
        assert "PauliZ" in nodes["node4"]["label"]
        assert "RZ" in nodes["node5"]["label"]
        assert "Hadamard" in nodes["node6"]["label"]

        # Check all edges
        assert len(edges) == 6
        assert ("node2", "node4") in edges  # X -> Z
        assert ("node2", "node5") in edges  # X -> RZ
        assert ("node2", "node6") in edges  # X -> H
        assert ("node5", "node6") in edges  # RZ -> H
        assert ("node4", "node6") in edges  # Z -> H
        assert ("node1", "node3") in edges  # T -> Y

    def test_multi_wire_connectivity(self):
        """Ensures that multi wire connectivity holds."""

        dev = qml.device("null.qubit", wires=1)
>>>>>>> d2d274ff

        @xdsl_from_qjit
        @qml.qjit(autograph=True, target="mlir")
        @qml.qnode(dev)
        def my_workflow():
<<<<<<< HEAD
            # Use two control wires so we avoid the CH alias
            qml.ctrl(qml.H(0), control=[1, 2])
            qml.ctrl(qml.H, control=[1, 2])(0)
=======
            qml.RX(0.1, 0)
            qml.RY(0.2, 1)
            qml.RZ(0.3, 2)
            qml.CNOT(wires=[0, 1])
            qml.Toffoli(wires=[1, 2, 0])
>>>>>>> d2d274ff

        module = my_workflow()

        utility = ConstructCircuitDAG(FakeDAGBuilder())
        utility.construct(module)

<<<<<<< HEAD
        clusters = utility.dag_builder.clusters
        nodes = utility.dag_builder.nodes

        # cluster0 -> qjit
        # cluster1 -> my_workflow
        assert "C(Hadamard)" in nodes["node1"]["label"]
        assert "[1, 2, 0]" in nodes["node1"]["label"]
        assert nodes["node1"]["parent_cluster_uid"] == "cluster1"
        assert "C(Hadamard)" in nodes["node2"]["label"]
        assert "[1, 2, 0]" in nodes["node2"]["label"]
        assert nodes["node2"]["parent_cluster_uid"] == "cluster1"


class TestAdjoint:
    """Tests that the ctrl transform is visualized correctly."""

    def test_adjoint_function(self):
        """Test that the adjoint of a function works."""

        dev = qml.device("null.qubit", wires=1)

        def op():
            return qml.H(0)
=======
        edges = utility.dag_builder.edges
        nodes = utility.dag_builder.nodes

        # node0 -> NullQubit

        # Check all nodes
        assert "RZ" in nodes["node1"]["label"]
        assert "RX" in nodes["node2"]["label"]
        assert "RY" in nodes["node3"]["label"]
        assert "CNOT" in nodes["node4"]["label"]
        assert "Toffoli" in nodes["node5"]["label"]

        # Check all edges
        assert len(edges) == 4
        assert ("node3", "node4") in edges  # RX -> CNOT
        assert ("node2", "node4") in edges  # RY -> CNOT
        assert ("node1", "node5") in edges  # RZ -> Toffoli
        assert ("node4", "node5") in edges  # CNOT -> Toffoli


class TestTerminalMeasurementConnectivity:
    """Test that terminal measurements connect properly."""

    @pytest.mark.parametrize("meas_fn", [qml.probs, qml.state])
    def test_connect_all_wires(self, meas_fn):
        """Tests connection to terminal measurements that operate on all wires."""

        dev = qml.device("null.qubit", wires=1)
>>>>>>> d2d274ff

        @xdsl_from_qjit
        @qml.qjit(autograph=True, target="mlir")
        @qml.qnode(dev)
        def my_workflow():
<<<<<<< HEAD
            qml.adjoint(op)()
=======
            qml.X(0)
            qml.T(1)
            return meas_fn()
>>>>>>> d2d274ff

        module = my_workflow()

        utility = ConstructCircuitDAG(FakeDAGBuilder())
        utility.construct(module)

<<<<<<< HEAD
        clusters = utility.dag_builder.clusters
        nodes = utility.dag_builder.nodes

        # cluster0 -> qjit
        # cluster1 -> my_workflow
        assert clusters["cluster2"]["label"] == "adjoint"
        assert clusters["cluster2"]["parent_cluster_uid"] == "cluster1"
        assert "Hadamard" in nodes["node1"]["label"]
        assert nodes["node1"]["parent_cluster_uid"] == "cluster2"

    def test_adjoint_operator_instance(self):
        """Test that the adjoint of an operator instance works."""

        dev = qml.device("null.qubit", wires=1)

        @xdsl_from_qjit
        @qml.qjit(autograph=True, target="mlir")
        @qml.qnode(dev)
        def my_workflow():
            qml.adjoint(qml.H(0))
=======
        edges = utility.dag_builder.edges
        nodes = utility.dag_builder.nodes

        # node0 -> NullQubit

        # Check all nodes
        assert "PauliX" in nodes["node1"]["label"]
        assert "T" in nodes["node2"]["label"]
        assert meas_fn.__name__ in nodes["node3"]["label"]

        # Check all edges
        assert len(edges) == 2
        assert ("node1", "node3") in edges
        assert ("node2", "node3") in edges

    def test_connect_specific_wires(self):
        """Tests connection to terminal measurements that operate on specific wires."""

        dev = qml.device("null.qubit", wires=5)

        @xdsl_from_qjit
        @qml.qjit(autograph=True, target="mlir")
        @qml.set_shots(10)
        @qml.qnode(dev)
        def my_workflow():
            qml.X(0)
            qml.Y(1)
            qml.Z(2)
            qml.H(3)
            return (
                qml.expval(qml.Z(0)),
                qml.var(qml.Z(1)),
                qml.probs(wires=[2]),
                qml.sample(wires=[3]),
            )
>>>>>>> d2d274ff

        module = my_workflow()

        utility = ConstructCircuitDAG(FakeDAGBuilder())
        utility.construct(module)

<<<<<<< HEAD
        clusters = utility.dag_builder.clusters
        nodes = utility.dag_builder.nodes

        # cluster0 -> qjit
        # cluster1 -> my_workflow

        # Because it is an operator instance, no cluster needed
        assert "Adjoint(Hadamard)" in nodes["node1"]["label"]
        assert nodes["node1"]["parent_cluster_uid"] == "cluster1"

    def test_adjoint_operator_type(self):
        """Test that the adjoint of an operator instance works."""
=======
        edges = utility.dag_builder.edges
        nodes = utility.dag_builder.nodes

        # node0 -> NullQubit

        # Check all nodes
        assert "PauliX" in nodes["node1"]["label"]
        assert "PauliY" in nodes["node2"]["label"]
        assert "PauliZ" in nodes["node3"]["label"]
        assert "Hadamard" in nodes["node4"]["label"]
        assert "expval" in nodes["node5"]["label"]
        assert "var" in nodes["node6"]["label"]
        assert "probs" in nodes["node7"]["label"]
        assert "sample" in nodes["node8"]["label"]

        # Check all edges
        assert len(edges) == 4
        assert ("node1", "node5") in edges
        assert ("node2", "node6") in edges
        assert ("node3", "node7") in edges
        assert ("node4", "node8") in edges

    def test_multi_wire_connectivity(self):
        """Ensures that multi wire connectivity holds."""
>>>>>>> d2d274ff

        dev = qml.device("null.qubit", wires=1)

        @xdsl_from_qjit
        @qml.qjit(autograph=True, target="mlir")
        @qml.qnode(dev)
        def my_workflow():
<<<<<<< HEAD
            qml.adjoint(qml.H)(0)
=======
            qml.X(0)
            qml.Y(1)
            return qml.probs(wires=[0, 1])
>>>>>>> d2d274ff

        module = my_workflow()

        utility = ConstructCircuitDAG(FakeDAGBuilder())
        utility.construct(module)

<<<<<<< HEAD
        clusters = utility.dag_builder.clusters
        nodes = utility.dag_builder.nodes

        # cluster0 -> qjit
        # cluster1 -> my_workflow
        assert clusters["cluster2"]["label"] == "adjoint"
        assert clusters["cluster2"]["parent_cluster_uid"] == "cluster1"
        assert "Hadamard" in nodes["node1"]["label"]
        assert nodes["node1"]["parent_cluster_uid"] == "cluster2"
=======
        edges = utility.dag_builder.edges
        nodes = utility.dag_builder.nodes

        # node0 -> NullQubit

        # Check all nodes
        assert "PauliX" in nodes["node1"]["label"]
        assert "PauliY" in nodes["node2"]["label"]
        assert "probs" in nodes["node3"]["label"]

        # Check all edges
        assert len(edges) == 2
        assert ("node1", "node3") in edges
        assert ("node2", "node3") in edges

    def test_no_quantum_ops_before_measurement(self):
        """Tests a workflow with no quantum operations."""

        dev = qml.device("null.qubit", wires=2)

        @xdsl_from_qjit
        @qml.qjit(autograph=True, target="mlir")
        @qml.qnode(dev)
        def my_empty_workflow():
            return qml.expval(qml.Z(0))

        module = my_empty_workflow()
        utility = ConstructCircuitDAG(FakeDAGBuilder())
        utility.construct(module)

        assert len(utility.dag_builder.edges) == 0
>>>>>>> d2d274ff
<|MERGE_RESOLUTION|>--- conflicted
+++ resolved
@@ -951,18 +951,6 @@
         assert nodes["node1"]["label"] == get_label(op)
 
 
-<<<<<<< HEAD
-class TestCtrl:
-    """Tests that the ctrl transform is visualized correctly."""
-
-    def test_ctrl_function(self):
-        """Test that the ctrl of a function works."""
-
-        dev = qml.device("null.qubit", wires=1)
-
-        def op():
-            return qml.H(0)
-=======
 class TestOperatorConnectivity:
     """Tests that operators are properly connected."""
 
@@ -970,41 +958,23 @@
         """Tests that connections can be made within the same cluster."""
 
         dev = qml.device("null.qubit", wires=3)
->>>>>>> d2d274ff
-
-        @xdsl_from_qjit
-        @qml.qjit(autograph=True, target="mlir")
-        @qml.qnode(dev)
-        def my_workflow():
-<<<<<<< HEAD
-            qml.ctrl(op, control=1)()
-=======
+
+        @xdsl_from_qjit
+        @qml.qjit(autograph=True, target="mlir")
+        @qml.qnode(dev)
+        def my_workflow():
             qml.X(0)
             qml.Z(1)
             qml.Y(0)
             qml.H(1)
             qml.S(1)
             qml.T(2)
->>>>>>> d2d274ff
-
-        module = my_workflow()
-
-        utility = ConstructCircuitDAG(FakeDAGBuilder())
-        utility.construct(module)
-
-<<<<<<< HEAD
-        clusters = utility.dag_builder.clusters
-        nodes = utility.dag_builder.nodes
-
-        # cluster0 -> qjit
-        # cluster1 -> my_workflow
-        assert "CH" in nodes["node1"]["label"]
-        assert "[1, 0]" in nodes["node1"]["label"]
-        assert nodes["node1"]["parent_cluster_uid"] == "cluster1"
-
-    def test_ctrl_operator_instance(self):
-        """Test that the ctrl of an operator instance works."""
-=======
+
+        module = my_workflow()
+
+        utility = ConstructCircuitDAG(FakeDAGBuilder())
+        utility.construct(module)
+
         edges = utility.dag_builder.edges
         nodes = utility.dag_builder.nodes
 
@@ -1029,40 +999,22 @@
 
     def test_static_connection_through_for_loop(self):
         """Tests that connections can be made through a for loop cluster."""
->>>>>>> d2d274ff
-
-        dev = qml.device("null.qubit", wires=1)
-
-        @xdsl_from_qjit
-        @qml.qjit(autograph=True, target="mlir")
-        @qml.qnode(dev)
-        def my_workflow():
-<<<<<<< HEAD
-            qml.ctrl(qml.H(0), control=1)
-=======
+
+        dev = qml.device("null.qubit", wires=1)
+
+        @xdsl_from_qjit
+        @qml.qjit(autograph=True, target="mlir")
+        @qml.qnode(dev)
+        def my_workflow():
             qml.X(0)
             for i in range(3):
                 qml.Y(0)
->>>>>>> d2d274ff
-
-        module = my_workflow()
-
-        utility = ConstructCircuitDAG(FakeDAGBuilder())
-        utility.construct(module)
-
-<<<<<<< HEAD
-        clusters = utility.dag_builder.clusters
-        nodes = utility.dag_builder.nodes
-
-        # cluster0 -> qjit
-        # cluster1 -> my_workflow
-        assert "CH" in nodes["node1"]["label"]
-        assert "[1, 0]" in nodes["node1"]["label"]
-        assert nodes["node1"]["parent_cluster_uid"] == "cluster1"
-
-    def test_ctrl_operator_type(self):
-        """Test that the ctrl of an operator instance works."""
-=======
+
+        module = my_workflow()
+
+        utility = ConstructCircuitDAG(FakeDAGBuilder())
+        utility.construct(module)
+
         edges = utility.dag_builder.edges
         nodes = utility.dag_builder.nodes
         # node0 -> NullQubit
@@ -1079,44 +1031,24 @@
 
     def test_static_connection_through_while_loop(self):
         """Tests that connections can be made through a while loop cluster."""
->>>>>>> d2d274ff
-
-        dev = qml.device("null.qubit", wires=1)
-
-        @xdsl_from_qjit
-        @qml.qjit(autograph=True, target="mlir")
-        @qml.qnode(dev)
-        def my_workflow():
-<<<<<<< HEAD
-            qml.ctrl(qml.H, control=1)(0)
-=======
+
+        dev = qml.device("null.qubit", wires=1)
+
+        @xdsl_from_qjit
+        @qml.qjit(autograph=True, target="mlir")
+        @qml.qnode(dev)
+        def my_workflow():
             counter = 0
             qml.X(0)
             while counter < 5:
                 qml.Y(0)
                 counter += 1
->>>>>>> d2d274ff
-
-        module = my_workflow()
-
-        utility = ConstructCircuitDAG(FakeDAGBuilder())
-        utility.construct(module)
-
-<<<<<<< HEAD
-        clusters = utility.dag_builder.clusters
-        nodes = utility.dag_builder.nodes
-
-        # cluster0 -> qjit
-        # cluster1 -> my_workflow
-        assert "CH" in nodes["node1"]["label"]
-        assert "[1, 0]" in nodes["node1"]["label"]
-        assert nodes["node1"]["parent_cluster_uid"] == "cluster1"
-
-    def test_ctrl_operator_without_alias(self):
-        """Test that the ctrl of an operator instance that doesn't have an alias works."""
-
-        dev = qml.device("null.qubit", wires=2)
-=======
+
+        module = my_workflow()
+
+        utility = ConstructCircuitDAG(FakeDAGBuilder())
+        utility.construct(module)
+
         edges = utility.dag_builder.edges
         nodes = utility.dag_builder.nodes
         # node0 -> NullQubit
@@ -1235,54 +1167,22 @@
         """Ensures that multi wire connectivity holds."""
 
         dev = qml.device("null.qubit", wires=1)
->>>>>>> d2d274ff
-
-        @xdsl_from_qjit
-        @qml.qjit(autograph=True, target="mlir")
-        @qml.qnode(dev)
-        def my_workflow():
-<<<<<<< HEAD
-            # Use two control wires so we avoid the CH alias
-            qml.ctrl(qml.H(0), control=[1, 2])
-            qml.ctrl(qml.H, control=[1, 2])(0)
-=======
+
+        @xdsl_from_qjit
+        @qml.qjit(autograph=True, target="mlir")
+        @qml.qnode(dev)
+        def my_workflow():
             qml.RX(0.1, 0)
             qml.RY(0.2, 1)
             qml.RZ(0.3, 2)
             qml.CNOT(wires=[0, 1])
             qml.Toffoli(wires=[1, 2, 0])
->>>>>>> d2d274ff
-
-        module = my_workflow()
-
-        utility = ConstructCircuitDAG(FakeDAGBuilder())
-        utility.construct(module)
-
-<<<<<<< HEAD
-        clusters = utility.dag_builder.clusters
-        nodes = utility.dag_builder.nodes
-
-        # cluster0 -> qjit
-        # cluster1 -> my_workflow
-        assert "C(Hadamard)" in nodes["node1"]["label"]
-        assert "[1, 2, 0]" in nodes["node1"]["label"]
-        assert nodes["node1"]["parent_cluster_uid"] == "cluster1"
-        assert "C(Hadamard)" in nodes["node2"]["label"]
-        assert "[1, 2, 0]" in nodes["node2"]["label"]
-        assert nodes["node2"]["parent_cluster_uid"] == "cluster1"
-
-
-class TestAdjoint:
-    """Tests that the ctrl transform is visualized correctly."""
-
-    def test_adjoint_function(self):
-        """Test that the adjoint of a function works."""
-
-        dev = qml.device("null.qubit", wires=1)
-
-        def op():
-            return qml.H(0)
-=======
+
+        module = my_workflow()
+
+        utility = ConstructCircuitDAG(FakeDAGBuilder())
+        utility.construct(module)
+
         edges = utility.dag_builder.edges
         nodes = utility.dag_builder.nodes
 
@@ -1311,47 +1211,20 @@
         """Tests connection to terminal measurements that operate on all wires."""
 
         dev = qml.device("null.qubit", wires=1)
->>>>>>> d2d274ff
-
-        @xdsl_from_qjit
-        @qml.qjit(autograph=True, target="mlir")
-        @qml.qnode(dev)
-        def my_workflow():
-<<<<<<< HEAD
-            qml.adjoint(op)()
-=======
+
+        @xdsl_from_qjit
+        @qml.qjit(autograph=True, target="mlir")
+        @qml.qnode(dev)
+        def my_workflow():
             qml.X(0)
             qml.T(1)
             return meas_fn()
->>>>>>> d2d274ff
-
-        module = my_workflow()
-
-        utility = ConstructCircuitDAG(FakeDAGBuilder())
-        utility.construct(module)
-
-<<<<<<< HEAD
-        clusters = utility.dag_builder.clusters
-        nodes = utility.dag_builder.nodes
-
-        # cluster0 -> qjit
-        # cluster1 -> my_workflow
-        assert clusters["cluster2"]["label"] == "adjoint"
-        assert clusters["cluster2"]["parent_cluster_uid"] == "cluster1"
-        assert "Hadamard" in nodes["node1"]["label"]
-        assert nodes["node1"]["parent_cluster_uid"] == "cluster2"
-
-    def test_adjoint_operator_instance(self):
-        """Test that the adjoint of an operator instance works."""
-
-        dev = qml.device("null.qubit", wires=1)
-
-        @xdsl_from_qjit
-        @qml.qjit(autograph=True, target="mlir")
-        @qml.qnode(dev)
-        def my_workflow():
-            qml.adjoint(qml.H(0))
-=======
+
+        module = my_workflow()
+
+        utility = ConstructCircuitDAG(FakeDAGBuilder())
+        utility.construct(module)
+
         edges = utility.dag_builder.edges
         nodes = utility.dag_builder.nodes
 
@@ -1387,27 +1260,12 @@
                 qml.probs(wires=[2]),
                 qml.sample(wires=[3]),
             )
->>>>>>> d2d274ff
-
-        module = my_workflow()
-
-        utility = ConstructCircuitDAG(FakeDAGBuilder())
-        utility.construct(module)
-
-<<<<<<< HEAD
-        clusters = utility.dag_builder.clusters
-        nodes = utility.dag_builder.nodes
-
-        # cluster0 -> qjit
-        # cluster1 -> my_workflow
-
-        # Because it is an operator instance, no cluster needed
-        assert "Adjoint(Hadamard)" in nodes["node1"]["label"]
-        assert nodes["node1"]["parent_cluster_uid"] == "cluster1"
-
-    def test_adjoint_operator_type(self):
-        """Test that the adjoint of an operator instance works."""
-=======
+
+        module = my_workflow()
+
+        utility = ConstructCircuitDAG(FakeDAGBuilder())
+        utility.construct(module)
+
         edges = utility.dag_builder.edges
         nodes = utility.dag_builder.nodes
 
@@ -1432,28 +1290,189 @@
 
     def test_multi_wire_connectivity(self):
         """Ensures that multi wire connectivity holds."""
->>>>>>> d2d274ff
-
-        dev = qml.device("null.qubit", wires=1)
-
-        @xdsl_from_qjit
-        @qml.qjit(autograph=True, target="mlir")
-        @qml.qnode(dev)
-        def my_workflow():
-<<<<<<< HEAD
-            qml.adjoint(qml.H)(0)
-=======
+
+        dev = qml.device("null.qubit", wires=1)
+
+        @xdsl_from_qjit
+        @qml.qjit(autograph=True, target="mlir")
+        @qml.qnode(dev)
+        def my_workflow():
             qml.X(0)
             qml.Y(1)
             return qml.probs(wires=[0, 1])
->>>>>>> d2d274ff
-
-        module = my_workflow()
-
-        utility = ConstructCircuitDAG(FakeDAGBuilder())
-        utility.construct(module)
-
-<<<<<<< HEAD
+
+        module = my_workflow()
+
+        utility = ConstructCircuitDAG(FakeDAGBuilder())
+        utility.construct(module)
+
+        edges = utility.dag_builder.edges
+        nodes = utility.dag_builder.nodes
+
+        # node0 -> NullQubit
+
+        # Check all nodes
+        assert "PauliX" in nodes["node1"]["label"]
+        assert "PauliY" in nodes["node2"]["label"]
+        assert "probs" in nodes["node3"]["label"]
+
+        # Check all edges
+        assert len(edges) == 2
+        assert ("node1", "node3") in edges
+        assert ("node2", "node3") in edges
+
+    def test_no_quantum_ops_before_measurement(self):
+        """Tests a workflow with no quantum operations."""
+
+        dev = qml.device("null.qubit", wires=2)
+
+        @xdsl_from_qjit
+        @qml.qjit(autograph=True, target="mlir")
+        @qml.qnode(dev)
+        def my_empty_workflow():
+            return qml.expval(qml.Z(0))
+
+        module = my_empty_workflow()
+        utility = ConstructCircuitDAG(FakeDAGBuilder())
+        utility.construct(module)
+
+        assert len(utility.dag_builder.edges) == 0
+
+class TestCtrl:
+    """Tests that the ctrl transform is visualized correctly."""
+
+    def test_ctrl_function(self):
+        """Test that the ctrl of a function works."""
+
+        dev = qml.device("null.qubit", wires=1)
+
+        def op():
+            return qml.H(0)
+
+        @xdsl_from_qjit
+        @qml.qjit(autograph=True, target="mlir")
+        @qml.qnode(dev)
+        def my_workflow():
+            qml.ctrl(op, control=1)()
+
+        module = my_workflow()
+
+        utility = ConstructCircuitDAG(FakeDAGBuilder())
+        utility.construct(module)
+
+        clusters = utility.dag_builder.clusters
+        nodes = utility.dag_builder.nodes
+
+        # cluster0 -> qjit
+        # cluster1 -> my_workflow
+        assert "CH" in nodes["node1"]["label"]
+        assert "[1, 0]" in nodes["node1"]["label"]
+        assert nodes["node1"]["parent_cluster_uid"] == "cluster1"
+
+    def test_ctrl_operator_instance(self):
+        """Test that the ctrl of an operator instance works."""
+
+        dev = qml.device("null.qubit", wires=1)
+
+        @xdsl_from_qjit
+        @qml.qjit(autograph=True, target="mlir")
+        @qml.qnode(dev)
+        def my_workflow():
+            qml.ctrl(qml.H(0), control=1)
+Expand commentComment on line R996Resolved
+
+        module = my_workflow()
+
+        utility = ConstructCircuitDAG(FakeDAGBuilder())
+        utility.construct(module)
+
+        clusters = utility.dag_builder.clusters
+        nodes = utility.dag_builder.nodes
+
+        # cluster0 -> qjit
+        # cluster1 -> my_workflow
+        assert "CH" in nodes["node1"]["label"]
+        assert "[1, 0]" in nodes["node1"]["label"]
+        assert nodes["node1"]["parent_cluster_uid"] == "cluster1"
+
+    def test_ctrl_operator_type(self):
+        """Test that the ctrl of an operator instance works."""
+
+        dev = qml.device("null.qubit", wires=1)
+
+        @xdsl_from_qjit
+        @qml.qjit(autograph=True, target="mlir")
+        @qml.qnode(dev)
+        def my_workflow():
+            qml.ctrl(qml.H, control=1)(0)
+
+        module = my_workflow()
+
+        utility = ConstructCircuitDAG(FakeDAGBuilder())
+        utility.construct(module)
+
+        clusters = utility.dag_builder.clusters
+        nodes = utility.dag_builder.nodes
+
+        # cluster0 -> qjit
+        # cluster1 -> my_workflow
+        assert "CH" in nodes["node1"]["label"]
+        assert "[1, 0]" in nodes["node1"]["label"]
+        assert nodes["node1"]["parent_cluster_uid"] == "cluster1"
+
+    def test_ctrl_operator_without_alias(self):
+        """Test that the ctrl of an operator instance that doesn't have an alias works."""
+
+        dev = qml.device("null.qubit", wires=2)
+
+        @xdsl_from_qjit
+        @qml.qjit(autograph=True, target="mlir")
+        @qml.qnode(dev)
+        def my_workflow():
+            # Use two control wires so we avoid the CH alias
+            qml.ctrl(qml.H(0), control=[1, 2])
+            qml.ctrl(qml.H, control=[1, 2])(0)
+
+        module = my_workflow()
+
+        utility = ConstructCircuitDAG(FakeDAGBuilder())
+        utility.construct(module)
+
+        clusters = utility.dag_builder.clusters
+        nodes = utility.dag_builder.nodes
+
+        # cluster0 -> qjit
+        # cluster1 -> my_workflow
+        assert "C(Hadamard)" in nodes["node1"]["label"]
+        assert "[1, 2, 0]" in nodes["node1"]["label"]
+        assert nodes["node1"]["parent_cluster_uid"] == "cluster1"
+        assert "C(Hadamard)" in nodes["node2"]["label"]
+        assert "[1, 2, 0]" in nodes["node2"]["label"]
+        assert nodes["node2"]["parent_cluster_uid"] == "cluster1"
+
+
+class TestAdjoint:
+    """Tests that the ctrl transform is visualized correctly."""
+
+    def test_adjoint_function(self):
+        """Test that the adjoint of a function works."""
+
+        dev = qml.device("null.qubit", wires=1)
+
+        def op():
+            return qml.H(0)
+
+        @xdsl_from_qjit
+        @qml.qjit(autograph=True, target="mlir")
+        @qml.qnode(dev)
+        def my_workflow():
+            qml.adjoint(op)()
+
+        module = my_workflow()
+
+        utility = ConstructCircuitDAG(FakeDAGBuilder())
+        utility.construct(module)
+
         clusters = utility.dag_builder.clusters
         nodes = utility.dag_builder.nodes
 
@@ -1463,36 +1482,55 @@
         assert clusters["cluster2"]["parent_cluster_uid"] == "cluster1"
         assert "Hadamard" in nodes["node1"]["label"]
         assert nodes["node1"]["parent_cluster_uid"] == "cluster2"
-=======
-        edges = utility.dag_builder.edges
-        nodes = utility.dag_builder.nodes
-
-        # node0 -> NullQubit
-
-        # Check all nodes
-        assert "PauliX" in nodes["node1"]["label"]
-        assert "PauliY" in nodes["node2"]["label"]
-        assert "probs" in nodes["node3"]["label"]
-
-        # Check all edges
-        assert len(edges) == 2
-        assert ("node1", "node3") in edges
-        assert ("node2", "node3") in edges
-
-    def test_no_quantum_ops_before_measurement(self):
-        """Tests a workflow with no quantum operations."""
-
-        dev = qml.device("null.qubit", wires=2)
-
-        @xdsl_from_qjit
-        @qml.qjit(autograph=True, target="mlir")
-        @qml.qnode(dev)
-        def my_empty_workflow():
-            return qml.expval(qml.Z(0))
-
-        module = my_empty_workflow()
-        utility = ConstructCircuitDAG(FakeDAGBuilder())
-        utility.construct(module)
-
-        assert len(utility.dag_builder.edges) == 0
->>>>>>> d2d274ff
+
+    def test_adjoint_operator_instance(self):
+        """Test that the adjoint of an operator instance works."""
+
+        dev = qml.device("null.qubit", wires=1)
+
+        @xdsl_from_qjit
+        @qml.qjit(autograph=True, target="mlir")
+        @qml.qnode(dev)
+        def my_workflow():
+            qml.adjoint(qml.H(0))
+
+        module = my_workflow()
+
+        utility = ConstructCircuitDAG(FakeDAGBuilder())
+        utility.construct(module)
+
+        clusters = utility.dag_builder.clusters
+        nodes = utility.dag_builder.nodes
+
+        # cluster0 -> qjit
+        # cluster1 -> my_workflow
+
+        # Because it is an operator instance, no cluster needed
+        assert "Adjoint(Hadamard)" in nodes["node1"]["label"]
+        assert nodes["node1"]["parent_cluster_uid"] == "cluster1"
+
+    def test_adjoint_operator_type(self):
+        """Test that the adjoint of an operator instance works."""
+
+        dev = qml.device("null.qubit", wires=1)
+
+        @xdsl_from_qjit
+        @qml.qjit(autograph=True, target="mlir")
+        @qml.qnode(dev)
+        def my_workflow():
+            qml.adjoint(qml.H)(0)
+
+        module = my_workflow()
+
+        utility = ConstructCircuitDAG(FakeDAGBuilder())
+        utility.construct(module)
+
+        clusters = utility.dag_builder.clusters
+        nodes = utility.dag_builder.nodes
+
+        # cluster0 -> qjit
+        # cluster1 -> my_workflow
+        assert clusters["cluster2"]["label"] == "adjoint"
+        assert clusters["cluster2"]["parent_cluster_uid"] == "cluster1"
+        assert "Hadamard" in nodes["node1"]["label"]
+        assert nodes["node1"]["parent_cluster_uid"] == "cluster2"