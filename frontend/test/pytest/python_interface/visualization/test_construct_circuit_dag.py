--- conflicted
+++ resolved
@@ -299,26 +299,12 @@
         graph_clusters = utility.dag_builder.clusters
 
         # Check labels we expected are there as clusters
-<<<<<<< HEAD
-        expected_cluster_labels = [
-            "jit_my_workflow",
-            "my_qnode1",
-            "my_qnode2",
-            "setup",
-            "teardown",
-        ]
-        assert len(graph_clusters) == len(expected_cluster_labels)
-        cluster_labels = {info["cluster_label"] for info in graph_clusters.values()}
-        for expected_name in expected_cluster_labels:
-            assert expected_name in cluster_labels
-=======
         graph_clusters = utility.dag_builder.clusters
         all_cluster_labels = {info["cluster_label"] for info in graph_clusters.values()}
         assert "my_workflow" in all_cluster_labels
         assert "my_qnode1" in all_cluster_labels
         assert "my_qnode2" in all_cluster_labels
 
->>>>>>> 9ea917e7
         # Check nesting is correct
         # graph
         # └── my_workflow
