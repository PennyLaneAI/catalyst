--- conflicted
+++ resolved
@@ -217,8 +217,25 @@
         cluster_labels = {info["label"] for info in graph_clusters.values()}
         for expected_name in expected_cluster_labels:
             assert expected_name in cluster_labels
-
-<<<<<<< HEAD
+            
+        # Check nesting is correct
+        # graph
+        # └── jit_my_workflow
+        #     ├── my_qnode1
+        #     └── my_qnode2
+
+        # Get the parent labels for each cluster and ensure they are what we expect.
+        parent_labels = (
+            graph_clusters[child_cluster["cluster_id"]]["label"]
+            for child_cluster in graph_clusters.values()
+            if child_cluster.get("cluster_id") is not None
+        )
+        cluster_label_to_parent_label: dict[str, str] = dict(
+            zip(tuple(cluster_labels), parent_labels)
+        )
+        assert cluster_label_to_parent_label["jit_my_workflow"] is None
+        assert cluster_label_to_parent_label["my_qnode1"] == "jit_my_workflow"
+        assert cluster_label_to_parent_label["my_qnode2"] == "jit_my_workflow"
 
 class TestControlFlowClusterVisualization:
     """Tests that the control flow operations are visualized correctly as clusters."""
@@ -296,41 +313,12 @@
     @pytest.mark.unit
     def test_if_elif_else_conditional(self):
         """Test that the conditional operation is visualized correctly."""
-=======
-        # Check nesting is correct
-        # graph
-        # └── jit_my_workflow
-        #     ├── my_qnode1
-        #     └── my_qnode2
-
-        # Get the parent labels for each cluster and ensure they are what we expect.
-        parent_labels = (
-            graph_clusters[child_cluster["cluster_id"]]["label"]
-            for child_cluster in graph_clusters.values()
-            if child_cluster.get("cluster_id") is not None
-        )
-        cluster_label_to_parent_label: dict[str, str] = dict(
-            zip(tuple(cluster_labels), parent_labels)
-        )
-        assert cluster_label_to_parent_label["jit_my_workflow"] is None
-        assert cluster_label_to_parent_label["my_qnode1"] == "jit_my_workflow"
-        assert cluster_label_to_parent_label["my_qnode2"] == "jit_my_workflow"
-
-
-class TestDeviceNode:
-    """Tests that the device node is correctly visualized."""
-
-    def test_standard_qnode(self):
-        """Tests that a standard setup works."""
-
->>>>>>> 199ab705
-        dev = qml.device("null.qubit", wires=1)
-
-        @xdsl_from_qjit
-        @qml.qjit(autograph=True, target="mlir")
-        @qml.qnode(dev)
-        def my_workflow():
-<<<<<<< HEAD
+        dev = qml.device("null.qubit", wires=1)
+
+        @xdsl_from_qjit
+        @qml.qjit(autograph=True, target="mlir")
+        @qml.qnode(dev)
+        def my_workflow():
             flag = 1
             if flag == 1:
                 qml.X(0)
@@ -338,23 +326,39 @@
                 qml.Y(0)
             else:
                 qml.Z(0)
-=======
-            qml.H(0)
->>>>>>> 199ab705
-
-        module = my_workflow()
-
-        utility = ConstructCircuitDAG(FakeDAGBuilder())
-        utility.construct(module)
-
-<<<<<<< HEAD
+
+        module = my_workflow()
+
+        utility = ConstructCircuitDAG(FakeDAGBuilder())
+        utility.construct(module)
+
         clusters = utility.dag_builder.clusters
         cluster_labels = [info["label"] for info in clusters.values()]
         assert "if ..." in cluster_labels
         assert cluster_labels.count("if ...") == 2
         assert "else" in cluster_labels
         assert cluster_labels.count("else") == 2
-=======
+
+
+class TestDeviceNode:
+    """Tests that the device node is correctly visualized."""
+
+    def test_standard_qnode(self):
+        """Tests that a standard setup works."""
+
+        dev = qml.device("null.qubit", wires=1)
+
+        @xdsl_from_qjit
+        @qml.qjit(autograph=True, target="mlir")
+        @qml.qnode(dev)
+        def my_workflow():
+            qml.H(0)
+        
+        module = my_workflow()
+        
+        utility = ConstructCircuitDAG(FakeDAGBuilder())
+        utility.construct(module)
+        
         graph_nodes = utility.dag_builder.nodes
 
         # Basic check for node
@@ -369,5 +373,4 @@
             if child_cluster.get("cluster_id") is not None
         )
         cluster_label_to_parent_label: dict[str, str] = dict(zip(tuple(node_labels), parent_labels))
-        assert cluster_label_to_parent_label["NullQubit"] == "my_workflow"
->>>>>>> 199ab705
+        assert cluster_label_to_parent_label["NullQubit"] == "my_workflow"