# Copyright 2025 Xanadu Quantum Technologies Inc.

# Licensed under the Apache License, Version 2.0 (the "License");
# you may not use this file except in compliance with the License.
# You may obtain a copy of the License at

#     http://www.apache.org/licenses/LICENSE-2.0

# Unless required by applicable law or agreed to in writing, software
# distributed under the License is distributed on an "AS IS" BASIS,
# WITHOUT WARRANTIES OR CONDITIONS OF ANY KIND, either express or implied.
# See the License for the specific language governing permissions and
# limitations under the License.
"""Unit tests for the ConstructCircuitDAG utility."""

import re
from unittest.mock import Mock

import jax
import pytest

pytestmark = pytest.mark.xdsl
xdsl = pytest.importorskip("xdsl")

import jax

# pylint: disable=wrong-import-position
# This import needs to be after pytest in order to prevent ImportErrors
import pennylane as qml
from xdsl.dialects import test
from xdsl.dialects.builtin import ModuleOp
from xdsl.ir.core import Block, Region

from catalyst import measure
from catalyst.python_interface.conversion import xdsl_from_qjit
from catalyst.python_interface.visualization.construct_circuit_dag import (
    ConstructCircuitDAG,
    get_label,
)
from catalyst.python_interface.visualization.dag_builder import DAGBuilder


class FakeDAGBuilder(DAGBuilder):
    """
    A concrete implementation of DAGBuilder used ONLY for testing.
    It stores all graph manipulation calls in data structures
    for easy assertion of the final graph state.
    """

    def __init__(self):
        self._nodes = {}
        self._edges = {}
        self._clusters = {}

    def add_node(self, uid, label, cluster_uid=None, **attrs) -> None:
        self._nodes[uid] = {
            "uid": uid,
            "label": label,
            "parent_cluster_uid": cluster_uid,
            "attrs": attrs,
        }

    def add_edge(self, from_uid: str, to_uid: str, **attrs) -> None:
        # O(1) look up
        edge_key = (from_uid, to_uid)
        self._edges[edge_key] = {
            "attrs": attrs,
        }

    def add_cluster(
        self,
        uid,
        label=None,
        cluster_uid=None,
        **attrs,
    ) -> None:
        self._clusters[uid] = {
            "uid": uid,
            "label": label,
            "parent_cluster_uid": cluster_uid,
            "attrs": attrs,
        }

    @property
    def nodes(self):
        return self._nodes

    @property
    def edges(self):
        return self._edges

    @property
    def clusters(self):
        return self._clusters

    def to_file(self, output_filename):
        pass

    def to_string(self) -> str:
        return "graph"


def test_dependency_injection():
    """Tests that relevant dependencies are injected."""

    mock_dag_builder = Mock(DAGBuilder)
    utility = ConstructCircuitDAG(mock_dag_builder)
    assert utility.dag_builder is mock_dag_builder


def test_does_not_mutate_module():
    """Test that the module is not mutated."""

    # Create module
    op = test.TestOp()
    block = Block(ops=[op])
    region = Region(blocks=[block])
    container_op = test.TestOp(regions=[region])
    module_op = ModuleOp(ops=[container_op])

    # Save state before
    module_op_str_before = str(module_op)

    # Process module
    mock_dag_builder = Mock(DAGBuilder)
    utility = ConstructCircuitDAG(mock_dag_builder)
    utility.construct(module_op)

    # Ensure not mutated
    assert str(module_op) == module_op_str_before


def assert_dag_structure(nodes, edges, expected_edges):
    """
    Validates graph structure using gate names instead of UIDs - this will make
    the tests more agnostic to the order the operations appear in the IR which
    is sensitive to how it was captured and lowered.

    """
    name_to_uid = {}

    # Pattern explanation:
    # 1. Look for <name> then capture everything up to a |
    # 2. OR: if no <name> is found, capture the entire string
    gate_pattern = re.compile(r"<name>\s+([^|]+)|(^[^|]+$)")

    # NOTE: Specifically requires that all nodes (operators / measurements) are unique in the test
    for uid, node_info in nodes.items():
        label = node_info["label"]
        match = gate_pattern.search(label)

        if match:
            # group(1) is the <name> match (e.g. X, H, Toffoli)
            # group(2) is the standard string match (e.g. NullQubit)
            gate_name = (match.group(1) or match.group(2)).strip()
            name_to_uid[gate_name] = uid
        else:
            name_to_uid[label] = uid

    assert len(edges) == len(
        expected_edges
    ), f"Expected {len(expected_edges)} edges, got {len(edges)}."

    for edge in expected_edges:
        start_name, end_name = edge[0], edge[1]
        u_start = name_to_uid.get(start_name, start_name)
        u_end = name_to_uid.get(end_name, end_name)

        # Check connection
        assert (
            u_start,
            u_end,
        ) in edges, f"Missing expected edge {start_name} -> {end_name} ({u_start}, {u_end})."

        # Check attrs
        edge_attrs = {}
        if len(edge) > 2:
            edge_attrs: dict = edge[2]
        if edge_attrs:
            actual_edge_attrs = edges[(u_start, u_end)]["attrs"]
            for attr_key, expected_val in edge_attrs.items():
                actual_val = actual_edge_attrs.get(attr_key)
                assert (
                    actual_val == expected_val
                ), f"Expected {attr_key}='{expected_val}', got '{actual_val}'."


@pytest.mark.usefixtures("use_both_frontend")
class TestFuncOpVisualization:
    """Tests the visualization of FuncOps with bounding boxes"""

    def test_standard_qnode(self):
        """Tests that a standard QJIT'd QNode is visualized correctly"""
        dev = qml.device("null.qubit", wires=1)

        @xdsl_from_qjit
        @qml.qjit(autograph=True, target="mlir")
        @qml.qnode(dev)
        def my_workflow():
            qml.H(0)

        module = my_workflow()

        utility = ConstructCircuitDAG(FakeDAGBuilder())
        utility.construct(module)

        graph_clusters = utility.dag_builder.clusters

        # Check nesting is correct
        # graph
        # └── qjit
        #     └── my_workflow

        # Check qjit is nested under graph
        assert graph_clusters["cluster0"]["label"] == "qjit"
        assert graph_clusters["cluster0"]["parent_cluster_uid"] is None

        # Check that my_workflow is under qjit
        assert graph_clusters["cluster1"]["label"] == "my_workflow"
        assert graph_clusters["cluster1"]["parent_cluster_uid"] == "cluster0"

    def test_nested_qnodes(self):
        """Tests that nested QJIT'd QNodes are visualized correctly"""

        dev = qml.device("null.qubit", wires=1)

        @qml.qnode(dev)
        def my_qnode2():
            qml.X(0)

        @qml.qnode(dev)
        def my_qnode1():
            qml.H(0)

        @xdsl_from_qjit
        @qml.qjit(autograph=True, target="mlir")
        def my_workflow():
            my_qnode1()
            my_qnode2()

        module = my_workflow()

        utility = ConstructCircuitDAG(FakeDAGBuilder())
        utility.construct(module)

        graph_clusters = utility.dag_builder.clusters

        # Check nesting is correct
        # graph
        # └── qjit
        #     ├── my_qnode1
        #     └── my_qnode2

        # Check qjit is under graph
        assert graph_clusters["cluster0"]["label"] == "qjit"
        assert graph_clusters["cluster0"]["parent_cluster_uid"] is None

        # Check both qnodes are under my_workflow
        assert graph_clusters["cluster1"]["label"] == "my_qnode1"
        assert graph_clusters["cluster1"]["parent_cluster_uid"] == "cluster0"

        assert graph_clusters["cluster2"]["label"] == "my_qnode2"
        assert graph_clusters["cluster2"]["parent_cluster_uid"] == "cluster0"


@pytest.mark.usefixtures("use_both_frontend")
class TestDeviceNode:
    """Tests that the device node is correctly visualized."""

    def test_standard_qnode(self):
        """Tests that a standard setup works."""

        dev = qml.device("null.qubit", wires=1)

        @xdsl_from_qjit
        @qml.qjit(autograph=True, target="mlir")
        @qml.qnode(dev)
        def my_workflow():
            qml.H(0)

        module = my_workflow()

        utility = ConstructCircuitDAG(FakeDAGBuilder())
        utility.construct(module)

        graph_nodes = utility.dag_builder.nodes
        graph_clusters = utility.dag_builder.clusters

        # Check nesting is correct
        # graph
        # └── qjit
        #     └── my_workflow: NullQubit

        # Assert device node is inside my_workflow cluster
        assert graph_clusters["cluster1"]["label"] == "my_workflow"
        assert graph_nodes["node0"]["parent_cluster_uid"] == "cluster1"

        # Assert label is as expected
        assert graph_nodes["node0"]["label"] == "NullQubit"

    def test_nested_qnodes(self):
        """Tests that nested QJIT'd QNodes are visualized correctly"""

        dev1 = qml.device("null.qubit", wires=1)
        dev2 = qml.device("lightning.qubit", wires=1)

        @qml.qnode(dev2)
        def my_qnode2():
            qml.X(0)

        @qml.qnode(dev1)
        def my_qnode1():
            qml.H(0)

        @xdsl_from_qjit
        @qml.qjit(autograph=True, target="mlir")
        def my_workflow():
            my_qnode1()
            my_qnode2()

        module = my_workflow()

        utility = ConstructCircuitDAG(FakeDAGBuilder())
        utility.construct(module)

        graph_nodes = utility.dag_builder.nodes
        graph_clusters = utility.dag_builder.clusters

        # Check nesting is correct
        # graph
        # └── qjit
        #     ├── my_qnode1: NullQubit
        #     └── my_qnode2: LightningSimulator

        # Assert lightning.qubit device node is inside my_qnode1 cluster
        assert graph_clusters["cluster1"]["label"] == "my_qnode1"
        assert graph_nodes["node0"]["parent_cluster_uid"] == "cluster1"

        # Assert label is as expected
        assert graph_nodes["node0"]["label"] == "NullQubit"

        # Assert null qubit device node is inside my_qnode2 cluster
        assert graph_clusters["cluster2"]["label"] == "my_qnode2"
        # NOTE: node1 is the qml.H(0) in my_qnode1
        assert graph_nodes["node2"]["parent_cluster_uid"] == "cluster2"

        # Assert label is as expected
        assert graph_nodes["node2"]["label"] == "LightningSimulator"


@pytest.mark.usefixtures("use_both_frontend")
class TestForOp:
    """Tests that the for loop control flow can be visualized correctly."""

    def test_basic_example(self):
        """Tests that the for loop cluster can be visualized correctly."""

        dev = qml.device("null.qubit", wires=1)

        @xdsl_from_qjit
        @qml.qjit(autograph=True, target="mlir")
        @qml.qnode(dev)
        def my_workflow():
            for i in range(3):
                qml.H(0)

        module = my_workflow()

        utility = ConstructCircuitDAG(FakeDAGBuilder())
        utility.construct(module)

        clusters = utility.dag_builder.clusters

        # cluster0 -> qjit
        # cluster1 -> my_workflow
        assert clusters["cluster2"]["label"] == "for loop"
        assert clusters["cluster2"]["parent_cluster_uid"] == "cluster1"

    def test_nested_loop(self):
        """Tests that nested for loops are visualized correctly."""

        dev = qml.device("null.qubit", wires=1)

        @xdsl_from_qjit
        @qml.qjit(autograph=True, target="mlir")
        @qml.qnode(dev)
        def my_workflow():
            for i in range(0, 5, 2):
                for j in range(1, 6, 2):
                    qml.H(0)

        module = my_workflow()

        utility = ConstructCircuitDAG(FakeDAGBuilder())
        utility.construct(module)

        clusters = utility.dag_builder.clusters

        # cluster0 -> qjit
        # cluster1 -> my_workflow
        assert clusters["cluster2"]["label"] == "for loop"
        assert clusters["cluster2"]["parent_cluster_uid"] == "cluster1"
        assert clusters["cluster3"]["label"] == "for loop"
        assert clusters["cluster3"]["parent_cluster_uid"] == "cluster2"


@pytest.mark.usefixtures("use_both_frontend")
class TestWhileOp:
    """Tests that the while loop control flow can be visualized correctly."""

    def test_basic_example(self):
        """Test that the while loop is visualized correctly."""
        dev = qml.device("null.qubit", wires=1)

        @xdsl_from_qjit
        @qml.qjit(autograph=True, target="mlir")
        @qml.qnode(dev)
        def my_workflow():
            counter = 0
            while counter < 5:
                qml.H(0)
                counter += 1

        module = my_workflow()

        utility = ConstructCircuitDAG(FakeDAGBuilder())
        utility.construct(module)

        clusters = utility.dag_builder.clusters

        # cluster0 -> qjit
        # cluster1 -> my_workflow
        assert clusters["cluster2"]["label"] == "while loop"
        assert clusters["cluster2"]["parent_cluster_uid"] == "cluster1"

    def test_nested_loop(self):
        """Tests that nested while loops are visualized correctly."""

        dev = qml.device("null.qubit", wires=1)

        @xdsl_from_qjit
        @qml.qjit(autograph=True, target="mlir")
        @qml.qnode(dev)
        def my_workflow():
            outer_counter = 0
            inner_counter = 0
            while outer_counter < 5:
                while inner_counter < 6:
                    qml.H(0)
                    inner_counter += 1
                outer_counter += 1

        module = my_workflow()

        utility = ConstructCircuitDAG(FakeDAGBuilder())
        utility.construct(module)

        clusters = utility.dag_builder.clusters

        # cluster0 -> qjit
        # cluster1 -> my_workflow
        assert clusters["cluster2"]["label"] == "while loop"
        assert clusters["cluster2"]["parent_cluster_uid"] == "cluster1"
        assert clusters["cluster3"]["label"] == "while loop"
        assert clusters["cluster3"]["parent_cluster_uid"] == "cluster2"


@pytest.mark.usefixtures("use_both_frontend")
class TestIfOp:
    """Tests that the conditional control flow can be visualized correctly."""

    def test_basic_example(self):
        """Test that the conditional operation is visualized correctly."""
        dev = qml.device("null.qubit", wires=1)

        @xdsl_from_qjit
        @qml.qjit(autograph=True, target="mlir")
        @qml.qnode(dev)
        def my_workflow(x):
            if x == 2:
                qml.X(0)
            else:
                qml.Y(0)

        args = (1,)
        module = my_workflow(*args)

        utility = ConstructCircuitDAG(FakeDAGBuilder())
        utility.construct(module)

        clusters = utility.dag_builder.clusters

        # cluster0 -> qjit
        # cluster1 -> my_workflow
        # Check conditional is a cluster within cluster1 (my_workflow)
        assert clusters["conditional_cluster2"]["label"] == "conditional"
        assert clusters["conditional_cluster2"]["parent_cluster_uid"] == "cluster1"

        # Check three clusters live within cluster2 (conditional)
        assert clusters["cluster3"]["label"] == "if"
        assert clusters["cluster3"]["parent_cluster_uid"] == "conditional_cluster2"
        assert clusters["cluster4"]["label"] == "else"
        assert clusters["cluster4"]["parent_cluster_uid"] == "conditional_cluster2"

    def test_if_elif_else_conditional(self):
        """Test that the conditional operation is visualized correctly."""
        dev = qml.device("null.qubit", wires=1)

        @xdsl_from_qjit
        @qml.qjit(autograph=True, target="mlir")
        @qml.qnode(dev)
        def my_workflow(x):
            if x == 1:
                qml.X(0)
            elif x == 2:
                qml.Y(0)
            else:
                qml.Z(0)

        args = (1,)
        module = my_workflow(*args)

        utility = ConstructCircuitDAG(FakeDAGBuilder())
        utility.construct(module)

        clusters = utility.dag_builder.clusters

        # cluster0 -> qjit
        # cluster1 -> my_workflow
        # Check conditional is a cluster within my_workflow
        assert clusters["conditional_cluster2"]["label"] == "conditional"
        assert clusters["conditional_cluster2"]["parent_cluster_uid"] == "cluster1"

        # Check three clusters live within conditional
        assert clusters["cluster3"]["label"] == "if"
        assert clusters["cluster3"]["parent_cluster_uid"] == "conditional_cluster2"
        assert clusters["cluster4"]["label"] == "elif"
        assert clusters["cluster4"]["parent_cluster_uid"] == "conditional_cluster2"
        assert clusters["cluster5"]["label"] == "else"
        assert clusters["cluster5"]["parent_cluster_uid"] == "conditional_cluster2"

    def test_nested_conditionals(self):
        """Tests that nested conditionals are visualized correctly."""

        dev = qml.device("null.qubit", wires=1)

        @xdsl_from_qjit
        @qml.qjit(autograph=True, target="mlir")
        @qml.qnode(dev)
        def my_workflow(x, y):
            if x == 1:
                if y == 2:
                    qml.H(0)
                else:
                    qml.Z(0)
                qml.X(0)
            else:
                qml.Z(0)

        args = (1, 2)
        module = my_workflow(*args)

        utility = ConstructCircuitDAG(FakeDAGBuilder())
        utility.construct(module)

        clusters = utility.dag_builder.clusters

        # cluster0 -> qjit
        # cluster1 -> my_workflow
        # cluster2 -> conditional (1)
        #   cluster3 -> if
        #       cluster4 -> conditional ()
        #           cluster5 -> if
        #           cluster6 -> else
        #   cluster7 -> else

        # Check first conditional is a cluster within my_workflow
        assert clusters["conditional_cluster2"]["label"] == "conditional"
        assert clusters["conditional_cluster2"]["parent_cluster_uid"] == "cluster1"

        # Check 'if' cluster of first conditional has another conditional
        assert clusters["cluster3"]["label"] == "if"
        assert clusters["cluster3"]["parent_cluster_uid"] == "conditional_cluster2"

        # Second conditional
        assert clusters["conditional_cluster4"]["label"] == "conditional"
        assert clusters["conditional_cluster4"]["parent_cluster_uid"] == "cluster3"
        # Check 'if' and 'else' in second conditional
        assert clusters["cluster5"]["label"] == "if"
        assert clusters["cluster5"]["parent_cluster_uid"] == "conditional_cluster4"
        assert clusters["cluster6"]["label"] == "else"
        assert clusters["cluster6"]["parent_cluster_uid"] == "conditional_cluster4"

        # Check nested if / else is within the first if cluster
        assert clusters["cluster7"]["label"] == "else"
        assert clusters["cluster7"]["parent_cluster_uid"] == "conditional_cluster2"

    def test_nested_conditionals_with_quantum_ops(self):
        """Tests that nested conditionals are unflattend if quantum operations
        are present"""

        dev = qml.device("null.qubit", wires=1)

        @xdsl_from_qjit
        @qml.qjit(autograph=True, target="mlir")
        @qml.qnode(dev)
        def my_workflow(x):
            if x == 1:
                qml.X(0)
            elif x == 2:
                qml.Y(0)
            else:
                qml.Z(0)
                if x == 3:
                    qml.RX(0, 0)
                elif x == 4:
                    qml.RY(0, 0)
                else:
                    qml.RZ(0, 0)

        args = (1,)
        module = my_workflow(*args)

        utility = ConstructCircuitDAG(FakeDAGBuilder())
        utility.construct(module)

        clusters = utility.dag_builder.clusters

        # cluster0 -> qjit
        # cluster1 -> my_workflow
        #     node0 -> NullQubit
        #     cluster2 -> conditional (1)
        #       cluster3 -> if
        #           node1 -> X(0)
        #       cluster4 -> elif
        #           node2 -> Y(0)
        #       cluster5 -> else
        #           node3 -> Z(0)
        #           cluster6 -> conditional (2)
        #               cluster7 -> if
        #                    node4 -> RX(0,0)
        #               cluster8 -> elif
        #                    node5 -> RY(0,0)
        #               cluster9 -> else
        #                    node6 -> RZ(0,0)

        # check outer conditional (1)
        assert clusters["conditional_cluster2"]["label"] == "conditional"
        assert clusters["conditional_cluster2"]["parent_cluster_uid"] == "cluster1"
        assert clusters["cluster3"]["label"] == "if"
        assert clusters["cluster3"]["parent_cluster_uid"] == "conditional_cluster2"
        assert clusters["cluster4"]["label"] == "elif"
        assert clusters["cluster4"]["parent_cluster_uid"] == "conditional_cluster2"
        assert clusters["cluster5"]["label"] == "else"
        assert clusters["cluster5"]["parent_cluster_uid"] == "conditional_cluster2"

        # Nested conditional (2) inside conditional (1)
        assert clusters["conditional_cluster6"]["label"] == "conditional"
        assert clusters["conditional_cluster6"]["parent_cluster_uid"] == "cluster5"
        assert clusters["cluster7"]["label"] == "if"
        assert clusters["cluster7"]["parent_cluster_uid"] == "conditional_cluster6"
        assert clusters["cluster8"]["label"] == "elif"
        assert clusters["cluster8"]["parent_cluster_uid"] == "conditional_cluster6"
        assert clusters["cluster9"]["label"] == "else"
        assert clusters["cluster9"]["parent_cluster_uid"] == "conditional_cluster6"

    def test_nested_conditionals_with_nested_quantum_ops(self):
        """Tests that nested conditionals are unflattend if quantum operations
        are present but nested in other operations"""

        dev = qml.device("null.qubit", wires=1)

        @xdsl_from_qjit
        @qml.qjit(autograph=True, target="mlir")
        @qml.qnode(dev)
        def my_workflow(x):
            if x == 1:
                qml.X(0)
            elif x == 2:
                qml.Y(0)
            else:
                for i in range(3):
                    qml.Z(0)
                if x == 3:
                    qml.RX(0, 0)
                elif x == 4:
                    qml.RY(0, 0)
                else:
                    qml.RZ(0, 0)

        args = (1,)
        module = my_workflow(*args)

        utility = ConstructCircuitDAG(FakeDAGBuilder())
        utility.construct(module)

        clusters = utility.dag_builder.clusters

        # cluster0 -> qjit
        # cluster1 -> my_workflow
        #     node0 -> NullQubit
        #     cluster2 -> conditional (1)
        #       cluster3 -> if
        #           node1 -> X(0)
        #       cluster4 -> elif
        #           node2 -> Y(0)
        #       cluster5 -> else
        #           cluster6 -> for loop
        #               node3 -> Z(0)
        #           cluster7 -> conditional (2)
        #               cluster8 -> if
        #                    node4 -> RX(0,0)
        #               cluster9 -> elif
        #                    node5 -> RY(0,0)
        #               cluster10 -> else
        #                    node6 -> RZ(0,0)

        # check outer conditional (1)
        assert clusters["conditional_cluster2"]["label"] == "conditional"
        assert clusters["conditional_cluster2"]["parent_cluster_uid"] == "cluster1"
        assert clusters["cluster3"]["label"] == "if"
        assert clusters["cluster3"]["parent_cluster_uid"] == "conditional_cluster2"
        assert clusters["cluster4"]["label"] == "elif"
        assert clusters["cluster4"]["parent_cluster_uid"] == "conditional_cluster2"
        assert clusters["cluster5"]["label"] == "else"
        assert clusters["cluster5"]["parent_cluster_uid"] == "conditional_cluster2"

        # Nested conditional (2) inside conditional (1)
        assert clusters["cluster6"]["label"] == "for loop"
        assert clusters["cluster6"]["parent_cluster_uid"] == "cluster5"

        assert clusters["conditional_cluster7"]["label"] == "conditional"
        assert clusters["conditional_cluster7"]["parent_cluster_uid"] == "cluster5"
        assert clusters["cluster8"]["label"] == "if"
        assert clusters["cluster8"]["parent_cluster_uid"] == "conditional_cluster7"
        assert clusters["cluster9"]["label"] == "elif"
        assert clusters["cluster9"]["parent_cluster_uid"] == "conditional_cluster7"
        assert clusters["cluster10"]["label"] == "else"
        assert clusters["cluster10"]["parent_cluster_uid"] == "conditional_cluster7"


class TestGetLabel:
    """Tests the get_label utility."""

    @pytest.mark.parametrize(
        "op, label",
        [
            (qml.H(0), "<name> Hadamard|<wire> [0]"),
            (
                qml.QubitUnitary([[0, 1], [1, 0]], 0),
                "<name> QubitUnitary|<wire> [0]",
            ),
            (qml.SWAP([0, 1]), "<name> SWAP|<wire> [0, 1]"),
        ],
    )
    def test_standard_operator(self, op, label):
        """Tests against an operator instance."""
        assert get_label(op) == label

    def test_global_phase_operator(self):
        """Tests against a GlobalPhase operator instance."""
        assert get_label(qml.GlobalPhase(0.5)) == f"<name> GlobalPhase|<wire> all"

    @pytest.mark.parametrize(
        "meas, label",
        [
            (qml.state(), "<name> state|<wire> all"),
            (qml.expval(qml.Z(0)), "<name> expval(PauliZ)|<wire> [0]"),
            (qml.var(qml.Z(0)), "<name> var(PauliZ)|<wire> [0]"),
            (qml.probs(), "<name> probs|<wire> all"),
            (qml.probs(wires=0), "<name> probs|<wire> [0]"),
            (qml.probs(wires=[0, 1]), "<name> probs|<wire> [0, 1]"),
            (qml.sample(), "<name> sample|<wire> all"),
            (qml.sample(wires=0), "<name> sample|<wire> [0]"),
            (qml.sample(wires=[0, 1]), "<name> sample|<wire> [0, 1]"),
        ],
    )
    def test_standard_measurement(self, meas, label):
        """Tests against an operator instance."""
        assert get_label(meas) == label


@pytest.mark.usefixtures("use_both_frontend")
class TestCreateStaticOperatorNodes:
    """Tests that operators with static parameters can be created and visualized as nodes."""

    def test_custom_op(self):
        """Tests that the CustomOp operation node can be created and visualized."""

        # Build module with only a CustomOp
        dev = qml.device("null.qubit", wires=1)

        @xdsl_from_qjit
        @qml.qjit(autograph=True, target="mlir")
        @qml.qnode(dev)
        def my_circuit():
            qml.H(0)
            qml.SWAP([0, 1])

        module = my_circuit()

        # Construct DAG
        utility = ConstructCircuitDAG(FakeDAGBuilder())
        utility.construct(module)

        # Ensure DAG only has one node
        nodes = utility.dag_builder.nodes
        assert len(nodes) == 3  # Device node + operators

        # Make sure label has relevant info
        assert nodes["node1"]["label"] == get_label(qml.H(0))
        assert nodes["node2"]["label"] == get_label(qml.SWAP([0, 1]))

    @pytest.mark.parametrize(
        "kwargs",
        [
            {},
            {"wires": 0},
            {"wires": [0, 1]},
        ],
    )
    def test_global_phase_op(self, kwargs):
        """Test that GlobalPhase can be handled."""

        dev = qml.device("null.qubit", wires=1)

        @xdsl_from_qjit
        @qml.qjit(autograph=True, target="mlir")
        @qml.qnode(dev)
        def my_circuit():
            qml.GlobalPhase(0.5, **kwargs)

        module = my_circuit()

        # Construct DAG
        utility = ConstructCircuitDAG(FakeDAGBuilder())
        utility.construct(module)

        # Ensure DAG only has one node
        nodes = utility.dag_builder.nodes
        assert len(nodes) == 2  # Device node + operator

        # Compiler throws out the wires and they get converted to wires=[] no matter what
        assert nodes["node1"]["label"] == get_label(qml.GlobalPhase(0.5))

    def test_qubit_unitary_op(self):
        """Test that QubitUnitary operations can be handled."""
        dev = qml.device("null.qubit", wires=1)

        @xdsl_from_qjit
        @qml.qjit(autograph=True, target="mlir")
        @qml.qnode(dev)
        def my_circuit():
            qml.QubitUnitary(jax.numpy.array([[0, 1], [1, 0]]), wires=0)

        module = my_circuit()

        # Construct DAG
        utility = ConstructCircuitDAG(FakeDAGBuilder())
        utility.construct(module)

        # Ensure DAG only has one node
        nodes = utility.dag_builder.nodes
        assert len(nodes) == 2  # Device node + operator

        assert nodes["node1"]["label"] == get_label(qml.QubitUnitary([[0, 1], [1, 0]], wires=0))

    def test_multi_rz_op(self):
        """Test that MultiRZ operations can be handled."""
        dev = qml.device("null.qubit", wires=1)

        @xdsl_from_qjit
        @qml.qjit(autograph=True, target="mlir")
        @qml.qnode(dev)
        def my_circuit():
            qml.MultiRZ(0.5, wires=[0])

        module = my_circuit()

        # Construct DAG
        utility = ConstructCircuitDAG(FakeDAGBuilder())
        utility.construct(module)

        # Ensure DAG only has one node
        nodes = utility.dag_builder.nodes
        assert len(nodes) == 2  # Device node + operator

        assert nodes["node1"]["label"] == get_label(qml.MultiRZ(0.5, wires=[0]))

    def test_projective_measurement_op(self):
        """Test that projective measurements can be captured as nodes."""
        dev = qml.device("null.qubit", wires=1)

        if qml.capture.enabled():
            fn = qml.measure
        else:
            fn = measure

        @xdsl_from_qjit
        @qml.qjit(autograph=True, target="mlir")
        @qml.qnode(dev)
        def my_circuit():
            fn(0)

        module = my_circuit()

        # Construct DAG
        utility = ConstructCircuitDAG(FakeDAGBuilder())
        utility.construct(module)

        nodes = utility.dag_builder.nodes
        assert len(nodes) == 2  # Device node + operator

        assert nodes["node1"]["label"] == f"<name> MidMeasureMP|<wire> [0]"

    @pytest.mark.skipif(not qml.capture.enabled(), reason="Only works with capture enabled.")
    def test_complex_measurements(self):
        """Tests that complex measurements can be created."""
<<<<<<< HEAD

=======

        dev = qml.device("null.qubit", wires=1)

        @xdsl_from_qjit
        @qml.qjit(autograph=True)
        @qml.qnode(dev)
        def my_workflow():
            coeffs = [0.2, -0.543]
            obs = [qml.X(0) @ qml.Z(1), qml.Z(0) @ qml.Hadamard(2)]
            ham = qml.ops.LinearCombination(coeffs, obs)

            return (
                qml.expval(ham),
                qml.expval(qml.PauliZ(0) @ qml.PauliZ(1)),
            )

        module = my_workflow()

        # Construct DAG
        utility = ConstructCircuitDAG(FakeDAGBuilder())
        utility.construct(module)

        nodes = utility.dag_builder.nodes
        assert len(nodes) == 3  # Device node + measurements

        assert nodes["node1"]["label"] == f"<name> LinearCombination|<wire> [0, 1, 2]"
        assert nodes["node2"]["label"] == f"<name> Prod|<wire> [0, 1]"


@pytest.mark.usefixtures("use_both_frontend")
class TestCreateDynamicOperatorNodes:
    """Tests that operator nodes with dynamic parameters or wires can be created and visualized."""

    def test_static_dynamic_mix(self):
        """Tests that static and dynamic wires can both be used."""

        dev = qml.device("null.qubit", wires=1)

        @xdsl_from_qjit
        @qml.qjit(autograph=True, target="mlir")
        @qml.qnode(dev)
        def my_circuit(x):
            qml.SWAP([0, x])

        args = (1,)
        module = my_circuit(*args)

        # Construct DAG
        utility = ConstructCircuitDAG(FakeDAGBuilder())
        utility.construct(module)

        nodes = utility.dag_builder.nodes
        assert len(nodes) == 2  # Device node + SWAP

        assert nodes["node1"]["label"] == f"<name> SWAP|<wire> [0, arg0]"

    def test_qnode_argument(self):
        """Tests that qnode arguments can be used as wires."""

        dev = qml.device("null.qubit", wires=1)

        @xdsl_from_qjit
        @qml.qjit(autograph=True, target="mlir")
        @qml.qnode(dev)
        def my_circuit(x, y):
            qml.H(x)
            qml.X(y)

        args = (1, 2)
        module = my_circuit(*args)

        # Construct DAG
        utility = ConstructCircuitDAG(FakeDAGBuilder())
        utility.construct(module)

        nodes = utility.dag_builder.nodes
        assert len(nodes) == 3  # Device node + H + X

        assert nodes["node1"]["label"] == f"<name> Hadamard|<wire> [arg0]"
        assert nodes["node2"]["label"] == f"<name> PauliX|<wire> [arg1]"

    def test_for_loop_variable(self):
        """Tests that for loop iteration variables can be used as wires."""

        dev = qml.device("null.qubit", wires=1)

        @xdsl_from_qjit
        @qml.qjit(autograph=True, target="mlir")
        @qml.qnode(dev)
        def my_circuit():
            for i in range(3):
                qml.H(i)

        module = my_circuit()

        # Construct DAG
        utility = ConstructCircuitDAG(FakeDAGBuilder())
        utility.construct(module)

        nodes = utility.dag_builder.nodes
        assert len(nodes) == 2  # Device node + H

        assert nodes["node1"]["label"] == f"<name> Hadamard|<wire> [arg0]"

    def test_while_loop_variable(self):
        """Tests that while loop variables can be used as wires."""

        dev = qml.device("null.qubit", wires=1)

        @xdsl_from_qjit
        @qml.qjit(autograph=True, target="mlir")
        @qml.qnode(dev)
        def my_circuit():
            counter = 0
            while counter < 5:
                qml.H(counter)
                counter += 1

        module = my_circuit()

        # Construct DAG
        utility = ConstructCircuitDAG(FakeDAGBuilder())
        utility.construct(module)

        nodes = utility.dag_builder.nodes
        assert len(nodes) == 2  # Device node + H

        assert nodes["node1"]["label"] == f"<name> Hadamard|<wire> [arg0]"

    def test_conditional_variable(self):
        """Tests that conditional variables can be used."""

        dev = qml.device("null.qubit", wires=1)

        @xdsl_from_qjit
        @qml.qjit(autograph=True, target="mlir")
        @qml.qnode(dev)
        def my_circuit(x, y):
            if x == y:
                qml.H(x)

        args = (1, 2)
        module = my_circuit(*args)

        # Construct DAG
        utility = ConstructCircuitDAG(FakeDAGBuilder())
        utility.construct(module)

        nodes = utility.dag_builder.nodes
        assert len(nodes) == 2  # Device node + H

        assert nodes["node1"]["label"] == f"<name> Hadamard|<wire> [arg0]"

    def test_through_clusters(self):
        """Tests that dynamic wire labels can be accessed through clusters."""

        dev = qml.device("null.qubit", wires=1)

        @xdsl_from_qjit
        @qml.qjit(autograph=True, target="mlir")
        @qml.qnode(dev)
        def my_circuit(x):
            for i in range(3):
                qml.H(x)
                qml.X(i)

        args = (1,)
        module = my_circuit(*args)

        # Construct DAG
        utility = ConstructCircuitDAG(FakeDAGBuilder())
        utility.construct(module)

        nodes = utility.dag_builder.nodes
        assert len(nodes) == 3  # Device node + H + X

        assert nodes["node1"]["label"] == f"<name> Hadamard|<wire> [arg0]"
        assert nodes["node2"]["label"] == f"<name> PauliX|<wire> [arg1]"

    def test_visualize_pythonic_operators(self):
        """Tests that we can use operators like +,-,%"""
        dev = qml.device("null.qubit", wires=1)

        @xdsl_from_qjit
        @qml.qjit(autograph=True, target="mlir")
        @qml.qnode(dev)
        def my_workflow(x):
            qml.RX(x % 3, wires=x % 3)
            qml.RY(x - 3, wires=x - 3)
            qml.RZ(x + 3, wires=x + 3)

        args = (1,)
        module = my_workflow(*args)

        # Construct DAG
        utility = ConstructCircuitDAG(FakeDAGBuilder())
        utility.construct(module)

        nodes = utility.dag_builder.nodes
        assert len(nodes) == 4  # Device node + ops

        assert nodes["node1"]["label"] == f"<name> RX|<wire> [(arg5 % 3)]"
        assert nodes["node2"]["label"] == f"<name> RY|<wire> [(arg5 - 3)]"
        assert nodes["node3"]["label"] == f"<name> RZ|<wire> [(arg5 + 3)]"


@pytest.mark.usefixtures("use_both_frontend")
class TestCreateStaticMeasurementNodes:
    """Tests that measurements with static parameters can be created and visualized as nodes."""

    def test_state_op(self):
        """Test that qml.state can be handled."""
>>>>>>> 0509fdbb
        dev = qml.device("null.qubit", wires=1)

        @xdsl_from_qjit
        @qml.qjit(autograph=True)
        @qml.qnode(dev)
        def my_workflow():
            coeffs = [0.2, -0.543]
            obs = [qml.X(0) @ qml.Z(1), qml.Z(0) @ qml.Hadamard(2)]
            ham = qml.ops.LinearCombination(coeffs, obs)

            return (
                qml.expval(ham),
                qml.expval(qml.PauliZ(0) @ qml.PauliZ(1)),
            )

        module = my_workflow()

        # Construct DAG
        utility = ConstructCircuitDAG(FakeDAGBuilder())
        utility.construct(module)

        nodes = utility.dag_builder.nodes
        assert len(nodes) == 3  # Device node + measurements

        assert nodes["node1"]["label"] == f"<name> LinearCombination|<wire> [0, 1, 2]"
        assert nodes["node2"]["label"] == f"<name> Prod|<wire> [0, 1]"

    @pytest.mark.parametrize(
        "param, wires",
        (
            (jax.numpy.array([1, 0]), [0]),
            (jax.numpy.array([1, 0, 0, 0]), [0, 1]),
            (jax.numpy.array([1, 0, 0, 0, 1, 0, 0, 0]), [0, 1, 2]),
        ),
    )
    def test_state_prep(self, param, wires):
        """Tests that state preparation operators can be captured as nodes."""
        dev = qml.device("null.qubit", wires=1)

        @xdsl_from_qjit
        @qml.qjit(autograph=True, target="mlir")
        @qml.qnode(dev)
        def my_circuit():
            qml.StatePrep(param, wires=wires)

        module = my_circuit()

        # Construct DAG
        utility = ConstructCircuitDAG(FakeDAGBuilder())
        utility.construct(module)

        nodes = utility.dag_builder.nodes
        assert len(nodes) == 2  # Device node + measurement

        assert nodes["node1"]["label"] == f"<name> StatePrep|<wire> {wires}"

    @pytest.mark.parametrize(
<<<<<<< HEAD
        "param, wires",
        (
            (jax.numpy.array([1]), [0]),
            (jax.numpy.array([1, 0]), [0, 1]),
            (jax.numpy.array([1, 0, 0]), [0, 1, 2]),
        ),
    )
    def test_basis_state(self, param, wires):
        """Tests that basis state operators can be captured as nodes."""

=======
        "kwargs",
        [
            {},
            {"wires": 0},
            {"wires": [0, 1]},
        ],
    )
    def test_probs_measurement_op(self, kwargs):
        """Tests that the probs measurement function can be captured as a node."""
>>>>>>> 0509fdbb
        dev = qml.device("null.qubit", wires=1)

        @xdsl_from_qjit
        @qml.qjit(autograph=True, target="mlir")
        @qml.qnode(dev)
        def my_circuit():
<<<<<<< HEAD
            qml.BasisState(param, wires=wires)
=======
            return qml.probs(**kwargs)
>>>>>>> 0509fdbb

        module = my_circuit()

        # Construct DAG
        utility = ConstructCircuitDAG(FakeDAGBuilder())
        utility.construct(module)

        nodes = utility.dag_builder.nodes
        assert len(nodes) == 2  # Device node + probs

<<<<<<< HEAD
        assert nodes["node1"]["label"] == f"<name> BasisState|<wire> {wires}"


@pytest.mark.usefixtures("use_both_frontend")
class TestCreateDynamicOperatorNodes:
    """Tests that operator nodes with dynamic parameters or wires can be created and visualized."""

    def test_static_dynamic_mix(self):
        """Tests that static and dynamic wires can both be used."""

=======
        assert nodes["node1"]["label"] == get_label(qml.probs(**kwargs))

    @pytest.mark.parametrize(
        "kwargs",
        [
            {},
            {"wires": 0},
            {"wires": [0, 1]},
        ],
    )
    def test_valid_sample_measurement_op(self, kwargs):
        """Tests that the sample measurement function can be captured as a node."""
>>>>>>> 0509fdbb
        dev = qml.device("null.qubit", wires=1)

        @xdsl_from_qjit
        @qml.qjit(autograph=True, target="mlir")
        @qml.qnode(dev)
<<<<<<< HEAD
        def my_circuit(x):
            qml.SWAP([0, x])
=======
        def my_circuit():
            return qml.sample(**kwargs)
>>>>>>> 0509fdbb

        args = (1,)
        module = my_circuit(*args)

        # Construct DAG
        utility = ConstructCircuitDAG(FakeDAGBuilder())
        utility.construct(module)

        nodes = utility.dag_builder.nodes
<<<<<<< HEAD
        assert len(nodes) == 2  # Device node + SWAP

        assert nodes["node1"]["label"] == f"<name> SWAP|<wire> [0, arg0]"
=======
        assert len(nodes) == 2  # Device node + sample

        assert nodes["node1"]["label"] == get_label(qml.sample(**kwargs))


@pytest.mark.usefixtures("use_both_frontend")
class TestCreateDynamicMeasurementNodes:
    """Tests that measurements on dynamic wires render correctly."""

    def test_static_dynamic_mix(self):
        """Tests that static and dynamic wires can both be used."""

        dev = qml.device("null.qubit", wires=1)

        @xdsl_from_qjit
        @qml.qjit(autograph=True, target="mlir")
        @qml.qnode(dev)
        def my_circuit(x):
            return qml.probs(wires=[0, x])

        args = (1,)
        module = my_circuit(*args)

        # Construct DAG
        utility = ConstructCircuitDAG(FakeDAGBuilder())
        utility.construct(module)

        nodes = utility.dag_builder.nodes
        assert len(nodes) == 2  # Device node + probs

        assert nodes["node1"]["label"] == f"<name> probs|<wire> [0, arg0]"

    def test_qnode_argument(self):
        """Tests that qnode arguments can be used as wires."""

        dev = qml.device("null.qubit", wires=1)

        @xdsl_from_qjit
        @qml.qjit(autograph=True, target="mlir")
        @qml.set_shots(10)
        @qml.qnode(dev)
        def my_circuit(x, y):
            return (
                qml.probs(wires=x),
                qml.expval(qml.Z(x)),
                qml.var(qml.X(y)),
                qml.sample(wires=x),
            )

        args = (1, 2)
        module = my_circuit(*args)

        # Construct DAG
        utility = ConstructCircuitDAG(FakeDAGBuilder())
        utility.construct(module)

        nodes = utility.dag_builder.nodes
        assert len(nodes) == 5  # Device node + probs + expval + var + sample

        assert nodes["node1"]["label"] == f"<name> probs|<wire> [arg0]"
        assert nodes["node2"]["label"] == f"<name> expval(PauliZ)|<wire> [arg0]"
        assert nodes["node3"]["label"] == f"<name> var(PauliX)|<wire> [arg1]"
        assert nodes["node4"]["label"] == f"<name> sample|<wire> [arg0]"

    def test_visualize_pythonic_operators_on_meas(self):
        """Tests that we can use operators like +,-,%"""
        dev = qml.device("null.qubit", wires=1)

        @xdsl_from_qjit
        @qml.qjit(autograph=True, target="mlir")
        @qml.set_shots(3)
        @qml.qnode(dev)
        def my_workflow(x):
            return qml.probs(wires=[x % 3, x - 3, x + 3]), qml.sample(wires=[x % 3, x - 3, x + 3])

        args = (1,)
        module = my_workflow(*args)

        # Construct DAG
        utility = ConstructCircuitDAG(FakeDAGBuilder())
        utility.construct(module)

        nodes = utility.dag_builder.nodes
        assert len(nodes) == 3  # Device node + meas

        assert (
            nodes["node1"]["label"] == f"<name> probs|<wire> [(arg5 % 3), (arg5 - 3), (arg5 + 3)]"
        )
        assert (
            nodes["node2"]["label"] == f"<name> sample|<wire> [(arg5 % 3), (arg5 - 3), (arg5 + 3)]"
        )


@pytest.mark.usefixtures("use_both_frontend")
class TestOperatorConnectivity:
    """Tests that operators are properly connected."""
>>>>>>> 0509fdbb

    def test_qnode_argument(self):
        """Tests that qnode arguments can be used as wires."""

        dev = qml.device("null.qubit", wires=1)

        @xdsl_from_qjit
        @qml.qjit(autograph=True, target="mlir")
        @qml.qnode(dev)
        def my_circuit(x, y):
            qml.H(x)
            qml.X(y)

        args = (1, 2)
        module = my_circuit(*args)

        # Construct DAG
        utility = ConstructCircuitDAG(FakeDAGBuilder())
        utility.construct(module)

        nodes = utility.dag_builder.nodes
        assert len(nodes) == 3  # Device node + H + X

<<<<<<< HEAD
        assert nodes["node1"]["label"] == f"<name> Hadamard|<wire> [arg0]"
        assert nodes["node2"]["label"] == f"<name> PauliX|<wire> [arg1]"
=======
        # node0 -> NullQubit

        # Check edges
        #           -> X -> Y
        # NullQubit -> Z -> H -> S
        #           -> T
        expected_edges = (
            ("NullQubit", "PauliX"),
            ("NullQubit", "PauliZ"),
            ("NullQubit", "T"),
            ("PauliX", "PauliY"),
            ("PauliZ", "Hadamard"),
            ("Hadamard", "S"),
        )
        assert_dag_structure(nodes, edges, expected_edges)
>>>>>>> 0509fdbb

    def test_for_loop_variable(self):
        """Tests that for loop iteration variables can be used as wires."""

        dev = qml.device("null.qubit", wires=1)

        @xdsl_from_qjit
        @qml.qjit(autograph=True, target="mlir")
        @qml.qnode(dev)
        def my_circuit():
            for i in range(3):
<<<<<<< HEAD
                qml.H(i)
=======
                qml.Y(0)
            qml.Z(0)
>>>>>>> 0509fdbb

        module = my_circuit()

        # Construct DAG
        utility = ConstructCircuitDAG(FakeDAGBuilder())
        utility.construct(module)

        nodes = utility.dag_builder.nodes
        assert len(nodes) == 2  # Device node + H

<<<<<<< HEAD
        assert nodes["node1"]["label"] == f"<name> Hadamard|<wire> [arg0]"
=======
        # Check edges
        #                   for loop
        # NullQubit -> X ----> Y ----> Z
        expected_edges = (
            ("NullQubit", "PauliX"),
            ("PauliX", "PauliY"),
            ("PauliY", "PauliZ"),
        )
        assert_dag_structure(nodes, edges, expected_edges)
>>>>>>> 0509fdbb

    def test_while_loop_variable(self):
        """Tests that while loop variables can be used as wires."""

        dev = qml.device("null.qubit", wires=1)

        @xdsl_from_qjit
        @qml.qjit(autograph=True, target="mlir")
        @qml.qnode(dev)
        def my_circuit():
            counter = 0
            while counter < 5:
                qml.H(counter)
                counter += 1
            qml.Z(0)

        module = my_circuit()

        # Construct DAG
        utility = ConstructCircuitDAG(FakeDAGBuilder())
        utility.construct(module)

        nodes = utility.dag_builder.nodes
        assert len(nodes) == 2  # Device node + H

<<<<<<< HEAD
        assert nodes["node1"]["label"] == f"<name> Hadamard|<wire> [arg0]"
=======
        # Check all nodes
        assert "PauliX" in nodes["node1"]["label"]
        assert "PauliY" in nodes["node2"]["label"]

        # Check edges
        #                    while loop
        # NullQubit -> X ------> Y ------> Z
        expected_edges = (
            ("NullQubit", "PauliX"),
            ("PauliX", "PauliY"),
            ("PauliY", "PauliZ"),
        )
        assert_dag_structure(nodes, edges, expected_edges)
>>>>>>> 0509fdbb

    def test_conditional_variable(self):
        """Tests that conditional variables can be used."""

        dev = qml.device("null.qubit", wires=1)

        @xdsl_from_qjit
        @qml.qjit(autograph=True, target="mlir")
        @qml.qnode(dev)
        def my_circuit(x, y):
            if x == y:
                qml.H(x)

        args = (1, 2)
        module = my_circuit(*args)

        # Construct DAG
        utility = ConstructCircuitDAG(FakeDAGBuilder())
        utility.construct(module)

        nodes = utility.dag_builder.nodes
        assert len(nodes) == 2  # Device node + H

<<<<<<< HEAD
        assert nodes["node1"]["label"] == f"<name> Hadamard|<wire> [arg0]"
=======
        expected_edges = (
            ("NullQubit", "PauliX"),
            ("NullQubit", "T"),
            ("T", "S"),
            ("PauliX", "RX"),
            ("PauliX", "RY"),
            ("PauliX", "RZ"),
            ("RX", "Hadamard"),
            ("RY", "Hadamard"),
            ("RZ", "Hadamard"),
        )
        assert_dag_structure(nodes, edges, expected_edges)
>>>>>>> 0509fdbb

    def test_through_clusters(self):
        """Tests that dynamic wire labels can be accessed through clusters."""

        dev = qml.device("null.qubit", wires=1)

        @xdsl_from_qjit
        @qml.qjit(autograph=True, target="mlir")
        @qml.qnode(dev)
        def my_circuit(x):
            for i in range(3):
                qml.H(x)
                qml.X(i)

        args = (1,)
        module = my_circuit(*args)

        # Construct DAG
        utility = ConstructCircuitDAG(FakeDAGBuilder())
        utility.construct(module)

        nodes = utility.dag_builder.nodes
        assert len(nodes) == 3  # Device node + H + X

<<<<<<< HEAD
        assert nodes["node1"]["label"] == f"<name> Hadamard|<wire> [arg0]"
        assert nodes["node2"]["label"] == f"<name> PauliX|<wire> [arg1]"
=======
        expected_edges = (
            ("NullQubit", "PauliX"),
            ("NullQubit", "T"),
            ("T", "PauliY"),
            ("PauliX", "Hadamard"),
            ("PauliX", "RZ"),
            ("PauliX", "PauliZ"),
            ("RZ", "Hadamard"),
            ("PauliZ", "Hadamard"),
        )
        assert_dag_structure(nodes, edges, expected_edges)

    def test_multi_wire_connectivity(self):
        """Ensures that multi wire connectivity holds."""
>>>>>>> 0509fdbb

    def test_visualize_pythonic_operators(self):
        """Tests that we can use operators like +,-,%"""
        dev = qml.device("null.qubit", wires=1)

        @xdsl_from_qjit
        @qml.qjit(autograph=True, target="mlir")
        @qml.qnode(dev)
        def my_workflow(x):
            qml.RX(x % 3, wires=x % 3)
            qml.RY(x - 3, wires=x - 3)
            qml.RZ(x + 3, wires=x + 3)

        args = (1,)
        module = my_workflow(*args)

        # Construct DAG
        utility = ConstructCircuitDAG(FakeDAGBuilder())
        utility.construct(module)

        nodes = utility.dag_builder.nodes
        assert len(nodes) == 4  # Device node + ops

<<<<<<< HEAD
        assert nodes["node1"]["label"] == f"<name> RX|<wire> [(arg5 % 3)]"
        assert nodes["node2"]["label"] == f"<name> RY|<wire> [(arg5 - 3)]"
        assert nodes["node3"]["label"] == f"<name> RZ|<wire> [(arg5 + 3)]"


@pytest.mark.usefixtures("use_both_frontend")
class TestCreateStaticMeasurementNodes:
    """Tests that measurements with static parameters can be created and visualized as nodes."""
=======
        expected_edges = (
            ("NullQubit", "RX"),
            ("NullQubit", "RY"),
            ("NullQubit", "RZ"),
            ("RX", "CNOT"),
            ("RY", "CNOT"),
            ("CNOT", "Toffoli"),
            ("RZ", "Toffoli"),
        )
        assert_dag_structure(nodes, edges, expected_edges)

    def test_dynamic_wire_connectivity(self):
        """Tests standard scenario of interweaving static and dynamic operators."""
>>>>>>> 0509fdbb

    def test_state_op(self):
        """Test that qml.state can be handled."""
        dev = qml.device("null.qubit", wires=1)

        @xdsl_from_qjit
        @qml.qjit(autograph=True, target="mlir")
        @qml.qnode(dev)
<<<<<<< HEAD
        def my_circuit():
            return qml.state()
=======
        def my_workflow(x, y):
            qml.X(0)
            qml.Y(1)
            qml.Z(2)
            qml.H(x)
            qml.S(0)
            qml.T(2)
            qml.RY(0, y)

        args = (1, 2)
        module = my_workflow(*args)

        utility = ConstructCircuitDAG(FakeDAGBuilder())
        utility.construct(module)

        edges = utility.dag_builder.edges
        nodes = utility.dag_builder.nodes

        expected_edges = (
            ("NullQubit", "PauliX"),
            ("NullQubit", "PauliY"),
            ("NullQubit", "PauliZ"),
            # choke into the dynamic hadamard
            ("PauliX", "Hadamard", {"style": "dashed"}),
            ("PauliY", "Hadamard", {"style": "dashed"}),
            ("PauliZ", "Hadamard", {"style": "dashed"}),
            # fan out to static ops
            ("Hadamard", "S"),
            ("Hadamard", "T"),
            # choke again
            ("S", "RY", {"style": "dashed"}),
            ("T", "RY", {"style": "dashed"}),
        )
        assert_dag_structure(nodes, edges, expected_edges)

    def test_first_operator_is_dynamic(self):
        """Tests when the first operator is dynamic"""

        dev = qml.device("null.qubit", wires=1)

        @xdsl_from_qjit
        @qml.qjit(autograph=True, target="mlir")
        @qml.qnode(dev)
        def my_workflow(x, y):
            qml.H(x)

        args = (1, 2)
        module = my_workflow(*args)

        utility = ConstructCircuitDAG(FakeDAGBuilder())
        utility.construct(module)

        edges = utility.dag_builder.edges
        nodes = utility.dag_builder.nodes

        # node0 -> NullQubit

        # Check all nodes
        assert "Hadamard" in nodes["node1"]["label"]

        # Check all edges
        assert len(edges) == 1
        assert ("node0", "node1") in edges

    def test_double_choke(self):
        """Tests when two dynamic operators are back to back"""

        dev = qml.device("null.qubit", wires=1)

        @xdsl_from_qjit
        @qml.qjit(autograph=True, target="mlir")
        @qml.qnode(dev)
        def my_workflow(x, y):
            qml.X(0)
            qml.Y(x)
            qml.Z(y)

        args = (1, 2)
        module = my_workflow(*args)

        utility = ConstructCircuitDAG(FakeDAGBuilder())
        utility.construct(module)

        edges = utility.dag_builder.edges
        nodes = utility.dag_builder.nodes

        # node0 -> NullQubit

        # Check all nodes
        assert "PauliX" in nodes["node1"]["label"]
        assert "PauliY" in nodes["node2"]["label"]
        assert "PauliZ" in nodes["node3"]["label"]

        # Check all edges
        assert len(edges) == 3
        assert ("node0", "node1") in edges
        assert ("node1", "node2") in edges
        assert ("node2", "node3") in edges
        assert edges[("node2", "node3")]["attrs"]["style"] == "dashed"

    def test_complex_connectivity_for_loop(self):
        """Tests a complicated connectivity through a for loop."""

        dev = qml.device("null.qubit", wires=1)

        @xdsl_from_qjit
        @qml.qjit(autograph=True, target="mlir")
        @qml.qnode(dev)
        def my_workflow(a, b):
            qml.X(a)
            for i in range(3):
                qml.H(0)
                qml.Y(i)
            qml.S(0)
            qml.Z(b)

        module = my_workflow(1, 2)

        utility = ConstructCircuitDAG(FakeDAGBuilder())
        utility.construct(module)

        edges = utility.dag_builder.edges
        nodes = utility.dag_builder.nodes

        expected_edges = (
            ("NullQubit", "PauliX", {"style": "dashed"}),
            ("PauliX", "Hadamard"),
            ("Hadamard", "PauliY", {"style": "dashed"}),
            ("PauliY", "S"),
            ("S", "PauliZ", {"style": "dashed"}),
        )
        assert_dag_structure(nodes, edges, expected_edges)

    def test_complex_connectivity_while_loop(self):
        """Tests a complicated connectivity through a while loop."""

        dev = qml.device("null.qubit", wires=1)

        @xdsl_from_qjit
        @qml.qjit(autograph=True, target="mlir")
        @qml.qnode(dev)
        def my_workflow(a, b):
            qml.X(a)
            counter = 0
            while counter < 5:
                qml.H(0)
                qml.Y(counter)
                counter += 1
            qml.S(0)
            qml.Z(b)

        module = my_workflow(1, 2)

        utility = ConstructCircuitDAG(FakeDAGBuilder())
        utility.construct(module)

        edges = utility.dag_builder.edges
        nodes = utility.dag_builder.nodes

        expected_edges = (
            ("NullQubit", "PauliX", {"style": "dashed"}),
            ("PauliX", "Hadamard"),
            ("Hadamard", "PauliY", {"style": "dashed"}),
            ("PauliY", "S"),
            ("S", "PauliZ", {"style": "dashed"}),
        )
        assert_dag_structure(nodes, edges, expected_edges)

    def test_basic_static_conditional(self):
        """Tests a basic static example of a conditional."""

        @xdsl_from_qjit
        @qml.qjit(autograph=True, target="mlir")
        @qml.qnode(qml.device("null.qubit", wires=3))
        def my_workflow(a):
            if a == 2:
                qml.X(0)
            elif a == 3:
                qml.Y(0)
            else:
                qml.Z(0)
            qml.H(a)

        module = my_workflow(1)

        utility = ConstructCircuitDAG(FakeDAGBuilder())
        utility.construct(module)

        edges = utility.dag_builder.edges
        nodes = utility.dag_builder.nodes

        expected_edges = (
            ("NullQubit", "PauliX"),
            ("NullQubit", "PauliY"),
            ("NullQubit", "PauliZ"),
            ("PauliX", "Hadamard", {"style": "dashed"}),
            ("PauliY", "Hadamard", {"style": "dashed"}),
            ("PauliZ", "Hadamard", {"style": "dashed"}),
        )
        assert_dag_structure(nodes, edges, expected_edges)

    def test_basic_static_conditional_in_between_dynamic(self):
        """Tests a basic static example of a conditional."""

        @xdsl_from_qjit
        @qml.qjit(autograph=True, target="mlir")
        @qml.qnode(qml.device("null.qubit", wires=3))
        def my_workflow(a, b):
            qml.S(b)
            if a == 2:
                qml.X(0)
            elif a == 3:
                qml.Y(0)
            else:
                qml.Z(0)
            qml.H(a)

        module = my_workflow(1, 2)

        utility = ConstructCircuitDAG(FakeDAGBuilder())
        utility.construct(module)

        edges = utility.dag_builder.edges
        nodes = utility.dag_builder.nodes

        expected_edges = (
            ("NullQubit", "S", {"style": "dashed"}),
            ("S", "PauliX"),
            ("S", "PauliY"),
            ("S", "PauliZ"),
            ("PauliX", "Hadamard", {"style": "dashed"}),
            ("PauliY", "Hadamard", {"style": "dashed"}),
            ("PauliZ", "Hadamard", {"style": "dashed"}),
        )
        assert_dag_structure(nodes, edges, expected_edges)

    def test_basic_dynamic_conditional(self):
        """Tests a basic example of a conditional with dynamic wires."""

        @xdsl_from_qjit
        @qml.qjit(autograph=True, target="mlir")
        @qml.qnode(qml.device("null.qubit", wires=3))
        def my_workflow(a, b, c):
            qml.H(0)
            if a == 2:
                qml.X(a)
            elif a == b:
                qml.Y(c)
            else:
                qml.Z(c)
            qml.S(0)

        module = my_workflow(1, 2, 3)

        utility = ConstructCircuitDAG(FakeDAGBuilder())
        utility.construct(module)

        edges = utility.dag_builder.edges
        nodes = utility.dag_builder.nodes

        expected_edges = (
            ("NullQubit", "Hadamard"),
            ("Hadamard", "PauliX", {"style": "dashed"}),
            ("Hadamard", "PauliY", {"style": "dashed"}),
            ("Hadamard", "PauliZ", {"style": "dashed"}),
            ("PauliX", "S"),
            ("PauliY", "S"),
            ("PauliZ", "S"),
        )
        assert_dag_structure(nodes, edges, expected_edges)

    def test_connectivity_through_simple_if(self):
        """Tests that a simple if can be visualized."""

        @xdsl_from_qjit
        @qml.qjit(autograph=True, target="mlir")
        @qml.qnode(qml.device("null.qubit", wires=3))
        def my_workflow(a):
            qml.H(0)
            if a == 2:
                qml.X(a)
                qml.Y(0)
            qml.Z(0)

        module = my_workflow(1)

        utility = ConstructCircuitDAG(FakeDAGBuilder())
        utility.construct(module)

        edges = utility.dag_builder.edges
        nodes = utility.dag_builder.nodes

        expected_edges = (
            ("NullQubit", "Hadamard"),
            ("Hadamard", "PauliX", {"style": "dashed"}),
            ("PauliX", "PauliY"),
            ("PauliY", "PauliZ"),
        )
        assert_dag_structure(nodes, edges, expected_edges)

    def test_complex_connectivity_if_elif_else(self):
        """Tests that complex connectivity can go through a conditional."""

        @xdsl_from_qjit
        @qml.qjit(autograph=True, target="mlir")
        @qml.qnode(qml.device("null.qubit", wires=3))
        def my_workflow(a, b, c):
            qml.X(a)
            if a == 2:
                qml.H(0)
                qml.Y(1)
            elif a == b:
                qml.T(c)
            else:
                qml.Z(b)
            qml.S(0)
            qml.RZ(0, b)

        module = my_workflow(1, 2, 3)

        utility = ConstructCircuitDAG(FakeDAGBuilder())
        utility.construct(module)

        edges = utility.dag_builder.edges
        nodes = utility.dag_builder.nodes

        expected_edges = (
            ("NullQubit", "PauliX", {"style": "dashed"}),
            ("PauliX", "Hadamard"),
            ("PauliX", "PauliY"),
            ("PauliX", "T", {"style": "dashed"}),
            ("PauliX", "PauliZ", {"style": "dashed"}),
            ("Hadamard", "S"),
            ("T", "S"),
            ("PauliZ", "S"),
            ("S", "RZ", {"style": "dashed"}),
            ("PauliY", "RZ", {"style": "dashed"}),
        )
        assert_dag_structure(nodes, edges, expected_edges)

    def test_complex_connectivity_nested_if_with_else(self):
        """Tests that complex connectivity can go through a conditional."""

        @xdsl_from_qjit
        @qml.qjit(autograph=True, target="mlir")
        @qml.qnode(qml.device("null.qubit", wires=3))
        def my_workflow(a, b):
            qml.X(a)
            qml.S(0)
            if a == 2:
                if b == 2:
                    qml.RX(0, 0)
            else:
                qml.Y(0)

        module = my_workflow(1, 2)

        utility = ConstructCircuitDAG(FakeDAGBuilder())
        utility.construct(module)

        edges = utility.dag_builder.edges
        nodes = utility.dag_builder.nodes

        expected_edges = (
            ("NullQubit", "PauliX", {"style": "dashed"}),
            ("PauliX", "S"),
            ("S", "RX"),
            ("S", "PauliY"),
        )
        assert_dag_structure(nodes, edges, expected_edges)

    def test_complex_connectivity_nested_if(self):
        """Tests that complex connectivity can go through a conditional."""

        @xdsl_from_qjit
        @qml.qjit(autograph=True, target="mlir")
        @qml.qnode(qml.device("null.qubit", wires=3))
        def my_workflow(a, b):
            qml.X(a)
            if a == 2:
                qml.H(0)
                if b == 2:
                    qml.RX(0, 0)
                qml.Y(1)
            qml.S(0)
            return qml.probs()

        module = my_workflow(1, 2)

        utility = ConstructCircuitDAG(FakeDAGBuilder())
        utility.construct(module)

        edges = utility.dag_builder.edges
        nodes = utility.dag_builder.nodes

        expected_edges = (
            ("NullQubit", "PauliX", {"style": "dashed"}),
            ("PauliX", "Hadamard"),
            ("Hadamard", "RX"),
            ("RX", "S"),
            ("PauliX", "PauliY"),
            ("PauliY", "probs", {"style": "dashed"}),
            ("S", "probs", {"style": "dashed"}),
        )
        assert_dag_structure(nodes, edges, expected_edges)

    def test_complex_connectivity_conditional_inside_control_flow(self):
        """Tests the interaction with conditional inside of control flow"""

        @xdsl_from_qjit
        @qml.qjit(autograph=True, target="mlir")
        @qml.qnode(qml.device("null.qubit", wires=3))
        def my_workflow(x, y):
            qml.X(0)
            qml.Y(1)
            qml.H(x)

            for i in range(3):
                qml.S(0)
                if i == 3:
                    qml.T(0)

            qml.RY(0, x)

        module = my_workflow(1, 2)

        utility = ConstructCircuitDAG(FakeDAGBuilder())
        utility.construct(module)

        edges = utility.dag_builder.edges
        nodes = utility.dag_builder.nodes

        expected_edges = (
            ("NullQubit", "PauliX"),
            ("NullQubit", "PauliY"),
            ("PauliX", "Hadamard", {"style": "dashed"}),
            ("PauliY", "Hadamard", {"style": "dashed"}),
            ("Hadamard", "S"),
            ("S", "T"),
            ("T", "RY", {"style": "dashed"}),
        )
        assert_dag_structure(nodes, edges, expected_edges)

    def test_complex_connectivity_conditional_dynamic_branching_static_node_after(self):
        """Tests that complex connectivity can go through a conditional."""

        @xdsl_from_qjit
        @qml.qjit(autograph=True, target="mlir")
        @qml.qnode(qml.device("null.qubit", wires=3))
        def my_workflow(x, y):
            if x == y:
                qml.Y(0)
            else:
                qml.Z(x)
            qml.H(0)

        module = my_workflow(1, 2)

        utility = ConstructCircuitDAG(FakeDAGBuilder())
        utility.construct(module)

        edges = utility.dag_builder.edges
        nodes = utility.dag_builder.nodes

        expected_edges = (
            ("NullQubit", "PauliY"),
            ("NullQubit", "PauliZ", {"style": "dashed"}),
            ("PauliY", "Hadamard"),
            ("PauliZ", "Hadamard"),
        )
        assert_dag_structure(nodes, edges, expected_edges)

    def test_complex_connectivity_conditional_dynamic_branching_static_and_dyn_node_after(self):
        """Tests that complex connectivity can go through a conditional."""

        @xdsl_from_qjit
        @qml.qjit(autograph=True, target="mlir")
        @qml.qnode(qml.device("null.qubit", wires=3))
        def my_workflow(x, y):
            if x == y:
                qml.Y(0)
            else:
                qml.Z(x)
            qml.H(0)
            qml.X(x)

        module = my_workflow(1, 2)

        utility = ConstructCircuitDAG(FakeDAGBuilder())
        utility.construct(module)

        edges = utility.dag_builder.edges
        nodes = utility.dag_builder.nodes

        expected_edges = (
            ("NullQubit", "PauliY"),
            ("NullQubit", "PauliZ", {"style": "dashed"}),
            ("PauliY", "Hadamard"),
            ("PauliZ", "Hadamard"),
            ("Hadamard", "PauliX", {"style": "dashed"}),
        )
        assert_dag_structure(nodes, edges, expected_edges)

    def test_complex_connectivity_conditional_dynamic_branching_no_node_before(self):
        """Tests that complex connectivity can go through a conditional."""

        @xdsl_from_qjit
        @qml.qjit(autograph=True, target="mlir")
        @qml.qnode(qml.device("null.qubit", wires=3))
        def my_workflow(x, y):
            if x == y:
                qml.Y(0)
            else:
                qml.Z(x)
            qml.H(y)

        module = my_workflow(1, 2)

        utility = ConstructCircuitDAG(FakeDAGBuilder())
        utility.construct(module)

        edges = utility.dag_builder.edges
        nodes = utility.dag_builder.nodes

        expected_edges = (
            ("NullQubit", "PauliY"),
            ("NullQubit", "PauliZ", {"style": "dashed"}),
            ("PauliY", "Hadamard", {"style": "dashed"}),
            ("PauliZ", "Hadamard", {"style": "dashed"}),
        )
        assert_dag_structure(nodes, edges, expected_edges)

    def test_complex_connectivity_conditional_dynamic_branching(self):
        """Tests that complex connectivity can go through a conditional."""

        @xdsl_from_qjit
        @qml.qjit(autograph=True, target="mlir")
        @qml.qnode(qml.device("null.qubit", wires=3))
        def my_workflow(x, y):
            qml.X(x)
            if x == y:
                qml.Y(0)
            else:
                qml.Z(x)
            qml.H(y)

        module = my_workflow(1, 2)

        utility = ConstructCircuitDAG(FakeDAGBuilder())
        utility.construct(module)

        edges = utility.dag_builder.edges
        nodes = utility.dag_builder.nodes

        expected_edges = (
            ("NullQubit", "PauliX", {"style": "dashed"}),
            ("PauliX", "PauliY"),
            ("PauliX", "PauliZ", {"style": "dashed"}),
            ("PauliY", "Hadamard", {"style": "dashed"}),
            ("PauliZ", "Hadamard", {"style": "dashed"}),
        )
        assert_dag_structure(nodes, edges, expected_edges)


@pytest.mark.usefixtures("use_both_frontend")
class TestTerminalMeasurementConnectivity:
    """Test that terminal measurements connect properly."""

    @pytest.mark.parametrize("meas_fn", [qml.probs, qml.state])
    def test_connect_all_wires(self, meas_fn):
        """Tests connection to terminal measurements that operate on all wires."""

        dev = qml.device("null.qubit", wires=1)

        @xdsl_from_qjit
        @qml.qjit(autograph=True, target="mlir")
        @qml.qnode(dev)
        def my_workflow():
            qml.X(0)
            qml.T(1)
            return meas_fn()
>>>>>>> 0509fdbb

        module = my_circuit()

        # Construct DAG
        utility = ConstructCircuitDAG(FakeDAGBuilder())
        utility.construct(module)

        # Ensure DAG only has one node
        nodes = utility.dag_builder.nodes
        assert len(nodes) == 2  # Device node + operator

<<<<<<< HEAD
        assert nodes["node1"]["label"] == get_label(qml.state())
=======
        # node0 -> NullQubit

        # Check all nodes
        assert "PauliX" in nodes["node1"]["label"]
        assert "T" in nodes["node2"]["label"]
        assert meas_fn.__name__ in nodes["node3"]["label"]

        # Check all edges
        assert len(edges) == 4
        assert ("node0", "node1") in edges
        assert ("node0", "node2") in edges
        assert ("node1", "node3") in edges
        assert ("node2", "node3") in edges

    def test_connect_specific_wires(self):
        """Tests connection to terminal measurements that operate on specific wires."""
>>>>>>> 0509fdbb

    @pytest.mark.parametrize("meas_fn", [qml.expval, qml.var])
    def test_expval_var_measurement_op(self, meas_fn):
        """Test that statistical measurement operators can be captured as nodes."""
        dev = qml.device("null.qubit", wires=1)

        @xdsl_from_qjit
        @qml.qjit(autograph=True, target="mlir")
        @qml.qnode(dev)
        def my_circuit():
            return meas_fn(qml.Z(0))

        module = my_circuit()

        # Construct DAG
        utility = ConstructCircuitDAG(FakeDAGBuilder())
        utility.construct(module)

        # Ensure DAG only has one node
        nodes = utility.dag_builder.nodes
        assert len(nodes) == 2  # Device node + measurement

        assert nodes["node1"]["label"] == get_label(meas_fn(qml.Z(0)))

    @pytest.mark.parametrize(
        "kwargs",
        [
            {},
            {"wires": 0},
            {"wires": [0, 1]},
        ],
    )
    def test_probs_measurement_op(self, kwargs):
        """Tests that the probs measurement function can be captured as a node."""
        dev = qml.device("null.qubit", wires=1)

        @xdsl_from_qjit
        @qml.qjit(autograph=True, target="mlir")
        @qml.qnode(dev)
        def my_circuit():
            return qml.probs(**kwargs)

        module = my_circuit()

        # Construct DAG
        utility = ConstructCircuitDAG(FakeDAGBuilder())
        utility.construct(module)

        nodes = utility.dag_builder.nodes
        assert len(nodes) == 2  # Device node + probs

        assert nodes["node1"]["label"] == get_label(qml.probs(**kwargs))

    @pytest.mark.parametrize(
        "kwargs",
        [
            {},
            {"wires": 0},
            {"wires": [0, 1]},
        ],
    )
    def test_valid_sample_measurement_op(self, kwargs):
        """Tests that the sample measurement function can be captured as a node."""
        dev = qml.device("null.qubit", wires=1)

        @xdsl_from_qjit
        @qml.qjit(autograph=True, target="mlir")
        @qml.set_shots(10)
        @qml.qnode(dev)
        def my_circuit():
            return qml.sample(**kwargs)

        module = my_circuit()

        # Construct DAG
        utility = ConstructCircuitDAG(FakeDAGBuilder())
        utility.construct(module)

        nodes = utility.dag_builder.nodes
        assert len(nodes) == 2  # Device node + sample

        assert nodes["node1"]["label"] == get_label(qml.sample(**kwargs))


@pytest.mark.usefixtures("use_both_frontend")
class TestCreateDynamicMeasurementNodes:
    """Tests that measurements on dynamic wires render correctly."""

    def test_static_dynamic_mix(self):
        """Tests that static and dynamic wires can both be used."""

        dev = qml.device("null.qubit", wires=1)

        @xdsl_from_qjit
        @qml.qjit(autograph=True, target="mlir")
        @qml.qnode(dev)
        def my_circuit(x):
            return qml.probs(wires=[0, x])

        args = (1,)
        module = my_circuit(*args)

        # Construct DAG
        utility = ConstructCircuitDAG(FakeDAGBuilder())
        utility.construct(module)

        nodes = utility.dag_builder.nodes
        assert len(nodes) == 2  # Device node + probs

        assert nodes["node1"]["label"] == f"<name> probs|<wire> [0, arg0]"

    def test_qnode_argument(self):
        """Tests that qnode arguments can be used as wires."""

        dev = qml.device("null.qubit", wires=1)

        @xdsl_from_qjit
        @qml.qjit(autograph=True, target="mlir")
        @qml.set_shots(10)
        @qml.qnode(dev)
        def my_circuit(x, y):
            return (
                qml.probs(wires=x),
                qml.expval(qml.Z(x)),
                qml.var(qml.X(y)),
                qml.sample(wires=x),
            )

        args = (1, 2)
        module = my_circuit(*args)

        # Construct DAG
        utility = ConstructCircuitDAG(FakeDAGBuilder())
        utility.construct(module)

        nodes = utility.dag_builder.nodes
        assert len(nodes) == 5  # Device node + probs + expval + var + sample

        assert nodes["node1"]["label"] == f"<name> probs|<wire> [arg0]"
        assert nodes["node2"]["label"] == f"<name> expval(PauliZ)|<wire> [arg0]"
        assert nodes["node3"]["label"] == f"<name> var(PauliX)|<wire> [arg1]"
        assert nodes["node4"]["label"] == f"<name> sample|<wire> [arg0]"

    def test_visualize_pythonic_operators_on_meas(self):
        """Tests that we can use operators like +,-,%"""
        dev = qml.device("null.qubit", wires=1)

        @xdsl_from_qjit
        @qml.qjit(autograph=True, target="mlir")
        @qml.set_shots(3)
        @qml.qnode(dev)
        def my_workflow(x):
            return qml.probs(wires=[x % 3, x - 3, x + 3]), qml.sample(wires=[x % 3, x - 3, x + 3])

        args = (1,)
        module = my_workflow(*args)

        # Construct DAG
        utility = ConstructCircuitDAG(FakeDAGBuilder())
        utility.construct(module)

        nodes = utility.dag_builder.nodes
        assert len(nodes) == 3  # Device node + meas

        assert (
            nodes["node1"]["label"] == f"<name> probs|<wire> [(arg5 % 3), (arg5 - 3), (arg5 + 3)]"
        )
        assert (
            nodes["node2"]["label"] == f"<name> sample|<wire> [(arg5 % 3), (arg5 - 3), (arg5 + 3)]"
        )


@pytest.mark.usefixtures("use_both_frontend")
class TestOperatorConnectivity:
    """Tests that operators are properly connected."""

    def test_static_connection_within_cluster(self):
        """Tests that connections can be made within the same cluster."""

        dev = qml.device("null.qubit", wires=3)

        @xdsl_from_qjit
        @qml.qjit(autograph=True, target="mlir")
        @qml.qnode(dev)
        def my_workflow():
            qml.X(0)
            qml.Z(1)
            qml.Y(0)
            qml.H(1)
            qml.S(1)
            qml.T(2)

        module = my_workflow()

        utility = ConstructCircuitDAG(FakeDAGBuilder())
        utility.construct(module)

        edges = utility.dag_builder.edges
        nodes = utility.dag_builder.nodes

        # node0 -> NullQubit

        # Check edges
        #           -> X -> Y
        # NullQubit -> Z -> H -> S
        #           -> T
        expected_edges = (
            ("NullQubit", "PauliX"),
            ("NullQubit", "PauliZ"),
            ("NullQubit", "T"),
            ("PauliX", "PauliY"),
            ("PauliZ", "Hadamard"),
            ("Hadamard", "S"),
        )
        assert_dag_structure(nodes, edges, expected_edges)

    def test_static_connection_through_for_loop(self):
        """Tests that connections can be made through a for loop cluster."""

        dev = qml.device("null.qubit", wires=1)

        @xdsl_from_qjit
        @qml.qjit(autograph=True, target="mlir")
        @qml.qnode(dev)
        def my_workflow():
            qml.X(0)
            for i in range(3):
                qml.Y(0)
            qml.Z(0)

        module = my_workflow()

        utility = ConstructCircuitDAG(FakeDAGBuilder())
        utility.construct(module)

        edges = utility.dag_builder.edges
        nodes = utility.dag_builder.nodes
        # node0 -> NullQubit

        # Check all nodes
        assert "PauliX" in nodes["node1"]["label"]
        assert "PauliY" in nodes["node2"]["label"]

        # Check edges
        #                   for loop
        # NullQubit -> X ----> Y ----> Z
        expected_edges = (
            ("NullQubit", "PauliX"),
            ("PauliX", "PauliY"),
            ("PauliY", "PauliZ"),
        )
        assert_dag_structure(nodes, edges, expected_edges)

    def test_static_connection_through_while_loop(self):
        """Tests that connections can be made through a while loop cluster."""

        dev = qml.device("null.qubit", wires=1)

        @xdsl_from_qjit
        @qml.qjit(autograph=True, target="mlir")
        @qml.qnode(dev)
        def my_workflow():
            counter = 0
            qml.X(0)
            while counter < 5:
                qml.Y(0)
                counter += 1
            qml.Z(0)

        module = my_workflow()

        utility = ConstructCircuitDAG(FakeDAGBuilder())
        utility.construct(module)

        edges = utility.dag_builder.edges
        nodes = utility.dag_builder.nodes
        # node0 -> NullQubit

        # Check all nodes
        assert "PauliX" in nodes["node1"]["label"]
        assert "PauliY" in nodes["node2"]["label"]

        # Check edges
        #                    while loop
        # NullQubit -> X ------> Y ------> Z
        expected_edges = (
            ("NullQubit", "PauliX"),
            ("PauliX", "PauliY"),
            ("PauliY", "PauliZ"),
        )
        assert_dag_structure(nodes, edges, expected_edges)

    def test_static_connection_through_conditional(self):
        """Tests that connections through conditionals make sense."""

        dev = qml.device("null.qubit", wires=1)

        @xdsl_from_qjit
        @qml.qjit(autograph=True, target="mlir")
        @qml.qnode(dev)
        def my_workflow(x):
            qml.X(0)
            qml.T(1)
            if x == 1:
                qml.RX(0, 0)
                qml.S(1)
            elif x == 2:
                qml.RY(0, 0)
            else:
                qml.RZ(0, 0)
            qml.H(0)

        args = (1,)
        module = my_workflow(*args)

        utility = ConstructCircuitDAG(FakeDAGBuilder())
        utility.construct(module)

        edges = utility.dag_builder.edges
        nodes = utility.dag_builder.nodes

        expected_edges = (
            ("NullQubit", "PauliX"),
            ("NullQubit", "T"),
            ("T", "S"),
            ("PauliX", "RX"),
            ("PauliX", "RY"),
            ("PauliX", "RZ"),
            ("RX", "Hadamard"),
            ("RY", "Hadamard"),
            ("RZ", "Hadamard"),
        )
        assert_dag_structure(nodes, edges, expected_edges)

    def test_static_connection_through_nested_conditional(self):
        """Tests that connections through nested conditionals make sense."""

        dev = qml.device("null.qubit", wires=1)

        @xdsl_from_qjit
        @qml.qjit(autograph=True, target="mlir")
        @qml.qnode(dev)
        def my_workflow(x):
            qml.X(0)
            qml.T(1)
            if x == 1:
                if x == 3:
                    qml.Y(1)
                else:
                    qml.Z(0)
            else:
                qml.RZ(0, 0)
            qml.H(0)

        args = (1,)
        module = my_workflow(*args)

        utility = ConstructCircuitDAG(FakeDAGBuilder())
        utility.construct(module)

        edges = utility.dag_builder.edges
        nodes = utility.dag_builder.nodes

        expected_edges = (
            ("NullQubit", "PauliX"),
            ("NullQubit", "T"),
            ("T", "PauliY"),
            ("PauliX", "Hadamard"),
            ("PauliX", "RZ"),
            ("PauliX", "PauliZ"),
            ("RZ", "Hadamard"),
            ("PauliZ", "Hadamard"),
        )
        assert_dag_structure(nodes, edges, expected_edges)

    def test_multi_wire_connectivity(self):
        """Ensures that multi wire connectivity holds."""

        dev = qml.device("null.qubit", wires=1)

        @xdsl_from_qjit
        @qml.qjit(autograph=True, target="mlir")
        @qml.qnode(dev)
        def my_workflow():
            qml.RX(0.1, 0)
            qml.RY(0.2, 1)
            qml.RZ(0.3, 2)
            qml.CNOT(wires=[0, 1])
            qml.Toffoli(wires=[1, 2, 0])

        module = my_workflow()

        utility = ConstructCircuitDAG(FakeDAGBuilder())
        utility.construct(module)

        edges = utility.dag_builder.edges
        nodes = utility.dag_builder.nodes

        expected_edges = (
            ("NullQubit", "RX"),
            ("NullQubit", "RY"),
            ("NullQubit", "RZ"),
            ("RX", "CNOT"),
            ("RY", "CNOT"),
            ("CNOT", "Toffoli"),
            ("RZ", "Toffoli"),
        )
        assert_dag_structure(nodes, edges, expected_edges)

    def test_dynamic_wire_connectivity(self):
        """Tests standard scenario of interweaving static and dynamic operators."""

        dev = qml.device("null.qubit", wires=1)

        @xdsl_from_qjit
        @qml.qjit(autograph=True, target="mlir")
        @qml.qnode(dev)
        def my_workflow(x, y):
            qml.X(0)
            qml.Y(1)
            qml.Z(2)
            qml.H(x)
            qml.S(0)
            qml.T(2)
            qml.RY(0, y)

        args = (1, 2)
        module = my_workflow(*args)

        utility = ConstructCircuitDAG(FakeDAGBuilder())
        utility.construct(module)

        edges = utility.dag_builder.edges
        nodes = utility.dag_builder.nodes

        expected_edges = (
            ("NullQubit", "PauliX"),
            ("NullQubit", "PauliY"),
            ("NullQubit", "PauliZ"),
            # choke into the dynamic hadamard
            ("PauliX", "Hadamard", {"style": "dashed"}),
            ("PauliY", "Hadamard", {"style": "dashed"}),
            ("PauliZ", "Hadamard", {"style": "dashed"}),
            # fan out to static ops
            ("Hadamard", "S"),
            ("Hadamard", "T"),
            # choke again
            ("S", "RY", {"style": "dashed"}),
            ("T", "RY", {"style": "dashed"}),
        )
        assert_dag_structure(nodes, edges, expected_edges)

    def test_first_operator_is_dynamic(self):
        """Tests when the first operator is dynamic"""

        dev = qml.device("null.qubit", wires=1)

        @xdsl_from_qjit
        @qml.qjit(autograph=True, target="mlir")
        @qml.qnode(dev)
        def my_workflow(x, y):
            qml.H(x)

        args = (1, 2)
        module = my_workflow(*args)

        utility = ConstructCircuitDAG(FakeDAGBuilder())
        utility.construct(module)

        edges = utility.dag_builder.edges
        nodes = utility.dag_builder.nodes

        # node0 -> NullQubit

        # Check all nodes
        assert "Hadamard" in nodes["node1"]["label"]

        # Check all edges
        assert len(edges) == 1
        assert ("node0", "node1") in edges

    def test_double_choke(self):
        """Tests when two dynamic operators are back to back"""

        dev = qml.device("null.qubit", wires=1)

        @xdsl_from_qjit
        @qml.qjit(autograph=True, target="mlir")
        @qml.qnode(dev)
        def my_workflow(x, y):
            qml.X(0)
            qml.Y(x)
            qml.Z(y)

        args = (1, 2)
        module = my_workflow(*args)

        utility = ConstructCircuitDAG(FakeDAGBuilder())
        utility.construct(module)

        edges = utility.dag_builder.edges
        nodes = utility.dag_builder.nodes

        # node0 -> NullQubit

        # Check all nodes
        assert "PauliX" in nodes["node1"]["label"]
        assert "PauliY" in nodes["node2"]["label"]
        assert "PauliZ" in nodes["node3"]["label"]

        # Check all edges
        assert len(edges) == 3
        assert ("node0", "node1") in edges
        assert ("node1", "node2") in edges
        assert ("node2", "node3") in edges
        assert edges[("node2", "node3")]["attrs"]["style"] == "dashed"

    def test_complex_connectivity_for_loop(self):
        """Tests a complicated connectivity through a for loop."""

        dev = qml.device("null.qubit", wires=1)

        @xdsl_from_qjit
        @qml.qjit(autograph=True, target="mlir")
        @qml.qnode(dev)
        def my_workflow(a, b):
            qml.X(a)
            for i in range(3):
                qml.H(0)
                qml.Y(i)
            qml.S(0)
            qml.Z(b)

        module = my_workflow(1, 2)

        utility = ConstructCircuitDAG(FakeDAGBuilder())
        utility.construct(module)

        edges = utility.dag_builder.edges
        nodes = utility.dag_builder.nodes

        expected_edges = (
            ("NullQubit", "PauliX", {"style": "dashed"}),
            ("PauliX", "Hadamard"),
            ("Hadamard", "PauliY", {"style": "dashed"}),
            ("PauliY", "S"),
            ("S", "PauliZ", {"style": "dashed"}),
        )
        assert_dag_structure(nodes, edges, expected_edges)

    def test_complex_connectivity_while_loop(self):
        """Tests a complicated connectivity through a while loop."""

        dev = qml.device("null.qubit", wires=1)

        @xdsl_from_qjit
        @qml.qjit(autograph=True, target="mlir")
        @qml.qnode(dev)
        def my_workflow(a, b):
            qml.X(a)
            counter = 0
            while counter < 5:
                qml.H(0)
                qml.Y(counter)
                counter += 1
            qml.S(0)
            qml.Z(b)

        module = my_workflow(1, 2)

        utility = ConstructCircuitDAG(FakeDAGBuilder())
        utility.construct(module)

        edges = utility.dag_builder.edges
        nodes = utility.dag_builder.nodes

        expected_edges = (
            ("NullQubit", "PauliX", {"style": "dashed"}),
            ("PauliX", "Hadamard"),
            ("Hadamard", "PauliY", {"style": "dashed"}),
            ("PauliY", "S"),
            ("S", "PauliZ", {"style": "dashed"}),
        )
        assert_dag_structure(nodes, edges, expected_edges)

    def test_basic_static_conditional(self):
        """Tests a basic static example of a conditional."""

        @xdsl_from_qjit
        @qml.qjit(autograph=True, target="mlir")
        @qml.qnode(qml.device("null.qubit", wires=3))
        def my_workflow(a):
            if a == 2:
                qml.X(0)
            elif a == 3:
                qml.Y(0)
            else:
                qml.Z(0)
            qml.H(a)

        module = my_workflow(1)

        utility = ConstructCircuitDAG(FakeDAGBuilder())
        utility.construct(module)

        edges = utility.dag_builder.edges
        nodes = utility.dag_builder.nodes

        expected_edges = (
            ("NullQubit", "PauliX"),
            ("NullQubit", "PauliY"),
            ("NullQubit", "PauliZ"),
            ("PauliX", "Hadamard", {"style": "dashed"}),
            ("PauliY", "Hadamard", {"style": "dashed"}),
            ("PauliZ", "Hadamard", {"style": "dashed"}),
        )
        assert_dag_structure(nodes, edges, expected_edges)

    def test_basic_static_conditional_in_between_dynamic(self):
        """Tests a basic static example of a conditional."""

        @xdsl_from_qjit
        @qml.qjit(autograph=True, target="mlir")
        @qml.qnode(qml.device("null.qubit", wires=3))
        def my_workflow(a, b):
            qml.S(b)
            if a == 2:
                qml.X(0)
            elif a == 3:
                qml.Y(0)
            else:
                qml.Z(0)
            qml.H(a)

        module = my_workflow(1, 2)

        utility = ConstructCircuitDAG(FakeDAGBuilder())
        utility.construct(module)

        edges = utility.dag_builder.edges
        nodes = utility.dag_builder.nodes

        expected_edges = (
            ("NullQubit", "S", {"style": "dashed"}),
            ("S", "PauliX"),
            ("S", "PauliY"),
            ("S", "PauliZ"),
            ("PauliX", "Hadamard", {"style": "dashed"}),
            ("PauliY", "Hadamard", {"style": "dashed"}),
            ("PauliZ", "Hadamard", {"style": "dashed"}),
        )
        assert_dag_structure(nodes, edges, expected_edges)

    def test_basic_dynamic_conditional(self):
        """Tests a basic example of a conditional with dynamic wires."""

        @xdsl_from_qjit
        @qml.qjit(autograph=True, target="mlir")
        @qml.qnode(qml.device("null.qubit", wires=3))
        def my_workflow(a, b, c):
            qml.H(0)
            if a == 2:
                qml.X(a)
            elif a == b:
                qml.Y(c)
            else:
                qml.Z(c)
            qml.S(0)

        module = my_workflow(1, 2, 3)

        utility = ConstructCircuitDAG(FakeDAGBuilder())
        utility.construct(module)

        edges = utility.dag_builder.edges
        nodes = utility.dag_builder.nodes

        expected_edges = (
            ("NullQubit", "Hadamard"),
            ("Hadamard", "PauliX", {"style": "dashed"}),
            ("Hadamard", "PauliY", {"style": "dashed"}),
            ("Hadamard", "PauliZ", {"style": "dashed"}),
            ("PauliX", "S"),
            ("PauliY", "S"),
            ("PauliZ", "S"),
        )
        assert_dag_structure(nodes, edges, expected_edges)

    def test_connectivity_through_simple_if(self):
        """Tests that a simple if can be visualized."""

        @xdsl_from_qjit
        @qml.qjit(autograph=True, target="mlir")
        @qml.qnode(qml.device("null.qubit", wires=3))
        def my_workflow(a):
            qml.H(0)
            if a == 2:
                qml.X(a)
                qml.Y(0)
            qml.Z(0)

        module = my_workflow(1)

        utility = ConstructCircuitDAG(FakeDAGBuilder())
        utility.construct(module)

        edges = utility.dag_builder.edges
        nodes = utility.dag_builder.nodes

        expected_edges = (
            ("NullQubit", "Hadamard"),
            ("Hadamard", "PauliX", {"style": "dashed"}),
            ("PauliX", "PauliY"),
            ("PauliY", "PauliZ"),
        )
        assert_dag_structure(nodes, edges, expected_edges)

    def test_complex_connectivity_if_elif_else(self):
        """Tests that complex connectivity can go through a conditional."""

        @xdsl_from_qjit
        @qml.qjit(autograph=True, target="mlir")
        @qml.qnode(qml.device("null.qubit", wires=3))
        def my_workflow(a, b, c):
            qml.X(a)
            if a == 2:
                qml.H(0)
                qml.Y(1)
            elif a == b:
                qml.T(c)
            else:
                qml.Z(b)
            qml.S(0)
            qml.RZ(0, b)

        module = my_workflow(1, 2, 3)

        utility = ConstructCircuitDAG(FakeDAGBuilder())
        utility.construct(module)

        edges = utility.dag_builder.edges
        nodes = utility.dag_builder.nodes

        expected_edges = (
            ("NullQubit", "PauliX", {"style": "dashed"}),
            ("PauliX", "Hadamard"),
            ("PauliX", "PauliY"),
            ("PauliX", "T", {"style": "dashed"}),
            ("PauliX", "PauliZ", {"style": "dashed"}),
            ("Hadamard", "S"),
            ("T", "S"),
            ("PauliZ", "S"),
            ("S", "RZ", {"style": "dashed"}),
            ("PauliY", "RZ", {"style": "dashed"}),
        )
        assert_dag_structure(nodes, edges, expected_edges)

    def test_complex_connectivity_nested_if_with_else(self):
        """Tests that complex connectivity can go through a conditional."""

        @xdsl_from_qjit
        @qml.qjit(autograph=True, target="mlir")
        @qml.qnode(qml.device("null.qubit", wires=3))
        def my_workflow(a, b):
            qml.X(a)
            qml.S(0)
            if a == 2:
                if b == 2:
                    qml.RX(0, 0)
            else:
                qml.Y(0)

        module = my_workflow(1, 2)

        utility = ConstructCircuitDAG(FakeDAGBuilder())
        utility.construct(module)

        edges = utility.dag_builder.edges
        nodes = utility.dag_builder.nodes

        expected_edges = (
            ("NullQubit", "PauliX", {"style": "dashed"}),
            ("PauliX", "S"),
            ("S", "RX"),
            ("S", "PauliY"),
        )
        assert_dag_structure(nodes, edges, expected_edges)

    def test_complex_connectivity_nested_if(self):
        """Tests that complex connectivity can go through a conditional."""

        @xdsl_from_qjit
        @qml.qjit(autograph=True, target="mlir")
        @qml.qnode(qml.device("null.qubit", wires=3))
        def my_workflow(a, b):
            qml.X(a)
            if a == 2:
                qml.H(0)
                if b == 2:
                    qml.RX(0, 0)
                qml.Y(1)
            qml.S(0)
            return qml.probs()

        module = my_workflow(1, 2)

        utility = ConstructCircuitDAG(FakeDAGBuilder())
        utility.construct(module)

        edges = utility.dag_builder.edges
        nodes = utility.dag_builder.nodes

        expected_edges = (
            ("NullQubit", "PauliX", {"style": "dashed"}),
            ("PauliX", "Hadamard"),
            ("Hadamard", "RX"),
            ("RX", "S"),
            ("PauliX", "PauliY"),
            ("PauliY", "probs", {"style": "dashed"}),
            ("S", "probs", {"style": "dashed"}),
        )
        assert_dag_structure(nodes, edges, expected_edges)

    def test_complex_connectivity_conditional_inside_control_flow(self):
        """Tests the interaction with conditional inside of control flow"""

        @xdsl_from_qjit
        @qml.qjit(autograph=True, target="mlir")
        @qml.qnode(qml.device("null.qubit", wires=3))
        def my_workflow(x, y):
            qml.X(0)
            qml.Y(1)
            qml.H(x)

            for i in range(3):
                qml.S(0)
                if i == 3:
                    qml.T(0)

            qml.RY(0, x)

        module = my_workflow(1, 2)

        utility = ConstructCircuitDAG(FakeDAGBuilder())
        utility.construct(module)

        edges = utility.dag_builder.edges
        nodes = utility.dag_builder.nodes

        expected_edges = (
            ("NullQubit", "PauliX"),
            ("NullQubit", "PauliY"),
            ("PauliX", "Hadamard", {"style": "dashed"}),
            ("PauliY", "Hadamard", {"style": "dashed"}),
            ("Hadamard", "S"),
            ("S", "T"),
            ("T", "RY", {"style": "dashed"}),
        )
        assert_dag_structure(nodes, edges, expected_edges)

    def test_complex_connectivity_conditional_dynamic_branching_static_node_after(self):
        """Tests that complex connectivity can go through a conditional."""

        @xdsl_from_qjit
        @qml.qjit(autograph=True, target="mlir")
        @qml.qnode(qml.device("null.qubit", wires=3))
        def my_workflow(x, y):
            if x == y:
                qml.Y(0)
            else:
                qml.Z(x)
            qml.H(0)

        module = my_workflow(1, 2)

        utility = ConstructCircuitDAG(FakeDAGBuilder())
        utility.construct(module)

        edges = utility.dag_builder.edges
        nodes = utility.dag_builder.nodes

        expected_edges = (
            ("NullQubit", "PauliY"),
            ("NullQubit", "PauliZ", {"style": "dashed"}),
            ("PauliY", "Hadamard"),
            ("PauliZ", "Hadamard"),
        )
        assert_dag_structure(nodes, edges, expected_edges)

    def test_complex_connectivity_conditional_dynamic_branching_static_and_dyn_node_after(self):
        """Tests that complex connectivity can go through a conditional."""

        @xdsl_from_qjit
        @qml.qjit(autograph=True, target="mlir")
        @qml.qnode(qml.device("null.qubit", wires=3))
        def my_workflow(x, y):
            if x == y:
                qml.Y(0)
            else:
                qml.Z(x)
            qml.H(0)
            qml.X(x)

        module = my_workflow(1, 2)

        utility = ConstructCircuitDAG(FakeDAGBuilder())
        utility.construct(module)

        edges = utility.dag_builder.edges
        nodes = utility.dag_builder.nodes

        expected_edges = (
            ("NullQubit", "PauliY"),
            ("NullQubit", "PauliZ", {"style": "dashed"}),
            ("PauliY", "Hadamard"),
            ("PauliZ", "Hadamard"),
            ("Hadamard", "PauliX", {"style": "dashed"}),
        )
        assert_dag_structure(nodes, edges, expected_edges)

    def test_complex_connectivity_conditional_dynamic_branching_no_node_before(self):
        """Tests that complex connectivity can go through a conditional."""

        @xdsl_from_qjit
        @qml.qjit(autograph=True, target="mlir")
        @qml.qnode(qml.device("null.qubit", wires=3))
        def my_workflow(x, y):
            if x == y:
                qml.Y(0)
            else:
                qml.Z(x)
            qml.H(y)

        module = my_workflow(1, 2)

        utility = ConstructCircuitDAG(FakeDAGBuilder())
        utility.construct(module)

        edges = utility.dag_builder.edges
        nodes = utility.dag_builder.nodes

        expected_edges = (
            ("NullQubit", "PauliY"),
            ("NullQubit", "PauliZ", {"style": "dashed"}),
            ("PauliY", "Hadamard", {"style": "dashed"}),
            ("PauliZ", "Hadamard", {"style": "dashed"}),
        )
        assert_dag_structure(nodes, edges, expected_edges)

    def test_complex_connectivity_conditional_dynamic_branching(self):
        """Tests that complex connectivity can go through a conditional."""

        @xdsl_from_qjit
        @qml.qjit(autograph=True, target="mlir")
        @qml.qnode(qml.device("null.qubit", wires=3))
        def my_workflow(x, y):
            qml.X(x)
            if x == y:
                qml.Y(0)
            else:
                qml.Z(x)
            qml.H(y)

        module = my_workflow(1, 2)

        utility = ConstructCircuitDAG(FakeDAGBuilder())
        utility.construct(module)

        edges = utility.dag_builder.edges
        nodes = utility.dag_builder.nodes

        expected_edges = (
            ("NullQubit", "PauliX", {"style": "dashed"}),
            ("PauliX", "PauliY"),
            ("PauliX", "PauliZ", {"style": "dashed"}),
            ("PauliY", "Hadamard", {"style": "dashed"}),
            ("PauliZ", "Hadamard", {"style": "dashed"}),
        )
        assert_dag_structure(nodes, edges, expected_edges)


@pytest.mark.usefixtures("use_both_frontend")
class TestTerminalMeasurementConnectivity:
    """Test that terminal measurements connect properly."""

    @pytest.mark.parametrize("meas_fn", [qml.probs, qml.state])
    def test_connect_all_wires(self, meas_fn):
        """Tests connection to terminal measurements that operate on all wires."""

        dev = qml.device("null.qubit", wires=1)

        @xdsl_from_qjit
        @qml.qjit(autograph=True, target="mlir")
        @qml.qnode(dev)
        def my_workflow():
            qml.X(0)
            qml.T(1)
            return meas_fn()

        module = my_workflow()

        utility = ConstructCircuitDAG(FakeDAGBuilder())
        utility.construct(module)

        edges = utility.dag_builder.edges
        nodes = utility.dag_builder.nodes

        # node0 -> NullQubit

        # Check all nodes
        assert "PauliX" in nodes["node1"]["label"]
        assert "T" in nodes["node2"]["label"]
        assert meas_fn.__name__ in nodes["node3"]["label"]

        # Check all edges
        assert len(edges) == 4
        assert ("node0", "node1") in edges
        assert ("node0", "node2") in edges
        assert ("node1", "node3") in edges
        assert ("node2", "node3") in edges

    def test_connect_specific_wires(self):
        """Tests connection to terminal measurements that operate on specific wires."""

        dev = qml.device("null.qubit", wires=5)

        @xdsl_from_qjit
        @qml.qjit(autograph=True, target="mlir")
        @qml.set_shots(10)
        @qml.qnode(dev)
        def my_workflow():
            qml.X(0)
            qml.Y(1)
            qml.Z(2)
            qml.H(3)
            return (
                qml.expval(qml.Z(0)),
                qml.var(qml.Z(1)),
                qml.probs(wires=[2]),
                qml.sample(wires=[3]),
            )

        module = my_workflow()

        utility = ConstructCircuitDAG(FakeDAGBuilder())
        utility.construct(module)

        edges = utility.dag_builder.edges
        nodes = utility.dag_builder.nodes

        # node0 -> NullQubit

        # Check all nodes
        assert "PauliX" in nodes["node1"]["label"]
        assert "PauliY" in nodes["node2"]["label"]
        assert "PauliZ" in nodes["node3"]["label"]
        assert "Hadamard" in nodes["node4"]["label"]
        assert "expval" in nodes["node5"]["label"]
        assert "var" in nodes["node6"]["label"]
        assert "probs" in nodes["node7"]["label"]
        assert "sample" in nodes["node8"]["label"]

        # Check all edges
        assert len(edges) == 8
        assert ("node0", "node1") in edges
        assert ("node0", "node2") in edges
        assert ("node0", "node3") in edges
        assert ("node0", "node4") in edges
        assert ("node1", "node5") in edges
        assert ("node2", "node6") in edges
        assert ("node3", "node7") in edges
        assert ("node4", "node8") in edges

    def test_multi_wire_connectivity(self):
        """Ensures that multi wire connectivity holds."""

        dev = qml.device("null.qubit", wires=1)

        @xdsl_from_qjit
        @qml.qjit(autograph=True, target="mlir")
        @qml.qnode(dev)
        def my_workflow():
            qml.X(0)
            qml.Y(1)
            return qml.probs(wires=[0, 1])

        module = my_workflow()

        utility = ConstructCircuitDAG(FakeDAGBuilder())
        utility.construct(module)

        edges = utility.dag_builder.edges
        nodes = utility.dag_builder.nodes

        # node0 -> NullQubit

        # Check all nodes
        assert "PauliX" in nodes["node1"]["label"]
        assert "PauliY" in nodes["node2"]["label"]
        assert "probs" in nodes["node3"]["label"]

        # Check all edges
        assert len(edges) == 4
        assert ("node0", "node1") in edges
        assert ("node0", "node2") in edges
        assert ("node1", "node3") in edges
        assert ("node2", "node3") in edges

    def test_no_quantum_ops_before_measurement(self):
        """Tests a workflow with no quantum operations."""

        dev = qml.device("null.qubit", wires=2)

        @xdsl_from_qjit
        @qml.qjit(autograph=True, target="mlir")
        @qml.qnode(dev)
        def my_empty_workflow():
            return qml.expval(qml.Z(0))

        module = my_empty_workflow()
        utility = ConstructCircuitDAG(FakeDAGBuilder())
        utility.construct(module)

        edges = utility.dag_builder.edges

        assert len(edges) == 1
        # Node0 = NullQubit
        assert ("node0", "node1") in edges

    def test_terminal_measurement_after_static_dyn_op_mix(self):
        """Tests that a terminal measurement on a mix of dynamic and static wires connects properly."""

        dev = qml.device("null.qubit", wires=1)

        @xdsl_from_qjit
        @qml.qjit(autograph=True, target="mlir")
        @qml.qnode(dev)
        def my_workflow(x, y):
            qml.X(0)
            qml.Y(x)
            qml.Z(y)
            return qml.probs(wires=[0, x])

        args = (1, 2)
        module = my_workflow(*args)

        utility = ConstructCircuitDAG(FakeDAGBuilder())
        utility.construct(module)

        edges = utility.dag_builder.edges
        nodes = utility.dag_builder.nodes

        # node0 -> NullQubit

        # Check all nodes
        assert "PauliX" in nodes["node1"]["label"]
        assert "PauliY" in nodes["node2"]["label"]
        assert "PauliZ" in nodes["node3"]["label"]
        assert "probs" in nodes["node4"]["label"]

        # Check all edges
        assert len(edges) == 4
        assert ("node0", "node1") in edges
        assert ("node1", "node2") in edges
        assert edges[("node1", "node2")]["attrs"]["style"] == "dashed"
        assert ("node2", "node3") in edges
        assert edges[("node2", "node3")]["attrs"]["style"] == "dashed"
        assert ("node3", "node4") in edges

    def test_terminal_measurement_static_dyn_mix(self):
        """Tests that a terminal measurement on a mix of dynamic and static wires connects properly."""

        dev = qml.device("null.qubit", wires=1)

        @xdsl_from_qjit
        @qml.qjit(autograph=True, target="mlir")
        @qml.qnode(dev)
        def my_workflow(x, y):
            qml.X(0)
            qml.Y(0)
            for i in range(3):
                qml.H(i)
            return qml.expval(qml.Z(x))

        args = (1, 2)
        module = my_workflow(*args)

        utility = ConstructCircuitDAG(FakeDAGBuilder())
        utility.construct(module)

        edges = utility.dag_builder.edges
        nodes = utility.dag_builder.nodes

        # node0 -> NullQubit

        # Check all nodes
        assert "PauliX" in nodes["node1"]["label"]
        assert "PauliY" in nodes["node2"]["label"]
        assert "Hadamard" in nodes["node3"]["label"]
        assert "expval(PauliZ)" in nodes["node4"]["label"]

        # Check all edges
        assert len(edges) == 4
        assert ("node0", "node1") in edges
        assert ("node1", "node2") in edges
        assert ("node2", "node3") in edges
        assert edges[("node2", "node3")]["attrs"]["style"] == "dashed"
        assert ("node3", "node4") in edges
        assert edges[("node3", "node4")]["attrs"]["style"] == "dashed"

    def test_terminal_measurement_dyn_after_static(self):
        """Tests that a terminal measurement on a mix of dynamic and static wires connects properly."""

        dev = qml.device("null.qubit", wires=1)

        @xdsl_from_qjit
        @qml.qjit(autograph=True, target="mlir")
        @qml.qnode(dev)
        def my_workflow(x, y):
            qml.X(x)
            qml.Y(0)
            return qml.expval(qml.Z(y))

        args = (1, 2)
        module = my_workflow(*args)

        utility = ConstructCircuitDAG(FakeDAGBuilder())
        utility.construct(module)

        edges = utility.dag_builder.edges
        nodes = utility.dag_builder.nodes

        # node0 -> NullQubit

        # Check all nodes
        assert "PauliX" in nodes["node1"]["label"]
        assert "PauliY" in nodes["node2"]["label"]
        assert "expval(PauliZ)" in nodes["node3"]["label"]

        # Check all edges
        assert len(edges) == 3
        assert ("node0", "node1") in edges
        assert ("node1", "node2") in edges
        assert ("node2", "node3") in edges
        assert edges[("node2", "node3")]["attrs"]["style"] == "dashed"

    def test_no_term_meas_interconnectivity(self):
        """Tests that terminal measurements don't connect amongst themselves."""

        dev = qml.device("null.qubit", wires=1)

        @xdsl_from_qjit
        @qml.qjit(autograph=True, target="mlir")
        @qml.qnode(dev)
        def my_workflow(x, y):
            return qml.probs(), qml.expval(qml.Z(0)), qml.expval(qml.X(x))

        args = (1, 2)
        module = my_workflow(*args)

        utility = ConstructCircuitDAG(FakeDAGBuilder())
        utility.construct(module)

        edges = utility.dag_builder.edges
        nodes = utility.dag_builder.nodes

        # Check all edges
        # Node0 is NullQubit
        assert len(edges) == 3
        assert ("node0", "node1") in edges
        assert edges[("node0", "node1")]["attrs"]["style"] == "dashed"
        assert ("node0", "node2") in edges
        assert ("node0", "node3") in edges
        assert edges[("node0", "node3")]["attrs"]["style"] == "dashed"


@pytest.mark.usefixtures("use_both_frontend")
class TestCtrl:
    """Tests that the ctrl transform is visualized correctly."""

    def test_ctrl_function(self):
        """Test that the ctrl of a function works."""

        dev = qml.device("null.qubit", wires=1)

        def op():
            return qml.H(0)

        @xdsl_from_qjit
        @qml.qjit(autograph=True, target="mlir")
        @qml.qnode(dev)
        def my_workflow():
            qml.ctrl(op, control=1)()

        module = my_workflow()

        utility = ConstructCircuitDAG(FakeDAGBuilder())
        utility.construct(module)

        clusters = utility.dag_builder.clusters
        nodes = utility.dag_builder.nodes

        # cluster0 -> qjit
        # cluster1 -> my_workflow
        assert "CH" in nodes["node1"]["label"]
        assert "[1, 0]" in nodes["node1"]["label"]
        assert nodes["node1"]["parent_cluster_uid"] == "cluster1"

    def test_ctrl_operator_instance(self):
        """Test that the ctrl of an operator instance works."""

        dev = qml.device("null.qubit", wires=1)

        @xdsl_from_qjit
        @qml.qjit(autograph=True, target="mlir")
        @qml.qnode(dev)
        def my_workflow():
            qml.ctrl(qml.H(0), control=1)

        module = my_workflow()

        utility = ConstructCircuitDAG(FakeDAGBuilder())
        utility.construct(module)

        clusters = utility.dag_builder.clusters
        nodes = utility.dag_builder.nodes

        # cluster0 -> qjit
        # cluster1 -> my_workflow
        assert "CH" in nodes["node1"]["label"]
        assert "[1, 0]" in nodes["node1"]["label"]
        assert nodes["node1"]["parent_cluster_uid"] == "cluster1"

    def test_ctrl_operator_type(self):
        """Test that the ctrl of an operator instance works."""

        dev = qml.device("null.qubit", wires=1)

        @xdsl_from_qjit
        @qml.qjit(autograph=True, target="mlir")
        @qml.qnode(dev)
        def my_workflow():
            qml.ctrl(qml.H, control=1)(0)

        module = my_workflow()

        utility = ConstructCircuitDAG(FakeDAGBuilder())
        utility.construct(module)

        clusters = utility.dag_builder.clusters
        nodes = utility.dag_builder.nodes

        # cluster0 -> qjit
        # cluster1 -> my_workflow
        assert "CH" in nodes["node1"]["label"]
        assert "[1, 0]" in nodes["node1"]["label"]
        assert nodes["node1"]["parent_cluster_uid"] == "cluster1"

    def test_ctrl_operator_without_alias(self):
        """Test that the ctrl of an operator instance that doesn't have an alias works."""

        dev = qml.device("null.qubit", wires=2)

        @xdsl_from_qjit
        @qml.qjit(autograph=True, target="mlir")
        @qml.qnode(dev)
        def my_workflow():
            # Use two control wires so we avoid the CH alias
            qml.ctrl(qml.H(0), control=[1, 2])
            qml.ctrl(qml.H, control=[1, 2])(0)

        module = my_workflow()

        utility = ConstructCircuitDAG(FakeDAGBuilder())
        utility.construct(module)

        clusters = utility.dag_builder.clusters
        nodes = utility.dag_builder.nodes

        # cluster0 -> qjit
        # cluster1 -> my_workflow
        assert "C(Hadamard)" in nodes["node1"]["label"]
        assert "[1, 2, 0]" in nodes["node1"]["label"]
        assert nodes["node1"]["parent_cluster_uid"] == "cluster1"
        assert "C(Hadamard)" in nodes["node2"]["label"]
        assert "[1, 2, 0]" in nodes["node2"]["label"]
        assert nodes["node2"]["parent_cluster_uid"] == "cluster1"


@pytest.mark.usefixtures("use_both_frontend")
class TestAdjoint:
    """Tests that the ctrl transform is visualized correctly."""

    def test_adjoint_function(self):
        """Test that the adjoint of a function works."""

        dev = qml.device("null.qubit", wires=1)

        def op():
            return qml.H(0)

        @xdsl_from_qjit
        @qml.qjit(autograph=True, target="mlir")
        @qml.qnode(dev)
        def my_workflow():
            qml.adjoint(op)()

        module = my_workflow()

        utility = ConstructCircuitDAG(FakeDAGBuilder())
        utility.construct(module)

        clusters = utility.dag_builder.clusters
        nodes = utility.dag_builder.nodes

        # cluster0 -> qjit
        # cluster1 -> my_workflow
        assert clusters["cluster2"]["label"] == "adjoint"
        assert clusters["cluster2"]["parent_cluster_uid"] == "cluster1"
        assert "Hadamard" in nodes["node1"]["label"]
        assert nodes["node1"]["parent_cluster_uid"] == "cluster2"

    def test_adjoint_operator_instance(self):
        """Test that the adjoint of an operator instance works."""

        dev = qml.device("null.qubit", wires=1)

        @xdsl_from_qjit
        @qml.qjit(autograph=True, target="mlir")
        @qml.qnode(dev)
        def my_workflow():
            qml.adjoint(qml.H(0))

        module = my_workflow()

        utility = ConstructCircuitDAG(FakeDAGBuilder())
        utility.construct(module)

        clusters = utility.dag_builder.clusters
        nodes = utility.dag_builder.nodes

        # cluster0 -> qjit
        # cluster1 -> my_workflow

        # Because it is an operator instance, no cluster needed
        assert "Adjoint(Hadamard)" in nodes["node1"]["label"]
        assert nodes["node1"]["parent_cluster_uid"] == "cluster1"

    def test_adjoint_operator_type(self):
        """Test that the adjoint of an operator instance works."""

        dev = qml.device("null.qubit", wires=1)

        @xdsl_from_qjit
        @qml.qjit(autograph=True, target="mlir")
        @qml.qnode(dev)
        def my_workflow():
            qml.adjoint(qml.H)(0)

        module = my_workflow()

        utility = ConstructCircuitDAG(FakeDAGBuilder())
        utility.construct(module)

        clusters = utility.dag_builder.clusters
        nodes = utility.dag_builder.nodes

        # cluster0 -> qjit
        # cluster1 -> my_workflow
        assert clusters["cluster2"]["label"] == "adjoint"
        assert clusters["cluster2"]["parent_cluster_uid"] == "cluster1"
        assert "Hadamard" in nodes["node1"]["label"]
        assert nodes["node1"]["parent_cluster_uid"] == "cluster2"<|MERGE_RESOLUTION|>--- conflicted
+++ resolved
@@ -21,8 +21,6 @@
 
 pytestmark = pytest.mark.xdsl
 xdsl = pytest.importorskip("xdsl")
-
-import jax
 
 # pylint: disable=wrong-import-position
 # This import needs to be after pytest in order to prevent ImportErrors
@@ -916,222 +914,7 @@
     @pytest.mark.skipif(not qml.capture.enabled(), reason="Only works with capture enabled.")
     def test_complex_measurements(self):
         """Tests that complex measurements can be created."""
-<<<<<<< HEAD
-
-=======
-
-        dev = qml.device("null.qubit", wires=1)
-
-        @xdsl_from_qjit
-        @qml.qjit(autograph=True)
-        @qml.qnode(dev)
-        def my_workflow():
-            coeffs = [0.2, -0.543]
-            obs = [qml.X(0) @ qml.Z(1), qml.Z(0) @ qml.Hadamard(2)]
-            ham = qml.ops.LinearCombination(coeffs, obs)
-
-            return (
-                qml.expval(ham),
-                qml.expval(qml.PauliZ(0) @ qml.PauliZ(1)),
-            )
-
-        module = my_workflow()
-
-        # Construct DAG
-        utility = ConstructCircuitDAG(FakeDAGBuilder())
-        utility.construct(module)
-
-        nodes = utility.dag_builder.nodes
-        assert len(nodes) == 3  # Device node + measurements
-
-        assert nodes["node1"]["label"] == f"<name> LinearCombination|<wire> [0, 1, 2]"
-        assert nodes["node2"]["label"] == f"<name> Prod|<wire> [0, 1]"
-
-
-@pytest.mark.usefixtures("use_both_frontend")
-class TestCreateDynamicOperatorNodes:
-    """Tests that operator nodes with dynamic parameters or wires can be created and visualized."""
-
-    def test_static_dynamic_mix(self):
-        """Tests that static and dynamic wires can both be used."""
-
-        dev = qml.device("null.qubit", wires=1)
-
-        @xdsl_from_qjit
-        @qml.qjit(autograph=True, target="mlir")
-        @qml.qnode(dev)
-        def my_circuit(x):
-            qml.SWAP([0, x])
-
-        args = (1,)
-        module = my_circuit(*args)
-
-        # Construct DAG
-        utility = ConstructCircuitDAG(FakeDAGBuilder())
-        utility.construct(module)
-
-        nodes = utility.dag_builder.nodes
-        assert len(nodes) == 2  # Device node + SWAP
-
-        assert nodes["node1"]["label"] == f"<name> SWAP|<wire> [0, arg0]"
-
-    def test_qnode_argument(self):
-        """Tests that qnode arguments can be used as wires."""
-
-        dev = qml.device("null.qubit", wires=1)
-
-        @xdsl_from_qjit
-        @qml.qjit(autograph=True, target="mlir")
-        @qml.qnode(dev)
-        def my_circuit(x, y):
-            qml.H(x)
-            qml.X(y)
-
-        args = (1, 2)
-        module = my_circuit(*args)
-
-        # Construct DAG
-        utility = ConstructCircuitDAG(FakeDAGBuilder())
-        utility.construct(module)
-
-        nodes = utility.dag_builder.nodes
-        assert len(nodes) == 3  # Device node + H + X
-
-        assert nodes["node1"]["label"] == f"<name> Hadamard|<wire> [arg0]"
-        assert nodes["node2"]["label"] == f"<name> PauliX|<wire> [arg1]"
-
-    def test_for_loop_variable(self):
-        """Tests that for loop iteration variables can be used as wires."""
-
-        dev = qml.device("null.qubit", wires=1)
-
-        @xdsl_from_qjit
-        @qml.qjit(autograph=True, target="mlir")
-        @qml.qnode(dev)
-        def my_circuit():
-            for i in range(3):
-                qml.H(i)
-
-        module = my_circuit()
-
-        # Construct DAG
-        utility = ConstructCircuitDAG(FakeDAGBuilder())
-        utility.construct(module)
-
-        nodes = utility.dag_builder.nodes
-        assert len(nodes) == 2  # Device node + H
-
-        assert nodes["node1"]["label"] == f"<name> Hadamard|<wire> [arg0]"
-
-    def test_while_loop_variable(self):
-        """Tests that while loop variables can be used as wires."""
-
-        dev = qml.device("null.qubit", wires=1)
-
-        @xdsl_from_qjit
-        @qml.qjit(autograph=True, target="mlir")
-        @qml.qnode(dev)
-        def my_circuit():
-            counter = 0
-            while counter < 5:
-                qml.H(counter)
-                counter += 1
-
-        module = my_circuit()
-
-        # Construct DAG
-        utility = ConstructCircuitDAG(FakeDAGBuilder())
-        utility.construct(module)
-
-        nodes = utility.dag_builder.nodes
-        assert len(nodes) == 2  # Device node + H
-
-        assert nodes["node1"]["label"] == f"<name> Hadamard|<wire> [arg0]"
-
-    def test_conditional_variable(self):
-        """Tests that conditional variables can be used."""
-
-        dev = qml.device("null.qubit", wires=1)
-
-        @xdsl_from_qjit
-        @qml.qjit(autograph=True, target="mlir")
-        @qml.qnode(dev)
-        def my_circuit(x, y):
-            if x == y:
-                qml.H(x)
-
-        args = (1, 2)
-        module = my_circuit(*args)
-
-        # Construct DAG
-        utility = ConstructCircuitDAG(FakeDAGBuilder())
-        utility.construct(module)
-
-        nodes = utility.dag_builder.nodes
-        assert len(nodes) == 2  # Device node + H
-
-        assert nodes["node1"]["label"] == f"<name> Hadamard|<wire> [arg0]"
-
-    def test_through_clusters(self):
-        """Tests that dynamic wire labels can be accessed through clusters."""
-
-        dev = qml.device("null.qubit", wires=1)
-
-        @xdsl_from_qjit
-        @qml.qjit(autograph=True, target="mlir")
-        @qml.qnode(dev)
-        def my_circuit(x):
-            for i in range(3):
-                qml.H(x)
-                qml.X(i)
-
-        args = (1,)
-        module = my_circuit(*args)
-
-        # Construct DAG
-        utility = ConstructCircuitDAG(FakeDAGBuilder())
-        utility.construct(module)
-
-        nodes = utility.dag_builder.nodes
-        assert len(nodes) == 3  # Device node + H + X
-
-        assert nodes["node1"]["label"] == f"<name> Hadamard|<wire> [arg0]"
-        assert nodes["node2"]["label"] == f"<name> PauliX|<wire> [arg1]"
-
-    def test_visualize_pythonic_operators(self):
-        """Tests that we can use operators like +,-,%"""
-        dev = qml.device("null.qubit", wires=1)
-
-        @xdsl_from_qjit
-        @qml.qjit(autograph=True, target="mlir")
-        @qml.qnode(dev)
-        def my_workflow(x):
-            qml.RX(x % 3, wires=x % 3)
-            qml.RY(x - 3, wires=x - 3)
-            qml.RZ(x + 3, wires=x + 3)
-
-        args = (1,)
-        module = my_workflow(*args)
-
-        # Construct DAG
-        utility = ConstructCircuitDAG(FakeDAGBuilder())
-        utility.construct(module)
-
-        nodes = utility.dag_builder.nodes
-        assert len(nodes) == 4  # Device node + ops
-
-        assert nodes["node1"]["label"] == f"<name> RX|<wire> [(arg5 % 3)]"
-        assert nodes["node2"]["label"] == f"<name> RY|<wire> [(arg5 - 3)]"
-        assert nodes["node3"]["label"] == f"<name> RZ|<wire> [(arg5 + 3)]"
-
-
-@pytest.mark.usefixtures("use_both_frontend")
-class TestCreateStaticMeasurementNodes:
-    """Tests that measurements with static parameters can be created and visualized as nodes."""
-
-    def test_state_op(self):
-        """Test that qml.state can be handled."""
->>>>>>> 0509fdbb
+
         dev = qml.device("null.qubit", wires=1)
 
         @xdsl_from_qjit
@@ -1184,12 +967,11 @@
         utility.construct(module)
 
         nodes = utility.dag_builder.nodes
-        assert len(nodes) == 2  # Device node + measurement
+        assert len(nodes) == 2  # Device node + operator
 
         assert nodes["node1"]["label"] == f"<name> StatePrep|<wire> {wires}"
 
     @pytest.mark.parametrize(
-<<<<<<< HEAD
         "param, wires",
         (
             (jax.numpy.array([1]), [0]),
@@ -1200,7 +982,253 @@
     def test_basis_state(self, param, wires):
         """Tests that basis state operators can be captured as nodes."""
 
-=======
+        dev = qml.device("null.qubit", wires=1)
+
+        @xdsl_from_qjit
+        @qml.qjit(autograph=True, target="mlir")
+        @qml.qnode(dev)
+        def my_circuit():
+            qml.BasisState(param, wires=wires)
+
+        module = my_circuit()
+
+        # Construct DAG
+        utility = ConstructCircuitDAG(FakeDAGBuilder())
+        utility.construct(module)
+
+        nodes = utility.dag_builder.nodes
+        assert len(nodes) == 2  # Device node + operator
+
+        assert nodes["node1"]["label"] == f"<name> BasisState|<wire> {wires}"
+
+
+@pytest.mark.usefixtures("use_both_frontend")
+class TestCreateDynamicOperatorNodes:
+    """Tests that operator nodes with dynamic parameters or wires can be created and visualized."""
+
+    def test_static_dynamic_mix(self):
+        """Tests that static and dynamic wires can both be used."""
+
+        dev = qml.device("null.qubit", wires=1)
+
+        @xdsl_from_qjit
+        @qml.qjit(autograph=True, target="mlir")
+        @qml.qnode(dev)
+        def my_circuit(x):
+            qml.SWAP([0, x])
+
+        args = (1,)
+        module = my_circuit(*args)
+
+        # Construct DAG
+        utility = ConstructCircuitDAG(FakeDAGBuilder())
+        utility.construct(module)
+
+        nodes = utility.dag_builder.nodes
+        assert len(nodes) == 2  # Device node + SWAP
+
+        assert nodes["node1"]["label"] == f"<name> SWAP|<wire> [0, arg0]"
+
+    def test_qnode_argument(self):
+        """Tests that qnode arguments can be used as wires."""
+
+        dev = qml.device("null.qubit", wires=1)
+
+        @xdsl_from_qjit
+        @qml.qjit(autograph=True, target="mlir")
+        @qml.qnode(dev)
+        def my_circuit(x, y):
+            qml.H(x)
+            qml.X(y)
+
+        args = (1, 2)
+        module = my_circuit(*args)
+
+        # Construct DAG
+        utility = ConstructCircuitDAG(FakeDAGBuilder())
+        utility.construct(module)
+
+        nodes = utility.dag_builder.nodes
+        assert len(nodes) == 3  # Device node + H + X
+
+        assert nodes["node1"]["label"] == f"<name> Hadamard|<wire> [arg0]"
+        assert nodes["node2"]["label"] == f"<name> PauliX|<wire> [arg1]"
+
+    def test_for_loop_variable(self):
+        """Tests that for loop iteration variables can be used as wires."""
+
+        dev = qml.device("null.qubit", wires=1)
+
+        @xdsl_from_qjit
+        @qml.qjit(autograph=True, target="mlir")
+        @qml.qnode(dev)
+        def my_circuit():
+            for i in range(3):
+                qml.H(i)
+
+        module = my_circuit()
+
+        # Construct DAG
+        utility = ConstructCircuitDAG(FakeDAGBuilder())
+        utility.construct(module)
+
+        nodes = utility.dag_builder.nodes
+        assert len(nodes) == 2  # Device node + H
+
+        assert nodes["node1"]["label"] == f"<name> Hadamard|<wire> [arg0]"
+
+    def test_while_loop_variable(self):
+        """Tests that while loop variables can be used as wires."""
+
+        dev = qml.device("null.qubit", wires=1)
+
+        @xdsl_from_qjit
+        @qml.qjit(autograph=True, target="mlir")
+        @qml.qnode(dev)
+        def my_circuit():
+            counter = 0
+            while counter < 5:
+                qml.H(counter)
+                counter += 1
+
+        module = my_circuit()
+
+        # Construct DAG
+        utility = ConstructCircuitDAG(FakeDAGBuilder())
+        utility.construct(module)
+
+        nodes = utility.dag_builder.nodes
+        assert len(nodes) == 2  # Device node + H
+
+        assert nodes["node1"]["label"] == f"<name> Hadamard|<wire> [arg0]"
+
+    def test_conditional_variable(self):
+        """Tests that conditional variables can be used."""
+
+        dev = qml.device("null.qubit", wires=1)
+
+        @xdsl_from_qjit
+        @qml.qjit(autograph=True, target="mlir")
+        @qml.qnode(dev)
+        def my_circuit(x, y):
+            if x == y:
+                qml.H(x)
+
+        args = (1, 2)
+        module = my_circuit(*args)
+
+        # Construct DAG
+        utility = ConstructCircuitDAG(FakeDAGBuilder())
+        utility.construct(module)
+
+        nodes = utility.dag_builder.nodes
+        assert len(nodes) == 2  # Device node + H
+
+        assert nodes["node1"]["label"] == f"<name> Hadamard|<wire> [arg0]"
+
+    def test_through_clusters(self):
+        """Tests that dynamic wire labels can be accessed through clusters."""
+
+        dev = qml.device("null.qubit", wires=1)
+
+        @xdsl_from_qjit
+        @qml.qjit(autograph=True, target="mlir")
+        @qml.qnode(dev)
+        def my_circuit(x):
+            for i in range(3):
+                qml.H(x)
+                qml.X(i)
+
+        args = (1,)
+        module = my_circuit(*args)
+
+        # Construct DAG
+        utility = ConstructCircuitDAG(FakeDAGBuilder())
+        utility.construct(module)
+
+        nodes = utility.dag_builder.nodes
+        assert len(nodes) == 3  # Device node + H + X
+
+        assert nodes["node1"]["label"] == f"<name> Hadamard|<wire> [arg0]"
+        assert nodes["node2"]["label"] == f"<name> PauliX|<wire> [arg1]"
+
+    def test_visualize_pythonic_operators(self):
+        """Tests that we can use operators like +,-,%"""
+        dev = qml.device("null.qubit", wires=1)
+
+        @xdsl_from_qjit
+        @qml.qjit(autograph=True, target="mlir")
+        @qml.qnode(dev)
+        def my_workflow(x):
+            qml.RX(x % 3, wires=x % 3)
+            qml.RY(x - 3, wires=x - 3)
+            qml.RZ(x + 3, wires=x + 3)
+
+        args = (1,)
+        module = my_workflow(*args)
+
+        # Construct DAG
+        utility = ConstructCircuitDAG(FakeDAGBuilder())
+        utility.construct(module)
+
+        nodes = utility.dag_builder.nodes
+        assert len(nodes) == 4  # Device node + ops
+
+        assert nodes["node1"]["label"] == f"<name> RX|<wire> [(arg5 % 3)]"
+        assert nodes["node2"]["label"] == f"<name> RY|<wire> [(arg5 - 3)]"
+        assert nodes["node3"]["label"] == f"<name> RZ|<wire> [(arg5 + 3)]"
+
+
+@pytest.mark.usefixtures("use_both_frontend")
+class TestCreateStaticMeasurementNodes:
+    """Tests that measurements with static parameters can be created and visualized as nodes."""
+
+    def test_state_op(self):
+        """Test that qml.state can be handled."""
+        dev = qml.device("null.qubit", wires=1)
+
+        @xdsl_from_qjit
+        @qml.qjit(autograph=True, target="mlir")
+        @qml.qnode(dev)
+        def my_circuit():
+            return qml.state()
+
+        module = my_circuit()
+
+        # Construct DAG
+        utility = ConstructCircuitDAG(FakeDAGBuilder())
+        utility.construct(module)
+
+        # Ensure DAG only has one node
+        nodes = utility.dag_builder.nodes
+        assert len(nodes) == 2  # Device node + operator
+
+        assert nodes["node1"]["label"] == get_label(qml.state())
+
+    @pytest.mark.parametrize("meas_fn", [qml.expval, qml.var])
+    def test_expval_var_measurement_op(self, meas_fn):
+        """Test that statistical measurement operators can be captured as nodes."""
+        dev = qml.device("null.qubit", wires=1)
+
+        @xdsl_from_qjit
+        @qml.qjit(autograph=True, target="mlir")
+        @qml.qnode(dev)
+        def my_circuit():
+            return meas_fn(qml.Z(0))
+
+        module = my_circuit()
+
+        # Construct DAG
+        utility = ConstructCircuitDAG(FakeDAGBuilder())
+        utility.construct(module)
+
+        # Ensure DAG only has one node
+        nodes = utility.dag_builder.nodes
+        assert len(nodes) == 2  # Device node + measurement
+
+        assert nodes["node1"]["label"] == get_label(meas_fn(qml.Z(0)))
+
+    @pytest.mark.parametrize(
         "kwargs",
         [
             {},
@@ -1210,18 +1238,13 @@
     )
     def test_probs_measurement_op(self, kwargs):
         """Tests that the probs measurement function can be captured as a node."""
->>>>>>> 0509fdbb
         dev = qml.device("null.qubit", wires=1)
 
         @xdsl_from_qjit
         @qml.qjit(autograph=True, target="mlir")
         @qml.qnode(dev)
         def my_circuit():
-<<<<<<< HEAD
-            qml.BasisState(param, wires=wires)
-=======
             return qml.probs(**kwargs)
->>>>>>> 0509fdbb
 
         module = my_circuit()
 
@@ -1232,18 +1255,6 @@
         nodes = utility.dag_builder.nodes
         assert len(nodes) == 2  # Device node + probs
 
-<<<<<<< HEAD
-        assert nodes["node1"]["label"] == f"<name> BasisState|<wire> {wires}"
-
-
-@pytest.mark.usefixtures("use_both_frontend")
-class TestCreateDynamicOperatorNodes:
-    """Tests that operator nodes with dynamic parameters or wires can be created and visualized."""
-
-    def test_static_dynamic_mix(self):
-        """Tests that static and dynamic wires can both be used."""
-
-=======
         assert nodes["node1"]["label"] == get_label(qml.probs(**kwargs))
 
     @pytest.mark.parametrize(
@@ -1256,33 +1267,22 @@
     )
     def test_valid_sample_measurement_op(self, kwargs):
         """Tests that the sample measurement function can be captured as a node."""
->>>>>>> 0509fdbb
-        dev = qml.device("null.qubit", wires=1)
-
-        @xdsl_from_qjit
-        @qml.qjit(autograph=True, target="mlir")
-        @qml.qnode(dev)
-<<<<<<< HEAD
-        def my_circuit(x):
-            qml.SWAP([0, x])
-=======
+        dev = qml.device("null.qubit", wires=1)
+
+        @xdsl_from_qjit
+        @qml.qjit(autograph=True, target="mlir")
+        @qml.set_shots(10)
+        @qml.qnode(dev)
         def my_circuit():
             return qml.sample(**kwargs)
->>>>>>> 0509fdbb
-
-        args = (1,)
-        module = my_circuit(*args)
+
+        module = my_circuit()
 
         # Construct DAG
         utility = ConstructCircuitDAG(FakeDAGBuilder())
         utility.construct(module)
 
         nodes = utility.dag_builder.nodes
-<<<<<<< HEAD
-        assert len(nodes) == 2  # Device node + SWAP
-
-        assert nodes["node1"]["label"] == f"<name> SWAP|<wire> [0, arg0]"
-=======
         assert len(nodes) == 2  # Device node + sample
 
         assert nodes["node1"]["label"] == get_label(qml.sample(**kwargs))
@@ -1379,34 +1379,31 @@
 @pytest.mark.usefixtures("use_both_frontend")
 class TestOperatorConnectivity:
     """Tests that operators are properly connected."""
->>>>>>> 0509fdbb
-
-    def test_qnode_argument(self):
-        """Tests that qnode arguments can be used as wires."""
-
-        dev = qml.device("null.qubit", wires=1)
-
-        @xdsl_from_qjit
-        @qml.qjit(autograph=True, target="mlir")
-        @qml.qnode(dev)
-        def my_circuit(x, y):
-            qml.H(x)
-            qml.X(y)
-
-        args = (1, 2)
-        module = my_circuit(*args)
-
-        # Construct DAG
-        utility = ConstructCircuitDAG(FakeDAGBuilder())
-        utility.construct(module)
-
-        nodes = utility.dag_builder.nodes
-        assert len(nodes) == 3  # Device node + H + X
-
-<<<<<<< HEAD
-        assert nodes["node1"]["label"] == f"<name> Hadamard|<wire> [arg0]"
-        assert nodes["node2"]["label"] == f"<name> PauliX|<wire> [arg1]"
-=======
+
+    def test_static_connection_within_cluster(self):
+        """Tests that connections can be made within the same cluster."""
+
+        dev = qml.device("null.qubit", wires=3)
+
+        @xdsl_from_qjit
+        @qml.qjit(autograph=True, target="mlir")
+        @qml.qnode(dev)
+        def my_workflow():
+            qml.X(0)
+            qml.Z(1)
+            qml.Y(0)
+            qml.H(1)
+            qml.S(1)
+            qml.T(2)
+
+        module = my_workflow()
+
+        utility = ConstructCircuitDAG(FakeDAGBuilder())
+        utility.construct(module)
+
+        edges = utility.dag_builder.edges
+        nodes = utility.dag_builder.nodes
+
         # node0 -> NullQubit
 
         # Check edges
@@ -1422,37 +1419,34 @@
             ("Hadamard", "S"),
         )
         assert_dag_structure(nodes, edges, expected_edges)
->>>>>>> 0509fdbb
-
-    def test_for_loop_variable(self):
-        """Tests that for loop iteration variables can be used as wires."""
-
-        dev = qml.device("null.qubit", wires=1)
-
-        @xdsl_from_qjit
-        @qml.qjit(autograph=True, target="mlir")
-        @qml.qnode(dev)
-        def my_circuit():
+
+    def test_static_connection_through_for_loop(self):
+        """Tests that connections can be made through a for loop cluster."""
+
+        dev = qml.device("null.qubit", wires=1)
+
+        @xdsl_from_qjit
+        @qml.qjit(autograph=True, target="mlir")
+        @qml.qnode(dev)
+        def my_workflow():
+            qml.X(0)
             for i in range(3):
-<<<<<<< HEAD
-                qml.H(i)
-=======
                 qml.Y(0)
             qml.Z(0)
->>>>>>> 0509fdbb
-
-        module = my_circuit()
-
-        # Construct DAG
-        utility = ConstructCircuitDAG(FakeDAGBuilder())
-        utility.construct(module)
-
-        nodes = utility.dag_builder.nodes
-        assert len(nodes) == 2  # Device node + H
-
-<<<<<<< HEAD
-        assert nodes["node1"]["label"] == f"<name> Hadamard|<wire> [arg0]"
-=======
+
+        module = my_workflow()
+
+        utility = ConstructCircuitDAG(FakeDAGBuilder())
+        utility.construct(module)
+
+        edges = utility.dag_builder.edges
+        nodes = utility.dag_builder.nodes
+        # node0 -> NullQubit
+
+        # Check all nodes
+        assert "PauliX" in nodes["node1"]["label"]
+        assert "PauliY" in nodes["node2"]["label"]
+
         # Check edges
         #                   for loop
         # NullQubit -> X ----> Y ----> Z
@@ -1462,35 +1456,32 @@
             ("PauliY", "PauliZ"),
         )
         assert_dag_structure(nodes, edges, expected_edges)
->>>>>>> 0509fdbb
-
-    def test_while_loop_variable(self):
-        """Tests that while loop variables can be used as wires."""
-
-        dev = qml.device("null.qubit", wires=1)
-
-        @xdsl_from_qjit
-        @qml.qjit(autograph=True, target="mlir")
-        @qml.qnode(dev)
-        def my_circuit():
+
+    def test_static_connection_through_while_loop(self):
+        """Tests that connections can be made through a while loop cluster."""
+
+        dev = qml.device("null.qubit", wires=1)
+
+        @xdsl_from_qjit
+        @qml.qjit(autograph=True, target="mlir")
+        @qml.qnode(dev)
+        def my_workflow():
             counter = 0
+            qml.X(0)
             while counter < 5:
-                qml.H(counter)
+                qml.Y(0)
                 counter += 1
             qml.Z(0)
 
-        module = my_circuit()
-
-        # Construct DAG
-        utility = ConstructCircuitDAG(FakeDAGBuilder())
-        utility.construct(module)
-
-        nodes = utility.dag_builder.nodes
-        assert len(nodes) == 2  # Device node + H
-
-<<<<<<< HEAD
-        assert nodes["node1"]["label"] == f"<name> Hadamard|<wire> [arg0]"
-=======
+        module = my_workflow()
+
+        utility = ConstructCircuitDAG(FakeDAGBuilder())
+        utility.construct(module)
+
+        edges = utility.dag_builder.edges
+        nodes = utility.dag_builder.nodes
+        # node0 -> NullQubit
+
         # Check all nodes
         assert "PauliX" in nodes["node1"]["label"]
         assert "PauliY" in nodes["node2"]["label"]
@@ -1504,33 +1495,36 @@
             ("PauliY", "PauliZ"),
         )
         assert_dag_structure(nodes, edges, expected_edges)
->>>>>>> 0509fdbb
-
-    def test_conditional_variable(self):
-        """Tests that conditional variables can be used."""
-
-        dev = qml.device("null.qubit", wires=1)
-
-        @xdsl_from_qjit
-        @qml.qjit(autograph=True, target="mlir")
-        @qml.qnode(dev)
-        def my_circuit(x, y):
-            if x == y:
-                qml.H(x)
-
-        args = (1, 2)
-        module = my_circuit(*args)
-
-        # Construct DAG
-        utility = ConstructCircuitDAG(FakeDAGBuilder())
-        utility.construct(module)
-
-        nodes = utility.dag_builder.nodes
-        assert len(nodes) == 2  # Device node + H
-
-<<<<<<< HEAD
-        assert nodes["node1"]["label"] == f"<name> Hadamard|<wire> [arg0]"
-=======
+
+    def test_static_connection_through_conditional(self):
+        """Tests that connections through conditionals make sense."""
+
+        dev = qml.device("null.qubit", wires=1)
+
+        @xdsl_from_qjit
+        @qml.qjit(autograph=True, target="mlir")
+        @qml.qnode(dev)
+        def my_workflow(x):
+            qml.X(0)
+            qml.T(1)
+            if x == 1:
+                qml.RX(0, 0)
+                qml.S(1)
+            elif x == 2:
+                qml.RY(0, 0)
+            else:
+                qml.RZ(0, 0)
+            qml.H(0)
+
+        args = (1,)
+        module = my_workflow(*args)
+
+        utility = ConstructCircuitDAG(FakeDAGBuilder())
+        utility.construct(module)
+
+        edges = utility.dag_builder.edges
+        nodes = utility.dag_builder.nodes
+
         expected_edges = (
             ("NullQubit", "PauliX"),
             ("NullQubit", "T"),
@@ -1543,35 +1537,36 @@
             ("RZ", "Hadamard"),
         )
         assert_dag_structure(nodes, edges, expected_edges)
->>>>>>> 0509fdbb
-
-    def test_through_clusters(self):
-        """Tests that dynamic wire labels can be accessed through clusters."""
-
-        dev = qml.device("null.qubit", wires=1)
-
-        @xdsl_from_qjit
-        @qml.qjit(autograph=True, target="mlir")
-        @qml.qnode(dev)
-        def my_circuit(x):
-            for i in range(3):
-                qml.H(x)
-                qml.X(i)
+
+    def test_static_connection_through_nested_conditional(self):
+        """Tests that connections through nested conditionals make sense."""
+
+        dev = qml.device("null.qubit", wires=1)
+
+        @xdsl_from_qjit
+        @qml.qjit(autograph=True, target="mlir")
+        @qml.qnode(dev)
+        def my_workflow(x):
+            qml.X(0)
+            qml.T(1)
+            if x == 1:
+                if x == 3:
+                    qml.Y(1)
+                else:
+                    qml.Z(0)
+            else:
+                qml.RZ(0, 0)
+            qml.H(0)
 
         args = (1,)
-        module = my_circuit(*args)
-
-        # Construct DAG
-        utility = ConstructCircuitDAG(FakeDAGBuilder())
-        utility.construct(module)
-
-        nodes = utility.dag_builder.nodes
-        assert len(nodes) == 3  # Device node + H + X
-
-<<<<<<< HEAD
-        assert nodes["node1"]["label"] == f"<name> Hadamard|<wire> [arg0]"
-        assert nodes["node2"]["label"] == f"<name> PauliX|<wire> [arg1]"
-=======
+        module = my_workflow(*args)
+
+        utility = ConstructCircuitDAG(FakeDAGBuilder())
+        utility.construct(module)
+
+        edges = utility.dag_builder.edges
+        nodes = utility.dag_builder.nodes
+
         expected_edges = (
             ("NullQubit", "PauliX"),
             ("NullQubit", "T"),
@@ -1586,40 +1581,27 @@
 
     def test_multi_wire_connectivity(self):
         """Ensures that multi wire connectivity holds."""
->>>>>>> 0509fdbb
-
-    def test_visualize_pythonic_operators(self):
-        """Tests that we can use operators like +,-,%"""
-        dev = qml.device("null.qubit", wires=1)
-
-        @xdsl_from_qjit
-        @qml.qjit(autograph=True, target="mlir")
-        @qml.qnode(dev)
-        def my_workflow(x):
-            qml.RX(x % 3, wires=x % 3)
-            qml.RY(x - 3, wires=x - 3)
-            qml.RZ(x + 3, wires=x + 3)
-
-        args = (1,)
-        module = my_workflow(*args)
-
-        # Construct DAG
-        utility = ConstructCircuitDAG(FakeDAGBuilder())
-        utility.construct(module)
-
-        nodes = utility.dag_builder.nodes
-        assert len(nodes) == 4  # Device node + ops
-
-<<<<<<< HEAD
-        assert nodes["node1"]["label"] == f"<name> RX|<wire> [(arg5 % 3)]"
-        assert nodes["node2"]["label"] == f"<name> RY|<wire> [(arg5 - 3)]"
-        assert nodes["node3"]["label"] == f"<name> RZ|<wire> [(arg5 + 3)]"
-
-
-@pytest.mark.usefixtures("use_both_frontend")
-class TestCreateStaticMeasurementNodes:
-    """Tests that measurements with static parameters can be created and visualized as nodes."""
-=======
+
+        dev = qml.device("null.qubit", wires=1)
+
+        @xdsl_from_qjit
+        @qml.qjit(autograph=True, target="mlir")
+        @qml.qnode(dev)
+        def my_workflow():
+            qml.RX(0.1, 0)
+            qml.RY(0.2, 1)
+            qml.RZ(0.3, 2)
+            qml.CNOT(wires=[0, 1])
+            qml.Toffoli(wires=[1, 2, 0])
+
+        module = my_workflow()
+
+        utility = ConstructCircuitDAG(FakeDAGBuilder())
+        utility.construct(module)
+
+        edges = utility.dag_builder.edges
+        nodes = utility.dag_builder.nodes
+
         expected_edges = (
             ("NullQubit", "RX"),
             ("NullQubit", "RY"),
@@ -1633,19 +1615,12 @@
 
     def test_dynamic_wire_connectivity(self):
         """Tests standard scenario of interweaving static and dynamic operators."""
->>>>>>> 0509fdbb
-
-    def test_state_op(self):
-        """Test that qml.state can be handled."""
-        dev = qml.device("null.qubit", wires=1)
-
-        @xdsl_from_qjit
-        @qml.qjit(autograph=True, target="mlir")
-        @qml.qnode(dev)
-<<<<<<< HEAD
-        def my_circuit():
-            return qml.state()
-=======
+
+        dev = qml.device("null.qubit", wires=1)
+
+        @xdsl_from_qjit
+        @qml.qjit(autograph=True, target="mlir")
+        @qml.qnode(dev)
         def my_workflow(x, y):
             qml.X(0)
             qml.Y(1)
@@ -2227,1036 +2202,6 @@
             qml.X(0)
             qml.T(1)
             return meas_fn()
->>>>>>> 0509fdbb
-
-        module = my_circuit()
-
-        # Construct DAG
-        utility = ConstructCircuitDAG(FakeDAGBuilder())
-        utility.construct(module)
-
-        # Ensure DAG only has one node
-        nodes = utility.dag_builder.nodes
-        assert len(nodes) == 2  # Device node + operator
-
-<<<<<<< HEAD
-        assert nodes["node1"]["label"] == get_label(qml.state())
-=======
-        # node0 -> NullQubit
-
-        # Check all nodes
-        assert "PauliX" in nodes["node1"]["label"]
-        assert "T" in nodes["node2"]["label"]
-        assert meas_fn.__name__ in nodes["node3"]["label"]
-
-        # Check all edges
-        assert len(edges) == 4
-        assert ("node0", "node1") in edges
-        assert ("node0", "node2") in edges
-        assert ("node1", "node3") in edges
-        assert ("node2", "node3") in edges
-
-    def test_connect_specific_wires(self):
-        """Tests connection to terminal measurements that operate on specific wires."""
->>>>>>> 0509fdbb
-
-    @pytest.mark.parametrize("meas_fn", [qml.expval, qml.var])
-    def test_expval_var_measurement_op(self, meas_fn):
-        """Test that statistical measurement operators can be captured as nodes."""
-        dev = qml.device("null.qubit", wires=1)
-
-        @xdsl_from_qjit
-        @qml.qjit(autograph=True, target="mlir")
-        @qml.qnode(dev)
-        def my_circuit():
-            return meas_fn(qml.Z(0))
-
-        module = my_circuit()
-
-        # Construct DAG
-        utility = ConstructCircuitDAG(FakeDAGBuilder())
-        utility.construct(module)
-
-        # Ensure DAG only has one node
-        nodes = utility.dag_builder.nodes
-        assert len(nodes) == 2  # Device node + measurement
-
-        assert nodes["node1"]["label"] == get_label(meas_fn(qml.Z(0)))
-
-    @pytest.mark.parametrize(
-        "kwargs",
-        [
-            {},
-            {"wires": 0},
-            {"wires": [0, 1]},
-        ],
-    )
-    def test_probs_measurement_op(self, kwargs):
-        """Tests that the probs measurement function can be captured as a node."""
-        dev = qml.device("null.qubit", wires=1)
-
-        @xdsl_from_qjit
-        @qml.qjit(autograph=True, target="mlir")
-        @qml.qnode(dev)
-        def my_circuit():
-            return qml.probs(**kwargs)
-
-        module = my_circuit()
-
-        # Construct DAG
-        utility = ConstructCircuitDAG(FakeDAGBuilder())
-        utility.construct(module)
-
-        nodes = utility.dag_builder.nodes
-        assert len(nodes) == 2  # Device node + probs
-
-        assert nodes["node1"]["label"] == get_label(qml.probs(**kwargs))
-
-    @pytest.mark.parametrize(
-        "kwargs",
-        [
-            {},
-            {"wires": 0},
-            {"wires": [0, 1]},
-        ],
-    )
-    def test_valid_sample_measurement_op(self, kwargs):
-        """Tests that the sample measurement function can be captured as a node."""
-        dev = qml.device("null.qubit", wires=1)
-
-        @xdsl_from_qjit
-        @qml.qjit(autograph=True, target="mlir")
-        @qml.set_shots(10)
-        @qml.qnode(dev)
-        def my_circuit():
-            return qml.sample(**kwargs)
-
-        module = my_circuit()
-
-        # Construct DAG
-        utility = ConstructCircuitDAG(FakeDAGBuilder())
-        utility.construct(module)
-
-        nodes = utility.dag_builder.nodes
-        assert len(nodes) == 2  # Device node + sample
-
-        assert nodes["node1"]["label"] == get_label(qml.sample(**kwargs))
-
-
-@pytest.mark.usefixtures("use_both_frontend")
-class TestCreateDynamicMeasurementNodes:
-    """Tests that measurements on dynamic wires render correctly."""
-
-    def test_static_dynamic_mix(self):
-        """Tests that static and dynamic wires can both be used."""
-
-        dev = qml.device("null.qubit", wires=1)
-
-        @xdsl_from_qjit
-        @qml.qjit(autograph=True, target="mlir")
-        @qml.qnode(dev)
-        def my_circuit(x):
-            return qml.probs(wires=[0, x])
-
-        args = (1,)
-        module = my_circuit(*args)
-
-        # Construct DAG
-        utility = ConstructCircuitDAG(FakeDAGBuilder())
-        utility.construct(module)
-
-        nodes = utility.dag_builder.nodes
-        assert len(nodes) == 2  # Device node + probs
-
-        assert nodes["node1"]["label"] == f"<name> probs|<wire> [0, arg0]"
-
-    def test_qnode_argument(self):
-        """Tests that qnode arguments can be used as wires."""
-
-        dev = qml.device("null.qubit", wires=1)
-
-        @xdsl_from_qjit
-        @qml.qjit(autograph=True, target="mlir")
-        @qml.set_shots(10)
-        @qml.qnode(dev)
-        def my_circuit(x, y):
-            return (
-                qml.probs(wires=x),
-                qml.expval(qml.Z(x)),
-                qml.var(qml.X(y)),
-                qml.sample(wires=x),
-            )
-
-        args = (1, 2)
-        module = my_circuit(*args)
-
-        # Construct DAG
-        utility = ConstructCircuitDAG(FakeDAGBuilder())
-        utility.construct(module)
-
-        nodes = utility.dag_builder.nodes
-        assert len(nodes) == 5  # Device node + probs + expval + var + sample
-
-        assert nodes["node1"]["label"] == f"<name> probs|<wire> [arg0]"
-        assert nodes["node2"]["label"] == f"<name> expval(PauliZ)|<wire> [arg0]"
-        assert nodes["node3"]["label"] == f"<name> var(PauliX)|<wire> [arg1]"
-        assert nodes["node4"]["label"] == f"<name> sample|<wire> [arg0]"
-
-    def test_visualize_pythonic_operators_on_meas(self):
-        """Tests that we can use operators like +,-,%"""
-        dev = qml.device("null.qubit", wires=1)
-
-        @xdsl_from_qjit
-        @qml.qjit(autograph=True, target="mlir")
-        @qml.set_shots(3)
-        @qml.qnode(dev)
-        def my_workflow(x):
-            return qml.probs(wires=[x % 3, x - 3, x + 3]), qml.sample(wires=[x % 3, x - 3, x + 3])
-
-        args = (1,)
-        module = my_workflow(*args)
-
-        # Construct DAG
-        utility = ConstructCircuitDAG(FakeDAGBuilder())
-        utility.construct(module)
-
-        nodes = utility.dag_builder.nodes
-        assert len(nodes) == 3  # Device node + meas
-
-        assert (
-            nodes["node1"]["label"] == f"<name> probs|<wire> [(arg5 % 3), (arg5 - 3), (arg5 + 3)]"
-        )
-        assert (
-            nodes["node2"]["label"] == f"<name> sample|<wire> [(arg5 % 3), (arg5 - 3), (arg5 + 3)]"
-        )
-
-
-@pytest.mark.usefixtures("use_both_frontend")
-class TestOperatorConnectivity:
-    """Tests that operators are properly connected."""
-
-    def test_static_connection_within_cluster(self):
-        """Tests that connections can be made within the same cluster."""
-
-        dev = qml.device("null.qubit", wires=3)
-
-        @xdsl_from_qjit
-        @qml.qjit(autograph=True, target="mlir")
-        @qml.qnode(dev)
-        def my_workflow():
-            qml.X(0)
-            qml.Z(1)
-            qml.Y(0)
-            qml.H(1)
-            qml.S(1)
-            qml.T(2)
-
-        module = my_workflow()
-
-        utility = ConstructCircuitDAG(FakeDAGBuilder())
-        utility.construct(module)
-
-        edges = utility.dag_builder.edges
-        nodes = utility.dag_builder.nodes
-
-        # node0 -> NullQubit
-
-        # Check edges
-        #           -> X -> Y
-        # NullQubit -> Z -> H -> S
-        #           -> T
-        expected_edges = (
-            ("NullQubit", "PauliX"),
-            ("NullQubit", "PauliZ"),
-            ("NullQubit", "T"),
-            ("PauliX", "PauliY"),
-            ("PauliZ", "Hadamard"),
-            ("Hadamard", "S"),
-        )
-        assert_dag_structure(nodes, edges, expected_edges)
-
-    def test_static_connection_through_for_loop(self):
-        """Tests that connections can be made through a for loop cluster."""
-
-        dev = qml.device("null.qubit", wires=1)
-
-        @xdsl_from_qjit
-        @qml.qjit(autograph=True, target="mlir")
-        @qml.qnode(dev)
-        def my_workflow():
-            qml.X(0)
-            for i in range(3):
-                qml.Y(0)
-            qml.Z(0)
-
-        module = my_workflow()
-
-        utility = ConstructCircuitDAG(FakeDAGBuilder())
-        utility.construct(module)
-
-        edges = utility.dag_builder.edges
-        nodes = utility.dag_builder.nodes
-        # node0 -> NullQubit
-
-        # Check all nodes
-        assert "PauliX" in nodes["node1"]["label"]
-        assert "PauliY" in nodes["node2"]["label"]
-
-        # Check edges
-        #                   for loop
-        # NullQubit -> X ----> Y ----> Z
-        expected_edges = (
-            ("NullQubit", "PauliX"),
-            ("PauliX", "PauliY"),
-            ("PauliY", "PauliZ"),
-        )
-        assert_dag_structure(nodes, edges, expected_edges)
-
-    def test_static_connection_through_while_loop(self):
-        """Tests that connections can be made through a while loop cluster."""
-
-        dev = qml.device("null.qubit", wires=1)
-
-        @xdsl_from_qjit
-        @qml.qjit(autograph=True, target="mlir")
-        @qml.qnode(dev)
-        def my_workflow():
-            counter = 0
-            qml.X(0)
-            while counter < 5:
-                qml.Y(0)
-                counter += 1
-            qml.Z(0)
-
-        module = my_workflow()
-
-        utility = ConstructCircuitDAG(FakeDAGBuilder())
-        utility.construct(module)
-
-        edges = utility.dag_builder.edges
-        nodes = utility.dag_builder.nodes
-        # node0 -> NullQubit
-
-        # Check all nodes
-        assert "PauliX" in nodes["node1"]["label"]
-        assert "PauliY" in nodes["node2"]["label"]
-
-        # Check edges
-        #                    while loop
-        # NullQubit -> X ------> Y ------> Z
-        expected_edges = (
-            ("NullQubit", "PauliX"),
-            ("PauliX", "PauliY"),
-            ("PauliY", "PauliZ"),
-        )
-        assert_dag_structure(nodes, edges, expected_edges)
-
-    def test_static_connection_through_conditional(self):
-        """Tests that connections through conditionals make sense."""
-
-        dev = qml.device("null.qubit", wires=1)
-
-        @xdsl_from_qjit
-        @qml.qjit(autograph=True, target="mlir")
-        @qml.qnode(dev)
-        def my_workflow(x):
-            qml.X(0)
-            qml.T(1)
-            if x == 1:
-                qml.RX(0, 0)
-                qml.S(1)
-            elif x == 2:
-                qml.RY(0, 0)
-            else:
-                qml.RZ(0, 0)
-            qml.H(0)
-
-        args = (1,)
-        module = my_workflow(*args)
-
-        utility = ConstructCircuitDAG(FakeDAGBuilder())
-        utility.construct(module)
-
-        edges = utility.dag_builder.edges
-        nodes = utility.dag_builder.nodes
-
-        expected_edges = (
-            ("NullQubit", "PauliX"),
-            ("NullQubit", "T"),
-            ("T", "S"),
-            ("PauliX", "RX"),
-            ("PauliX", "RY"),
-            ("PauliX", "RZ"),
-            ("RX", "Hadamard"),
-            ("RY", "Hadamard"),
-            ("RZ", "Hadamard"),
-        )
-        assert_dag_structure(nodes, edges, expected_edges)
-
-    def test_static_connection_through_nested_conditional(self):
-        """Tests that connections through nested conditionals make sense."""
-
-        dev = qml.device("null.qubit", wires=1)
-
-        @xdsl_from_qjit
-        @qml.qjit(autograph=True, target="mlir")
-        @qml.qnode(dev)
-        def my_workflow(x):
-            qml.X(0)
-            qml.T(1)
-            if x == 1:
-                if x == 3:
-                    qml.Y(1)
-                else:
-                    qml.Z(0)
-            else:
-                qml.RZ(0, 0)
-            qml.H(0)
-
-        args = (1,)
-        module = my_workflow(*args)
-
-        utility = ConstructCircuitDAG(FakeDAGBuilder())
-        utility.construct(module)
-
-        edges = utility.dag_builder.edges
-        nodes = utility.dag_builder.nodes
-
-        expected_edges = (
-            ("NullQubit", "PauliX"),
-            ("NullQubit", "T"),
-            ("T", "PauliY"),
-            ("PauliX", "Hadamard"),
-            ("PauliX", "RZ"),
-            ("PauliX", "PauliZ"),
-            ("RZ", "Hadamard"),
-            ("PauliZ", "Hadamard"),
-        )
-        assert_dag_structure(nodes, edges, expected_edges)
-
-    def test_multi_wire_connectivity(self):
-        """Ensures that multi wire connectivity holds."""
-
-        dev = qml.device("null.qubit", wires=1)
-
-        @xdsl_from_qjit
-        @qml.qjit(autograph=True, target="mlir")
-        @qml.qnode(dev)
-        def my_workflow():
-            qml.RX(0.1, 0)
-            qml.RY(0.2, 1)
-            qml.RZ(0.3, 2)
-            qml.CNOT(wires=[0, 1])
-            qml.Toffoli(wires=[1, 2, 0])
-
-        module = my_workflow()
-
-        utility = ConstructCircuitDAG(FakeDAGBuilder())
-        utility.construct(module)
-
-        edges = utility.dag_builder.edges
-        nodes = utility.dag_builder.nodes
-
-        expected_edges = (
-            ("NullQubit", "RX"),
-            ("NullQubit", "RY"),
-            ("NullQubit", "RZ"),
-            ("RX", "CNOT"),
-            ("RY", "CNOT"),
-            ("CNOT", "Toffoli"),
-            ("RZ", "Toffoli"),
-        )
-        assert_dag_structure(nodes, edges, expected_edges)
-
-    def test_dynamic_wire_connectivity(self):
-        """Tests standard scenario of interweaving static and dynamic operators."""
-
-        dev = qml.device("null.qubit", wires=1)
-
-        @xdsl_from_qjit
-        @qml.qjit(autograph=True, target="mlir")
-        @qml.qnode(dev)
-        def my_workflow(x, y):
-            qml.X(0)
-            qml.Y(1)
-            qml.Z(2)
-            qml.H(x)
-            qml.S(0)
-            qml.T(2)
-            qml.RY(0, y)
-
-        args = (1, 2)
-        module = my_workflow(*args)
-
-        utility = ConstructCircuitDAG(FakeDAGBuilder())
-        utility.construct(module)
-
-        edges = utility.dag_builder.edges
-        nodes = utility.dag_builder.nodes
-
-        expected_edges = (
-            ("NullQubit", "PauliX"),
-            ("NullQubit", "PauliY"),
-            ("NullQubit", "PauliZ"),
-            # choke into the dynamic hadamard
-            ("PauliX", "Hadamard", {"style": "dashed"}),
-            ("PauliY", "Hadamard", {"style": "dashed"}),
-            ("PauliZ", "Hadamard", {"style": "dashed"}),
-            # fan out to static ops
-            ("Hadamard", "S"),
-            ("Hadamard", "T"),
-            # choke again
-            ("S", "RY", {"style": "dashed"}),
-            ("T", "RY", {"style": "dashed"}),
-        )
-        assert_dag_structure(nodes, edges, expected_edges)
-
-    def test_first_operator_is_dynamic(self):
-        """Tests when the first operator is dynamic"""
-
-        dev = qml.device("null.qubit", wires=1)
-
-        @xdsl_from_qjit
-        @qml.qjit(autograph=True, target="mlir")
-        @qml.qnode(dev)
-        def my_workflow(x, y):
-            qml.H(x)
-
-        args = (1, 2)
-        module = my_workflow(*args)
-
-        utility = ConstructCircuitDAG(FakeDAGBuilder())
-        utility.construct(module)
-
-        edges = utility.dag_builder.edges
-        nodes = utility.dag_builder.nodes
-
-        # node0 -> NullQubit
-
-        # Check all nodes
-        assert "Hadamard" in nodes["node1"]["label"]
-
-        # Check all edges
-        assert len(edges) == 1
-        assert ("node0", "node1") in edges
-
-    def test_double_choke(self):
-        """Tests when two dynamic operators are back to back"""
-
-        dev = qml.device("null.qubit", wires=1)
-
-        @xdsl_from_qjit
-        @qml.qjit(autograph=True, target="mlir")
-        @qml.qnode(dev)
-        def my_workflow(x, y):
-            qml.X(0)
-            qml.Y(x)
-            qml.Z(y)
-
-        args = (1, 2)
-        module = my_workflow(*args)
-
-        utility = ConstructCircuitDAG(FakeDAGBuilder())
-        utility.construct(module)
-
-        edges = utility.dag_builder.edges
-        nodes = utility.dag_builder.nodes
-
-        # node0 -> NullQubit
-
-        # Check all nodes
-        assert "PauliX" in nodes["node1"]["label"]
-        assert "PauliY" in nodes["node2"]["label"]
-        assert "PauliZ" in nodes["node3"]["label"]
-
-        # Check all edges
-        assert len(edges) == 3
-        assert ("node0", "node1") in edges
-        assert ("node1", "node2") in edges
-        assert ("node2", "node3") in edges
-        assert edges[("node2", "node3")]["attrs"]["style"] == "dashed"
-
-    def test_complex_connectivity_for_loop(self):
-        """Tests a complicated connectivity through a for loop."""
-
-        dev = qml.device("null.qubit", wires=1)
-
-        @xdsl_from_qjit
-        @qml.qjit(autograph=True, target="mlir")
-        @qml.qnode(dev)
-        def my_workflow(a, b):
-            qml.X(a)
-            for i in range(3):
-                qml.H(0)
-                qml.Y(i)
-            qml.S(0)
-            qml.Z(b)
-
-        module = my_workflow(1, 2)
-
-        utility = ConstructCircuitDAG(FakeDAGBuilder())
-        utility.construct(module)
-
-        edges = utility.dag_builder.edges
-        nodes = utility.dag_builder.nodes
-
-        expected_edges = (
-            ("NullQubit", "PauliX", {"style": "dashed"}),
-            ("PauliX", "Hadamard"),
-            ("Hadamard", "PauliY", {"style": "dashed"}),
-            ("PauliY", "S"),
-            ("S", "PauliZ", {"style": "dashed"}),
-        )
-        assert_dag_structure(nodes, edges, expected_edges)
-
-    def test_complex_connectivity_while_loop(self):
-        """Tests a complicated connectivity through a while loop."""
-
-        dev = qml.device("null.qubit", wires=1)
-
-        @xdsl_from_qjit
-        @qml.qjit(autograph=True, target="mlir")
-        @qml.qnode(dev)
-        def my_workflow(a, b):
-            qml.X(a)
-            counter = 0
-            while counter < 5:
-                qml.H(0)
-                qml.Y(counter)
-                counter += 1
-            qml.S(0)
-            qml.Z(b)
-
-        module = my_workflow(1, 2)
-
-        utility = ConstructCircuitDAG(FakeDAGBuilder())
-        utility.construct(module)
-
-        edges = utility.dag_builder.edges
-        nodes = utility.dag_builder.nodes
-
-        expected_edges = (
-            ("NullQubit", "PauliX", {"style": "dashed"}),
-            ("PauliX", "Hadamard"),
-            ("Hadamard", "PauliY", {"style": "dashed"}),
-            ("PauliY", "S"),
-            ("S", "PauliZ", {"style": "dashed"}),
-        )
-        assert_dag_structure(nodes, edges, expected_edges)
-
-    def test_basic_static_conditional(self):
-        """Tests a basic static example of a conditional."""
-
-        @xdsl_from_qjit
-        @qml.qjit(autograph=True, target="mlir")
-        @qml.qnode(qml.device("null.qubit", wires=3))
-        def my_workflow(a):
-            if a == 2:
-                qml.X(0)
-            elif a == 3:
-                qml.Y(0)
-            else:
-                qml.Z(0)
-            qml.H(a)
-
-        module = my_workflow(1)
-
-        utility = ConstructCircuitDAG(FakeDAGBuilder())
-        utility.construct(module)
-
-        edges = utility.dag_builder.edges
-        nodes = utility.dag_builder.nodes
-
-        expected_edges = (
-            ("NullQubit", "PauliX"),
-            ("NullQubit", "PauliY"),
-            ("NullQubit", "PauliZ"),
-            ("PauliX", "Hadamard", {"style": "dashed"}),
-            ("PauliY", "Hadamard", {"style": "dashed"}),
-            ("PauliZ", "Hadamard", {"style": "dashed"}),
-        )
-        assert_dag_structure(nodes, edges, expected_edges)
-
-    def test_basic_static_conditional_in_between_dynamic(self):
-        """Tests a basic static example of a conditional."""
-
-        @xdsl_from_qjit
-        @qml.qjit(autograph=True, target="mlir")
-        @qml.qnode(qml.device("null.qubit", wires=3))
-        def my_workflow(a, b):
-            qml.S(b)
-            if a == 2:
-                qml.X(0)
-            elif a == 3:
-                qml.Y(0)
-            else:
-                qml.Z(0)
-            qml.H(a)
-
-        module = my_workflow(1, 2)
-
-        utility = ConstructCircuitDAG(FakeDAGBuilder())
-        utility.construct(module)
-
-        edges = utility.dag_builder.edges
-        nodes = utility.dag_builder.nodes
-
-        expected_edges = (
-            ("NullQubit", "S", {"style": "dashed"}),
-            ("S", "PauliX"),
-            ("S", "PauliY"),
-            ("S", "PauliZ"),
-            ("PauliX", "Hadamard", {"style": "dashed"}),
-            ("PauliY", "Hadamard", {"style": "dashed"}),
-            ("PauliZ", "Hadamard", {"style": "dashed"}),
-        )
-        assert_dag_structure(nodes, edges, expected_edges)
-
-    def test_basic_dynamic_conditional(self):
-        """Tests a basic example of a conditional with dynamic wires."""
-
-        @xdsl_from_qjit
-        @qml.qjit(autograph=True, target="mlir")
-        @qml.qnode(qml.device("null.qubit", wires=3))
-        def my_workflow(a, b, c):
-            qml.H(0)
-            if a == 2:
-                qml.X(a)
-            elif a == b:
-                qml.Y(c)
-            else:
-                qml.Z(c)
-            qml.S(0)
-
-        module = my_workflow(1, 2, 3)
-
-        utility = ConstructCircuitDAG(FakeDAGBuilder())
-        utility.construct(module)
-
-        edges = utility.dag_builder.edges
-        nodes = utility.dag_builder.nodes
-
-        expected_edges = (
-            ("NullQubit", "Hadamard"),
-            ("Hadamard", "PauliX", {"style": "dashed"}),
-            ("Hadamard", "PauliY", {"style": "dashed"}),
-            ("Hadamard", "PauliZ", {"style": "dashed"}),
-            ("PauliX", "S"),
-            ("PauliY", "S"),
-            ("PauliZ", "S"),
-        )
-        assert_dag_structure(nodes, edges, expected_edges)
-
-    def test_connectivity_through_simple_if(self):
-        """Tests that a simple if can be visualized."""
-
-        @xdsl_from_qjit
-        @qml.qjit(autograph=True, target="mlir")
-        @qml.qnode(qml.device("null.qubit", wires=3))
-        def my_workflow(a):
-            qml.H(0)
-            if a == 2:
-                qml.X(a)
-                qml.Y(0)
-            qml.Z(0)
-
-        module = my_workflow(1)
-
-        utility = ConstructCircuitDAG(FakeDAGBuilder())
-        utility.construct(module)
-
-        edges = utility.dag_builder.edges
-        nodes = utility.dag_builder.nodes
-
-        expected_edges = (
-            ("NullQubit", "Hadamard"),
-            ("Hadamard", "PauliX", {"style": "dashed"}),
-            ("PauliX", "PauliY"),
-            ("PauliY", "PauliZ"),
-        )
-        assert_dag_structure(nodes, edges, expected_edges)
-
-    def test_complex_connectivity_if_elif_else(self):
-        """Tests that complex connectivity can go through a conditional."""
-
-        @xdsl_from_qjit
-        @qml.qjit(autograph=True, target="mlir")
-        @qml.qnode(qml.device("null.qubit", wires=3))
-        def my_workflow(a, b, c):
-            qml.X(a)
-            if a == 2:
-                qml.H(0)
-                qml.Y(1)
-            elif a == b:
-                qml.T(c)
-            else:
-                qml.Z(b)
-            qml.S(0)
-            qml.RZ(0, b)
-
-        module = my_workflow(1, 2, 3)
-
-        utility = ConstructCircuitDAG(FakeDAGBuilder())
-        utility.construct(module)
-
-        edges = utility.dag_builder.edges
-        nodes = utility.dag_builder.nodes
-
-        expected_edges = (
-            ("NullQubit", "PauliX", {"style": "dashed"}),
-            ("PauliX", "Hadamard"),
-            ("PauliX", "PauliY"),
-            ("PauliX", "T", {"style": "dashed"}),
-            ("PauliX", "PauliZ", {"style": "dashed"}),
-            ("Hadamard", "S"),
-            ("T", "S"),
-            ("PauliZ", "S"),
-            ("S", "RZ", {"style": "dashed"}),
-            ("PauliY", "RZ", {"style": "dashed"}),
-        )
-        assert_dag_structure(nodes, edges, expected_edges)
-
-    def test_complex_connectivity_nested_if_with_else(self):
-        """Tests that complex connectivity can go through a conditional."""
-
-        @xdsl_from_qjit
-        @qml.qjit(autograph=True, target="mlir")
-        @qml.qnode(qml.device("null.qubit", wires=3))
-        def my_workflow(a, b):
-            qml.X(a)
-            qml.S(0)
-            if a == 2:
-                if b == 2:
-                    qml.RX(0, 0)
-            else:
-                qml.Y(0)
-
-        module = my_workflow(1, 2)
-
-        utility = ConstructCircuitDAG(FakeDAGBuilder())
-        utility.construct(module)
-
-        edges = utility.dag_builder.edges
-        nodes = utility.dag_builder.nodes
-
-        expected_edges = (
-            ("NullQubit", "PauliX", {"style": "dashed"}),
-            ("PauliX", "S"),
-            ("S", "RX"),
-            ("S", "PauliY"),
-        )
-        assert_dag_structure(nodes, edges, expected_edges)
-
-    def test_complex_connectivity_nested_if(self):
-        """Tests that complex connectivity can go through a conditional."""
-
-        @xdsl_from_qjit
-        @qml.qjit(autograph=True, target="mlir")
-        @qml.qnode(qml.device("null.qubit", wires=3))
-        def my_workflow(a, b):
-            qml.X(a)
-            if a == 2:
-                qml.H(0)
-                if b == 2:
-                    qml.RX(0, 0)
-                qml.Y(1)
-            qml.S(0)
-            return qml.probs()
-
-        module = my_workflow(1, 2)
-
-        utility = ConstructCircuitDAG(FakeDAGBuilder())
-        utility.construct(module)
-
-        edges = utility.dag_builder.edges
-        nodes = utility.dag_builder.nodes
-
-        expected_edges = (
-            ("NullQubit", "PauliX", {"style": "dashed"}),
-            ("PauliX", "Hadamard"),
-            ("Hadamard", "RX"),
-            ("RX", "S"),
-            ("PauliX", "PauliY"),
-            ("PauliY", "probs", {"style": "dashed"}),
-            ("S", "probs", {"style": "dashed"}),
-        )
-        assert_dag_structure(nodes, edges, expected_edges)
-
-    def test_complex_connectivity_conditional_inside_control_flow(self):
-        """Tests the interaction with conditional inside of control flow"""
-
-        @xdsl_from_qjit
-        @qml.qjit(autograph=True, target="mlir")
-        @qml.qnode(qml.device("null.qubit", wires=3))
-        def my_workflow(x, y):
-            qml.X(0)
-            qml.Y(1)
-            qml.H(x)
-
-            for i in range(3):
-                qml.S(0)
-                if i == 3:
-                    qml.T(0)
-
-            qml.RY(0, x)
-
-        module = my_workflow(1, 2)
-
-        utility = ConstructCircuitDAG(FakeDAGBuilder())
-        utility.construct(module)
-
-        edges = utility.dag_builder.edges
-        nodes = utility.dag_builder.nodes
-
-        expected_edges = (
-            ("NullQubit", "PauliX"),
-            ("NullQubit", "PauliY"),
-            ("PauliX", "Hadamard", {"style": "dashed"}),
-            ("PauliY", "Hadamard", {"style": "dashed"}),
-            ("Hadamard", "S"),
-            ("S", "T"),
-            ("T", "RY", {"style": "dashed"}),
-        )
-        assert_dag_structure(nodes, edges, expected_edges)
-
-    def test_complex_connectivity_conditional_dynamic_branching_static_node_after(self):
-        """Tests that complex connectivity can go through a conditional."""
-
-        @xdsl_from_qjit
-        @qml.qjit(autograph=True, target="mlir")
-        @qml.qnode(qml.device("null.qubit", wires=3))
-        def my_workflow(x, y):
-            if x == y:
-                qml.Y(0)
-            else:
-                qml.Z(x)
-            qml.H(0)
-
-        module = my_workflow(1, 2)
-
-        utility = ConstructCircuitDAG(FakeDAGBuilder())
-        utility.construct(module)
-
-        edges = utility.dag_builder.edges
-        nodes = utility.dag_builder.nodes
-
-        expected_edges = (
-            ("NullQubit", "PauliY"),
-            ("NullQubit", "PauliZ", {"style": "dashed"}),
-            ("PauliY", "Hadamard"),
-            ("PauliZ", "Hadamard"),
-        )
-        assert_dag_structure(nodes, edges, expected_edges)
-
-    def test_complex_connectivity_conditional_dynamic_branching_static_and_dyn_node_after(self):
-        """Tests that complex connectivity can go through a conditional."""
-
-        @xdsl_from_qjit
-        @qml.qjit(autograph=True, target="mlir")
-        @qml.qnode(qml.device("null.qubit", wires=3))
-        def my_workflow(x, y):
-            if x == y:
-                qml.Y(0)
-            else:
-                qml.Z(x)
-            qml.H(0)
-            qml.X(x)
-
-        module = my_workflow(1, 2)
-
-        utility = ConstructCircuitDAG(FakeDAGBuilder())
-        utility.construct(module)
-
-        edges = utility.dag_builder.edges
-        nodes = utility.dag_builder.nodes
-
-        expected_edges = (
-            ("NullQubit", "PauliY"),
-            ("NullQubit", "PauliZ", {"style": "dashed"}),
-            ("PauliY", "Hadamard"),
-            ("PauliZ", "Hadamard"),
-            ("Hadamard", "PauliX", {"style": "dashed"}),
-        )
-        assert_dag_structure(nodes, edges, expected_edges)
-
-    def test_complex_connectivity_conditional_dynamic_branching_no_node_before(self):
-        """Tests that complex connectivity can go through a conditional."""
-
-        @xdsl_from_qjit
-        @qml.qjit(autograph=True, target="mlir")
-        @qml.qnode(qml.device("null.qubit", wires=3))
-        def my_workflow(x, y):
-            if x == y:
-                qml.Y(0)
-            else:
-                qml.Z(x)
-            qml.H(y)
-
-        module = my_workflow(1, 2)
-
-        utility = ConstructCircuitDAG(FakeDAGBuilder())
-        utility.construct(module)
-
-        edges = utility.dag_builder.edges
-        nodes = utility.dag_builder.nodes
-
-        expected_edges = (
-            ("NullQubit", "PauliY"),
-            ("NullQubit", "PauliZ", {"style": "dashed"}),
-            ("PauliY", "Hadamard", {"style": "dashed"}),
-            ("PauliZ", "Hadamard", {"style": "dashed"}),
-        )
-        assert_dag_structure(nodes, edges, expected_edges)
-
-    def test_complex_connectivity_conditional_dynamic_branching(self):
-        """Tests that complex connectivity can go through a conditional."""
-
-        @xdsl_from_qjit
-        @qml.qjit(autograph=True, target="mlir")
-        @qml.qnode(qml.device("null.qubit", wires=3))
-        def my_workflow(x, y):
-            qml.X(x)
-            if x == y:
-                qml.Y(0)
-            else:
-                qml.Z(x)
-            qml.H(y)
-
-        module = my_workflow(1, 2)
-
-        utility = ConstructCircuitDAG(FakeDAGBuilder())
-        utility.construct(module)
-
-        edges = utility.dag_builder.edges
-        nodes = utility.dag_builder.nodes
-
-        expected_edges = (
-            ("NullQubit", "PauliX", {"style": "dashed"}),
-            ("PauliX", "PauliY"),
-            ("PauliX", "PauliZ", {"style": "dashed"}),
-            ("PauliY", "Hadamard", {"style": "dashed"}),
-            ("PauliZ", "Hadamard", {"style": "dashed"}),
-        )
-        assert_dag_structure(nodes, edges, expected_edges)
-
-
-@pytest.mark.usefixtures("use_both_frontend")
-class TestTerminalMeasurementConnectivity:
-    """Test that terminal measurements connect properly."""
-
-    @pytest.mark.parametrize("meas_fn", [qml.probs, qml.state])
-    def test_connect_all_wires(self, meas_fn):
-        """Tests connection to terminal measurements that operate on all wires."""
-
-        dev = qml.device("null.qubit", wires=1)
-
-        @xdsl_from_qjit
-        @qml.qjit(autograph=True, target="mlir")
-        @qml.qnode(dev)
-        def my_workflow():
-            qml.X(0)
-            qml.T(1)
-            return meas_fn()
 
         module = my_workflow()
 
