# Copyright 2025 Xanadu Quantum Technologies Inc.

# Licensed under the Apache License, Version 2.0 (the "License");
# you may not use this file except in compliance with the License.
# You may obtain a copy of the License at

#     http://www.apache.org/licenses/LICENSE-2.0

# Unless required by applicable law or agreed to in writing, software
# distributed under the License is distributed on an "AS IS" BASIS,
# WITHOUT WARRANTIES OR CONDITIONS OF ANY KIND, either express or implied.
# See the License for the specific language governing permissions and
# limitations under the License.
"""Unit test module for the mlir_specs function in the Python Compiler inspection module."""

from functools import partial

import jax.numpy as jnp
import pennylane as qml
import pytest

import catalyst
from catalyst.python_interface.inspection import ResourcesResult, mlir_specs

pytestmark = pytest.mark.xdsl


def resources_equal(
    actual: ResourcesResult, expected: ResourcesResult, return_only: bool = False
) -> bool:
    """
    Check if two ResourcesResult objects are equal.
    Ignores certain attributes (e.g. classical_instructions)
    """
    try:

        # actual.device_name == expected.device_name TODO: Don't worry about this one for now
        assert actual.num_allocs == expected.num_allocs
        assert actual.operations == expected.operations
        assert actual.measurements == expected.measurements

        # There should be no remaining unresolved function calls
        assert sum(actual.unresolved_function_calls.values()) == 0

        # Only check that expected function calls are a subset of actual function calls
        #   Other random helper functions may be inserted by the compiler
        for name, count in expected.function_calls.items():
            assert name in actual.function_calls
            assert actual.function_calls[name] == count

    except AssertionError:
        if return_only:
            return False
        raise

    return True


def make_static_resources(
    operations: dict[str, dict[int, int]] | None = None,
    measurements: dict[str, int] | None = None,
    function_calls: dict[str, int] | None = None,
    device_name: str | None = None,
    num_allocs: int = 0,
) -> ResourcesResult:
    """
    Create a ResourcesResult object for testing against
    """
    res = ResourcesResult()
    res.operations = operations or {}
    res.measurements = measurements or {}
    res.function_calls = function_calls or {}
    res.device_name = device_name
    res.num_allocs = num_allocs
    return res


@pytest.mark.usefixtures("use_both_frontend")
class TestMLIRSpecs:
    """Unit tests for the mlir_specs function in the Python Compiler inspection module."""

    @pytest.fixture
    def simple_circuit(self):
        """Fixture for a circuit."""

        @qml.qnode(qml.device("lightning.qubit", wires=2))
        def circ():
            qml.RX(1, 0)
            qml.RX(2.0, 0)
            qml.RZ(3.0, 1)
            qml.RZ(4.0, 1)
            qml.Hadamard(0)
            qml.Hadamard(0)
            qml.CNOT([0, 1])
            qml.CNOT([0, 1])
            return qml.probs()

        return circ

    @pytest.mark.parametrize("level", [3.14, "invalid"])
    def test_invalid_level_type(self, simple_circuit, level):
        """Test that requesting an invalid level type raises an error."""

        simple_circuit = qml.qjit(simple_circuit)

        with pytest.raises(
            ValueError, match="The `level` argument must be an int, a tuple/list of ints, or 'all'."
        ):
            mlir_specs(simple_circuit, level=level)

    @pytest.mark.parametrize("level", [10, -1])
    def test_invalid_int_level(self, simple_circuit, level):
        """Test that requesting an invalid level raises an error."""

        simple_circuit = qml.qjit(simple_circuit)

        with pytest.raises(
            ValueError, match=f"Requested specs level {level} not found in MLIR pass list."
        ):
            mlir_specs(simple_circuit, level=level)

    @pytest.mark.parametrize(
        "level, expected",
        [
            (
                0,
                make_static_resources(
                    operations={"RX": {1: 2}, "RZ": {1: 2}, "Hadamard": {1: 2}, "CNOT": {2: 2}},
                    measurements={"probs(all wires)": 1},
                    num_allocs=2,
                ),
            ),
        ],
    )
    def test_no_passes(self, simple_circuit, level, expected):
        """Test that if no passes are applied, the circuit resources are the original amount."""

        simple_circuit = qml.qjit(simple_circuit)
        res = mlir_specs(simple_circuit, level=level)
        assert resources_equal(res, expected)

    @pytest.mark.parametrize(
        "level, expected",
        [
            (
                0,
                make_static_resources(
                    operations={"RX": {1: 2}, "RZ": {1: 2}, "Hadamard": {1: 2}, "CNOT": {2: 2}},
                    measurements={"probs(all wires)": 1},
                    num_allocs=2,
                ),
            ),
            (
                1,
                make_static_resources(
                    operations={"RX": {1: 2}, "RZ": {1: 2}},
                    measurements={"probs(all wires)": 1},
                    num_allocs=2,
                ),
            ),
            (
                2,
                make_static_resources(
                    operations={"RX": {1: 1}, "RZ": {1: 1}},
                    measurements={"probs(all wires)": 1},
                    num_allocs=2,
                ),
            ),
        ],
    )
    def test_basic_passes(self, simple_circuit, level, expected):
        """Test that when passes are applied, the circuit resources are updated accordingly."""

        if qml.capture.enabled():
            simple_circuit = qml.transforms.cancel_inverses(simple_circuit)
            simple_circuit = qml.transforms.merge_rotations(simple_circuit)
        else:
            simple_circuit = catalyst.passes.cancel_inverses(simple_circuit)
            simple_circuit = catalyst.passes.merge_rotations(simple_circuit)

        simple_circuit = qml.qjit(simple_circuit)
        res = mlir_specs(simple_circuit, level=level)
        assert resources_equal(res, expected)

    def test_basic_passes_level_all(self, simple_circuit):
        """Test that when passes are applied, the circuit resources are updated accordingly."""

        if qml.capture.enabled():
            simple_circuit = qml.transforms.cancel_inverses(simple_circuit)
            simple_circuit = qml.transforms.merge_rotations(simple_circuit)
        else:
            simple_circuit = catalyst.passes.cancel_inverses(simple_circuit)
            simple_circuit = catalyst.passes.merge_rotations(simple_circuit)

        expected = {
            "Before MLIR Passes (MLIR-0)": make_static_resources(
                operations={"RX": {1: 2}, "RZ": {1: 2}, "Hadamard": {1: 2}, "CNOT": {2: 2}},
                measurements={"probs(all wires)": 1},
                num_allocs=2,
            ),
            "cancel-inverses (MLIR-1)": make_static_resources(
                operations={"RX": {1: 2}, "RZ": {1: 2}},
                measurements={"probs(all wires)": 1},
                num_allocs=2,
            ),
            "merge-rotations (MLIR-2)": make_static_resources(
                operations={"RX": {1: 1}, "RZ": {1: 1}},
                measurements={"probs(all wires)": 1},
                num_allocs=2,
            ),
        }

        simple_circuit = qml.qjit(simple_circuit)
        res = mlir_specs(simple_circuit, level="all")

        assert isinstance(res, dict)
        assert len(res) == len(expected)

        for lvl, expected_res in expected.items():
            assert lvl in res.keys()
            assert resources_equal(res[lvl], expected_res)

    def test_basic_passes_multi_level(self, simple_circuit):
        """Test that when passes are applied, the circuit resources are updated accordingly."""

        if qml.capture.enabled():
            simple_circuit = qml.transforms.cancel_inverses(simple_circuit)
            simple_circuit = qml.transforms.merge_rotations(simple_circuit)
        else:
            simple_circuit = catalyst.passes.cancel_inverses(simple_circuit)
            simple_circuit = catalyst.passes.merge_rotations(simple_circuit)

        expected = {
            "Before MLIR Passes (MLIR-0)": make_static_resources(
                operations={"RX": {1: 2}, "RZ": {1: 2}, "Hadamard": {1: 2}, "CNOT": {2: 2}},
                measurements={"probs(all wires)": 1},
                num_allocs=2,
            ),
            "merge-rotations (MLIR-2)": make_static_resources(
                operations={"RX": {1: 1}, "RZ": {1: 1}},
                measurements={"probs(all wires)": 1},
                num_allocs=2,
            ),
        }

        simple_circuit = qml.qjit(simple_circuit)
        res = mlir_specs(simple_circuit, level=[0, 2])

        assert isinstance(res, dict)
        assert len(res) == len(expected)

        for lvl, expected_res in expected.items():
            assert lvl in res.keys()
            assert resources_equal(res[lvl], expected_res)

        with pytest.raises(
            ValueError, match="Requested specs levels 3 not found in MLIR pass list."
        ):
            mlir_specs(simple_circuit, level=[0, 3])

    def test_not_qnode(self):
        """Test that a malformed QNode raises an error."""

        def not_a_qnode():
            pass

        with pytest.raises(
            ValueError,
            match="The provided `qnode` argument does not appear to be a valid QJIT "
            "compiled QNode.",
        ):
            mlir_specs(not_a_qnode, level=0)

    def test_malformed_qnode(self):
        """Test that a QNode without measurements can still be collected."""

        dev = qml.device("lightning.qubit", wires=1)

        @qml.qjit
        @qml.qnode(dev)
        def circ(wire):
            qml.X(0)
            qml.X(wire)

        res = mlir_specs(circ, 0, 1)
        expected = make_static_resources(
            operations={"PauliX": {1: 2}},
            measurements={},
            num_allocs=1,
        )

        assert resources_equal(res, expected)

    @pytest.mark.parametrize(
        "pl_ctrl_flow, iters, autograph",
        [
            (True, 5, False),
            (False, 2, False),
            (True, 3, False),
            (False, 10, True),
        ],
    )
    def test_fixed_loop(self, pl_ctrl_flow, iters, autograph):
        """Test that loop resources are counted correctly."""

        if pl_ctrl_flow:

            @qml.qnode(qml.device("lightning.qubit", wires=2))
            def circ():
                @qml.for_loop(iters)
                def loop_body(i):
                    qml.X(i % 2)

                loop_body()

                return qml.state()

        else:

            @qml.qnode(qml.device("lightning.qubit", wires=2))
            def circ():
                for i in range(iters):
                    qml.X(i % 2)
                return qml.state()

        expected = make_static_resources(
            operations={"PauliX": {1: iters}},
            measurements={"state(all wires)": 1},
            num_allocs=2,
        )

        circ = qml.qjit(autograph=autograph)(circ)
        res = mlir_specs(circ, level=0)
        assert resources_equal(res, expected)

    @pytest.mark.parametrize(
        "pl_ctrl_flow, iters",
        [
            (True, 5),
            (False, 2),
        ],
    )
    def test_dynamic_for_loop(self, pl_ctrl_flow, iters):
        """Test that dynamic for loops emit a warning."""

        if pl_ctrl_flow:

            @qml.qnode(qml.device("lightning.qubit", wires=2))
            def circ(n):
                @qml.for_loop(n)
                def loop_body(i):
                    qml.X(i % 2)

                loop_body()

                return qml.state()

        else:

            @qml.qnode(qml.device("lightning.qubit", wires=2))
            def circ(n):
                for i in range(n):
                    qml.X(i % 2)
                return qml.state()

        expected = make_static_resources(
            operations={"PauliX": {1: 1}},
            measurements={"state(all wires)": 1},
            num_allocs=2,
        )

        circ = qml.qjit(autograph=True)(circ)

        with pytest.warns(
            UserWarning,
            match="Specs was unable to determine the number of loop iterations. "
            "The results will assume the loop runs only once. "
            "This may be fixed in some cases by inlining dynamic arguments.",
        ):
            res = mlir_specs(circ, 0, iters)
            assert resources_equal(res, expected)

    @pytest.mark.parametrize(
        "pl_ctrl_flow, iters",
        [
            (True, 5),
            (False, 2),
        ],
    )
    def test_while_loop(self, pl_ctrl_flow, iters):
        """Test that dynamic while loops emit a warning."""

        if pl_ctrl_flow:

            @qml.qnode(qml.device("lightning.qubit", wires=2))
            def circ(n):
                def loop_cond(i):
                    return i < n

                @qml.while_loop(loop_cond)
                def loop_body(i):
                    qml.X(i % 2)
                    return i + 1

                loop_body(0)

                return qml.state()

        else:

            @qml.qnode(qml.device("lightning.qubit", wires=2))
            def circ(n):
                i = 0
                while i < n:
                    qml.X(i % 2)
                    i += 1
                return qml.state()

        expected = make_static_resources(
            operations={"PauliX": {1: 1}},
            measurements={"state(all wires)": 1},
            num_allocs=2,
        )

        circ = qml.qjit(autograph=True)(circ)

        with pytest.warns(
            UserWarning,
            match="Specs was unable to determine the number of loop iterations. "
            "The results will assume the loop runs only once. "
            "This may be fixed in some cases by inlining dynamic arguments.",
        ):
            res = mlir_specs(circ, 0, iters)
            assert resources_equal(res, expected)

    @pytest.mark.parametrize(
        "pl_ctrl_flow",
        [
            (True),
            (False),
        ],
    )
    def test_cond(self, pl_ctrl_flow):
        """Test that conditions emit a warning."""

        if pl_ctrl_flow:

            @qml.qnode(qml.device("lightning.qubit", wires=2))
            def circ(n):
                qml.cond(n > 0, qml.X, qml.Z)(0)

                return qml.state()

        else:

            @qml.qnode(qml.device("lightning.qubit", wires=2))
            def circ(n):
                if n > 0:
                    qml.X(0)
                else:
                    qml.Z(0)
                return qml.state()

        expected = make_static_resources(
            operations={"PauliX": {1: 1}, "PauliZ": {1: 1}},
            measurements={"state(all wires)": 1},
            num_allocs=2,
        )

        circ = qml.qjit(autograph=True)(circ)

        with pytest.warns(
            UserWarning,
            match="Specs was unable to determine the branch of a conditional or switch statement. "
            "The results will take the maximum resources across all possible branches.",
        ):
            n = 3  # Arbitrary value for n
            res = mlir_specs(circ, 0, n)
            assert resources_equal(res, expected)

    def test_tape_transforms(self):
        """Test that tape transforms are handled correctly."""
        if qml.capture.enabled():
            pytest.xfail("Currently broken with plxpr enabled.")

        @qml.qnode(qml.device("lightning.qubit", wires=2))
        def circ():
            qml.GlobalPhase(0.5)
            qml.GlobalPhase(1.0)
            return qml.expval(qml.PauliZ(0))

        circ = qml.transforms.combine_global_phases(circ)
        circ = qml.qjit(circ)

        expected = make_static_resources(
            operations={"GlobalPhase": {0: 1}},
            measurements={"expval(PauliZ)": 1},
            num_allocs=2,
        )

        res = mlir_specs(circ, level=0)
        assert resources_equal(res, expected)

    def test_stateprep(self):
        """Test that StatePrep operations are handled correctly."""

        @qml.qjit
        @qml.qnode(qml.device("lightning.qubit", wires=3), shots=10)
        def circ():
            qml.StatePrep(jnp.array([1, 0, 0, 0]), wires=[0, 1])
            qml.Hadamard(wires=1)
            qml.Hadamard(wires=2)
            return qml.sample()

        expected = make_static_resources(
            operations={"StatePrep": {2: 1}, "Hadamard": {1: 2}},
            measurements={"sample(all wires)": 1},
            num_allocs=3,
        )

        res = mlir_specs(circ, level=0)
        assert resources_equal(res, expected)

    def test_adjoint(self):
        """Test that adjoint operations are handled correctly."""

        @qml.qnode(qml.device("lightning.qubit", wires=2))
        def circ():
            def subroutine():
                qml.Hadamard(wires=0)
                qml.CNOT(wires=[0, 1])
                qml.RZ(0.789, wires=1)
                qml.adjoint(qml.T)(wires=1)

            qml.adjoint(subroutine)()
            return qml.probs()

        circ = qml.qjit(circ)

        expected = make_static_resources(
            operations={
                "Hadamard": {1: 1},
                "CNOT": {2: 1},
                "Adjoint(RZ)": {1: 1},
                "T": {1: 1},
            },
            measurements={"probs(all wires)": 1},
            num_allocs=2,
        )

        res = mlir_specs(circ, level=0)
        assert resources_equal(res, expected)

    def test_hamiltonian(self):
        """Test that Hamiltonian observables are handled correctly."""

        @qml.qjit
        @qml.qnode(qml.device("lightning.qubit", wires=2))
        def circ(i: int):

            coeffs = [0.2, -0.543]
            obs = [qml.X(0) @ qml.Z(1), qml.Z(i) @ qml.Hadamard(2)]
            ham1 = qml.Hamiltonian([1.0], [qml.Z(0) @ qml.Z(1)])
            ham2 = qml.ops.LinearCombination(coeffs, obs)

            return qml.expval(ham1), qml.expval(ham2)

        expected = make_static_resources(
            operations={},
            measurements={
                "expval(Hamiltonian(num_terms=1))": 1,
                "expval(Hamiltonian(num_terms=2))": 1,
            },
            num_allocs=2,
        )

        res = mlir_specs(circ, level=0, args=(0,))
        assert resources_equal(res, expected)

    def test_ppr(self):
        """Test that PPRs are handled correctly."""

<<<<<<< HEAD
        if not qml.capture.enabled():
            pytest.xfail("to_ppr requires plxpr to be enabled to lower PauliRot")
=======
        if qml.capture.enabled():
            pytest.xfail("plxpr currently incompatible with to_ppr pass")
>>>>>>> 68348360

        pipeline = [("pipe", ["enforce-runtime-invariants-pipeline"])]

        @qml.qjit(pipelines=pipeline, target="mlir")
        @qml.transform(pass_name="to-ppr")
        @qml.qnode(qml.device("null.qubit", wires=2))
        def circ():
            qml.H(0)
            qml.T(0)
            qml.PauliRot(0.1234, pauli_word="Z", wires=0)

        expected = make_static_resources(
            operations={"PPR-pi/4": {1: 3}, "PPR-pi/8": {1: 1}, "PPR-Phi": {1: 1}},
            measurements={},
            num_allocs=2,
        )

        res = mlir_specs(circ, level=1)
        assert resources_equal(res, expected)

    def test_subroutine(self):
        """Test that subroutines are handled correctly."""
        if not qml.capture.enabled():
            pytest.xfail("Subroutine requires plxpr to be enabled.")

        @catalyst.jax_primitives.subroutine
        def extra_function():
            qml.Hadamard(wires=0)

        @qml.qjit(autograph=True)
        @qml.qnode(qml.device("null.qubit", wires=2))
        def circ():
            extra_function()
            return qml.probs()

        expected = make_static_resources(
            operations={"Hadamard": {1: 1}},
            measurements={"probs(all wires)": 1},
            num_allocs=2,
            function_calls={"extra_function": 1},
        )

        res = mlir_specs(circ, level=0)
        assert resources_equal(res, expected)

    @pytest.mark.usefixtures("use_capture_dgraph")
    def test_graph_decomp(self):
        """Test that graph decomposition is handled correctly."""

        @qml.register_resources({qml.H: 2, qml.CZ: 1})
        def my_cnot(wires):
            qml.H(wires=wires[1])
            qml.CZ(wires=wires)
            qml.H(wires=wires[1])

        @qml.qjit
        @partial(
            qml.transforms.decompose,
            gate_set={"H", "CZ", "GlobalPhase"},
            alt_decomps={qml.CNOT: [my_cnot]},
        )
        @qml.qnode(qml.device("lightning.qubit", wires=2))
        def circuit():
            qml.H(0)
            qml.CNOT(wires=[0, 1])
            return qml.state()

        expected_resources = {"CZ": {2: 1}, "Hadamard": {1: 3}}
        resources = mlir_specs(circuit, level=1)
        assert resources.operations == expected_resources


# TODO: In the future, it would be good to add unit tests for specs_collector instead of just
#   integration tests

if __name__ == "__main__":
    pytest.main(["-x", __file__])<|MERGE_RESOLUTION|>--- conflicted
+++ resolved
@@ -580,13 +580,8 @@
     def test_ppr(self):
         """Test that PPRs are handled correctly."""
 
-<<<<<<< HEAD
         if not qml.capture.enabled():
             pytest.xfail("to_ppr requires plxpr to be enabled to lower PauliRot")
-=======
-        if qml.capture.enabled():
-            pytest.xfail("plxpr currently incompatible with to_ppr pass")
->>>>>>> 68348360
 
         pipeline = [("pipe", ["enforce-runtime-invariants-pipeline"])]
 
