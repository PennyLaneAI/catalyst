--- conflicted
+++ resolved
@@ -16,7 +16,6 @@
 from pathlib import Path
 from shutil import which
 
-<<<<<<< HEAD
 import pytest
 
 # pylint: disable=wrong-import-position
@@ -27,10 +26,7 @@
 if which("dot") is None:
     pytest.skip(reason="Graphviz isn't installed.")
 
-=======
->>>>>>> 3460bef6
 import pennylane as qml
-import pytest
 
 from catalyst.python_interface.inspection import generate_mlir_graph
 from catalyst.python_interface.transforms import (
