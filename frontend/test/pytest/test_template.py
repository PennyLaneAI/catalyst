--- conflicted
+++ resolved
@@ -765,106 +765,7 @@
 
     assert np.allclose(interpreted_fn(), jitted_fn())
 
-
-<<<<<<< HEAD
-@pytest.mark.filterwarnings("ignore:qml.broadcast:pennylane.PennyLaneDeprecationWarning")
-def test_broadcast_single(backend):
-    """Test broadcast single."""
-
-    def broadcast_single(pars):
-        qml.broadcast(unitary=qml.RX, pattern="single", wires=[0, 1, 2], parameters=pars)
-        return qml.expval(qml.PauliZ(0))
-
-    device = qml.device(backend, wires=3)
-    params = jnp.array([1, 1, 2])
-    interpreted_fn = qml.QNode(broadcast_single, device)
-    jitted_fn = qjit(interpreted_fn)
-
-    assert np.allclose(interpreted_fn(params), jitted_fn(params))
-
-
-@pytest.mark.filterwarnings("ignore:qml.broadcast:pennylane.PennyLaneDeprecationWarning")
-def test_broadcast_double(backend):
-    """Test broadcast double."""
-
-    def broadcast_double(pars):
-        qml.broadcast(unitary=qml.CRot, pattern="double", wires=[0, 1, 2, 3], parameters=pars)
-        return qml.expval(qml.PauliZ(0))
-
-    device = qml.device(backend, wires=4)
-    params = jnp.array([[-1, 2.5, 3], [-1, 4, 2.0]])
-    interpreted_fn = qml.QNode(broadcast_double, device)
-    jitted_fn = qjit(interpreted_fn)
-
-    assert np.allclose(interpreted_fn(params), jitted_fn(params))
-
-
-@pytest.mark.filterwarnings("ignore:qml.broadcast:pennylane.PennyLaneDeprecationWarning")
-def test_broadcast_chain(backend):
-    """Test broadcast chain."""
-
-    def broadcast_chain(pars):
-        qml.broadcast(unitary=qml.CRot, pattern="chain", wires=[0, 1, 2, 3], parameters=pars)
-        return qml.expval(qml.PauliZ(0))
-
-    device = qml.device(backend, wires=4)
-    params = jnp.array([[1.8, 2, 3], [-1.0, 3, 1], [2, 1.2, 4]])
-    interpreted_fn = qml.QNode(broadcast_chain, device)
-    jitted_fn = qjit(interpreted_fn)
-
-    assert np.allclose(interpreted_fn(params), jitted_fn(params))
-
-
-@pytest.mark.filterwarnings("ignore:qml.broadcast:pennylane.PennyLaneDeprecationWarning")
-def test_broadcast_ring(backend):
-    """Test broadcast ring."""
-
-    def broadcast_ring(pars):
-        qml.broadcast(unitary=qml.CRot, pattern="ring", wires=[0, 1, 2], parameters=pars)
-        return qml.expval(qml.PauliZ(0))
-
-    device = qml.device(backend, wires=3)
-    params = jnp.array([[1, 2.2, 3], [-1, 3, 1.0], [2.6, 1, 4]])
-    interpreted_fn = qml.QNode(broadcast_ring, device)
-    jitted_fn = qjit(interpreted_fn)
-
-    assert np.allclose(interpreted_fn(params), jitted_fn(params))
-
-
-@pytest.mark.filterwarnings("ignore:qml.broadcast:pennylane.PennyLaneDeprecationWarning")
-def test_broadcast_pyramid(backend):
-    """Test broadcast pyramid."""
-
-    def broadcast_pyramid(pars):
-        qml.broadcast(unitary=qml.CRot, pattern="pyramid", wires=[0, 1, 2, 3], parameters=pars)
-        return qml.expval(qml.PauliZ(0))
-
-    device = qml.device(backend, wires=4)
-    params = jnp.array([[1, 2.2, 3]] * 3)
-    interpreted_fn = qml.QNode(broadcast_pyramid, device)
-    jitted_fn = qjit(interpreted_fn)
-
-    assert np.allclose(interpreted_fn(params), jitted_fn(params))
-
-
-@pytest.mark.filterwarnings("ignore:qml.broadcast:pennylane.PennyLaneDeprecationWarning")
-def test_broadcast_all_to_all(backend):
-    """Test broadcast all to all."""
-
-    def broadcast_all_to_all(pars):
-        qml.broadcast(unitary=qml.CRot, pattern="all_to_all", wires=[0, 1, 2, 3], parameters=pars)
-        return qml.expval(qml.PauliZ(0))
-
-    device = qml.device(backend, wires=4)
-    params = jnp.array([[1, 2.2, 3]] * 6)
-    interpreted_fn = qml.QNode(broadcast_all_to_all, device)
-    jitted_fn = qjit(interpreted_fn)
-
-    assert np.allclose(interpreted_fn(params), jitted_fn(params))
-
-
-=======
->>>>>>> d94b8e22
+    
 def test_approx_time_evoluation(backend):
     """Test ApproxTimeEvolution."""
 
