# Copyright 2024 Xanadu Quantum Technologies Inc.

# Licensed under the Apache License, Version 2.0 (the "License");
# you may not use this file except in compliance with the License.
# You may obtain a copy of the License at

#     http://www.apache.org/licenses/LICENSE-2.0

# Unless required by applicable law or agreed to in writing, software
# distributed under the License is distributed on an "AS IS" BASIS,
# WITHOUT WARRANTIES OR CONDITIONS OF ANY KIND, either express or implied.
# See the License for the specific language governing permissions and
# limitations under the License.
"""Integration tests for the the PL capture in Catalyst."""
# pylint: disable=too-many-lines

from functools import partial

import jax.numpy as jnp
import pennylane as qml
import pytest
from jax.core import ShapedArray

import catalyst
from catalyst import qjit

pytestmark = pytest.mark.usefixtures("disable_capture")


def circuit_aot_builder(dev):
    """Test AOT builder."""

    qml.capture.enable()

    @catalyst.qjit()
    @qml.qnode(device=dev)
    def catalyst_circuit_aot(x: float):
        qml.Hadamard(wires=0)
        qml.RZ(x, wires=0)
        qml.RZ(x, wires=0)
        qml.CNOT(wires=[1, 0])
        qml.Hadamard(wires=1)
        return qml.expval(qml.PauliY(wires=0))

    qml.capture.disable()

    return catalyst_circuit_aot


def has_catalyst_transforms(mlir):
    """Check in the MLIR if the transforms were scheduled"""
    return (
        'transform.apply_registered_pass "remove-chained-self-inverse"' in mlir
        and 'transform.apply_registered_pass "merge-rotations"' in mlir
    )


def is_unitary_rotated(mlir):
    """Check in the MLIR if a unitary was rotated"""
    return (
        "quantum.unitary" not in mlir
        and mlir.count('quantum.custom "RZ"') == 2
        and mlir.count('quantum.custom "RY"') == 1
    )


def is_rot_decomposed(mlir):
    """Check in the MLIR if a rot was decomposed"""
    return (
        'quantum.custom "Rot"' not in mlir
        and mlir.count('quantum.custom "RZ"') == 2
        and mlir.count('quantum.custom "RY"') == 1
    )


def is_wire_mapped(mlir):
    """Check in the MLIR if a wire was mapped"""
    return "quantum.extract %0[ 0]" not in mlir and "quantum.extract %0[ 1]" in mlir


def is_single_qubit_fusion_applied(mlir):
    """Check in the MLIR if 'single_qubit_fusion' was applied"""
    return (
        mlir.count('quantum.custom "Rot"') == 1
        and 'quantum.custom "Hadamard"' not in mlir
        and 'quantum.custom "RZ"' not in mlir
    )


def is_controlled_pushed_back(mlir, non_controlled_string, controlled_string):
    """Check in the MLIR if the controlled gate got pushed after the non-controlled one"""
    non_controlled_pos = mlir.find(non_controlled_string)
    assert non_controlled_pos > 0

    remaining_mlir = mlir[non_controlled_pos + len(non_controlled_string) :]
    return controlled_string in remaining_mlir


def is_amplitude_embedding_merged_and_decomposed(mlir):
    """Check in the MLIR if the amplitude embeddings got merged and decomposed"""
    return (
        "AmplitudeEmbedding" not in mlir
        and mlir.count('quantum.custom "RY"') == 3
        and mlir.count('quantum.custom "CNOT"') == 2
    )


# pylint: disable=too-many-public-methods
class TestCapture:
    """Integration tests for Catalyst adjoint functionality."""

    @pytest.mark.parametrize("theta", (jnp.pi, 0.1, 0.0))
    def test_simple_circuit_aot(self, backend, theta):
        """Test the integration for a simple circuit."""
        dev = qml.device(backend, wires=2)

        @qml.qnode(device=dev)
        def circuit(x):
            qml.Hadamard(wires=0)
            qml.RZ(x, wires=0)
            qml.RZ(x, wires=0)
            qml.CNOT(wires=[1, 0])
            qml.Hadamard(wires=1)
            return qml.expval(qml.PauliY(wires=0))

        captured_result = circuit_aot_builder(dev)(theta)
        result = circuit(theta)
        assert jnp.allclose(captured_result, result), [captured_result, result]

    @pytest.mark.parametrize("capture", (True, False))
    @pytest.mark.parametrize("theta", (jnp.pi, 0.1, 0.0))
    def test_simple_circuit(self, backend, theta, capture):
        """Test the integration for a simple circuit."""

        dev = qml.device(backend, wires=2)

        qml.capture.enable()

        @catalyst.qjit()
        @qml.qnode(device=dev)
        def captured_circuit(x):
            qml.Hadamard(wires=0)
            qml.RZ(x, wires=0)
            qml.RZ(x, wires=0)
            qml.CNOT(wires=[1, 0])
            qml.Hadamard(wires=1)
            return qml.expval(qml.PauliY(wires=0))

        capture_result = captured_circuit(theta)

        qml.capture.disable()

        if capture:
            qml.capture.enable()

        @qml.qnode(device=dev)
        def circuit(x):
            qml.Hadamard(wires=0)
            qml.RZ(x, wires=0)
            qml.RZ(x, wires=0)
            qml.CNOT(wires=[1, 0])
            qml.Hadamard(wires=1)
            return qml.expval(qml.PauliY(wires=0))

        if capture:
            assert qml.capture.enabled()
        else:
            assert not qml.capture.enabled()

        qml.capture.disable()

        assert jnp.allclose(capture_result, circuit(theta))

    @pytest.mark.parametrize("theta", (jnp.pi, 0.1, 0.0))
    def test_simple_workflow(self, backend, theta):
        """Test the integration for a simple workflow."""
        dev = qml.device(backend, wires=2)

        # Capture enabled

        qml.capture.enable()

        @qjit
        @qml.qnode(device=dev)
        def captured_circuit(x):
            qml.Hadamard(wires=0)
            qml.RZ(x, wires=0)
            qml.RZ(x, wires=0)
            qml.CNOT(wires=[1, 0])
            qml.Hadamard(wires=1)
            return qml.expval(qml.PauliY(wires=0))

        capture_result = captured_circuit(theta**2)

        qml.capture.disable()

        # Capture disabled

        @qjit
        @qml.qnode(device=dev)
        def circuit(x):
            qml.Hadamard(wires=0)
            qml.RZ(x, wires=0)
            qml.RZ(x, wires=0)
            qml.CNOT(wires=[1, 0])
            qml.Hadamard(wires=1)
            return qml.expval(qml.PauliY(wires=0))

        assert jnp.allclose(capture_result, circuit(theta**2))

    @pytest.mark.parametrize(
        "n_wires, basis_state",
        [
            (1, jnp.array([0])),
            (1, jnp.array([1])),
            (2, jnp.array([0, 0])),
            (2, jnp.array([0, 1])),
            (2, jnp.array([1, 0])),
            (2, jnp.array([1, 1])),
        ],
    )
    def test_basis_state(self, backend, n_wires, basis_state):
        """Test the integration for a circuit with BasisState."""
        dev = qml.device(backend, wires=n_wires)

        # Capture enabled

        qml.capture.enable()

        @qjit
        @qml.qnode(dev)
        def captured_circuit(_basis_state):
            qml.BasisState(_basis_state, wires=list(range(n_wires)))
            return qml.state()

        capture_result = captured_circuit(basis_state)

        qml.capture.disable()

        # Capture disabled

        @qjit
        @qml.qnode(dev)
        def circuit(_basis_state):
            qml.BasisState(_basis_state, wires=list(range(n_wires)))
            return qml.state()

        assert jnp.allclose(capture_result, circuit(basis_state))

    @pytest.mark.parametrize(
        "n_wires, init_state",
        [
            (1, jnp.array([1.0, 0.0], dtype=jnp.complex128)),
            (1, jnp.array([0.0, 1.0], dtype=jnp.complex128)),
            (1, jnp.array([1.0, 1.0], dtype=jnp.complex128) / jnp.sqrt(2.0)),
            (1, jnp.array([0.0, 1.0], dtype=jnp.float64)),
            (1, jnp.array([0, 1], dtype=jnp.int64)),
            (2, jnp.array([1.0, 0.0, 0.0, 0.0], dtype=jnp.complex128)),
            (2, jnp.array([0.0, 1.0, 0.0, 0.0], dtype=jnp.complex128)),
        ],
    )
    def test_state_prep(self, backend, n_wires, init_state):
        """Test the integration for a circuit with StatePrep."""
        dev = qml.device(backend, wires=n_wires)

        # Capture enabled

        qml.capture.enable()

        @qjit
        @qml.qnode(dev)
        def captured_circuit(init_state):
            qml.StatePrep(init_state, wires=list(range(n_wires)))
            return qml.state()

        capture_result = captured_circuit(init_state)

        qml.capture.disable()

        # Capture disabled

        @qjit
        @qml.qnode(dev)
        def circuit(init_state):
            qml.StatePrep(init_state, wires=list(range(n_wires)))
            return qml.state()

        assert jnp.allclose(capture_result, circuit(init_state))

    @pytest.mark.xfail(reason="Adjoint not supported.")
    @pytest.mark.parametrize("theta, val", [(jnp.pi, 0), (-100.0, 1)])
    def test_adjoint(self, backend, theta, val):
        """Test the integration for a circuit with adjoint."""
        device = qml.device(backend, wires=2)

        # Capture enabled

        qml.capture.enable()

        @qjit
        @qml.qnode(device)
        def captured_circuit(theta, val):
            qml.adjoint(qml.RY)(jnp.pi, val)
            qml.adjoint(qml.RZ)(theta, wires=val)
            return qml.state()

        capture_result = captured_circuit(theta, val)

        qml.capture.disable()

        # Capture disabled

        @qml.qnode(device)
        def circuit(theta, val):
            qml.adjoint(qml.RY)(jnp.pi, val)
            qml.adjoint(qml.RZ)(theta, wires=val)
            return qml.state()

        assert jnp.allclose(capture_result, circuit(theta, val))

    @pytest.mark.xfail(reason="Ctrl not supported.")
    @pytest.mark.parametrize("theta", (jnp.pi, 0.1, 0.0))
    def test_ctrl(self, backend, theta):
        """Test the integration for a circuit with control."""
        device = qml.device(backend, wires=3)

        # Capture enabled

        qml.capture.enable()

        @qjit
        @qml.qnode(device)
        def captured_circuit(theta):
            qml.ctrl(qml.RX(theta, wires=0), control=[1], control_values=[False])
            qml.ctrl(qml.RX, control=[1], control_values=[False])(theta, wires=[0])
            return qml.state()

        capture_result = captured_circuit(theta)

        qml.capture.disable()

        # Capture disabled

        @qml.qnode(device)
        def circuit(theta):
            qml.ctrl(qml.RX(theta, wires=0), control=[1], control_values=[False])
            qml.ctrl(qml.RX, control=[1], control_values=[False])(theta, wires=[0])
            return qml.state()

        assert jnp.allclose(capture_result, circuit(theta))

    @pytest.mark.parametrize(
        "reset, op, expected",
        [(False, qml.I, 1), (False, qml.X, -1), (True, qml.I, 1), (True, qml.X, 1)],
    )
    def test_measure(self, backend, reset, op, expected):
        """Test the integration for a circuit with a mid-circuit measurement.

        We do not currently have full feature parity between PennyLane's `measure` and Catalyst's.
        Moreover, there is limited support for the various MCM methods with QJIT and with program
        capture enabled. Hence, we only test that a simple example with a deterministic outcome
        returns correct results.
        """
        device = qml.device(backend, wires=1)

        qml.capture.enable()

        @qjit
        @qml.qnode(device)
        def captured_circuit():
            op(wires=0)
            qml.measure(wires=0, reset=reset)
            return qml.expval(qml.Z(0))

        capture_result = captured_circuit()

        qml.capture.disable()

        assert jnp.allclose(capture_result, expected)

    def test_measure_postselect(self, backend):
        """Test the integration for a circuit with a mid-circuit measurement using postselect.

        See note in test_measure() above for discussion on testing strategy.
        """
        device = qml.device(backend, wires=1)

        qml.capture.enable()

        @qjit
        @qml.qnode(device)
        def captured_circuit():
            qml.H(wires=0)
            qml.measure(wires=0, postselect=1)
            return qml.expval(qml.Z(0))

        capture_result = captured_circuit()

        qml.capture.disable()

        expected_result = -1

        assert jnp.allclose(capture_result, expected_result)

    @pytest.mark.parametrize("theta", (jnp.pi, 0.1, 0.0))
    def test_forloop(self, backend, theta):
        """Test the integration for a circuit with a for loop."""

        # Capture enabled

        qml.capture.enable()

        @qjit
        @qml.qnode(qml.device(backend, wires=4))
        def captured_circuit(x):

            @qml.for_loop(1, 4, 1)
            def loop(i):
                qml.CNOT(wires=[0, i])
                qml.RX(x, wires=i)

            loop()

            return qml.expval(qml.Z(2))

        capture_result = captured_circuit(theta)

        qml.capture.disable()

        # Capture disabled

        @qml.qnode(qml.device(backend, wires=4))
        def circuit(x):

            for i in range(1, 4):
                qml.CNOT(wires=[0, i])
                qml.RX(x, wires=i)

            return qml.expval(qml.Z(2))

        assert jnp.allclose(capture_result, circuit(theta))

    def test_forloop_workflow(self, backend):
        """Test the integration for a circuit with a for loop primitive."""

        # Capture enabled

        qml.capture.enable()

        @qjit
        @qml.qnode(qml.device(backend, wires=1))
        def captured_circuit(n, x):

            @qml.for_loop(1, n, 1)
            def loop_rx(_, x):
                qml.RX(x, wires=0)
                return jnp.sin(x)

            # apply the for loop
            loop_rx(x)

            return qml.expval(qml.Z(0))

        capture_result = captured_circuit(10, 0.3)

        qml.capture.disable()

        # Capture disabled

        @qjit
        @qml.qnode(qml.device(backend, wires=1))
        def circuit(n, x):

            @qml.for_loop(1, n, 1)
            def loop_rx(_, x):
                qml.RX(x, wires=0)
                return jnp.sin(x)

            # apply the for loop
            loop_rx(x)

            return qml.expval(qml.Z(0))

        assert jnp.allclose(circuit(10, 0.3), capture_result)

    def test_nested_loops(self, backend):
        """Test the integration for a circuit with a nested for loop primitive."""

        # Capture enabled

        qml.capture.enable()

        @qjit
        @qml.qnode(qml.device(backend, wires=4))
        def captured_circuit(n):
            # Input state: equal superposition
            @qml.for_loop(0, n, 1)
            def init(i):
                qml.Hadamard(wires=i)

            # QFT
            @qml.for_loop(0, n, 1)
            def qft(i):
                qml.Hadamard(wires=i)

                @qml.for_loop(i + 1, n, 1)
                def inner(j):
                    qml.ControlledPhaseShift(jnp.pi / 2 ** (n - j + 1), [i, j])

                inner()

            init()
            qft()

            # Expected output: |100...>
            return qml.state()

        capture_result = captured_circuit(4)

        qml.capture.disable()

        # Capture disabled

        @qjit
        @qml.qnode(qml.device(backend, wires=4))
        def circuit(n):
            # Input state: equal superposition
            @qml.for_loop(0, n, 1)
            def init(i):
                qml.Hadamard(wires=i)

            # QFT
            @qml.for_loop(0, n, 1)
            def qft(i):
                qml.Hadamard(wires=i)

                @qml.for_loop(i + 1, n, 1)
                def inner(j):
                    qml.ControlledPhaseShift(jnp.pi / 2 ** (n - j + 1), [i, j])

                inner()

            init()
            qft()

            # Expected output: |100...>
            return qml.state()

        result = circuit(4)

        assert jnp.allclose(result, jnp.eye(2**4)[0])
        assert jnp.allclose(capture_result, result)

    def test_while_loop_workflow(self, backend):
        """Test the integration for a circuit with a while_loop primitive."""

        # Capture enabled

        qml.capture.enable()

        @qjit
        @qml.qnode(qml.device(backend, wires=1))
        def capturted_circuit(x: float):

            def while_cond(i):
                return i < 10

            @qml.while_loop(while_cond)
            def loop_rx(a):
                # perform some work and update (some of) the arguments
                qml.RX(a, wires=0)
                return a + 1

            # apply the while loop
            loop_rx(x)

            return qml.expval(qml.Z(0))

        capture_result_10_iterations = capturted_circuit(0)
        capture_result_1_iteration = capturted_circuit(9)
        capture_result_0_iterations = capturted_circuit(11)

        qml.capture.disable()

        # Capture disabled

        @qjit
        @qml.qnode(qml.device(backend, wires=1))
        def circuit(x: float):

            def while_cond(i):
                return i < 10

            @qml.while_loop(while_cond)
            def loop_rx(a):
                # perform some work and update (some of) the arguments
                qml.RX(a, wires=0)
                return a + 1

            # apply the while loop
            loop_rx(x)

            return qml.expval(qml.Z(0))

        assert jnp.allclose(circuit(0), capture_result_10_iterations)
        assert jnp.allclose(circuit(9), capture_result_1_iteration)
        assert jnp.allclose(circuit(11), capture_result_0_iterations)

    def test_while_loop_workflow_closure(self, backend):
        """Test the integration for a circuit with a while_loop primitive using
        a closure variable."""

        # Capture enabled

        qml.capture.enable()

        @qjit
        @qml.qnode(qml.device(backend, wires=1))
        def captured_circuit(x: float, step: float):

            def while_cond(i):
                return i < 10

            @qml.while_loop(while_cond)
            def loop_rx(a):
                # perform some work and update (some of) the arguments
                qml.RX(a, wires=0)
                return a + step

            # apply the while loop
            loop_rx(x)

            return qml.expval(qml.Z(0))

        capture_result = captured_circuit(0, 2)

        qml.capture.disable()

        # Capture disabled

        @qjit
        @qml.qnode(qml.device(backend, wires=1))
        def circuit(x: float, step: float):

            def while_cond(i):
                return i < 10

            @qml.while_loop(while_cond)
            def loop_rx(a):
                # perform some work and update (some of) the arguments
                qml.RX(a, wires=0)
                return a + step

            # apply the while loop
            loop_rx(x)

            return qml.expval(qml.Z(0))

        assert jnp.allclose(circuit(0, 2), capture_result)

    def test_while_loop_workflow_nested(self, backend):
        """Test the integration for a circuit with a nested while_loop primitive."""

        # Capture enabled

        qml.capture.enable()

        @qjit
        @qml.qnode(qml.device(backend, wires=1))
        def captured_circuit(x: float, y: float):

            def while_cond(i):
                return i < 10

            @qml.while_loop(while_cond)
            def outer_loop(a):

                @qml.while_loop(while_cond)
                def inner_loop(b):
                    qml.RX(b, wires=0)
                    return b + 1

                # apply the inner loop
                inner_loop(y)
                qml.RX(a, wires=0)
                return a + 1

            # apply the outer loop
            outer_loop(x)

            return qml.expval(qml.Z(0))

        capture_result = captured_circuit(0, 0)

        qml.capture.disable()

        # Capture disabled

        @qjit
        @qml.qnode(qml.device(backend, wires=1))
        def circuit(x: float, y: float):

            def while_cond(i):
                return i < 10

            @qml.while_loop(while_cond)
            def outer_loop(a):

                @qml.while_loop(while_cond)
                def inner_loop(b):
                    qml.RX(b, wires=0)
                    return b + 1

                # apply the inner loop
                inner_loop(y)
                qml.RX(a, wires=0)
                return a + 1

            # apply the outer loop
            outer_loop(x)

            return qml.expval(qml.Z(0))

        assert jnp.allclose(circuit(0, 0), capture_result)

    def test_cond_workflow_if_else(self, backend):
        """Test the integration for a circuit with a cond primitive with true and false branches."""

        # Capture enabled

        qml.capture.enable()

        @qjit
        @qml.qnode(qml.device(backend, wires=1))
        def captured_circuit(x: float):

            def ansatz_true():
                qml.RX(x, wires=0)
                qml.Hadamard(wires=0)

            def ansatz_false():
                qml.RY(x, wires=0)

            qml.cond(x > 1.4, ansatz_true, ansatz_false)()

            return qml.expval(qml.Z(0))

        capture_result = captured_circuit(0.1)

        qml.capture.disable()

        # Capture disabled

        @qjit
        @qml.qnode(qml.device(backend, wires=1))
        def circuit(x: float):

            def ansatz_true():
                qml.RX(x, wires=0)
                qml.Hadamard(wires=0)

            def ansatz_false():
                qml.RY(x, wires=0)

            qml.cond(x > 1.4, ansatz_true, ansatz_false)()

            return qml.expval(qml.Z(0))

        assert jnp.allclose(circuit(0.1), capture_result)

    def test_cond_workflow_if(self, backend):
        """Test the integration for a circuit with a cond primitive with a true branch only."""

        # Capture enabled

        qml.capture.enable()

        @qjit
        @qml.qnode(qml.device(backend, wires=1))
        def captured_circuit(x: float):

            def ansatz_true():
                qml.RX(x, wires=0)
                qml.Hadamard(wires=0)

            qml.cond(x > 1.4, ansatz_true)()

            return qml.expval(qml.Z(0))

        capture_result = captured_circuit(1.5)

        qml.capture.disable()

        # Capture disabled

        @qjit
        @qml.qnode(qml.device(backend, wires=1))
        def circuit(x: float):

            def ansatz_true():
                qml.RX(x, wires=0)
                qml.Hadamard(wires=0)

            qml.cond(x > 1.4, ansatz_true)()

            return qml.expval(qml.Z(0))

        assert jnp.allclose(circuit(1.5), capture_result)

    def test_cond_workflow_with_custom_primitive(self, backend):
        """Test the integration for a circuit with a cond primitive containing a custom
        primitive."""

        # Capture enabled

        qml.capture.enable()

        @qjit
        @qml.qnode(qml.device(backend, wires=1))
        def captured_circuit(x: float):

            def ansatz_true():
                qml.RX(x, wires=0)
                qml.Hadamard(wires=0)
                qml.GlobalPhase(jnp.pi / 4)  # Custom primitive

            def ansatz_false():
                qml.RY(x, wires=0)
                qml.GlobalPhase(jnp.pi / 2)  # Custom primitive

            qml.cond(x > 1.4, ansatz_true, ansatz_false)()

            return qml.expval(qml.Z(0))

        capture_result = captured_circuit(0.1)

        qml.capture.disable()

        # Capture disabled

        @qjit
        @qml.qnode(qml.device(backend, wires=1))
        def circuit(x: float):

            def ansatz_true():
                qml.RX(x, wires=0)
                qml.Hadamard(wires=0)
                qml.GlobalPhase(jnp.pi / 4)  # Custom primitive

            def ansatz_false():
                qml.RY(x, wires=0)
                qml.GlobalPhase(jnp.pi / 2)  # Custom primitive

            qml.cond(x > 1.4, ansatz_true, ansatz_false)()

            return qml.expval(qml.Z(0))

        assert jnp.allclose(circuit(0.1), capture_result)

    def test_cond_workflow_with_abstract_measurement(self, backend):
        """Test the integration for a circuit with a cond primitive containing an
        abstract measurement."""

        # Capture enabled

        qml.capture.enable()

        @qjit
        @qml.qnode(qml.device(backend, wires=1))
        def captured_circuit(x: float):

            def ansatz_true():
                qml.RX(x, wires=0)
                qml.Hadamard(wires=0)
                qml.state()  # Abstract measurement

            def ansatz_false():
                qml.RY(x, wires=0)
                qml.state()  # Abstract measurement

            qml.cond(x > 1.4, ansatz_true, ansatz_false)()

            return qml.expval(qml.Z(0))

        capture_result = captured_circuit(0.1)

        qml.capture.disable()

        # Capture disabled

        @qjit
        @qml.qnode(qml.device(backend, wires=1))
        def circuit(x: float):

            def ansatz_true():
                qml.RX(x, wires=0)
                qml.Hadamard(wires=0)
                qml.state()  # Abstract measurement

            def ansatz_false():
                qml.RY(x, wires=0)
                qml.state()  # Abstract measurement

            qml.cond(x > 1.4, ansatz_true, ansatz_false)()

            return qml.expval(qml.Z(0))

        assert jnp.allclose(circuit(0.1), capture_result)

    def test_cond_workflow_with_simple_primitive(self, backend):
        """Test the integration for a circuit with a cond primitive containing an
        simple primitive."""

        # Capture enabled

        qml.capture.enable()

        @qjit
        @qml.qnode(qml.device(backend, wires=1))
        def captured_circuit(x: float):

            def ansatz_true():
                qml.RX(x, wires=0)
                qml.Hadamard(wires=0)
                return x + 1  # simple primitive

            def ansatz_false():
                qml.RY(x, wires=0)
                return x + 1  # simple primitive

            qml.cond(x > 1.4, ansatz_true, ansatz_false)()

            return qml.expval(qml.Z(0))

        capture_result = captured_circuit(0.1)

        qml.capture.disable()

        # Capture disabled

        @qjit
        @qml.qnode(qml.device(backend, wires=1))
        def circuit(x: float):

            def ansatz_true():
                qml.RX(x, wires=0)
                qml.Hadamard(wires=0)
                return x + 1  # simple primitive

            def ansatz_false():
                qml.RY(x, wires=0)
                return x + 1  # simple primitive

            qml.cond(x > 1.4, ansatz_true, ansatz_false)()

            return qml.expval(qml.Z(0))

        assert jnp.allclose(circuit(0.1), capture_result)

    def test_cond_workflow_nested(self, backend):
        """Test the integration for a circuit with a nested cond primitive."""

        # Capture enabled

        qml.capture.enable()

        @qjit
        @qml.qnode(qml.device(backend, wires=1))
        def captured_circuit(x: float, y: float):

            def ansatz_true():
                qml.RX(x, wires=0)
                qml.Hadamard(wires=0)

            def ansatz_false():

                def branch_true():
                    qml.RY(y, wires=0)

                def branch_false():
                    qml.RZ(y, wires=0)

                qml.cond(y > 1.4, branch_true, branch_false)()

            qml.cond(x > 1.4, ansatz_true, ansatz_false)()

            return qml.expval(qml.Z(0))

        capture_result = captured_circuit(0.1, 1.5)

        qml.capture.disable()

        # Capture disabled

        @qjit
        @qml.qnode(qml.device(backend, wires=1))
        def circuit(x: float, y: float):

            def ansatz_true():
                qml.RX(x, wires=0)
                qml.Hadamard(wires=0)

            def ansatz_false():

                def branch_true():
                    qml.RY(y, wires=0)

                def branch_false():
                    qml.RZ(y, wires=0)

                qml.cond(y > 1.4, branch_true, branch_false)()

            qml.cond(x > 1.4, ansatz_true, ansatz_false)()

            return qml.expval(qml.Z(0))

        assert jnp.allclose(circuit(0.1, 1.5), capture_result)

    def test_cond_workflow_operator(self, backend):
        """Test the integration for a circuit with a cond primitive returning
        an Operator."""

        # Capture enabled

        qml.capture.enable()

        @qjit
        @qml.qnode(qml.device(backend, wires=1))
        def captured_circuit(x: float):

            qml.cond(x > 1.4, qml.RX, qml.RY)(x, wires=0)

            return qml.expval(qml.Z(0))

        capture_result = captured_circuit(0.1)

        qml.capture.disable()

        # Capture disabled

        @qjit
        @qml.qnode(qml.device(backend, wires=1))
        def circuit(x: float):

            qml.cond(x > 1.4, qml.RX, qml.RY)(x, wires=0)

            return qml.expval(qml.Z(0))

        assert jnp.allclose(circuit(0.1), capture_result)

    def test_transform_cancel_inverses_workflow(self, backend):
        """Test the integration for a circuit with a 'cancel_inverses' transform."""

        # Capture enabled

        qml.capture.enable()

        @qjit(target="mlir")
        @qml.transforms.cancel_inverses
        @qml.qnode(qml.device(backend, wires=1))
        def captured_circuit(x: float):
            qml.RX(x, wires=0)
            qml.Hadamard(wires=0)
            qml.Hadamard(wires=0)
            return qml.expval(qml.PauliZ(0))

        capture_result = captured_circuit(0.1)
        assert (
            'transform.apply_registered_pass "remove-chained-self-inverse"' in captured_circuit.mlir
        )

        qml.capture.disable()

        # Capture disabled

        @qjit
        @qml.transforms.cancel_inverses
        @qml.qnode(qml.device(backend, wires=1))
        def circuit(x: float):
            qml.RX(x, wires=0)
            qml.Hadamard(wires=0)
            qml.Hadamard(wires=0)
            return qml.expval(qml.PauliZ(0))

        assert jnp.allclose(circuit(0.1), capture_result)

    def test_transform_merge_rotations_workflow(self, backend):
        """Test the integration for a circuit with a 'merge_rotations' transform."""

        # Capture enabled

        qml.capture.enable()

        @qjit(target="mlir")
        @qml.transforms.merge_rotations
        @qml.qnode(qml.device(backend, wires=1))
        def captured_circuit(x: float):
            qml.RX(x, wires=0)
            qml.RX(x, wires=0)
            qml.Hadamard(wires=0)
            return qml.expval(qml.PauliZ(0))

        capture_result = captured_circuit(0.1)
        assert 'transform.apply_registered_pass "merge-rotations"' in captured_circuit.mlir

        qml.capture.disable()

        # Capture disabled

        @qjit
        @qml.transforms.merge_rotations
        @qml.qnode(qml.device(backend, wires=1))
        def circuit(x: float):
            qml.RX(x, wires=0)
            qml.RX(x, wires=0)
            qml.Hadamard(wires=0)
            return qml.expval(qml.PauliZ(0))

        assert jnp.allclose(circuit(0.1), capture_result)

    def test_chained_catalyst_transforms_workflow(self, backend):
        """Test the integration for a circuit with a combination of 'merge_rotations'
        and 'cancel_inverses' transforms."""

        # Capture enabled

        qml.capture.enable()

        @qml.qnode(qml.device(backend, wires=1))
        def captured_circuit(x: float):
            qml.RX(x, wires=0)
            qml.RX(x, wires=0)
            qml.Hadamard(wires=0)
            qml.Hadamard(wires=0)
            return qml.expval(qml.PauliZ(0))

        captured_inverses_rotations = qjit(
            qml.transforms.cancel_inverses(qml.transforms.merge_rotations(captured_circuit)),
            target="mlir",
        )
        captured_inverses_rotations_result = captured_inverses_rotations(0.1)
        assert has_catalyst_transforms(captured_inverses_rotations.mlir)

        captured_rotations_inverses = qjit(
            qml.transforms.merge_rotations(qml.transforms.cancel_inverses(captured_circuit)),
            target="mlir",
        )
        captured_rotations_inverses_result = captured_rotations_inverses(0.1)
        assert has_catalyst_transforms(captured_rotations_inverses.mlir)

        qml.capture.disable()

        # Capture disabled

        @qml.qnode(qml.device(backend, wires=1))
        def circuit(x: float):
            qml.RX(x, wires=0)
            qml.RX(x, wires=0)
            qml.Hadamard(wires=0)
            qml.Hadamard(wires=0)
            return qml.expval(qml.PauliZ(0))

        inverses_rotations_result = qjit(
            qml.transforms.cancel_inverses(qml.transforms.merge_rotations(circuit))
        )(0.1)
        rotations_inverses_result = qjit(
            qml.transforms.merge_rotations(qml.transforms.cancel_inverses(circuit))
        )(0.1)

        assert (
            inverses_rotations_result
            == rotations_inverses_result
            == captured_inverses_rotations_result
            == captured_rotations_inverses_result
        )

    def test_transform_unitary_to_rot_workflow(self, backend):
        """Test the integration for a circuit with a 'unitary_to_rot' transform."""

        U = qml.Rot(1.0, 2.0, 3.0, wires=0)

        # Capture enabled

        qml.capture.enable()

        @qjit(target="mlir")
        @qml.transforms.unitary_to_rot
        @qml.qnode(qml.device(backend, wires=1))
        def captured_circuit(U: ShapedArray([2, 2], float)):
            qml.QubitUnitary(U, 0)
            return qml.expval(qml.Z(0))

        capture_result = captured_circuit(U.matrix())
        assert is_unitary_rotated(captured_circuit.mlir)

        qml.capture.disable()

        # Capture disabled

        @qjit
        @qml.transforms.unitary_to_rot
        @qml.qnode(qml.device(backend, wires=1))
        def circuit(U: ShapedArray([2, 2], float)):
            qml.QubitUnitary(U, 0)
            return qml.expval(qml.Z(0))

        assert jnp.allclose(circuit(U.matrix()), capture_result)

    def test_mixed_transforms_workflow(self, backend):
        """Test the integration for a circuit with a combination of 'unitary_to_rot'
        and 'cancel_inverses' transforms."""

        U = qml.Rot(1.0, 2.0, 3.0, wires=0)

        # Capture enabled

        qml.capture.enable()

        @qml.qnode(qml.device(backend, wires=1))
        def captured_circuit(U: ShapedArray([2, 2], float)):
            qml.QubitUnitary(U, 0)
            qml.Hadamard(wires=0)
            qml.Hadamard(wires=0)
            return qml.expval(qml.PauliZ(0))

        # Case 1: During plxpr interpretation, first comes the PL transform
        # with Catalyst counterpart, second comes the PL transform without it

        captured_inverses_unitary = qjit(
            qml.transforms.cancel_inverses(qml.transforms.unitary_to_rot(captured_circuit)),
            target="mlir",
        )
        captured_inverses_unitary_result = captured_inverses_unitary(U.matrix())

        # Catalyst 'cancel_inverses' should have been scheduled as a pass
        # whereas PL 'unitary_to_rot' should have been expanded
        assert (
            'transform.apply_registered_pass "remove-chained-self-inverse"'
            in captured_inverses_unitary.mlir
        )
        assert is_unitary_rotated(captured_inverses_unitary.mlir)

        # Case 2: During plxpr interpretation, first comes the PL transform
        # without Catalyst counterpart, second comes the PL transform with it

        captured_unitary_inverses = qjit(
            qml.transforms.unitary_to_rot(qml.transforms.cancel_inverses(captured_circuit)),
            target="mlir",
        )
        captured_unitary_inverses_result = captured_unitary_inverses(U.matrix())

        # Both PL transforms should have been expaned and no Catalyst pass should have been
        # scheduled
        assert (
            'transform.apply_registered_pass "remove-chained-self-inverse"'
            not in captured_unitary_inverses.mlir
        )
        assert 'quantum.custom "Hadamard"' not in captured_unitary_inverses.mlir
        assert is_unitary_rotated(captured_unitary_inverses.mlir)

        qml.capture.disable()

        # Capture disabled

        @qml.qnode(qml.device(backend, wires=1))
        def circuit(U: ShapedArray([2, 2], float)):
            qml.QubitUnitary(U, 0)
            qml.Hadamard(wires=0)
            qml.Hadamard(wires=0)
            return qml.expval(qml.PauliZ(0))

        inverses_unitary_result = qjit(
            qml.transforms.cancel_inverses(qml.transforms.unitary_to_rot(captured_circuit))
        )(U.matrix())
        unitary_inverses_result = qjit(
            qml.transforms.unitary_to_rot(qml.transforms.cancel_inverses(captured_circuit))
        )(U.matrix())

        assert (
            inverses_unitary_result
            == unitary_inverses_result
            == captured_inverses_unitary_result
            == captured_unitary_inverses_result
        )

    def test_transform_decompose_workflow(self, backend):
        """Test the integration for a circuit with a 'decompose' transform."""

        # Capture enabled

        qml.capture.enable()

        @qjit(target="mlir")
        @partial(qml.transforms.decompose, gate_set=[qml.RX, qml.RY, qml.RZ])
        @qml.qnode(qml.device(backend, wires=2))
        def captured_circuit(x: float, y: float, z: float):
            qml.Rot(x, y, z, 0)
            return qml.expval(qml.PauliZ(0))

        capture_result = captured_circuit(1.5, 2.5, 3.5)
        assert is_rot_decomposed(captured_circuit.mlir)

        qml.capture.disable()

        # Capture disabled

        @qjit
        @partial(qml.transforms.decompose, gate_set=[qml.RX, qml.RY, qml.RZ])
        @qml.qnode(qml.device(backend, wires=2))
        def circuit(x: float, y: float, z: float):
            qml.Rot(x, y, z, 0)
            return qml.expval(qml.PauliZ(0))

        assert jnp.allclose(circuit(1.5, 2.5, 3.5), capture_result)

    def test_transform_map_wires_workflow(self, backend):
        """Test the integration for a circuit with a 'map_wires' transform."""

        # Capture enabled

        qml.capture.enable()

        @qjit(target="mlir")
        @partial(qml.map_wires, wire_map={0: 1})
        @qml.qnode(qml.device(backend, wires=2))
        def captured_circuit(x):
            qml.RX(x, 0)
            return qml.expval(qml.PauliZ(0))

        capture_result = captured_circuit(1.5)

        assert is_wire_mapped(captured_circuit.mlir)

        qml.capture.disable()

        # Capture disabled

        @qjit
        @partial(qml.map_wires, wire_map={0: 1})
        @qml.qnode(qml.device(backend, wires=2))
        def circuit(x):
            qml.RX(x, 0)
            return qml.expval(qml.PauliZ(0))

        assert jnp.allclose(circuit(1.5), capture_result)

    def test_transform_single_qubit_fusion_workflow(self, backend):
        """Test the integration for a circuit with a 'single_qubit_fusion' transform."""

        # Capture enabled

        qml.capture.enable()

        @qjit(target="mlir")
        @qml.transforms.single_qubit_fusion
        @qml.qnode(qml.device(backend, wires=1))
        def captured_circuit():
            qml.Hadamard(wires=0)
            qml.Rot(0.1, 0.2, 0.3, wires=0)
            qml.Rot(0.4, 0.5, 0.6, wires=0)
            qml.RZ(0.1, wires=0)
            qml.RZ(0.4, wires=0)
            return qml.expval(qml.PauliZ(0))

        capture_result = captured_circuit()

        assert is_single_qubit_fusion_applied(captured_circuit.mlir)

        qml.capture.disable()

        # Capture disabled

        @qjit
        @qml.transforms.single_qubit_fusion
        @qml.qnode(qml.device(backend, wires=1))
        def circuit():
            qml.Hadamard(wires=0)
            qml.Rot(0.1, 0.2, 0.3, wires=0)
            qml.Rot(0.4, 0.5, 0.6, wires=0)
            qml.RZ(0.1, wires=0)
            qml.RZ(0.4, wires=0)
            return qml.expval(qml.PauliZ(0))

        assert jnp.allclose(circuit(), capture_result)

    def test_transform_commute_controlled_workflow(self, backend):
        """Test the integration for a circuit with a 'commute_controlled' transform."""

        # Capture enabled

        qml.capture.enable()

        @qjit(target="mlir")
        @partial(qml.transforms.commute_controlled, direction="left")
        @qml.qnode(qml.device(backend, wires=3))
        def captured_circuit():
            qml.CNOT(wires=[0, 2])
            qml.PauliX(wires=2)
            qml.RX(0.2, wires=2)
            qml.Toffoli(wires=[0, 1, 2])
            qml.CRX(0.1, wires=[0, 1])
            qml.PauliX(wires=1)
            return qml.expval(qml.PauliZ(0))

        capture_result = captured_circuit()

        assert is_controlled_pushed_back(
            captured_circuit.mlir, 'quantum.custom "RX"', 'quantum.custom "CNOT"'
        )
        assert is_controlled_pushed_back(
            captured_circuit.mlir, 'quantum.custom "PauliX"', 'quantum.custom "CRX"'
        )

        qml.capture.disable()

        # Capture disabled

        @qjit
        @partial(qml.transforms.commute_controlled, direction="left")
        @qml.qnode(qml.device(backend, wires=3))
        def circuit():
            qml.CNOT(wires=[0, 2])
            qml.PauliX(wires=2)
            qml.RX(0.2, wires=2)
            qml.Toffoli(wires=[0, 1, 2])
            qml.CRX(0.1, wires=[0, 1])
            qml.PauliX(wires=1)
            return qml.expval(qml.PauliZ(0))

        assert jnp.allclose(circuit(), capture_result)

    def test_transform_merge_amplitude_embedding_workflow(self, backend):
        """Test the integration for a circuit with a 'merge_amplitude_embedding' transform."""

        # Capture enabled

        qml.capture.enable()

        @qjit(target="mlir")
        @qml.transforms.merge_amplitude_embedding
        @qml.qnode(qml.device(backend, wires=2))
        def captured_circuit():
            qml.AmplitudeEmbedding(jnp.array([0.0, 1.0]), wires=0)
            qml.AmplitudeEmbedding(jnp.array([0.0, 1.0]), wires=1)
            return qml.expval(qml.PauliZ(0))

        capture_result = captured_circuit()
        assert is_amplitude_embedding_merged_and_decomposed(captured_circuit.mlir)

        qml.capture.disable()

        # Capture disabled

        @qjit
        @qml.transforms.merge_amplitude_embedding
        @qml.qnode(qml.device(backend, wires=2))
        def circuit():
            qml.AmplitudeEmbedding(jnp.array([0.0, 1.0]), wires=0)
            qml.AmplitudeEmbedding(jnp.array([0.0, 1.0]), wires=1)
            return qml.expval(qml.PauliZ(0))

        assert jnp.allclose(circuit(), capture_result)

    def test_shots_usage(self, backend):
        """Test the integration for a circuit using shots explicitly."""

        # Capture enabled

        qml.capture.enable()

        @qjit(target="mlir")
        @qml.qnode(qml.device(backend, wires=2, shots=10))
        def captured_circuit():
            @qml.for_loop(0, 2, 1)
            def loop_0(i):
                qml.RX(0, wires=i)

            loop_0()

            qml.RX(0, wires=0)
            return qml.sample()

        capture_result = captured_circuit()
        assert "shots(%" in captured_circuit.mlir

        qml.capture.disable()

        # Capture disabled

        @qjit
        @qml.qnode(qml.device(backend, wires=2, shots=10))
        def circuit():
            @qml.for_loop(0, 2, 1)
            def loop_0(i):
                qml.RX(0, wires=i)

            loop_0()

            qml.RX(0, wires=0)
            return qml.sample()

        assert jnp.allclose(circuit(), capture_result)

    def test_static_variable_qnode(self, backend):
        """Test the integration for a circuit with a static variable."""

        qml.capture.enable()

<<<<<<< HEAD
        # Capture in qnode level
=======
        # Basic test
>>>>>>> 258ce5a2
        @qjit(static_argnums=(0,))
        @qml.qnode(qml.device(backend, wires=1))
        def captured_circuit_1(x, y):
            qml.RX(x, wires=0)
            qml.RY(y, wires=0)
            return qml.expval(qml.PauliZ(0))

<<<<<<< HEAD
        # Ignore static_argnums in the qnode
        @qjit(static_argnums=1)
        @qml.qnode(qml.device(backend, wires=1), static_argnums=0)
=======
        result_1 = captured_circuit_1(1.5, 2.0)
        captured_circuit_1_mlir = captured_circuit_1.mlir
        assert "%cst = arith.constant 1.5" in captured_circuit_1_mlir
        assert 'quantum.custom "RX"(%cst)' in captured_circuit_1_mlir
        assert "%cst = arith.constant 2.0" not in captured_circuit_1_mlir

        # Test that qjit static_argnums takes precedence over the one on the qnode
        @qjit(static_argnums=1)
        @qml.qnode(qml.device(backend, wires=1), static_argnums=0)  # should be ignored
>>>>>>> 258ce5a2
        def captured_circuit_2(x, y):
            qml.RX(x, wires=0)
            qml.RY(y, wires=0)
            return qml.expval(qml.PauliZ(0))

<<<<<<< HEAD
        result_1 = captured_circuit_1(1.5, 2.0)
        assert "stablehlo.constant dense<1.500000e+00>" in captured_circuit_1.mlir
        assert "stablehlo.constant dense<2.000000e+00>" not in captured_circuit_1.mlir

        result_2 = captured_circuit_2(1.5, 2.0)
        assert "stablehlo.constant dense<1.500000e+00>" not in captured_circuit_2.mlir
        assert "stablehlo.constant dense<2.000000e+00>" in captured_circuit_2.mlir

        assert result_1 == result_2
=======
        result_2 = captured_circuit_2(1.5, 2.0)
        captured_circuit_2_mlir = captured_circuit_2.mlir
        assert "%cst = arith.constant 2.0" in captured_circuit_2_mlir
        assert 'quantum.custom "RY"(%cst)' in captured_circuit_2_mlir
        assert "%cst = arith.constant 1.5" not in captured_circuit_2_mlir

        assert jnp.allclose(result_1, result_2)

        # Test under a non qnode workflow function
        @qjit(static_argnums=(0,))
        def workflow(x, y):
            @qml.qnode(qml.device(backend, wires=1))
            def c():
                qml.RX(x, wires=0)
                qml.RY(y, wires=0)
                return qml.expval(qml.PauliZ(0))

            return c()

        _ = workflow(1.5, 2.0)
        captured_circuit_3_mlir = workflow.mlir
        assert "%cst = arith.constant 1.5" in captured_circuit_3_mlir
        assert 'quantum.custom "RX"(%cst)' in captured_circuit_3_mlir
>>>>>>> 258ce5a2

        qml.capture.disable()<|MERGE_RESOLUTION|>--- conflicted
+++ resolved
@@ -1506,11 +1506,7 @@
 
         qml.capture.enable()
 
-<<<<<<< HEAD
-        # Capture in qnode level
-=======
         # Basic test
->>>>>>> 258ce5a2
         @qjit(static_argnums=(0,))
         @qml.qnode(qml.device(backend, wires=1))
         def captured_circuit_1(x, y):
@@ -1518,11 +1514,6 @@
             qml.RY(y, wires=0)
             return qml.expval(qml.PauliZ(0))
 
-<<<<<<< HEAD
-        # Ignore static_argnums in the qnode
-        @qjit(static_argnums=1)
-        @qml.qnode(qml.device(backend, wires=1), static_argnums=0)
-=======
         result_1 = captured_circuit_1(1.5, 2.0)
         captured_circuit_1_mlir = captured_circuit_1.mlir
         assert "%cst = arith.constant 1.5" in captured_circuit_1_mlir
@@ -1532,23 +1523,11 @@
         # Test that qjit static_argnums takes precedence over the one on the qnode
         @qjit(static_argnums=1)
         @qml.qnode(qml.device(backend, wires=1), static_argnums=0)  # should be ignored
->>>>>>> 258ce5a2
         def captured_circuit_2(x, y):
             qml.RX(x, wires=0)
             qml.RY(y, wires=0)
             return qml.expval(qml.PauliZ(0))
 
-<<<<<<< HEAD
-        result_1 = captured_circuit_1(1.5, 2.0)
-        assert "stablehlo.constant dense<1.500000e+00>" in captured_circuit_1.mlir
-        assert "stablehlo.constant dense<2.000000e+00>" not in captured_circuit_1.mlir
-
-        result_2 = captured_circuit_2(1.5, 2.0)
-        assert "stablehlo.constant dense<1.500000e+00>" not in captured_circuit_2.mlir
-        assert "stablehlo.constant dense<2.000000e+00>" in captured_circuit_2.mlir
-
-        assert result_1 == result_2
-=======
         result_2 = captured_circuit_2(1.5, 2.0)
         captured_circuit_2_mlir = captured_circuit_2.mlir
         assert "%cst = arith.constant 2.0" in captured_circuit_2_mlir
@@ -1572,6 +1551,5 @@
         captured_circuit_3_mlir = workflow.mlir
         assert "%cst = arith.constant 1.5" in captured_circuit_3_mlir
         assert 'quantum.custom "RX"(%cst)' in captured_circuit_3_mlir
->>>>>>> 258ce5a2
 
         qml.capture.disable()