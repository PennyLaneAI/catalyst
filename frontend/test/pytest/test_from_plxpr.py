# Copyright 2024 Xanadu Quantum Technologies Inc.

# Licensed under the Apache License, Version 2.0 (the "License");
# you may not use this file except in compliance with the License.
# You may obtain a copy of the License at

#     http://www.apache.org/licenses/LICENSE-2.0

# Unless required by applicable law or agreed to in writing, software
# distributed under the License is distributed on an "AS IS" BASIS,
# WITHOUT WARRANTIES OR CONDITIONS OF ANY KIND, either express or implied.
# See the License for the specific language governing permissions and
# limitations under the License.
"""
This module tests the from_plxpr conversion function.
"""

import jax
import numpy as np
import pennylane as qml
import pytest

import catalyst
from catalyst import qjit
from catalyst.from_plxpr import from_plxpr
<<<<<<< HEAD
from catalyst.jax_primitives import get_call_jaxpr, qinst_p, namedobs_p, hamiltonian_p, expval_p
=======
from catalyst.jax_primitives import (
    adjoint_p,
    get_call_jaxpr,
    qalloc_p,
    qextract_p,
    qinsert_p,
    qinst_p,
)
>>>>>>> 596d038c

pytestmark = pytest.mark.usefixtures("disable_capture")


def catalyst_execute_jaxpr(jaxpr):
    """Create a function capable of executing the provided catalyst-variant jaxpr."""

    # pylint: disable=arguments-differ, too-few-public-methods
    class JAXPRRunner(catalyst.QJIT):
        """A variant of catalyst.QJIT with a pre-constructed jaxpr."""

        # pylint: disable=missing-function-docstring
        def capture(self, args):

            result_treedef = jax.tree_util.tree_structure((0,) * len(jaxpr.out_avals))
            arg_signature = catalyst.tracing.type_signatures.get_abstract_signature(args)

            return jaxpr, None, result_treedef, arg_signature

    return JAXPRRunner(fn=lambda: None, compile_options=catalyst.CompileOptions())


def compare_call_jaxprs(jaxpr1, jaxpr2, skip_eqns=(), ignore_order=False):
    """Compares two call jaxprs and validates that they are essentially equal."""
    for inv1, inv2 in zip(jaxpr1.invars, jaxpr2.invars):
        assert inv1.aval == inv2.aval, f"{inv1.aval}, {inv2.aval}"
    for ov1, ov2 in zip(jaxpr1.outvars, jaxpr2.outvars):
        assert ov1.aval == ov2.aval
    assert len(jaxpr1.eqns) == len(
        jaxpr2.eqns
    ), f"""
    Number of equations differ: {len(jaxpr1.eqns)} vs {len(jaxpr2.eqns)},
    {jaxpr1.eqns} vs {jaxpr2.eqns}
    """

    if not ignore_order:
        # Assert that equations in both jaxprs are equivalent and in same order
        for i, (eqn1, eqn2) in enumerate(zip(jaxpr1.eqns, jaxpr2.eqns)):
            if i not in skip_eqns:
                compare_eqns(eqn1, eqn2)

    else:
        # Assert that equations in both jaxprs are equivalent but in any order
        eqns1 = [eqn for i, eqn in enumerate(jaxpr1.eqns) if i not in skip_eqns]
        eqns2 = [eqn for i, eqn in enumerate(jaxpr2.eqns) if i not in skip_eqns]

        for eqn1 in eqns1:
            found_match = False
            for i, eqn2 in enumerate(eqns2):
                try:
                    compare_eqns(eqn1, eqn2)
                    # Remove the matched equation to prevent double-matching
                    eqns2.pop(i)
                    found_match = True
                    break  # Exit inner loop after finding a match
                except AssertionError:
                    pass  # Continue to the next equation in eqns2
            if not found_match:
                raise AssertionError(f"No matching equation found for: {eqn1}")


def compare_eqns(eqn1, eqn2):
    """Compare two jaxpr equations."""
    assert eqn1.primitive == eqn2.primitive
    if "shots" not in eqn1.params and "shape" not in eqn1.params:
        assert eqn1.params == eqn2.params

    assert len(eqn1.invars) == len(eqn2.invars)
    for inv1, inv2 in zip(eqn1.invars, eqn2.invars):
        assert type(inv1) == type(inv2)  # pylint: disable=unidiomatic-typecheck
        assert inv1.aval == inv2.aval, f"{eqn1}, {inv1.aval}, {inv2.aval}"
        if hasattr(inv1, "val"):
            assert inv1.val == inv2.val, f"{eqn1}, {inv1.val}, {inv2.val}"

    assert len(eqn1.outvars) == len(eqn2.outvars)
    for ov1, ov2 in zip(eqn1.outvars, eqn2.outvars):
        assert type(ov1) == type(ov2)  # pylint: disable=unidiomatic-typecheck
        assert ov1.aval == ov2.aval


class TestErrors:
    """Test that errors are raised in unsupported situations."""

    def test_measuring_eigvals_not_supported(self):
        """Test that a NotImplementedError is raised for converting a measurement
        specified via eigvals and wires."""

        dev = qml.device("lightning.qubit", wires=2, shots=50)

        @qml.qnode(dev)
        def circuit():
            return qml.measurements.SampleMP(
                wires=qml.wires.Wires((0, 1)), eigvals=np.array([-1.0, -1.0, 1.0, 1.0])
            )

        qml.capture.enable()
        jaxpr = jax.make_jaxpr(circuit)()
        with pytest.raises(NotImplementedError, match="does not yet support measurements with"):
            from_plxpr(jaxpr)()
        qml.capture.disable()

    def test_measuring_measurement_values(self):
        """Test that measuring a MeasurementValue raises a NotImplementedError."""

        dev = qml.device("lightning.qubit", wires=2)

        @qml.qnode(dev)
        def circuit():
            return qml.measurements.ExpectationMP(
                obs=2
            )  # classical value like will be used for mcms

        qml.capture.enable()
        jaxpr = jax.make_jaxpr(circuit)()

        with pytest.raises(NotImplementedError, match=r"not yet supported"):
            from_plxpr(jaxpr)()
        qml.capture.disable()

    def test_unsupported_measurement(self):
        """Test that a NotImplementedError is raised if a measurement
        is not yet supported for conversion."""

        dev = qml.device("lightning.qubit", wires=2)

        @qml.qnode(dev)
        def circuit():
            return qml.vn_entropy(wires=0)

        qml.capture.enable()
        jaxpr = jax.make_jaxpr(circuit)()

        with pytest.raises(NotImplementedError, match="not yet supported"):
            from_plxpr(jaxpr)()
        qml.capture.disable()


class TestCatalystCompareJaxpr:
    """Test comparing catalyst and pennylane jaxpr for a variety of situations."""

    def test_qubit_unitary(self):
        """Test that qubit unitary can be converted."""

        dev = qml.device("lightning.qubit", wires=2)

        @qml.qnode(dev)
        def circuit(U):
            qml.QubitUnitary(U, wires=0)
            return qml.expval(qml.Z(0))

        x = qml.X.compute_matrix()
        qml.capture.enable()
        plxpr = jax.make_jaxpr(circuit)(x)
        converted = from_plxpr(plxpr)(x)
        qml.capture.disable()

        catalyst_res = catalyst_execute_jaxpr(converted)(x)
        assert len(catalyst_res) == 1
        assert qml.math.allclose(catalyst_res[0], -1)

        qjit_obj = qjit(circuit)
        qjit_obj(x)
        catalxpr = qjit_obj.jaxpr
        call_jaxpr_pl = get_call_jaxpr(converted)
        call_jaxpr_c = get_call_jaxpr(catalxpr)
        compare_call_jaxprs(call_jaxpr_pl, call_jaxpr_c)

    def test_globalphase(self):
        """Test conversion of a global phase."""

        dev = qml.device("lightning.qubit", wires=1)

        @qml.qnode(dev)
        def circuit(phi):
            qml.GlobalPhase(phi)
            return qml.state()

        phi = 0.5
        qml.capture.enable()
        plxpr = jax.make_jaxpr(circuit)(phi)
        converted = from_plxpr(plxpr)(phi)
        qml.capture.disable()
        catalyst_res = catalyst_execute_jaxpr(converted)(phi)
        assert qml.math.allclose(catalyst_res, np.exp(-0.5j) * np.array([1.0, 0.0]))

        qjit_obj = qjit(circuit)
        qjit_obj(0.5)

        catalxpr = qjit_obj.jaxpr
        call_jaxpr_pl = get_call_jaxpr(converted)
        call_jaxpr_c = get_call_jaxpr(catalxpr)
        compare_call_jaxprs(call_jaxpr_pl, call_jaxpr_c)

    def test_expval(self):
        """Test comparison and execution of the jaxpr for a simple qnode."""
        dev = qml.device("lightning.qubit", wires=2)

        @qml.qnode(dev)
        def circuit(x):
            qml.RX(x, wires=0)
            return qml.expval(qml.Z(0))

        qml.capture.enable()
        plxpr = jax.make_jaxpr(circuit)(0.5)
        converted = from_plxpr(plxpr)(0.5)
        qml.capture.disable()

        assert converted.eqns[0].primitive == catalyst.jax_primitives.quantum_kernel_p
        assert converted.eqns[0].params["qnode"] is circuit

        catalyst_res = catalyst_execute_jaxpr(converted)(0.5)
        assert len(catalyst_res) == 1
        assert qml.math.allclose(catalyst_res[0], jax.numpy.cos(0.5))

        qjit_obj = qjit(circuit)
        qjit_obj(0.5)
        catalxpr = qjit_obj.jaxpr
        call_jaxpr_pl = get_call_jaxpr(converted)
        call_jaxpr_c = get_call_jaxpr(catalxpr)

        compare_call_jaxprs(call_jaxpr_pl, call_jaxpr_c)

    def test_probs(self):
        """Test comparison and execution of a jaxpr containing a probability measurement."""

        dev = qml.device("lightning.qubit", wires=2)

        @qml.qnode(dev)
        def circuit(x):
            qml.RX(x, wires=0)
            return qml.probs(wires=0)

        qml.capture.enable()
        plxpr = jax.make_jaxpr(circuit)(0.5)

        converted = from_plxpr(plxpr)(0.5)
        qml.capture.disable()

        assert converted.eqns[0].primitive == catalyst.jax_primitives.quantum_kernel_p
        assert converted.eqns[0].params["qnode"] is circuit

        catalyst_res = catalyst_execute_jaxpr(converted)(0.5)
        assert len(catalyst_res) == 1
        expected = np.array([np.cos(0.5 / 2) ** 2, np.sin(0.5 / 2) ** 2])
        assert qml.math.allclose(catalyst_res[0], expected)

        qjit_obj = qjit(circuit)
        qjit_obj(0.5)
        catalxpr = qjit_obj.jaxpr
        call_jaxpr_pl = get_call_jaxpr(converted)
        call_jaxpr_c = get_call_jaxpr(catalxpr)

        compare_call_jaxprs(call_jaxpr_pl, call_jaxpr_c)

    def test_state(self):
        """Test that the state can be converted to catalxpr."""

        dev = qml.device("lightning.qubit", wires=2)

        @qml.qnode(dev)
        def circuit(phi):
            qml.Hadamard(0)
            qml.IsingXX(phi, wires=(0, 1))
            return qml.state()

        phi = np.array(-0.6234)

        qml.capture.enable()
        plxpr = jax.make_jaxpr(circuit)(phi)

        converted = from_plxpr(plxpr)(phi)
        qml.capture.disable()

        assert converted.eqns[0].primitive == catalyst.jax_primitives.quantum_kernel_p
        assert converted.eqns[0].params["qnode"] is circuit

        catalyst_res = catalyst_execute_jaxpr(converted)(phi)
        assert len(catalyst_res) == 1

        x1 = np.cos(phi / 2) / np.sqrt(2)
        x2 = -1j * np.sin(phi / 2) / np.sqrt(2)
        expected = np.array([x1, x2, x1, x2])

        assert qml.math.allclose(catalyst_res[0], expected)

        qjit_obj = qjit(circuit)
        qjit_obj(phi)
        catalxpr = qjit_obj.jaxpr
        call_jaxpr_pl = get_call_jaxpr(converted)
        call_jaxpr_c = get_call_jaxpr(catalxpr)

        # confused by the weak_types error here
        compare_call_jaxprs(call_jaxpr_pl, call_jaxpr_c)

    def test_variance(self):
        """Test comparison and execution of a jaxpr containing a variance measurement."""

        dev = qml.device("lightning.qubit", wires=2)

        @qml.qnode(dev)
        def circuit(x):
            qml.RX(x, wires=0)
            return qml.var(qml.Y(0))

        x = np.array(0.724)

        qml.capture.enable()
        plxpr = jax.make_jaxpr(circuit)(x)

        converted = from_plxpr(plxpr)(np.array(0.724))
        qml.capture.disable()

        assert converted.eqns[0].primitive == catalyst.jax_primitives.quantum_kernel_p
        assert converted.eqns[0].params["qnode"] is circuit

        catalyst_res = catalyst_execute_jaxpr(converted)(x)
        assert len(catalyst_res) == 1
        expected = 1 - np.sin(x) ** 2
        assert qml.math.allclose(catalyst_res[0], expected)

        qjit_obj = qjit(circuit)
        qjit_obj(x)
        catalxpr = qjit_obj.jaxpr
        call_jaxpr_pl = get_call_jaxpr(converted)
        call_jaxpr_c = get_call_jaxpr(catalxpr)

        compare_call_jaxprs(call_jaxpr_pl, call_jaxpr_c)

    def test_sample(self):
        """Test comparison and execution of a jaxpr returning samples."""

        dev = qml.device("lightning.qubit", wires=2, shots=50)

        @qml.qnode(dev)
        def circuit():
            qml.X(0)
            return qml.sample()

        qml.capture.enable()
        plxpr = jax.make_jaxpr(circuit)()

        converted = from_plxpr(plxpr)()
        qml.capture.disable()

        assert converted.eqns[0].primitive == catalyst.jax_primitives.quantum_kernel_p
        assert converted.eqns[0].params["qnode"] is circuit

        catalyst_res = catalyst_execute_jaxpr(converted)()
        assert len(catalyst_res) == 1
        expected = np.transpose(np.vstack([np.ones(50), np.zeros(50)]))
        assert qml.math.allclose(catalyst_res[0], expected)

        qjit_obj = qjit(circuit)
        qjit_obj()
        catalxpr = qjit_obj.jaxpr
        call_jaxpr_pl = get_call_jaxpr(converted)
        call_jaxpr_c = get_call_jaxpr(catalxpr)

        compare_call_jaxprs(call_jaxpr_pl, call_jaxpr_c)

    @pytest.mark.xfail(reason="CountsMP returns a dictionary, which is not compatible with capture")
    def test_counts(self):
        """Test comparison and execution of a jaxpr returning counts."""

        dev = qml.device("lightning.qubit", wires=2, shots=50)

        @qml.qnode(dev)
        def circuit():
            qml.X(0)
            return qml.counts()

        qml.capture.enable()
        plxpr = jax.make_jaxpr(circuit)()
        converted = from_plxpr(plxpr)()
        qml.capture.disable()

        assert converted.eqns[0].primitive == catalyst.jax_primitives.quantum_kernel_p
        assert converted.eqns[0].params["qnode"] is circuit

        catalyst_res = catalyst_execute_jaxpr(converted)()
        assert len(catalyst_res) == 1
        expected = np.transpose(np.vstack([np.ones(50), np.zeros(50)]))
        assert qml.math.allclose(catalyst_res[0], expected)

        qjit_obj = qjit(circuit)
        qjit_obj()
        catalxpr = qjit_obj.jaxpr
        call_jaxpr_pl = converted.eqns[0].params["call_jaxpr"]
        call_jaxpr_c = catalxpr.eqns[1].params["call_jaxpr"]

        compare_call_jaxprs(call_jaxpr_pl, call_jaxpr_c)

    def test_basis_state(self):
        """Test comparison and execution of a jaxpr containing BasisState."""
        dev = qml.device("lightning.qubit", wires=2)

        @qml.qnode(dev)
        def circuit(_basis_state):
            qml.BasisState(_basis_state, wires=[0, 1])
            return qml.state()

        basis_state = np.array([1, 1])
        expected_state_vector = np.array([0, 0, 0, 1], dtype=np.complex128)

        qml.capture.enable()
        plxpr = jax.make_jaxpr(circuit)(basis_state)
        converted = from_plxpr(plxpr)(basis_state)
        qml.capture.disable()

        assert converted.eqns[0].primitive == catalyst.jax_primitives.quantum_kernel_p
        assert converted.eqns[0].params["qnode"] is circuit

        catalyst_res = catalyst_execute_jaxpr(converted)(basis_state)
        assert len(catalyst_res) == 1
        assert qml.math.allclose(catalyst_res[0], expected_state_vector)

        qjit_obj = qjit(circuit)
        qjit_obj(basis_state)
        catalxpr = qjit_obj.jaxpr
        call_jaxpr_pl = get_call_jaxpr(converted)
        call_jaxpr_c = get_call_jaxpr(catalxpr)

        # Ignore ordering of eqns when comparing jaxpr since Catalyst performs sorting
        compare_call_jaxprs(call_jaxpr_pl, call_jaxpr_c, ignore_order=True)

    def test_state_prep(self):
        """Test comparison and execution of a jaxpr containing StatePrep."""
        dev = qml.device("lightning.qubit", wires=1)

        @qml.qnode(dev)
        def circuit(_init_state):
            # NOTE: Require validate_norm=False here otherwise Catalyst jaxpr contains
            # unused function that computes norm
            qml.StatePrep(_init_state, wires=0, validate_norm=False)
            return qml.state()

        init_state = np.array([1, 1], dtype=np.complex128) / np.sqrt(2)

        qml.capture.enable()
        plxpr = jax.make_jaxpr(circuit)(init_state)
        converted = from_plxpr(plxpr)(init_state)
        qml.capture.disable()

        assert converted.eqns[0].primitive == catalyst.jax_primitives.quantum_kernel_p
        assert converted.eqns[0].params["qnode"] is circuit

        catalyst_res = catalyst_execute_jaxpr(converted)(init_state)
        assert len(catalyst_res) == 1
        assert qml.math.allclose(catalyst_res[0], init_state)

        qjit_obj = qjit(circuit)
        qjit_obj(init_state)
        catalxpr = qjit_obj.jaxpr
        call_jaxpr_pl = get_call_jaxpr(converted)
        call_jaxpr_c = get_call_jaxpr(catalxpr)

        # Ignore ordering of eqns when comparing jaxpr since Catalyst performs sorting
        compare_call_jaxprs(call_jaxpr_pl, call_jaxpr_c, ignore_order=True)

    def test_multiple_measurements(self):
        """Test that we can convert a circuit with multiple measurement returns."""

        dev = qml.device("lightning.qubit", wires=2)

        @qml.qnode(dev)
        def circuit(x, y, z):
            qml.Rot(x, y, z, 0)
            return qml.expval(qml.X(0)), qml.expval(qml.Y(0)), qml.probs(wires=0)

        x, y, z = 0.9, 0.2, 0.5

        qml.capture.enable()
        plxpr = jax.make_jaxpr(circuit)(x, y, z)

        converted = from_plxpr(plxpr)(x, y, z)
        qml.capture.disable()

        assert converted.eqns[0].primitive == catalyst.jax_primitives.quantum_kernel_p
        assert converted.eqns[0].params["qnode"] is circuit

        catalyst_res = catalyst_execute_jaxpr(converted)(x, y, z)
        assert len(catalyst_res) == 3

        a = np.cos(y / 2) * np.exp(-0.5j * (x + z))
        b = np.sin(y / 2) * np.exp(-0.5j * (x - z))
        state = np.array([a, b])
        expected_probs = np.abs(state) ** 2
        expected_expval_x = np.conj(state) @ qml.X.compute_matrix() @ state
        expected_expval_y = np.conj(state) @ qml.Y.compute_matrix() @ state
        assert qml.math.allclose(catalyst_res[0], expected_expval_x)
        assert qml.math.allclose(catalyst_res[1], expected_expval_y)
        assert qml.math.allclose(catalyst_res[2], expected_probs)

        qjit_obj = qjit(circuit)
        qjit_obj(x, y, z)
        catalxpr = qjit_obj.jaxpr
        call_jaxpr_pl = get_call_jaxpr(converted)
        call_jaxpr_c = get_call_jaxpr(catalxpr)

        compare_call_jaxprs(call_jaxpr_pl, call_jaxpr_c)

    def test_dynamic_shots(self):
        """Test that shots can be specified on qnode call."""

        dev = qml.device("lightning.qubit", wires=2, shots=50)

        @qml.qnode(dev)
        def circuit():
            return qml.sample(wires=0)

        def f():
            return circuit(shots=100)

        qml.capture.enable()
        jaxpr = jax.make_jaxpr(f)()

        converted = from_plxpr(jaxpr)()
        qml.capture.disable()

        assert converted.out_avals[0].shape == (100, 1)
        [samples] = catalyst_execute_jaxpr(converted)()
        assert qml.math.allclose(samples, np.zeros((100, 1)))


class TestAdjointCtrl:
    """Test the conversion of adjoint and control operations."""

    @pytest.mark.parametrize("num_adjoints", (1, 2, 3))
    def test_adjoint_op(self, num_adjoints):
        """Test the conversion of a simple adjoint op."""
        qml.capture.enable()

        @qml.qnode(qml.device("lightning.qubit", wires=4), autograph=False)
        def c():
            op = qml.S(0)
            for _ in range(num_adjoints):
                op = qml.adjoint(op)

            return qml.state()

        plxpr = jax.make_jaxpr(c)()
        catalyst_xpr = from_plxpr(plxpr)()
        qfunc_xpr = catalyst_xpr.eqns[0].params["call_jaxpr"]

        assert qfunc_xpr.eqns[-6].primitive == qinst_p
        assert qfunc_xpr.eqns[-6].params == {
            "adjoint": num_adjoints % 2 == 1,
            "ctrl_len": 0,
            "op": "S",
            "qubits_len": 1,
            "params_len": 0,
        }

    @pytest.mark.parametrize("inner_adjoint", (True, False))
    @pytest.mark.parametrize("outer_adjoint", (True, False))
    def test_ctrl_op(self, inner_adjoint, outer_adjoint):
        """Test the conversion of a simple adjoint op."""

        qml.capture.enable()

        @qml.qnode(qml.device("lightning.qubit", wires=4), autograph=False)
        def c(x, wire3):
            op = qml.RX(x, 0)
            if inner_adjoint:
                op = qml.adjoint(op)
            op = qml.ctrl(op, (1, 2, wire3), [0, 1, 0])
            if outer_adjoint:
                op = qml.adjoint(op)
            return qml.state()

        plxpr = jax.make_jaxpr(c)(0.5, 3)
        catalyst_xpr = from_plxpr(plxpr)(0.5, 3)

        qfunc_xpr = catalyst_xpr.eqns[0].params["call_jaxpr"]
        eqn = qfunc_xpr.eqns[6]  # dev, qreg, four allocations
        assert eqn.primitive == qinst_p
        assert eqn.params == {
            "adjoint": (inner_adjoint + outer_adjoint) % 2 == 1,
            "ctrl_len": 3,
            "op": "RX",
            "qubits_len": 1,
            "params_len": 1,
        }
        assert eqn.invars[0] is qfunc_xpr.eqns[2].outvars[0]
        assert eqn.invars[1] is qfunc_xpr.invars[0]
        for i in range(3):
            assert eqn.invars[2 + i] is qfunc_xpr.eqns[3 + i].outvars[0]
        assert eqn.invars[5].val == False
        assert eqn.invars[6].val == True
        assert eqn.invars[7].val == False

    @pytest.mark.parametrize("as_qfunc", (True, False))
    def test_doubly_ctrl(self, as_qfunc):
        """Test doubly controlled op."""

        qml.capture.enable()

        @qml.qnode(qml.device("lightning.qubit", wires=3), autograph=False)
        def c():
            if as_qfunc:
                qml.ctrl(qml.ctrl(qml.S, 1), 2, control_values=[False])(0)
            else:
                qml.ctrl(qml.ctrl(qml.S(0), 1), 2, control_values=[False])
            return qml.state()

        plxpr = jax.make_jaxpr(c)()
        catalyst_xpr = from_plxpr(plxpr)()

        qfunc_xpr = catalyst_xpr.eqns[0].params["call_jaxpr"]
        eqn = qfunc_xpr.eqns[5]
        assert eqn.primitive == qinst_p
        assert eqn.params == {
            "adjoint": False,
            "ctrl_len": 2,
            "op": "S",
            "qubits_len": 1,
            "params_len": 0,
        }

        for i in range(3):
            assert eqn.invars[i] == qfunc_xpr.eqns[2 + i].outvars[0]
        assert eqn.invars[3].val == False
        assert eqn.invars[4].val == True

    @pytest.mark.parametrize("with_return", (True, False))
    def test_adjoint_transform(self, with_return):
        """Test the adjoint transform."""

        qml.capture.enable()

        # pylint: disable=inconsistent-return-statements
        def f(x):
            op = qml.IsingXX(2 * x, wires=(0, 1))
            if with_return:
                return op

        @qml.qnode(qml.device("lightning.qubit", wires=2), autograph=False)
        def c(x):
            qml.X(0)
            qml.adjoint(f)(x)
            return qml.state()

        plxpr = jax.make_jaxpr(c)(0.5)
        catalyst_xpr = from_plxpr(plxpr)(0.5)
        qfunc_xpr = catalyst_xpr.eqns[0].params["call_jaxpr"]

        assert qfunc_xpr.eqns[1].primitive == qalloc_p
        assert qfunc_xpr.eqns[2].primitive == qextract_p
        assert qfunc_xpr.eqns[3].primitive == qinst_p
        assert qfunc_xpr.eqns[4].primitive == qinsert_p

        eqn = qfunc_xpr.eqns[5]
        assert eqn.primitive == adjoint_p
        assert eqn.invars[0] == qfunc_xpr.invars[0]  # x
        assert eqn.invars[1] == qfunc_xpr.eqns[4].outvars[0]  # the qreg
        assert eqn.outvars[0] == qfunc_xpr.eqns[6].invars[0]  # also the qreg
        assert len(eqn.outvars) == 1

        target_xpr = eqn.params["jaxpr"]
        assert target_xpr.eqns[1].primitive == qextract_p
        assert target_xpr.eqns[2].primitive == qextract_p
        assert target_xpr.eqns[3].primitive == qinst_p
        assert target_xpr.eqns[3].params == {
            "adjoint": False,
            "ctrl_len": 0,
            "op": "IsingXX",
            "params_len": 1,
            "qubits_len": 2,
        }
        assert target_xpr.eqns[4].primitive == qinsert_p
        assert target_xpr.eqns[5].primitive == qinsert_p

    @pytest.mark.parametrize("as_qfunc", (True, False))
    def test_dynamic_control_wires(self, as_qfunc):
        """Test that dynamic wires are re-inserted if a dynamic wire is present."""

        qml.capture.enable()

        @qml.qnode(qml.device("lightning.qubit", wires=4), autograph=False)
        def c(wire):
            qml.CNOT((0, wire))
            if as_qfunc:
                qml.ctrl(qml.T, wire)(0)
            else:
                qml.ctrl(qml.T(0), wire)
            return qml.state()

        plxpr = jax.make_jaxpr(c)(3)
        catalyst_xpr = from_plxpr(plxpr)(3)

        qfunc_xpr = catalyst_xpr.eqns[0].params["call_jaxpr"]

        assert qfunc_xpr.eqns[2].primitive == qextract_p
        assert qfunc_xpr.eqns[3].primitive == qextract_p
        assert qfunc_xpr.eqns[4].primitive == qinst_p  # the cnot
        assert qfunc_xpr.eqns[5].primitive == qinsert_p  # sticking back into reg
        assert qfunc_xpr.eqns[6].primitive == qinsert_p
        assert qfunc_xpr.eqns[7].primitive == qextract_p
        assert qfunc_xpr.eqns[8].primitive == qextract_p

        assert qfunc_xpr.eqns[9].primitive == qinst_p
        assert qfunc_xpr.eqns[9].params == {
            "adjoint": False,
            "ctrl_len": 1,
            "op": "T",
            "params_len": 0,
            "qubits_len": 1,
        }

    def test_ctrl_around_for_loop(self):
        """Test that ctrl applied to a for loop."""

        qml.capture.enable()

        @qml.for_loop(3)
        def g(i):
            qml.X(i)

        @qml.qnode(qml.device("lightning.qubit", wires=4), autograph=False)
        def c():
            qml.ctrl(g, [4, 5])()
            return qml.state()

        plxpr = jax.make_jaxpr(c)()
        catalyst_xpr = from_plxpr(plxpr)()

        qfunc_xpr = catalyst_xpr.eqns[0].params["call_jaxpr"]
        for_loop_xpr = qfunc_xpr.eqns[2].params["body_jaxpr"]

        for i in [0, 1, 2]:
            assert for_loop_xpr.eqns[i].primitive == qextract_p
        assert for_loop_xpr.eqns[3].primitive == qinst_p
        assert for_loop_xpr.eqns[3].params == {
            "adjoint": False,
            "ctrl_len": 2,
            "op": "PauliX",
            "params_len": 0,
            "qubits_len": 1,
        }


class TestObservables:

    def test_sprod(self):

        qml.capture.enable()

        @qml.qnode(qml.device('lightning.qubit', wires=4))
        def c():
            return qml.expval(2*qml.Z(0))
        
        jaxpr = jax.make_jaxpr(c)()
        catalyst_xpr = from_plxpr(jaxpr)()

        qfunc = catalyst_xpr.eqns[0].params['call_jaxpr']
        assert qfunc.eqns[3].primitive == namedobs_p
        assert qfunc.eqns[3].params == {"kind": "PauliZ"}

        # 4 is broadcast_in_dim
        assert qfunc.eqns[4].params['shape'] == (1,)

        assert qfunc.eqns[5].primitive == hamiltonian_p
        assert qfunc.eqns[5].invars[0] == qfunc.eqns[4].outvars[0]
        assert qfunc.eqns[5].invars[1] == qfunc.eqns[3].outvars[0]

        assert qfunc.eqns[6].primitive == expval_p
        assert qfunc.eqns[6].invars[0] == qfunc.eqns[5].outvars[0]


class TestHybridPrograms:
    """from_plxpr conversion tests for hybrid programs."""

    def test_pre_post_processing(self):
        """Test converting a workflow with pre and post processing."""

        dev = qml.device("lightning.qubit", wires=2)

        @qml.qnode(dev)
        def circuit(x, y):
            qml.RX(x, 0)
            qml.RY(3 * y + 1, 1)
            qml.CNOT((0, 1))
            return qml.expval(qml.X(1)), qml.expval(qml.Y(0))

        def workflow(z):
            a, b = circuit(z, 2 * z)
            return a + b

        qml.capture.enable()
        plxpr = jax.make_jaxpr(workflow)(0.5)

        converted = from_plxpr(plxpr)(0.5)
        qml.capture.disable()

        res = catalyst_execute_jaxpr(converted)(0.5)

        x = 0.5
        y = 3 * 2 * 0.5 + 1

        expval_x1 = np.sin(y)
        expval_y0 = -np.sin(x) * np.sin(y)
        expected = expval_x1 + expval_y0

        assert qml.math.allclose(expected, res[0])

        qjit_obj = qjit(workflow)
        qjit_obj(0.5)

        call_jaxpr_pl = get_call_jaxpr(converted)
        call_jaxpr_c = get_call_jaxpr(qjit_obj.jaxpr)

        compare_call_jaxprs(call_jaxpr_pl, call_jaxpr_c)

    def test_multiple_qnodes(self):
        """Test that a workflow with multiple qnodes can be converted."""

        @qml.qnode(qml.device("lightning.qubit", wires=1))
        def f(x):
            qml.RX(x, wires=0)
            return qml.expval(qml.Y(0))

        @qml.qnode(qml.device("lightning.qubit", wires=2))
        def g(y):
            qml.Hadamard(0)
            qml.IsingXX(y, wires=(0, 1))
            return qml.expval(qml.PauliZ(1))

        def workflow(x, y):
            return f(x) + g(y)

        qml.capture.enable()
        jaxpr = jax.make_jaxpr(workflow)(0.5, 1.2)
        catalxpr = from_plxpr(jaxpr)(0.5, 1.2)
        qml.capture.disable()
        results = catalyst_execute_jaxpr(catalxpr)(0.5, 1.2)

        expected = -np.sin(0.5) + np.cos(1.2)

        assert qml.math.allclose(results, expected)


if __name__ == "__main__":
    pytest.main(["-x", __file__])<|MERGE_RESOLUTION|>--- conflicted
+++ resolved
@@ -23,18 +23,18 @@
 import catalyst
 from catalyst import qjit
 from catalyst.from_plxpr import from_plxpr
-<<<<<<< HEAD
-from catalyst.jax_primitives import get_call_jaxpr, qinst_p, namedobs_p, hamiltonian_p, expval_p
-=======
 from catalyst.jax_primitives import (
+    get_call_jaxpr,
     adjoint_p,
     get_call_jaxpr,
     qalloc_p,
     qextract_p,
     qinsert_p,
     qinst_p,
+    namedobs_p,
+    hamiltonian_p,
+    expval_p,
 )
->>>>>>> 596d038c
 
 pytestmark = pytest.mark.usefixtures("disable_capture")
 
