# Copyright 2024 Xanadu Quantum Technologies Inc.

# Licensed under the Apache License, Version 2.0 (the "License");
# you may not use this file except in compliance with the License.
# You may obtain a copy of the License at

#     http://www.apache.org/licenses/LICENSE-2.0

# Unless required by applicable law or agreed to in writing, software
# distributed under the License is distributed on an "AS IS" BASIS,
# WITHOUT WARRANTIES OR CONDITIONS OF ANY KIND, either express or implied.
# See the License for the specific language governing permissions and
# limitations under the License.
"""
This module tests the from_plxpr conversion function.
"""

import jax
import numpy as np
import pennylane as qml
import pytest

import catalyst
from catalyst import qjit
from catalyst.from_plxpr import from_plxpr
<<<<<<< HEAD
from catalyst.jax_primitives import get_call_jaxpr, qinst_p, for_p
=======
from catalyst.jax_primitives import (
    adjoint_p,
    get_call_jaxpr,
    hermitian_p,
    qalloc_p,
    qextract_p,
    qinsert_p,
    qinst_p,
)
>>>>>>> 359cffbe

pytestmark = pytest.mark.usefixtures("disable_capture")


def catalyst_execute_jaxpr(jaxpr):
    """Create a function capable of executing the provided catalyst-variant jaxpr."""

    # pylint: disable=arguments-differ, too-few-public-methods
    class JAXPRRunner(catalyst.QJIT):
        """A variant of catalyst.QJIT with a pre-constructed jaxpr."""

        # pylint: disable=missing-function-docstring
        def capture(self, args):

            result_treedef = jax.tree_util.tree_structure((0,) * len(jaxpr.out_avals))
            arg_signature = catalyst.tracing.type_signatures.get_abstract_signature(args)

            return jaxpr, None, result_treedef, arg_signature

    return JAXPRRunner(fn=lambda: None, compile_options=catalyst.CompileOptions())


def compare_call_jaxprs(jaxpr1, jaxpr2, skip_eqns=(), ignore_order=False):
    """Compares two call jaxprs and validates that they are essentially equal."""
    for inv1, inv2 in zip(jaxpr1.invars, jaxpr2.invars):
        assert inv1.aval == inv2.aval, f"{inv1.aval}, {inv2.aval}"
    for ov1, ov2 in zip(jaxpr1.outvars, jaxpr2.outvars):
        assert ov1.aval == ov2.aval
    assert len(jaxpr1.eqns) == len(
        jaxpr2.eqns
    ), f"""
    Number of equations differ: {len(jaxpr1.eqns)} vs {len(jaxpr2.eqns)},
    {jaxpr1.eqns} vs {jaxpr2.eqns}
    """

    if not ignore_order:
        # Assert that equations in both jaxprs are equivalent and in same order
        for i, (eqn1, eqn2) in enumerate(zip(jaxpr1.eqns, jaxpr2.eqns)):
            if i not in skip_eqns:
                compare_eqns(eqn1, eqn2)

    else:
        # Assert that equations in both jaxprs are equivalent but in any order
        eqns1 = [eqn for i, eqn in enumerate(jaxpr1.eqns) if i not in skip_eqns]
        eqns2 = [eqn for i, eqn in enumerate(jaxpr2.eqns) if i not in skip_eqns]

        for eqn1 in eqns1:
            found_match = False
            for i, eqn2 in enumerate(eqns2):
                try:
                    compare_eqns(eqn1, eqn2)
                    # Remove the matched equation to prevent double-matching
                    eqns2.pop(i)
                    found_match = True
                    break  # Exit inner loop after finding a match
                except AssertionError:
                    pass  # Continue to the next equation in eqns2
            if not found_match:
                raise AssertionError(f"No matching equation found for: {eqn1}")


def compare_eqns(eqn1, eqn2):
    """Compare two jaxpr equations."""
    assert eqn1.primitive == eqn2.primitive
    if "shots" not in eqn1.params and "shape" not in eqn1.params:
        assert eqn1.params == eqn2.params

    assert len(eqn1.invars) == len(eqn2.invars)
    for inv1, inv2 in zip(eqn1.invars, eqn2.invars):
        assert type(inv1) == type(inv2)  # pylint: disable=unidiomatic-typecheck
        assert inv1.aval == inv2.aval, f"{eqn1}, {inv1.aval}, {inv2.aval}"
        if hasattr(inv1, "val"):
            assert inv1.val == inv2.val, f"{eqn1}, {inv1.val}, {inv2.val}"

    assert len(eqn1.outvars) == len(eqn2.outvars)
    for ov1, ov2 in zip(eqn1.outvars, eqn2.outvars):
        assert type(ov1) == type(ov2)  # pylint: disable=unidiomatic-typecheck
        assert ov1.aval == ov2.aval


class TestErrors:
    """Test that errors are raised in unsupported situations."""

    def test_observable_without_n_wires(self):
        """Test that a NotImplementedError is raised for an observable without n_wires."""

        dev = qml.device("lightning.qubit", wires=2)

        @qml.qnode(dev)
        def circuit():
            return qml.expval(qml.X(0) + qml.Y(0))

        qml.capture.enable()
        jaxpr = jax.make_jaxpr(circuit)()

        with pytest.raises(
            NotImplementedError, match="operator arithmetic not yet supported for conversion."
        ):
            from_plxpr(jaxpr)()
        qml.capture.disable()

    def test_measuring_eigvals_not_supported(self):
        """Test that a NotImplementedError is raised for converting a measurement
        specified via eigvals and wires."""

        dev = qml.device("lightning.qubit", wires=2, shots=50)

        @qml.qnode(dev)
        def circuit():
            return qml.measurements.SampleMP(
                wires=qml.wires.Wires((0, 1)), eigvals=np.array([-1.0, -1.0, 1.0, 1.0])
            )

        qml.capture.enable()
        jaxpr = jax.make_jaxpr(circuit)()
        with pytest.raises(NotImplementedError, match="does not yet support measurements with"):
            from_plxpr(jaxpr)()
        qml.capture.disable()

    def test_measuring_measurement_values(self):
        """Test that measuring a MeasurementValue raises a NotImplementedError."""

        dev = qml.device("lightning.qubit", wires=2)

        @qml.qnode(dev)
        def circuit():
            return qml.measurements.ExpectationMP(
                obs=2
            )  # classical value like will be used for mcms

        qml.capture.enable()
        jaxpr = jax.make_jaxpr(circuit)()

        with pytest.raises(NotImplementedError, match=r"not yet supported"):
            from_plxpr(jaxpr)()
        qml.capture.disable()

    def test_unsupported_measurement(self):
        """Test that a NotImplementedError is raised if a measurement
        is not yet supported for conversion."""

        dev = qml.device("lightning.qubit", wires=2)

        @qml.qnode(dev)
        def circuit():
            return qml.vn_entropy(wires=0)

        qml.capture.enable()
        jaxpr = jax.make_jaxpr(circuit)()

        with pytest.raises(NotImplementedError, match="not yet supported"):
            from_plxpr(jaxpr)()
        qml.capture.disable()


class TestCatalystCompareJaxpr:
    """Test comparing catalyst and pennylane jaxpr for a variety of situations."""

    def test_qubit_unitary(self):
        """Test that qubit unitary can be converted."""

        dev = qml.device("lightning.qubit", wires=2)

        @qml.qnode(dev)
        def circuit(U):
            qml.QubitUnitary(U, wires=0)
            return qml.expval(qml.Z(0))

        x = qml.X.compute_matrix()
        qml.capture.enable()
        plxpr = jax.make_jaxpr(circuit)(x)
        converted = from_plxpr(plxpr)(x)
        qml.capture.disable()

        catalyst_res = catalyst_execute_jaxpr(converted)(x)
        assert len(catalyst_res) == 1
        assert qml.math.allclose(catalyst_res[0], -1)

        qjit_obj = qjit(circuit)
        qjit_obj(x)
        catalxpr = qjit_obj.jaxpr
        call_jaxpr_pl = get_call_jaxpr(converted)
        call_jaxpr_c = get_call_jaxpr(catalxpr)
        compare_call_jaxprs(call_jaxpr_pl, call_jaxpr_c)

    def test_globalphase(self):
        """Test conversion of a global phase."""

        dev = qml.device("lightning.qubit", wires=1)

        @qml.qnode(dev)
        def circuit(phi):
            qml.GlobalPhase(phi)
            return qml.state()

        phi = 0.5
        qml.capture.enable()
        plxpr = jax.make_jaxpr(circuit)(phi)
        converted = from_plxpr(plxpr)(phi)
        qml.capture.disable()
        catalyst_res = catalyst_execute_jaxpr(converted)(phi)
        assert qml.math.allclose(catalyst_res, np.exp(-0.5j) * np.array([1.0, 0.0]))

        qjit_obj = qjit(circuit)
        qjit_obj(0.5)

        catalxpr = qjit_obj.jaxpr
        call_jaxpr_pl = get_call_jaxpr(converted)
        call_jaxpr_c = get_call_jaxpr(catalxpr)
        compare_call_jaxprs(call_jaxpr_pl, call_jaxpr_c)

    def test_expval(self):
        """Test comparison and execution of the jaxpr for a simple qnode."""
        dev = qml.device("lightning.qubit", wires=2)

        @qml.qnode(dev)
        def circuit(x):
            qml.RX(x, wires=0)
            return qml.expval(qml.Z(0))

        qml.capture.enable()
        plxpr = jax.make_jaxpr(circuit)(0.5)
        converted = from_plxpr(plxpr)(0.5)
        qml.capture.disable()

        assert converted.eqns[0].primitive == catalyst.jax_primitives.quantum_kernel_p
        assert converted.eqns[0].params["qnode"] is circuit

        catalyst_res = catalyst_execute_jaxpr(converted)(0.5)
        assert len(catalyst_res) == 1
        assert qml.math.allclose(catalyst_res[0], jax.numpy.cos(0.5))

        qjit_obj = qjit(circuit)
        qjit_obj(0.5)
        catalxpr = qjit_obj.jaxpr
        call_jaxpr_pl = get_call_jaxpr(converted)
        call_jaxpr_c = get_call_jaxpr(catalxpr)

        compare_call_jaxprs(call_jaxpr_pl, call_jaxpr_c)

    def test_probs(self):
        """Test comparison and execution of a jaxpr containing a probability measurement."""

        dev = qml.device("lightning.qubit", wires=2)

        @qml.qnode(dev)
        def circuit(x):
            qml.RX(x, wires=0)
            return qml.probs(wires=0)

        qml.capture.enable()
        plxpr = jax.make_jaxpr(circuit)(0.5)

        converted = from_plxpr(plxpr)(0.5)
        qml.capture.disable()

        assert converted.eqns[0].primitive == catalyst.jax_primitives.quantum_kernel_p
        assert converted.eqns[0].params["qnode"] is circuit

        catalyst_res = catalyst_execute_jaxpr(converted)(0.5)
        assert len(catalyst_res) == 1
        expected = np.array([np.cos(0.5 / 2) ** 2, np.sin(0.5 / 2) ** 2])
        assert qml.math.allclose(catalyst_res[0], expected)

        qjit_obj = qjit(circuit)
        qjit_obj(0.5)
        catalxpr = qjit_obj.jaxpr
        call_jaxpr_pl = get_call_jaxpr(converted)
        call_jaxpr_c = get_call_jaxpr(catalxpr)

        compare_call_jaxprs(call_jaxpr_pl, call_jaxpr_c)

    def test_state(self):
        """Test that the state can be converted to catalxpr."""

        dev = qml.device("lightning.qubit", wires=2)

        @qml.qnode(dev)
        def circuit(phi):
            qml.Hadamard(0)
            qml.IsingXX(phi, wires=(0, 1))
            return qml.state()

        phi = np.array(-0.6234)

        qml.capture.enable()
        plxpr = jax.make_jaxpr(circuit)(phi)

        converted = from_plxpr(plxpr)(phi)
        qml.capture.disable()

        assert converted.eqns[0].primitive == catalyst.jax_primitives.quantum_kernel_p
        assert converted.eqns[0].params["qnode"] is circuit

        catalyst_res = catalyst_execute_jaxpr(converted)(phi)
        assert len(catalyst_res) == 1

        x1 = np.cos(phi / 2) / np.sqrt(2)
        x2 = -1j * np.sin(phi / 2) / np.sqrt(2)
        expected = np.array([x1, x2, x1, x2])

        assert qml.math.allclose(catalyst_res[0], expected)

        qjit_obj = qjit(circuit)
        qjit_obj(phi)
        catalxpr = qjit_obj.jaxpr
        call_jaxpr_pl = get_call_jaxpr(converted)
        call_jaxpr_c = get_call_jaxpr(catalxpr)

        # confused by the weak_types error here
        compare_call_jaxprs(call_jaxpr_pl, call_jaxpr_c)

    def test_variance(self):
        """Test comparison and execution of a jaxpr containing a variance measurement."""

        dev = qml.device("lightning.qubit", wires=2)

        @qml.qnode(dev)
        def circuit(x):
            qml.RX(x, wires=0)
            return qml.var(qml.Y(0))

        x = np.array(0.724)

        qml.capture.enable()
        plxpr = jax.make_jaxpr(circuit)(x)

        converted = from_plxpr(plxpr)(np.array(0.724))
        qml.capture.disable()

        assert converted.eqns[0].primitive == catalyst.jax_primitives.quantum_kernel_p
        assert converted.eqns[0].params["qnode"] is circuit

        catalyst_res = catalyst_execute_jaxpr(converted)(x)
        assert len(catalyst_res) == 1
        expected = 1 - np.sin(x) ** 2
        assert qml.math.allclose(catalyst_res[0], expected)

        qjit_obj = qjit(circuit)
        qjit_obj(x)
        catalxpr = qjit_obj.jaxpr
        call_jaxpr_pl = get_call_jaxpr(converted)
        call_jaxpr_c = get_call_jaxpr(catalxpr)

        compare_call_jaxprs(call_jaxpr_pl, call_jaxpr_c)

    def test_sample(self):
        """Test comparison and execution of a jaxpr returning samples."""

        dev = qml.device("lightning.qubit", wires=2, shots=50)

        @qml.qnode(dev)
        def circuit():
            qml.X(0)
            return qml.sample()

        qml.capture.enable()
        plxpr = jax.make_jaxpr(circuit)()

        converted = from_plxpr(plxpr)()
        qml.capture.disable()

        assert converted.eqns[0].primitive == catalyst.jax_primitives.quantum_kernel_p
        assert converted.eqns[0].params["qnode"] is circuit

        catalyst_res = catalyst_execute_jaxpr(converted)()
        assert len(catalyst_res) == 1
        expected = np.transpose(np.vstack([np.ones(50), np.zeros(50)]))
        assert qml.math.allclose(catalyst_res[0], expected)

        qjit_obj = qjit(circuit)
        qjit_obj()
        catalxpr = qjit_obj.jaxpr
        call_jaxpr_pl = get_call_jaxpr(converted)
        call_jaxpr_c = get_call_jaxpr(catalxpr)

        compare_call_jaxprs(call_jaxpr_pl, call_jaxpr_c)

    @pytest.mark.xfail(reason="CountsMP returns a dictionary, which is not compatible with capture")
    def test_counts(self):
        """Test comparison and execution of a jaxpr returning counts."""

        dev = qml.device("lightning.qubit", wires=2, shots=50)

        @qml.qnode(dev)
        def circuit():
            qml.X(0)
            return qml.counts()

        qml.capture.enable()
        plxpr = jax.make_jaxpr(circuit)()
        converted = from_plxpr(plxpr)()
        qml.capture.disable()

        assert converted.eqns[0].primitive == catalyst.jax_primitives.quantum_kernel_p
        assert converted.eqns[0].params["qnode"] is circuit

        catalyst_res = catalyst_execute_jaxpr(converted)()
        assert len(catalyst_res) == 1
        expected = np.transpose(np.vstack([np.ones(50), np.zeros(50)]))
        assert qml.math.allclose(catalyst_res[0], expected)

        qjit_obj = qjit(circuit)
        qjit_obj()
        catalxpr = qjit_obj.jaxpr
        call_jaxpr_pl = converted.eqns[0].params["call_jaxpr"]
        call_jaxpr_c = catalxpr.eqns[1].params["call_jaxpr"]

        compare_call_jaxprs(call_jaxpr_pl, call_jaxpr_c)

    def test_basis_state(self):
        """Test comparison and execution of a jaxpr containing BasisState."""
        dev = qml.device("lightning.qubit", wires=2)

        @qml.qnode(dev)
        def circuit(_basis_state):
            qml.BasisState(_basis_state, wires=[0, 1])
            return qml.state()

        basis_state = np.array([1, 1])
        expected_state_vector = np.array([0, 0, 0, 1], dtype=np.complex128)

        qml.capture.enable()
        plxpr = jax.make_jaxpr(circuit)(basis_state)
        converted = from_plxpr(plxpr)(basis_state)
        qml.capture.disable()

        assert converted.eqns[0].primitive == catalyst.jax_primitives.quantum_kernel_p
        assert converted.eqns[0].params["qnode"] is circuit

        catalyst_res = catalyst_execute_jaxpr(converted)(basis_state)
        assert len(catalyst_res) == 1
        assert qml.math.allclose(catalyst_res[0], expected_state_vector)

        qjit_obj = qjit(circuit)
        qjit_obj(basis_state)
        catalxpr = qjit_obj.jaxpr
        call_jaxpr_pl = get_call_jaxpr(converted)
        call_jaxpr_c = get_call_jaxpr(catalxpr)

        # Ignore ordering of eqns when comparing jaxpr since Catalyst performs sorting
        compare_call_jaxprs(call_jaxpr_pl, call_jaxpr_c, ignore_order=True)

    def test_state_prep(self):
        """Test comparison and execution of a jaxpr containing StatePrep."""
        dev = qml.device("lightning.qubit", wires=1)

        @qml.qnode(dev)
        def circuit(_init_state):
            # NOTE: Require validate_norm=False here otherwise Catalyst jaxpr contains
            # unused function that computes norm
            qml.StatePrep(_init_state, wires=0, validate_norm=False)
            return qml.state()

        init_state = np.array([1, 1], dtype=np.complex128) / np.sqrt(2)

        qml.capture.enable()
        plxpr = jax.make_jaxpr(circuit)(init_state)
        converted = from_plxpr(plxpr)(init_state)
        qml.capture.disable()

        assert converted.eqns[0].primitive == catalyst.jax_primitives.quantum_kernel_p
        assert converted.eqns[0].params["qnode"] is circuit

        catalyst_res = catalyst_execute_jaxpr(converted)(init_state)
        assert len(catalyst_res) == 1
        assert qml.math.allclose(catalyst_res[0], init_state)

        qjit_obj = qjit(circuit)
        qjit_obj(init_state)
        catalxpr = qjit_obj.jaxpr
        call_jaxpr_pl = get_call_jaxpr(converted)
        call_jaxpr_c = get_call_jaxpr(catalxpr)

        # Ignore ordering of eqns when comparing jaxpr since Catalyst performs sorting
        compare_call_jaxprs(call_jaxpr_pl, call_jaxpr_c, ignore_order=True)

    def test_multiple_measurements(self):
        """Test that we can convert a circuit with multiple measurement returns."""

        dev = qml.device("lightning.qubit", wires=2)

        @qml.qnode(dev)
        def circuit(x, y, z):
            qml.Rot(x, y, z, 0)
            return qml.expval(qml.X(0)), qml.expval(qml.Y(0)), qml.probs(wires=0)

        x, y, z = 0.9, 0.2, 0.5

        qml.capture.enable()
        plxpr = jax.make_jaxpr(circuit)(x, y, z)

        converted = from_plxpr(plxpr)(x, y, z)
        qml.capture.disable()

        assert converted.eqns[0].primitive == catalyst.jax_primitives.quantum_kernel_p
        assert converted.eqns[0].params["qnode"] is circuit

        catalyst_res = catalyst_execute_jaxpr(converted)(x, y, z)
        assert len(catalyst_res) == 3

        a = np.cos(y / 2) * np.exp(-0.5j * (x + z))
        b = np.sin(y / 2) * np.exp(-0.5j * (x - z))
        state = np.array([a, b])
        expected_probs = np.abs(state) ** 2
        expected_expval_x = np.conj(state) @ qml.X.compute_matrix() @ state
        expected_expval_y = np.conj(state) @ qml.Y.compute_matrix() @ state
        assert qml.math.allclose(catalyst_res[0], expected_expval_x)
        assert qml.math.allclose(catalyst_res[1], expected_expval_y)
        assert qml.math.allclose(catalyst_res[2], expected_probs)

        qjit_obj = qjit(circuit)
        qjit_obj(x, y, z)
        catalxpr = qjit_obj.jaxpr
        call_jaxpr_pl = get_call_jaxpr(converted)
        call_jaxpr_c = get_call_jaxpr(catalxpr)

        compare_call_jaxprs(call_jaxpr_pl, call_jaxpr_c)

    def test_dynamic_shots(self):
        """Test that shots can be specified on qnode call."""

        dev = qml.device("lightning.qubit", wires=2, shots=50)

        @qml.qnode(dev)
        def circuit():
            return qml.sample(wires=0)

        def f():
            return circuit(shots=100)

        qml.capture.enable()
        jaxpr = jax.make_jaxpr(f)()

        converted = from_plxpr(jaxpr)()
        qml.capture.disable()

        assert converted.out_avals[0].shape == (100, 1)
        [samples] = catalyst_execute_jaxpr(converted)()
        assert qml.math.allclose(samples, np.zeros((100, 1)))


class TestAdjointCtrl:
    """Test the conversion of adjoint and control operations."""

    @pytest.mark.parametrize("num_adjoints", (1, 2, 3))
    def test_adjoint_op(self, num_adjoints):
        """Test the conversion of a simple adjoint op."""
        qml.capture.enable()

        @qml.qnode(qml.device("lightning.qubit", wires=4), autograph=False)
        def c():
            op = qml.S(0)
            for _ in range(num_adjoints):
                op = qml.adjoint(op)

            return qml.state()

        plxpr = jax.make_jaxpr(c)()
        catalyst_xpr = from_plxpr(plxpr)()
        qfunc_xpr = catalyst_xpr.eqns[0].params["call_jaxpr"]

        assert qfunc_xpr.eqns[-6].primitive == qinst_p
        assert qfunc_xpr.eqns[-6].params == {
            "adjoint": num_adjoints % 2 == 1,
            "ctrl_len": 0,
            "op": "S",
            "qubits_len": 1,
            "params_len": 0,
        }

    @pytest.mark.parametrize("inner_adjoint", (True, False))
    @pytest.mark.parametrize("outer_adjoint", (True, False))
    def test_ctrl_op(self, inner_adjoint, outer_adjoint):
        """Test the conversion of a simple adjoint op."""

        qml.capture.enable()

        @qml.qnode(qml.device("lightning.qubit", wires=4), autograph=False)
        def c(x, wire3):
            op = qml.RX(x, 0)
            if inner_adjoint:
                op = qml.adjoint(op)
            op = qml.ctrl(op, (1, 2, wire3), [0, 1, 0])
            if outer_adjoint:
                op = qml.adjoint(op)
            return qml.state()

        plxpr = jax.make_jaxpr(c)(0.5, 3)
        catalyst_xpr = from_plxpr(plxpr)(0.5, 3)

        qfunc_xpr = catalyst_xpr.eqns[0].params["call_jaxpr"]
        eqn = qfunc_xpr.eqns[6]  # dev, qreg, four allocations
        assert eqn.primitive == qinst_p
        assert eqn.params == {
            "adjoint": (inner_adjoint + outer_adjoint) % 2 == 1,
            "ctrl_len": 3,
            "op": "RX",
            "qubits_len": 1,
            "params_len": 1,
        }
        assert eqn.invars[0] is qfunc_xpr.eqns[2].outvars[0]
        assert eqn.invars[1] is qfunc_xpr.invars[0]
        for i in range(3):
            assert eqn.invars[2 + i] is qfunc_xpr.eqns[3 + i].outvars[0]
        assert eqn.invars[5].val == False
        assert eqn.invars[6].val == True
        assert eqn.invars[7].val == False

    @pytest.mark.parametrize("as_qfunc", (True, False))
    def test_doubly_ctrl(self, as_qfunc):
        """Test doubly controlled op."""

        qml.capture.enable()

        @qml.qnode(qml.device("lightning.qubit", wires=3), autograph=False)
        def c():
            if as_qfunc:
                qml.ctrl(qml.ctrl(qml.S, 1), 2, control_values=[False])(0)
            else:
                qml.ctrl(qml.ctrl(qml.S(0), 1), 2, control_values=[False])
            return qml.state()

        plxpr = jax.make_jaxpr(c)()
        catalyst_xpr = from_plxpr(plxpr)()

        qfunc_xpr = catalyst_xpr.eqns[0].params["call_jaxpr"]
        eqn = qfunc_xpr.eqns[5]
        assert eqn.primitive == qinst_p
        assert eqn.params == {
            "adjoint": False,
            "ctrl_len": 2,
            "op": "S",
            "qubits_len": 1,
            "params_len": 0,
        }

        for i in range(3):
            assert eqn.invars[i] == qfunc_xpr.eqns[2 + i].outvars[0]
        assert eqn.invars[3].val == False
        assert eqn.invars[4].val == True

    @pytest.mark.parametrize("with_return", (True, False))
    def test_adjoint_transform(self, with_return):
        """Test the adjoint transform."""

        qml.capture.enable()

        # pylint: disable=inconsistent-return-statements
        def f(x):
            op = qml.IsingXX(2 * x, wires=(0, 1))
            if with_return:
                return op

        @qml.qnode(qml.device("lightning.qubit", wires=2), autograph=False)
        def c(x):
            qml.X(0)
            qml.adjoint(f)(x)
            return qml.state()

        plxpr = jax.make_jaxpr(c)(0.5)
        catalyst_xpr = from_plxpr(plxpr)(0.5)
        qfunc_xpr = catalyst_xpr.eqns[0].params["call_jaxpr"]

        assert qfunc_xpr.eqns[1].primitive == qalloc_p
        assert qfunc_xpr.eqns[2].primitive == qextract_p
        assert qfunc_xpr.eqns[3].primitive == qinst_p
        assert qfunc_xpr.eqns[4].primitive == qinsert_p

        eqn = qfunc_xpr.eqns[5]
        assert eqn.primitive == adjoint_p
        assert eqn.invars[0] == qfunc_xpr.invars[0]  # x
        assert eqn.invars[1] == qfunc_xpr.eqns[4].outvars[0]  # the qreg
        assert eqn.outvars[0] == qfunc_xpr.eqns[6].invars[0]  # also the qreg
        assert len(eqn.outvars) == 1

        target_xpr = eqn.params["jaxpr"]
        assert target_xpr.eqns[1].primitive == qextract_p
        assert target_xpr.eqns[2].primitive == qextract_p
        assert target_xpr.eqns[3].primitive == qinst_p
        assert target_xpr.eqns[3].params == {
            "adjoint": False,
            "ctrl_len": 0,
            "op": "IsingXX",
            "params_len": 1,
            "qubits_len": 2,
        }
        assert target_xpr.eqns[4].primitive == qinsert_p
        assert target_xpr.eqns[5].primitive == qinsert_p

    @pytest.mark.parametrize("as_qfunc", (True, False))
    def test_dynamic_control_wires(self, as_qfunc):
        """Test that dynamic wires are re-inserted if a dynamic wire is present."""

        qml.capture.enable()

        @qml.qnode(qml.device("lightning.qubit", wires=4), autograph=False)
        def c(wire):
            qml.CNOT((0, wire))
            if as_qfunc:
                qml.ctrl(qml.T, wire)(0)
            else:
                qml.ctrl(qml.T(0), wire)
            return qml.state()

        plxpr = jax.make_jaxpr(c)(3)
        catalyst_xpr = from_plxpr(plxpr)(3)

        qfunc_xpr = catalyst_xpr.eqns[0].params["call_jaxpr"]

        assert qfunc_xpr.eqns[2].primitive == qextract_p
        assert qfunc_xpr.eqns[3].primitive == qextract_p
        assert qfunc_xpr.eqns[4].primitive == qinst_p  # the cnot
        assert qfunc_xpr.eqns[5].primitive == qinsert_p  # sticking back into reg
        assert qfunc_xpr.eqns[6].primitive == qinsert_p
        assert qfunc_xpr.eqns[7].primitive == qextract_p
        assert qfunc_xpr.eqns[8].primitive == qextract_p

        assert qfunc_xpr.eqns[9].primitive == qinst_p
        assert qfunc_xpr.eqns[9].params == {
            "adjoint": False,
            "ctrl_len": 1,
            "op": "T",
            "params_len": 0,
            "qubits_len": 1,
        }

    def test_ctrl_around_for_loop(self):
        """Test that ctrl applied to a for loop."""

        qml.capture.enable()

        @qml.for_loop(3)
        def g(i):
            qml.X(i)

        @qml.qnode(qml.device("lightning.qubit", wires=4), autograph=False)
        def c():
            qml.ctrl(g, [4, 5])()
            return qml.state()

        plxpr = jax.make_jaxpr(c)()
        catalyst_xpr = from_plxpr(plxpr)()

        qfunc_xpr = catalyst_xpr.eqns[0].params["call_jaxpr"]
        for_loop_xpr = qfunc_xpr.eqns[2].params["body_jaxpr"]

        for i in [0, 1, 2]:
            assert for_loop_xpr.eqns[i].primitive == qextract_p
        assert for_loop_xpr.eqns[3].primitive == qinst_p
        assert for_loop_xpr.eqns[3].params == {
            "adjoint": False,
            "ctrl_len": 2,
            "op": "PauliX",
            "params_len": 0,
            "qubits_len": 1,
        }


class TestControlFlow:

    @pytest.mark.parametrize("reverse", (True, False))
    def test_for_loop_outside_qnode(self, reverse):

        if reverse:
            start, stop, step = 6, 0, -2 # 6, 4, 2
        else:
            start, stop, step = 2, 7, 2 # 2, 4, 6

        def f(i0):
            @qml.for_loop(start, stop, step)
            def g(i, x):
                return i + x

            return g(i0)
        
        jaxpr = jax.make_jaxpr(f)(2)
        catalyst_jaxpr = from_plxpr(jaxpr)(2)

        eqn = catalyst_jaxpr.eqns[0]

        assert eqn.primitive == for_p
        assert eqn.params['apply_reverse_transform'] == reverse
        assert eqn.params['body_nconsts'] == 0
        assert eqn.params['nimplicit'] == 0
        assert eqn.params['preserve_dimensions'] is True

        assert eqn.invars[0].val == start
        assert eqn.invars[1].val == stop
        assert eqn.invars[2].val == step
        assert eqn.invars[3].val == start

class TestHybridPrograms:
    """from_plxpr conversion tests for hybrid programs."""

    def test_pre_post_processing(self):
        """Test converting a workflow with pre and post processing."""

        dev = qml.device("lightning.qubit", wires=2)

        @qml.qnode(dev)
        def circuit(x, y):
            qml.RX(x, 0)
            qml.RY(3 * y + 1, 1)
            qml.CNOT((0, 1))
            return qml.expval(qml.X(1)), qml.expval(qml.Y(0))

        def workflow(z):
            a, b = circuit(z, 2 * z)
            return a + b

        qml.capture.enable()
        plxpr = jax.make_jaxpr(workflow)(0.5)

        converted = from_plxpr(plxpr)(0.5)
        qml.capture.disable()

        res = catalyst_execute_jaxpr(converted)(0.5)

        x = 0.5
        y = 3 * 2 * 0.5 + 1

        expval_x1 = np.sin(y)
        expval_y0 = -np.sin(x) * np.sin(y)
        expected = expval_x1 + expval_y0

        assert qml.math.allclose(expected, res[0])

        qjit_obj = qjit(workflow)
        qjit_obj(0.5)

        call_jaxpr_pl = get_call_jaxpr(converted)
        call_jaxpr_c = get_call_jaxpr(qjit_obj.jaxpr)

        compare_call_jaxprs(call_jaxpr_pl, call_jaxpr_c)

    def test_multiple_qnodes(self):
        """Test that a workflow with multiple qnodes can be converted."""

        @qml.qnode(qml.device("lightning.qubit", wires=1))
        def f(x):
            qml.RX(x, wires=0)
            return qml.expval(qml.Y(0))

        @qml.qnode(qml.device("lightning.qubit", wires=2))
        def g(y):
            qml.Hadamard(0)
            qml.IsingXX(y, wires=(0, 1))
            return qml.expval(qml.PauliZ(1))

        def workflow(x, y):
            return f(x) + g(y)

        qml.capture.enable()
        jaxpr = jax.make_jaxpr(workflow)(0.5, 1.2)
        catalxpr = from_plxpr(jaxpr)(0.5, 1.2)
        qml.capture.disable()
        results = catalyst_execute_jaxpr(catalxpr)(0.5, 1.2)

        expected = -np.sin(0.5) + np.cos(1.2)

        assert qml.math.allclose(results, expected)


class TestObservables:
    """Groups tests involving different kinds of observables"""

    def test_hermitian(self):
        """Test a hermitian can be converted"""

        qml.capture.enable()

        @qml.qnode(qml.device("lightning.qubit", wires=2))
        def c(mat):
            return qml.expval(qml.Hermitian(mat, wires=(0, 1)))

        mat = (qml.X(0) @ qml.Y(1)).matrix()

        plxpr = jax.make_jaxpr(c)(mat)
        catalyst_xpr = from_plxpr(plxpr)(mat)

        qfunc = catalyst_xpr.eqns[0].params["call_jaxpr"]

        assert qfunc.eqns[4].primitive == hermitian_p
        assert qfunc.eqns[4].params == {}
        assert qfunc.eqns[4].invars[0] == qfunc.invars[0]
        assert qfunc.eqns[4].invars[1] == qfunc.eqns[2].outvars[0]
        assert qfunc.eqns[4].invars[2] == qfunc.eqns[3].outvars[0]

        assert qfunc.eqns[5].invars[0] == qfunc.eqns[4].outvars[0]


if __name__ == "__main__":
    pytest.main(["-x", __file__])<|MERGE_RESOLUTION|>--- conflicted
+++ resolved
@@ -23,11 +23,9 @@
 import catalyst
 from catalyst import qjit
 from catalyst.from_plxpr import from_plxpr
-<<<<<<< HEAD
-from catalyst.jax_primitives import get_call_jaxpr, qinst_p, for_p
-=======
 from catalyst.jax_primitives import (
     adjoint_p,
+    for_p,
     get_call_jaxpr,
     hermitian_p,
     qalloc_p,
@@ -35,7 +33,6 @@
     qinsert_p,
     qinst_p,
 )
->>>>>>> 359cffbe
 
 pytestmark = pytest.mark.usefixtures("disable_capture")
 
