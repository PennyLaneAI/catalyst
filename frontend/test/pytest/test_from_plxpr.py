# Copyright 2024 Xanadu Quantum Technologies Inc.

# Licensed under the Apache License, Version 2.0 (the "License");
# you may not use this file except in compliance with the License.
# You may obtain a copy of the License at

#     http://www.apache.org/licenses/LICENSE-2.0

# Unless required by applicable law or agreed to in writing, software
# distributed under the License is distributed on an "AS IS" BASIS,
# WITHOUT WARRANTIES OR CONDITIONS OF ANY KIND, either express or implied.
# See the License for the specific language governing permissions and
# limitations under the License.
"""
This module tests the from_plxpr conversion function.
"""

import numpy as np
import pennylane as qml
import pytest

catalyst = pytest.importorskip("catalyst")
jax = pytest.importorskip("jax")

# needs to be below the importorskip calls
# pylint: disable=wrong-import-position
from catalyst.from_plxpr import from_plxpr
from catalyst.jax_primitives import _get_call_jaxpr


def catalyst_execute_jaxpr(jaxpr):
    """Create a function capable of executing the provided catalyst-variant jaxpr."""

    # pylint: disable=too-few-public-methods
    class JAXPRRunner(catalyst.QJIT):
        """A variant of catalyst.QJIT with a pre-constructed jaxpr."""

        # pylint: disable=missing-function-docstring
        def capture(self, args):

            result_treedef = jax.tree_util.tree_structure((0,) * len(jaxpr.out_avals))
            arg_signature = catalyst.tracing.type_signatures.get_abstract_signature(args)

            return jaxpr, None, result_treedef, arg_signature

    return JAXPRRunner(fn=lambda: None, compile_options=catalyst.CompileOptions())


def compare_call_jaxprs(jaxpr1, jaxpr2, skip_eqns=()):
    """Compares two call jaxprs and validates that they are essentially equal."""
    for inv1, inv2 in zip(jaxpr1.invars, jaxpr2.invars):
        assert inv1.aval == inv2.aval, f"{inv1.aval}, {inv2.aval}"
    for ov1, ov2 in zip(jaxpr1.outvars, jaxpr2.outvars):
        assert ov1.aval == ov2.aval
    assert len(jaxpr1.eqns) == (len(jaxpr2.eqns))

    for i, (eqn1, eqn2) in enumerate(zip(jaxpr1.eqns, jaxpr2.eqns)):
        if i not in skip_eqns:
            compare_eqns(eqn1, eqn2)


def compare_eqns(eqn1, eqn2):
    """Compare two jaxpr equations."""
    assert eqn1.primitive == eqn2.primitive
    if "shots" not in eqn1.params and "shape" not in eqn1.params:
        assert eqn1.params == eqn2.params

    assert len(eqn1.invars) == len(eqn2.invars)
    for inv1, inv2 in zip(eqn1.invars, eqn2.invars):
        assert type(inv1) == type(inv2)  # pylint: disable=unidiomatic-typecheck
        assert inv1.aval == inv2.aval, f"{eqn1}, {inv1.aval}, {inv2.aval}"
        if hasattr(inv1, "val"):
            assert inv1.val == inv2.val, f"{eqn1}, {inv1.val}, {inv2.val}"

    assert len(eqn1.outvars) == len(eqn2.outvars)
    for ov1, ov2 in zip(eqn1.outvars, eqn2.outvars):
        assert type(ov1) == type(ov2)  # pylint: disable=unidiomatic-typecheck
        assert ov1.aval == ov2.aval


class TestErrors:
    """Test that errors are raised in unsupported situations."""

    def test_dynamic_shots(self):
        """Test that a NotImplementedError is raised is shots do not match device shots."""

        dev = qml.device("lightning.qubit", wires=2, shots=50)

        @qml.qnode(dev)
        def circuit():
            return qml.sample(wires=0)

        def f():
            return circuit(shots=1000)

        qml.capture.enable()
        jaxpr = jax.make_jaxpr(f)()
        qml.capture.disable()

        with pytest.raises(
            NotImplementedError, match="catalyst does not yet support dynamic shots"
        ):
            from_plxpr(jaxpr)()

    def test_operator_without_n_wires(self):
        """Test that a NotImplementedError is raised for an operator without a n_wires parameter."""

        dev = qml.device("lightning.qubit", wires=2)

        @qml.qnode(dev)
        def circuit():
            qml.adjoint(qml.X(0))
            return qml.expval(qml.Z(0))

        qml.capture.enable()
        jaxpr = jax.make_jaxpr(circuit)()
        qml.capture.disable()

        with pytest.raises(NotImplementedError, match="not yet supported for catalyst"):
            from_plxpr(jaxpr)()

    def test_observable_without_n_wires(self):
        """Test that a NotImplementedError is raised for an observable without n_wires."""

        dev = qml.device("lightning.qubit", wires=2)

        @qml.qnode(dev)
        def circuit():
            return qml.expval(qml.X(0) + qml.Y(0))

        qml.capture.enable()
        jaxpr = jax.make_jaxpr(circuit)()
        qml.capture.disable()

        with pytest.raises(NotImplementedError, match="can not yet interpret"):
            from_plxpr(jaxpr)()

    def test_measuring_eigvals_not_supported(self):
        """Test that a NotImplementedError is raised for converting a measurement
        specified via eigvals and wires."""

        dev = qml.device("lightning.qubit", wires=2, shots=50)

        @qml.qnode(dev)
        def circuit():
            return qml.measurements.SampleMP(
                wires=qml.wires.Wires((0, 1)), eigvals=np.array([-1.0, -1.0, 1.0, 1.0])
            )

        qml.capture.enable()
        jaxpr = jax.make_jaxpr(circuit)()
        qml.capture.disable()

        with pytest.raises(NotImplementedError, match="does not yet support measurements with"):
            from_plxpr(jaxpr)()

    def test_measuring_measurement_values(self):
        """Test that measuring a MeasurementValue raises a NotImplementedError."""

        dev = qml.device("lightning.qubit", wires=2)

        @qml.qnode(dev)
        def circuit():
            return qml.measurements.ExpectationMP(
                obs=2
            )  # classical value like will be used for mcms

        qml.capture.enable()
        jaxpr = jax.make_jaxpr(circuit)()
        qml.capture.disable()

        with pytest.raises(NotImplementedError, match=r"not yet supported"):
            from_plxpr(jaxpr)()

    def test_unsupported_measurement(self):
        """Test that a NotImplementedError is raised if a measurement
        is not yet supported for conversion."""

        dev = qml.device("lightning.qubit", wires=2)

        @qml.qnode(dev)
        def circuit():
            return qml.vn_entropy(wires=0)

        qml.capture.enable()
        jaxpr = jax.make_jaxpr(circuit)()
        qml.capture.disable()

        with pytest.raises(NotImplementedError, match="not yet supported"):
            from_plxpr(jaxpr)()


class TestCatalystCompareJaxpr:
    """Test comparing catalyst and pennylane jaxpr for a variety of situations."""

    def test_qubit_unitary(self):
        """Test that qubit unitary can be converted."""

        dev = qml.device("lightning.qubit", wires=2)

        @qml.qnode(dev)
        def circuit(U):
            qml.QubitUnitary(U, wires=0)
            return qml.expval(qml.Z(0))

        x = qml.X.compute_matrix()
        qml.capture.enable()
        plxpr = jax.make_jaxpr(circuit)(x)
        qml.capture.disable()
        converted = from_plxpr(plxpr)(x)

        catalyst_res = catalyst_execute_jaxpr(converted)(x)
        assert len(catalyst_res) == 1
        assert qml.math.allclose(catalyst_res[0], -1)

        qjit_obj = qml.qjit(circuit)
        qjit_obj(x)
        catalxpr = qjit_obj.jaxpr
<<<<<<< HEAD
        call_jaxpr_pl = converted.eqns[0].params["call_jaxpr"]
        call_jaxpr_c = catalxpr.eqns[0].params["call_jaxpr"]
=======
        call_jaxpr_pl = _get_call_jaxpr(converted)
        call_jaxpr_c = _get_call_jaxpr(catalxpr)
>>>>>>> 4dd8fa7b
        compare_call_jaxprs(call_jaxpr_pl, call_jaxpr_c)

    def test_globalphase(self):
        """Test conversion of a global phase."""

        dev = qml.device("lightning.qubit", wires=1)

        @qml.qnode(dev)
        def circuit(phi):
            qml.GlobalPhase(phi)
            return qml.state()

        phi = 0.5
        qml.capture.enable()
        plxpr = jax.make_jaxpr(circuit)(phi)
        qml.capture.disable()
        converted = from_plxpr(plxpr)(phi)
        catalyst_res = catalyst_execute_jaxpr(converted)(phi)
        assert qml.math.allclose(catalyst_res, np.exp(-0.5j) * np.array([1.0, 0.0]))

        qjit_obj = qml.qjit(circuit)
        qjit_obj(0.5)

        catalxpr = qjit_obj.jaxpr
<<<<<<< HEAD
        call_jaxpr_pl = converted.eqns[0].params["call_jaxpr"]
        call_jaxpr_c = catalxpr.eqns[0].params["call_jaxpr"]
=======
        call_jaxpr_pl = _get_call_jaxpr(converted)
        call_jaxpr_c = _get_call_jaxpr(catalxpr)
>>>>>>> 4dd8fa7b
        compare_call_jaxprs(call_jaxpr_pl, call_jaxpr_c)

    def test_expval(self):
        """Test comparison and execution of the jaxpr for a simple qnode."""
        dev = qml.device("lightning.qubit", wires=2)

        @qml.qnode(dev)
        def circuit(x):
            qml.RX(x, wires=0)
            return qml.expval(qml.Z(0))

        qml.capture.enable()
        plxpr = jax.make_jaxpr(circuit)(0.5)
        qml.capture.disable()
        converted = from_plxpr(plxpr)(0.5)

        assert converted.eqns[0].primitive == catalyst.jax_primitives.quantum_kernel_p
        assert converted.eqns[0].params["qnode"] is circuit

        catalyst_res = catalyst_execute_jaxpr(converted)(0.5)
        assert len(catalyst_res) == 1
        assert qml.math.allclose(catalyst_res[0], jax.numpy.cos(0.5))

        qjit_obj = qml.qjit(circuit)
        qjit_obj(0.5)
        catalxpr = qjit_obj.jaxpr
<<<<<<< HEAD
        call_jaxpr_pl = converted.eqns[0].params["call_jaxpr"]
        call_jaxpr_c = catalxpr.eqns[0].params["call_jaxpr"]
=======
        call_jaxpr_pl = _get_call_jaxpr(converted)
        call_jaxpr_c = _get_call_jaxpr(catalxpr)
>>>>>>> 4dd8fa7b

        compare_call_jaxprs(call_jaxpr_pl, call_jaxpr_c)

    def test_probs(self):
        """Test comparison and execution of a jaxpr containing a probability measurement."""

        dev = qml.device("lightning.qubit", wires=2)

        @qml.qnode(dev)
        def circuit(x):
            qml.RX(x, wires=0)
            return qml.probs(wires=0)

        qml.capture.enable()
        plxpr = jax.make_jaxpr(circuit)(0.5)
        qml.capture.disable()

        converted = from_plxpr(plxpr)(0.5)

        assert converted.eqns[0].primitive == catalyst.jax_primitives.quantum_kernel_p
        assert converted.eqns[0].params["qnode"] is circuit

        catalyst_res = catalyst_execute_jaxpr(converted)(0.5)
        assert len(catalyst_res) == 1
        expected = np.array([np.cos(0.5 / 2) ** 2, np.sin(0.5 / 2) ** 2])
        assert qml.math.allclose(catalyst_res[0], expected)

        qjit_obj = qml.qjit(circuit)
        qjit_obj(0.5)
        catalxpr = qjit_obj.jaxpr
<<<<<<< HEAD
        call_jaxpr_pl = converted.eqns[0].params["call_jaxpr"]
        call_jaxpr_c = catalxpr.eqns[0].params["call_jaxpr"]
=======
        call_jaxpr_pl = _get_call_jaxpr(converted)
        call_jaxpr_c = _get_call_jaxpr(catalxpr)
>>>>>>> 4dd8fa7b

        compare_call_jaxprs(call_jaxpr_pl, call_jaxpr_c)

    def test_state(self):
        """Test that the state can be converted to catalxpr."""

        dev = qml.device("lightning.qubit", wires=2)

        @qml.qnode(dev)
        def circuit(phi):
            qml.Hadamard(0)
            qml.IsingXX(phi, wires=(0, 1))
            return qml.state()

        phi = np.array(-0.6234)

        qml.capture.enable()
        plxpr = jax.make_jaxpr(circuit)(phi)
        qml.capture.disable()

        converted = from_plxpr(plxpr)(phi)

        assert converted.eqns[0].primitive == catalyst.jax_primitives.quantum_kernel_p
        assert converted.eqns[0].params["qnode"] is circuit

        catalyst_res = catalyst_execute_jaxpr(converted)(phi)
        assert len(catalyst_res) == 1

        x1 = np.cos(phi / 2) / np.sqrt(2)
        x2 = -1j * np.sin(phi / 2) / np.sqrt(2)
        expected = np.array([x1, x2, x1, x2])

        assert qml.math.allclose(catalyst_res[0], expected)

        qjit_obj = qml.qjit(circuit)
        qjit_obj(phi)
        catalxpr = qjit_obj.jaxpr
<<<<<<< HEAD
        call_jaxpr_pl = converted.eqns[0].params["call_jaxpr"]
        call_jaxpr_c = catalxpr.eqns[0].params["call_jaxpr"]
=======
        call_jaxpr_pl = _get_call_jaxpr(converted)
        call_jaxpr_c = _get_call_jaxpr(catalxpr)
>>>>>>> 4dd8fa7b

        # confused by the weak_types error here
        compare_call_jaxprs(call_jaxpr_pl, call_jaxpr_c)

    def test_variance(self):
        """Test comparison and execution of a jaxpr containing a variance measurement."""

        dev = qml.device("lightning.qubit", wires=2)

        @qml.qnode(dev)
        def circuit(x):
            qml.RX(x, wires=0)
            return qml.var(qml.Y(0))

        x = np.array(0.724)

        qml.capture.enable()
        plxpr = jax.make_jaxpr(circuit)(x)
        qml.capture.disable()

        converted = from_plxpr(plxpr)(np.array(0.724))

        assert converted.eqns[0].primitive == catalyst.jax_primitives.quantum_kernel_p
        assert converted.eqns[0].params["qnode"] is circuit

        catalyst_res = catalyst_execute_jaxpr(converted)(x)
        assert len(catalyst_res) == 1
        expected = 1 - np.sin(x) ** 2
        assert qml.math.allclose(catalyst_res[0], expected)

        qjit_obj = qml.qjit(circuit)
        qjit_obj(x)
        catalxpr = qjit_obj.jaxpr
<<<<<<< HEAD
        call_jaxpr_pl = converted.eqns[0].params["call_jaxpr"]
        call_jaxpr_c = catalxpr.eqns[0].params["call_jaxpr"]
=======
        call_jaxpr_pl = _get_call_jaxpr(converted)
        call_jaxpr_c = _get_call_jaxpr(catalxpr)
>>>>>>> 4dd8fa7b

        compare_call_jaxprs(call_jaxpr_pl, call_jaxpr_c)

    def test_sample(self):
        """Test comparison and execution of a jaxpr returning samples."""

        dev = qml.device("lightning.qubit", wires=2, shots=50)

        @qml.qnode(dev)
        def circuit():
            qml.X(0)
            return qml.sample()

        qml.capture.enable()
        plxpr = jax.make_jaxpr(circuit)()
        qml.capture.disable()

        converted = from_plxpr(plxpr)()

        assert converted.eqns[0].primitive == catalyst.jax_primitives.quantum_kernel_p
        assert converted.eqns[0].params["qnode"] is circuit

        catalyst_res = catalyst_execute_jaxpr(converted)()
        assert len(catalyst_res) == 1
        expected = np.transpose(np.vstack([np.ones(50), np.zeros(50)]))
        assert qml.math.allclose(catalyst_res[0], expected)

        qjit_obj = qml.qjit(circuit)
        qjit_obj()
        catalxpr = qjit_obj.jaxpr
<<<<<<< HEAD
        call_jaxpr_pl = converted.eqns[0].params["call_jaxpr"]
        call_jaxpr_c = catalxpr.eqns[0].params["call_jaxpr"]
=======
        call_jaxpr_pl = _get_call_jaxpr(converted)
        call_jaxpr_c = _get_call_jaxpr(catalxpr)
>>>>>>> 4dd8fa7b

        compare_call_jaxprs(call_jaxpr_pl, call_jaxpr_c)

    def test_multiple_measurements(self):
        """Test that we can convert a circuit with multiple measurement returns."""

        dev = qml.device("lightning.qubit", wires=2)

        @qml.qnode(dev)
        def circuit(x, y, z):
            qml.Rot(x, y, z, 0)
            return qml.expval(qml.X(0)), qml.expval(qml.Y(0)), qml.probs(wires=0)

        x, y, z = 0.9, 0.2, 0.5

        qml.capture.enable()
        plxpr = jax.make_jaxpr(circuit)(x, y, z)
        qml.capture.disable()

        converted = from_plxpr(plxpr)(x, y, z)

        assert converted.eqns[0].primitive == catalyst.jax_primitives.quantum_kernel_p
        assert converted.eqns[0].params["qnode"] is circuit

        catalyst_res = catalyst_execute_jaxpr(converted)(x, y, z)
        assert len(catalyst_res) == 3

        a = np.cos(y / 2) * np.exp(-0.5j * (x + z))
        b = np.sin(y / 2) * np.exp(-0.5j * (x - z))
        state = np.array([a, b])
        expected_probs = np.abs(state) ** 2
        expected_expval_x = np.conj(state) @ qml.X.compute_matrix() @ state
        expected_expval_y = np.conj(state) @ qml.Y.compute_matrix() @ state
        assert qml.math.allclose(catalyst_res[0], expected_expval_x)
        assert qml.math.allclose(catalyst_res[1], expected_expval_y)
        assert qml.math.allclose(catalyst_res[2], expected_probs)

        qjit_obj = qml.qjit(circuit)
        qjit_obj(x, y, z)
        catalxpr = qjit_obj.jaxpr
<<<<<<< HEAD
        call_jaxpr_pl = converted.eqns[0].params["call_jaxpr"]
        call_jaxpr_c = catalxpr.eqns[0].params["call_jaxpr"]
=======
        call_jaxpr_pl = _get_call_jaxpr(converted)
        call_jaxpr_c = _get_call_jaxpr(catalxpr)
>>>>>>> 4dd8fa7b

        compare_call_jaxprs(call_jaxpr_pl, call_jaxpr_c)


class TestHybridPrograms:
    """from_plxpr conversion tests for hybrid programs."""

    def test_pre_post_processing(self):
        """Test converting a workflow with pre and post processing."""

        dev = qml.device("lightning.qubit", wires=2)

        @qml.qnode(dev)
        def circuit(x, y):
            qml.RX(x, 0)
            qml.RY(3 * y + 1, 1)
            qml.CNOT((0, 1))
            return qml.expval(qml.X(1)), qml.expval(qml.Y(0))

        def workflow(z):
            a, b = circuit(z, 2 * z)
            return a + b

        qml.capture.enable()
        plxpr = jax.make_jaxpr(workflow)(0.5)
        qml.capture.disable()

        converted = from_plxpr(plxpr)(0.5)

        res = catalyst_execute_jaxpr(converted)(0.5)

        x = 0.5
        y = 3 * 2 * 0.5 + 1

        expval_x1 = np.sin(y)
        expval_y0 = -np.sin(x) * np.sin(y)
        expected = expval_x1 + expval_y0

        assert qml.math.allclose(expected, res[0])

        qjit_obj = qml.qjit(workflow)
        qjit_obj(0.5)

<<<<<<< HEAD
        call_jaxpr_pl = converted.eqns[1].params["call_jaxpr"]
        call_jaxpr_c = qjit_obj.jaxpr.eqns[1].params["call_jaxpr"]
=======
        call_jaxpr_pl = _get_call_jaxpr(converted)
        call_jaxpr_c = _get_call_jaxpr(qjit_obj.jaxpr)
>>>>>>> 4dd8fa7b

        # qubit extraction and classical equations in a slightly different order
        # thus cant check specific equations and have to discard comparing counts
        compare_call_jaxprs(call_jaxpr_pl, call_jaxpr_c, skip_eqns=(5, 6, 7))
        compare_eqns(call_jaxpr_pl.eqns[5], call_jaxpr_c.eqns[6])
        compare_eqns(call_jaxpr_pl.eqns[6], call_jaxpr_c.eqns[7])
        compare_eqns(call_jaxpr_pl.eqns[7], call_jaxpr_c.eqns[5])

    def test_multiple_qnodes(self):
        """Test that a workflow with multiple qnodes can be converted."""

        @qml.qnode(qml.device("lightning.qubit", wires=1))
        def f(x):
            qml.RX(x, wires=0)
            return qml.expval(qml.Y(0))

        @qml.qnode(qml.device("lightning.qubit", wires=2))
        def g(y):
            qml.Hadamard(0)
            qml.IsingXX(y, wires=(0, 1))
            return qml.expval(qml.PauliZ(1))

        def workflow(x, y):
            return f(x) + g(y)

        qml.capture.enable()
        jaxpr = jax.make_jaxpr(workflow)(0.5, 1.2)
        qml.capture.disable()
        catalxpr = from_plxpr(jaxpr)(0.5, 1.2)
        results = catalyst_execute_jaxpr(catalxpr)(0.5, 1.2)

        expected = -np.sin(0.5) + np.cos(1.2)

        assert qml.math.allclose(results, expected)


if __name__ == "__main__":
    pytest.main(["-x", __file__])<|MERGE_RESOLUTION|>--- conflicted
+++ resolved
@@ -216,13 +216,8 @@
         qjit_obj = qml.qjit(circuit)
         qjit_obj(x)
         catalxpr = qjit_obj.jaxpr
-<<<<<<< HEAD
-        call_jaxpr_pl = converted.eqns[0].params["call_jaxpr"]
-        call_jaxpr_c = catalxpr.eqns[0].params["call_jaxpr"]
-=======
-        call_jaxpr_pl = _get_call_jaxpr(converted)
-        call_jaxpr_c = _get_call_jaxpr(catalxpr)
->>>>>>> 4dd8fa7b
+        call_jaxpr_pl = _get_call_jaxpr(converted)
+        call_jaxpr_c = _get_call_jaxpr(catalxpr)
         compare_call_jaxprs(call_jaxpr_pl, call_jaxpr_c)
 
     def test_globalphase(self):
@@ -247,13 +242,8 @@
         qjit_obj(0.5)
 
         catalxpr = qjit_obj.jaxpr
-<<<<<<< HEAD
-        call_jaxpr_pl = converted.eqns[0].params["call_jaxpr"]
-        call_jaxpr_c = catalxpr.eqns[0].params["call_jaxpr"]
-=======
-        call_jaxpr_pl = _get_call_jaxpr(converted)
-        call_jaxpr_c = _get_call_jaxpr(catalxpr)
->>>>>>> 4dd8fa7b
+        call_jaxpr_pl = _get_call_jaxpr(converted)
+        call_jaxpr_c = _get_call_jaxpr(catalxpr)
         compare_call_jaxprs(call_jaxpr_pl, call_jaxpr_c)
 
     def test_expval(self):
@@ -280,13 +270,8 @@
         qjit_obj = qml.qjit(circuit)
         qjit_obj(0.5)
         catalxpr = qjit_obj.jaxpr
-<<<<<<< HEAD
-        call_jaxpr_pl = converted.eqns[0].params["call_jaxpr"]
-        call_jaxpr_c = catalxpr.eqns[0].params["call_jaxpr"]
-=======
-        call_jaxpr_pl = _get_call_jaxpr(converted)
-        call_jaxpr_c = _get_call_jaxpr(catalxpr)
->>>>>>> 4dd8fa7b
+        call_jaxpr_pl = _get_call_jaxpr(converted)
+        call_jaxpr_c = _get_call_jaxpr(catalxpr)
 
         compare_call_jaxprs(call_jaxpr_pl, call_jaxpr_c)
 
@@ -317,13 +302,8 @@
         qjit_obj = qml.qjit(circuit)
         qjit_obj(0.5)
         catalxpr = qjit_obj.jaxpr
-<<<<<<< HEAD
-        call_jaxpr_pl = converted.eqns[0].params["call_jaxpr"]
-        call_jaxpr_c = catalxpr.eqns[0].params["call_jaxpr"]
-=======
-        call_jaxpr_pl = _get_call_jaxpr(converted)
-        call_jaxpr_c = _get_call_jaxpr(catalxpr)
->>>>>>> 4dd8fa7b
+        call_jaxpr_pl = _get_call_jaxpr(converted)
+        call_jaxpr_c = _get_call_jaxpr(catalxpr)
 
         compare_call_jaxprs(call_jaxpr_pl, call_jaxpr_c)
 
@@ -361,13 +341,8 @@
         qjit_obj = qml.qjit(circuit)
         qjit_obj(phi)
         catalxpr = qjit_obj.jaxpr
-<<<<<<< HEAD
-        call_jaxpr_pl = converted.eqns[0].params["call_jaxpr"]
-        call_jaxpr_c = catalxpr.eqns[0].params["call_jaxpr"]
-=======
-        call_jaxpr_pl = _get_call_jaxpr(converted)
-        call_jaxpr_c = _get_call_jaxpr(catalxpr)
->>>>>>> 4dd8fa7b
+        call_jaxpr_pl = _get_call_jaxpr(converted)
+        call_jaxpr_c = _get_call_jaxpr(catalxpr)
 
         # confused by the weak_types error here
         compare_call_jaxprs(call_jaxpr_pl, call_jaxpr_c)
@@ -401,13 +376,8 @@
         qjit_obj = qml.qjit(circuit)
         qjit_obj(x)
         catalxpr = qjit_obj.jaxpr
-<<<<<<< HEAD
-        call_jaxpr_pl = converted.eqns[0].params["call_jaxpr"]
-        call_jaxpr_c = catalxpr.eqns[0].params["call_jaxpr"]
-=======
-        call_jaxpr_pl = _get_call_jaxpr(converted)
-        call_jaxpr_c = _get_call_jaxpr(catalxpr)
->>>>>>> 4dd8fa7b
+        call_jaxpr_pl = _get_call_jaxpr(converted)
+        call_jaxpr_c = _get_call_jaxpr(catalxpr)
 
         compare_call_jaxprs(call_jaxpr_pl, call_jaxpr_c)
 
@@ -438,13 +408,8 @@
         qjit_obj = qml.qjit(circuit)
         qjit_obj()
         catalxpr = qjit_obj.jaxpr
-<<<<<<< HEAD
-        call_jaxpr_pl = converted.eqns[0].params["call_jaxpr"]
-        call_jaxpr_c = catalxpr.eqns[0].params["call_jaxpr"]
-=======
-        call_jaxpr_pl = _get_call_jaxpr(converted)
-        call_jaxpr_c = _get_call_jaxpr(catalxpr)
->>>>>>> 4dd8fa7b
+        call_jaxpr_pl = _get_call_jaxpr(converted)
+        call_jaxpr_c = _get_call_jaxpr(catalxpr)
 
         compare_call_jaxprs(call_jaxpr_pl, call_jaxpr_c)
 
@@ -485,13 +450,8 @@
         qjit_obj = qml.qjit(circuit)
         qjit_obj(x, y, z)
         catalxpr = qjit_obj.jaxpr
-<<<<<<< HEAD
-        call_jaxpr_pl = converted.eqns[0].params["call_jaxpr"]
-        call_jaxpr_c = catalxpr.eqns[0].params["call_jaxpr"]
-=======
-        call_jaxpr_pl = _get_call_jaxpr(converted)
-        call_jaxpr_c = _get_call_jaxpr(catalxpr)
->>>>>>> 4dd8fa7b
+        call_jaxpr_pl = _get_call_jaxpr(converted)
+        call_jaxpr_c = _get_call_jaxpr(catalxpr)
 
         compare_call_jaxprs(call_jaxpr_pl, call_jaxpr_c)
 
@@ -535,13 +495,8 @@
         qjit_obj = qml.qjit(workflow)
         qjit_obj(0.5)
 
-<<<<<<< HEAD
         call_jaxpr_pl = converted.eqns[1].params["call_jaxpr"]
         call_jaxpr_c = qjit_obj.jaxpr.eqns[1].params["call_jaxpr"]
-=======
-        call_jaxpr_pl = _get_call_jaxpr(converted)
-        call_jaxpr_c = _get_call_jaxpr(qjit_obj.jaxpr)
->>>>>>> 4dd8fa7b
 
         # qubit extraction and classical equations in a slightly different order
         # thus cant check specific equations and have to discard comparing counts
