--- conflicted
+++ resolved
@@ -33,13 +33,10 @@
     qextract_p,
     qinsert_p,
     qinst_p,
-<<<<<<< HEAD
     namedobs_p,
     hamiltonian_p,
     expval_p,
-=======
     while_p,
->>>>>>> 35f68615
 )
 
 pytestmark = pytest.mark.usefixtures("disable_capture")
@@ -782,7 +779,6 @@
         }
 
 
-<<<<<<< HEAD
 class TestObservables:
 
     def test_sprod(self):
@@ -809,7 +805,8 @@
 
         assert qfunc.eqns[6].primitive == expval_p
         assert qfunc.eqns[6].invars[0] == qfunc.eqns[5].outvars[0]
-=======
+
+
 class TestControlFlow:
     """Tests for for and while loops."""
 
@@ -879,7 +876,6 @@
             assert len(xpr.consts) == 0
             assert len(xpr.jaxpr.invars) == 2
             assert len(xpr.jaxpr.outvars) == 1
->>>>>>> 35f68615
 
 
 class TestHybridPrograms:
