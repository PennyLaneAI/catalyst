# Copyright 2022-2023 Xanadu Quantum Technologies Inc.

# Licensed under the Apache License, Version 2.0 (the "License");
# you may not use this file except in compliance with the License.
# You may obtain a copy of the License at

#     http://www.apache.org/licenses/LICENSE-2.0

# Unless required by applicable law or agreed to in writing, software
# distributed under the License is distributed on an "AS IS" BASIS,
# WITHOUT WARRANTIES OR CONDITIONS OF ANY KIND, either express or implied.
# See the License for the specific language governing permissions and
# limitations under the License.

"""Test integration for catalyst.mitigate_with_zne."""

import jax
import numpy as np
import pennylane as qml
import pytest
from pennylane.transforms import exponential_extrapolate

import catalyst
from catalyst.api_extensions.error_mitigation import polynomial_extrapolation

quadratic_extrapolation = polynomial_extrapolation(2)


@pytest.mark.parametrize("params", [0.3, 0.4, 0.5])
@pytest.mark.parametrize("extrap", [quadratic_extrapolation, exponential_extrapolate])
def test_single_measurement(params, extrap):
    """Test that without noise the same results are returned for single measurements."""
    dev = qml.device("lightning.qubit", wires=2)

    @qml.qnode(device=dev)
    def circuit(x):
        qml.Hadamard(wires=0)
        qml.RZ(x, wires=0)
        qml.RZ(x, wires=0)
        qml.CNOT(wires=[1, 0])
        qml.Hadamard(wires=1)
        return qml.expval(qml.PauliY(wires=0))

    @catalyst.qjit
    def mitigated_qnode(args):
        return catalyst.mitigate_with_zne(
            circuit, scale_factors=jax.numpy.array([1, 2, 3]), extrapolate=extrap
        )(args)

    assert np.allclose(mitigated_qnode(params), circuit(params))


@pytest.mark.parametrize("params", [0.3, 0.4, 0.5])
@pytest.mark.parametrize("extrap", [quadratic_extrapolation, exponential_extrapolate])
def test_multiple_measurements(params, extrap):
    """Test that without noise the same results are returned for multiple measurements"""
    dev = qml.device("lightning.qubit", wires=2)

    @qml.qnode(device=dev)
    def circuit(x):
        qml.Hadamard(wires=0)
        qml.RZ(x, wires=0)
        qml.RZ(x, wires=0)
        qml.CNOT(wires=[1, 0])
        qml.Hadamard(wires=1)
        return qml.expval(qml.PauliY(wires=0)), qml.expval(qml.PauliY(wires=1))

    @catalyst.qjit
    def mitigated_qnode(args):
        return catalyst.mitigate_with_zne(
            circuit, scale_factors=jax.numpy.array([1, 2, 3]), extrapolate=extrap
        )(args)

    assert np.allclose(mitigated_qnode(params), circuit(params))


@pytest.mark.parametrize("params", [0.1, 0.2, 0.3, 0.4, 0.5])
def test_single_measurement_control_flow(params):
    """Test that without noise the same results are returned for single measurement and with
    control flow."""
    dev = qml.device("lightning.qubit", wires=2)

    @qml.qnode(device=dev)
    def circuit(x, n):
        @catalyst.for_loop(0, n, 1)
        def loop_0(i):  # pylint: disable=unused-argument
            qml.RX(x, wires=0)

        loop_0()

        qml.Hadamard(wires=0)
        qml.RZ(x, wires=0)
        qml.RZ(x, wires=0)
        qml.CNOT(wires=[1, 0])
        qml.Hadamard(wires=1)

        @catalyst.for_loop(0, n, 1)
        def loop_1(i):  # pylint: disable=unused-argument
            qml.RX(x, wires=0)

        loop_1()
        return qml.expval(qml.PauliY(wires=0))

    @catalyst.qjit
    def mitigated_qnode(args, n):
        return catalyst.mitigate_with_zne(circuit, scale_factors=jax.numpy.array([1, 2, 3]))(
            args, n
        )

    assert np.allclose(mitigated_qnode(params, 3), catalyst.qjit(circuit)(params, 3))


def test_not_qnode_error():
    """Test that when applied not on a QNode the transform raises an error."""

    def circuit(x):
        return jax.numpy.sin(x)

    @catalyst.qjit
    def mitigated_function(args):
        return catalyst.mitigate_with_zne(circuit, scale_factors=jax.numpy.array([1, 2, 3]))(args)

    with pytest.raises(TypeError, match="A QNode is expected, got the classical function"):
        mitigated_function(0.1)


@pytest.mark.parametrize("extrap", [quadratic_extrapolation, exponential_extrapolate])
def test_dtype_error(extrap):
    """Test that an error is raised when multiple results do not have the same dtype."""
    dev = qml.device("lightning.qubit", wires=2)

    @qml.qnode(device=dev)
    def circuit(x):
        qml.Hadamard(wires=0)
        qml.RZ(x, wires=0)
        qml.RZ(x, wires=0)
        qml.CNOT(wires=[1, 0])
        qml.Hadamard(wires=1)
        return qml.expval(qml.PauliY(wires=0)), 1

    @catalyst.qjit
    def mitigated_qnode(args):
        return catalyst.mitigate_with_zne(
            circuit, scale_factors=jax.numpy.array([1, 2, 3]), extrapolate=extrap
        )(args)

    with pytest.raises(
        TypeError, match="All expectation and classical values dtypes must match and be float."
    ):
        mitigated_qnode(0.1)


@pytest.mark.parametrize("extrap", [quadratic_extrapolation, exponential_extrapolate])
def test_dtype_not_float_error(extrap):
    """Test that an error is raised when results are not float."""
    dev = qml.device("lightning.qubit", wires=2)

    @qml.qnode(device=dev)
    def circuit(x):
        qml.Hadamard(wires=0)
        qml.RZ(x, wires=0)
        qml.RZ(x, wires=0)
        qml.CNOT(wires=[1, 0])
        qml.Hadamard(wires=1)
        return 1

    @catalyst.qjit
    def mitigated_qnode(args):
        return catalyst.mitigate_with_zne(
            circuit, scale_factors=jax.numpy.array([1, 2, 3]), extrapolate=extrap
        )(args)

    with pytest.raises(
        TypeError, match="All expectation and classical values dtypes must match and be float."
    ):
        mitigated_qnode(0.1)


@pytest.mark.parametrize("extrap", [quadratic_extrapolation, exponential_extrapolate])
def test_shape_error(extrap):
    """Test that an error is raised when results have shape."""
    dev = qml.device("lightning.qubit", wires=2)

    @qml.qnode(device=dev)
    def circuit(x):
        qml.Hadamard(wires=0)
        qml.RZ(x, wires=0)
        qml.RZ(x, wires=0)
        qml.CNOT(wires=[1, 0])
        qml.Hadamard(wires=1)
        return qml.probs(wires=0)

    @catalyst.qjit
    def mitigated_qnode(args):
        return catalyst.mitigate_with_zne(
            circuit, scale_factors=jax.numpy.array([1, 2, 3]), extrapolate=extrap
        )(args)

    with pytest.raises(
        TypeError, match="Only expectations values and classical scalar values can be returned"
    ):
        mitigated_qnode(0.1)


<<<<<<< HEAD
@pytest.mark.parametrize("params", [0.3, 0.4, 0.5])
@pytest.mark.parametrize("extrap", [quadratic_extrapolation, exponential_extrapolate])
def test_zne_usage_patterns(params, extrap):
=======
def test_folding_type_not_supported():
    """Test that value of folding argument is from allowed list"""
    dev = qml.device("lightning.qubit", wires=2)

    @qml.qnode(device=dev)
    def circuit():
        return 0.0

    def mitigated_qnode():
        return catalyst.mitigate_with_zne(
            circuit, scale_factors=[], folding="bad-folding-type-value"
        )()

    with pytest.raises(ValueError, match="Folding type must be"):
        catalyst.qjit(mitigated_qnode)


def test_folding_type_not_implemented():
    """Test value of folding argument supported but not yet developed"""
    dev = qml.device("lightning.qubit", wires=2)

    @qml.qnode(device=dev)
    def circuit():
        return 0.0

    def mitigated_qnode():
        return catalyst.mitigate_with_zne(circuit, scale_factors=[], folding="all")()

    with pytest.raises(NotImplementedError):
        catalyst.qjit(mitigated_qnode)


@pytest.mark.parametrize("params", [0.1, 0.2, 0.3, 0.4, 0.5])
def test_zne_usage_patterns(params):
>>>>>>> eb25b442
    """Test usage patterns of catalyst.zne."""
    dev = qml.device("lightning.qubit", wires=2)

    @qml.qnode(device=dev)
    def fn(x):
        qml.Hadamard(wires=0)
        qml.RZ(x, wires=0)
        qml.RZ(x, wires=0)
        qml.CNOT(wires=[1, 0])
        qml.Hadamard(wires=1)
        return qml.expval(qml.PauliY(wires=0))

    @catalyst.qjit
    def mitigated_qnode_fn_as_argument(args):
        return catalyst.mitigate_with_zne(
            fn, scale_factors=jax.numpy.array([1, 2, 3]), extrapolate=extrap
        )(args)

    @catalyst.qjit
    def mitigated_qnode_partial(args):
        return catalyst.mitigate_with_zne(
            scale_factors=jax.numpy.array([1, 2, 3]), extrapolate=extrap
        )(fn)(args)

    assert np.allclose(mitigated_qnode_fn_as_argument(params), fn(params))
    assert np.allclose(mitigated_qnode_partial(params), fn(params))


def test_zne_with_jax_polyfit():
    """test mitigate_with_zne works with jax polyfit"""
    dev = qml.device("lightning.qubit", wires=2)

    @qml.qnode(device=dev)
    def circuit():
        qml.Hadamard(wires=0)
        qml.RZ(0.4, wires=0)
        qml.RZ(0.3, wires=0)
        qml.CNOT(wires=[1, 0])
        qml.Hadamard(wires=1)
        return qml.expval(qml.PauliY(wires=0))

    def jax_extrap(scale_factors, results):
        return jax.numpy.polyfit(scale_factors, results, 2)[-1]

    @catalyst.qjit
    def mitigated_qnode():
        return catalyst.mitigate_with_zne(
            circuit, scale_factors=jax.numpy.array([1, 2, 3]), extrapolate=jax_extrap
        )()

    assert np.allclose(mitigated_qnode(), circuit())


def test_zne_with_extrap_kwargs():
    """test mitigate_with_zne with keyword arguments for extrapolation function"""
    dev = qml.device("lightning.qubit", wires=2)

    @qml.qnode(device=dev)
    def circuit():
        qml.Hadamard(wires=0)
        qml.RZ(0.1, wires=0)
        qml.RZ(0.2, wires=0)
        qml.CNOT(wires=[1, 0])
        qml.Hadamard(wires=1)
        return qml.expval(qml.PauliY(wires=0))

    @catalyst.qjit
    def mitigated_qnode():
        return catalyst.mitigate_with_zne(
            circuit,
            scale_factors=jax.numpy.array([1, 2, 3]),
            extrapolate=qml.transforms.poly_extrapolate,
            extrapolate_kwargs={"order": 2},
        )()

    assert np.allclose(mitigated_qnode(), circuit())


def test_exponential_extrap_with_kwargs():
    """test mitigate_with_zne with keyword arguments for exponential extrapolation function"""
    dev = qml.device("lightning.qubit", wires=2)

    @qml.qnode(device=dev)
    def circuit():
        qml.Hadamard(wires=0)
        qml.RZ(0.1, wires=0)
        qml.RZ(0.2, wires=0)
        qml.CNOT(wires=[1, 0])
        qml.Hadamard(wires=1)
        return qml.expval(qml.PauliY(wires=0))

    @catalyst.qjit
    def mitigated_qnode():
        return catalyst.mitigate_with_zne(
            circuit,
            scale_factors=jax.numpy.array([1, 2, 3]),
            extrapolate=qml.transforms.exponential_extrapolate,
            extrapolate_kwargs={"asymptote": 3},
        )()

    assert np.allclose(mitigated_qnode(), circuit())


if __name__ == "__main__":
    pytest.main(["-x", __file__])<|MERGE_RESOLUTION|>--- conflicted
+++ resolved
@@ -202,11 +202,6 @@
         mitigated_qnode(0.1)
 
 
-<<<<<<< HEAD
-@pytest.mark.parametrize("params", [0.3, 0.4, 0.5])
-@pytest.mark.parametrize("extrap", [quadratic_extrapolation, exponential_extrapolate])
-def test_zne_usage_patterns(params, extrap):
-=======
 def test_folding_type_not_supported():
     """Test that value of folding argument is from allowed list"""
     dev = qml.device("lightning.qubit", wires=2)
@@ -239,9 +234,9 @@
         catalyst.qjit(mitigated_qnode)
 
 
-@pytest.mark.parametrize("params", [0.1, 0.2, 0.3, 0.4, 0.5])
-def test_zne_usage_patterns(params):
->>>>>>> eb25b442
+@pytest.mark.parametrize("params", [0.3, 0.4, 0.5])
+@pytest.mark.parametrize("extrap", [quadratic_extrapolation, exponential_extrapolate])
+def test_zne_usage_patterns(params, extrap):
     """Test usage patterns of catalyst.zne."""
     dev = qml.device("lightning.qubit", wires=2)
 
