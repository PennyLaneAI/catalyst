--- conflicted
+++ resolved
@@ -15,14 +15,11 @@
 """
 import pathlib
 
-<<<<<<< HEAD
 import os
 import tempfile
-=======
 # pylint: disable=unused-argument
 import platform
 
->>>>>>> be4637f2
 import numpy as np
 import pennylane as qml
 import pytest
@@ -205,13 +202,6 @@
         assert "var" not in mlir
         assert "counts" in mlir
 
-<<<<<<< HEAD
-    @pytest.mark.skipif(
-        not pathlib.Path(
-            get_lib_path("runtime", "RUNTIME_LIB_DIR") + "/libdummy_device.so"
-        ).is_file(),
-        reason="lib_dummydevice.so was not found.",
-    )
     def test_measurement_from_counts_integration_multiple_measurements_device(self):
         """Test the measurment from counts transform as part of the Catalyst pipeline."""
         with DummyDeviceCounts(wires=4, shots=1000) as dev:
@@ -231,14 +221,6 @@
             assert "var" not in mlir
             assert "counts" in mlir
 
-    @pytest.mark.skipif(
-        not pathlib.Path(
-            get_lib_path("runtime", "RUNTIME_LIB_DIR") + "/libdummy_device.so"
-        ).is_file(),
-        reason="lib_dummydevice.so was not found.",
-    )
-=======
->>>>>>> be4637f2
     def test_measurement_from_counts_integration_single_measurement(self):
         """Test the measurment from counts transform with a single measurements as part of
         the Catalyst pipeline."""
