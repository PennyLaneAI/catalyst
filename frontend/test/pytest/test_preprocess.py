--- conflicted
+++ resolved
@@ -364,21 +364,6 @@
     (cond_op, Cond, 2),
 ]
 
-<<<<<<< HEAD
-expected_ops = [
-    "PauliX",
-    "PauliZ",
-    "RX",
-    "RY",
-    "RZ",
-    "CNOT",
-    "HybridAdjoint",
-    "ForLoop",
-    "WhileLoop",
-    "Cond",
-    "QubitUnitary",
-]
-=======
 capabilities = get_test_device_capabilities(
     ProgramFeatures(False),
     dedent(
@@ -391,7 +376,7 @@
         RY = { }
         RZ = { }
         CNOT = { }
-        Adjoint = { }
+        HybridAdjoint = { }
         ForLoop = { }
         WhileLoop = { }
         Cond = { }
@@ -404,7 +389,6 @@
 )
 
 expected_ops = pennylane_operation_set(capabilities.native_ops)
->>>>>>> 6a6fd4f2
 
 
 class TestPreprocessHybridOp:
