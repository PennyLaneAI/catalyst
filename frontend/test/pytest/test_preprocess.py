# Copyright 2024 Xanadu Quantum Technologies Inc.

# Licensed under the Apache License, Version 2.0 (the "License");
# you may not use this file except in compliance with the License.
# You may obtain a copy of the License at

#     http://www.apache.org/licenses/LICENSE-2.0

# Unless required by applicable law or agreed to in writing, software
# distributed under the License is distributed on an "AS IS" BASIS,
# WITHOUT WARRANTIES OR CONDITIONS OF ANY KIND, either express or implied.
# See the License for the specific language governing permissions and
# limitations under the License.
"""Test for the device preprocessing.
"""
# pylint: disable=unused-argument
import os
import pathlib

# pylint: disable=unused-argument
import platform
import tempfile
from dataclasses import replace
from functools import partial
from os.path import join
from tempfile import TemporaryDirectory
from textwrap import dedent
from unittest.mock import Mock, patch

import numpy as np
import pennylane as qml
import pytest
from flaky import flaky
from pennylane.devices import Device
from pennylane.devices.execution_config import DefaultExecutionConfig, ExecutionConfig
from pennylane.tape import QuantumScript
from pennylane.transforms import split_non_commuting, split_to_single_terms
from pennylane.transforms.core import TransformProgram

from catalyst import CompileError, ctrl
from catalyst.api_extensions.control_flow import (
    Cond,
    ForLoop,
    WhileLoop,
    cond,
    for_loop,
    while_loop,
)
from catalyst.api_extensions.quantum_operators import HybridAdjoint, adjoint
from catalyst.compiler import get_lib_path
from catalyst.device import (
    QJITDeviceNewAPI,
    extract_backend_info,
    get_device_capabilities,
    get_device_toml_config,
)
from catalyst.device.decomposition import (
    catalyst_acceptance,
    catalyst_decompose,
    decompose_ops_to_unitary,
    measurements_from_counts,
    measurements_from_samples,
)
from catalyst.jax_tracer import HybridOpRegion
from catalyst.tracing.contexts import EvaluationContext, EvaluationMode
from catalyst.utils.toml import (
    DeviceCapabilities,
    OperationProperties,
    ProgramFeatures,
    TOMLDocument,
    load_device_capabilities,
    pennylane_operation_set,
    read_toml_file,
)


def get_test_config(config_text: str) -> TOMLDocument:
    """Parse test config into the TOMLDocument structure"""
    with TemporaryDirectory() as d:
        toml_file = join(d, "test.toml")
        with open(toml_file, "w", encoding="utf-8") as f:
            f.write(config_text)
        config = read_toml_file(toml_file)
        return config


def get_test_device_capabilities(
    program_features: ProgramFeatures, config_text: str
) -> DeviceCapabilities:
    """Parse test config into the DeviceCapabilities structure"""
    config = get_test_config(config_text)
    device_capabilities = load_device_capabilities(config, program_features)
    return device_capabilities


class DummyDevice(Device):
    """A dummy device from the device API."""

    config = get_lib_path("runtime", "RUNTIME_LIB_DIR") + "/backend/dummy_device.toml"

    def __init__(self, wires, shots=1024):
        print(pathlib.Path(__file__).parent.parent.parent.parent)
        super().__init__(wires=wires, shots=shots)
        program_features = ProgramFeatures(bool(shots))
        dummy_capabilities = get_device_capabilities(self, program_features)
        dummy_capabilities.native_ops.pop("BlockEncode")
        dummy_capabilities.to_matrix_ops["BlockEncode"] = OperationProperties(False, False, False)
        self.qjit_capabilities = dummy_capabilities

    @staticmethod
    def get_c_interface():
        """Returns a tuple consisting of the device name, and
        the location to the shared object with the C/C++ device implementation.
        """
        system_extension = ".dylib" if platform.system() == "Darwin" else ".so"
        lib_path = get_lib_path("runtime", "RUNTIME_LIB_DIR") + "/librtd_dummy" + system_extension
        return "dummy.remote", lib_path

    def execute(self, circuits, execution_config):
        """Execution."""
        return circuits, execution_config

    def preprocess(self, execution_config: ExecutionConfig = DefaultExecutionConfig):
        """Preprocessing."""
        transform_program = TransformProgram()
        transform_program.add_transform(split_non_commuting)
        return transform_program, execution_config


class DummyDeviceLimitedMPs(Device):
    """A dummy device from the device API without wires."""

    config = get_lib_path("runtime", "RUNTIME_LIB_DIR") + "/backend/dummy_device.toml"

    def __init__(self, wires, shots=1024, allow_counts=False, allow_samples=False):
        self.allow_samples = allow_samples
        self.allow_counts = allow_counts

        super().__init__(wires=wires, shots=shots)

    @staticmethod
    def get_c_interface():
        """Returns a tuple consisting of the device name, and
        the location to the shared object with the C/C++ device implementation.
        """

        system_extension = ".dylib" if platform.system() == "Darwin" else ".so"
        lib_path = get_lib_path("runtime", "RUNTIME_LIB_DIR") + "/librtd_dummy" + system_extension
        return "dummy.remote", lib_path

    def execute(self, circuits, execution_config):
        """Execution."""
        return circuits, execution_config

    def __enter__(self, *args, **kwargs):
        dummy_toml = self.config
        with open(dummy_toml, mode="r", encoding="UTF-8") as f:
            toml_contents = f.readlines()

        updated_toml_contents = []
        for line in toml_contents:
            if "Expval" in line:
                continue
            if "Var" in line:
                continue
            if "Probs" in line:
                continue
            if "Sample" in line and not self.allow_samples:
                continue
            if "Counts" in line and not self.allow_counts:
                continue

            updated_toml_contents.append(line)

        self.toml_file = tempfile.NamedTemporaryFile(mode="w", delete=False)
        self.toml_file.writelines(updated_toml_contents)
        self.toml_file.close()  # close for now without deleting

        self.config = self.toml_file.name
        return self

    def __exit__(self, *args, **kwargs):
        os.unlink(self.toml_file.name)
        self.config = None


class OtherHadamard(qml.Hadamard):
    """A version of the Hadamard operator that won't be recognized by the QJit device, and will
    need to be decomposed"""

    @property
    def name(self):
        """name"""
        return "OtherHadamard"


class OtherIsingXX(qml.IsingXX):
    """A version of the IsingXX operator that won't be recognized by the QJit device, and will
    need to be decomposed"""

    @property
    def name(self):
        """name"""
        return "OtherIsingXX"


class OtherRX(qml.RX):
    """A version of the RX operator that won't be recognized by the QJit device, and will need to
    be decomposed"""

    @property
    def name(self):
        """Name of the operator is UnknownOp"""
        return "OtherRX"

    def decomposition(self):
        """decomposes to normal RX"""
        return [qml.RX(*self.parameters, self.wires)]


class TestDecomposition:
    """Test the preprocessing transforms implemented in Catalyst."""

    def test_decompose_integration(self):
        """Test the decompose transform as part of the Catalyst pipeline."""
        dev = DummyDevice(wires=4, shots=None)

        @qml.qjit
        @qml.qnode(dev)
        def circuit(theta: float):
            qml.SingleExcitationPlus(theta, wires=[0, 1])
            return qml.state()

        mlir = qml.qjit(circuit, target="mlir").mlir
        assert "PauliX" in mlir
        assert "CNOT" in mlir
        assert "ControlledPhaseShift" in mlir
        assert "SingleExcitationPlus" not in mlir

    def test_decompose_ops_to_unitary(self):
        """Test the decompose ops to unitary transform."""
        operations = [qml.CNOT(wires=[0, 1]), qml.RX(0.1, wires=0)]
        tape = qml.tape.QuantumScript(ops=operations)
        ops_to_decompose = ["CNOT"]

        tapes, _ = decompose_ops_to_unitary(tape, ops_to_decompose)
        decomposed_ops = tapes[0].operations
        assert isinstance(decomposed_ops[0], qml.QubitUnitary)
        assert isinstance(decomposed_ops[1], qml.RX)

    def test_decompose_ops_to_unitary_integration(self):
        """Test the decompose ops to unitary transform as part of the Catalyst pipeline."""
        dev = DummyDevice(wires=4, shots=None)

        @qml.qjit
        @qml.qnode(dev)
        def circuit():
            qml.BlockEncode(np.array([[1, 1, 1], [0, 1, 0]]), wires=[0, 1, 2])
            return qml.state()

        mlir = qml.qjit(circuit, target="mlir").mlir
        assert "quantum.unitary" in mlir
        assert "BlockEncode" not in mlir

    def test_no_matrix(self):
        """Test that controlling an operation without a matrix method raises an error."""
        dev = DummyDevice(wires=4)

        class OpWithNoMatrix(qml.operation.Operation):
            """Op without matrix."""

            num_wires = qml.operation.AnyWires

            def matrix(self, wire_order=None):
                """Matrix is overriden."""
                raise NotImplementedError()

        @qml.qnode(dev)
        def f():
            ctrl(OpWithNoMatrix(wires=[0, 1]), control=[2, 3])
            return qml.probs()

        with pytest.raises(CompileError, match="could not be decomposed, it might be unsupported."):
            qml.qjit(f, target="jaxpr")


class TestMeasurementTransforms:
    """Tests for transforms modifying measurements"""

    @flaky
    def test_measurements_from_counts_multiple_measurements(self):
        """Test the transforms for measurements_from_counts to other measurement types
        as part of the Catalyst pipeline."""

        dev = qml.device("lightning.qubit", wires=4, shots=3000)

        @qml.qnode(dev)
        def basic_circuit(theta: float):
            qml.RY(theta, 0)
            qml.RY(theta / 2, 1)
            qml.RY(2 * theta, 2)
            qml.RY(theta, 3)
            return (
                qml.expval(qml.PauliX(wires=0) @ qml.PauliX(wires=1)),
                qml.var(qml.PauliX(wires=2)),
                qml.counts(qml.PauliX(wires=0) @ qml.PauliX(wires=1) @ qml.PauliX(wires=2)),
                qml.probs(wires=[3]),
            )

        transformed_circuit = measurements_from_counts(basic_circuit, dev.wires)

        mlir = qml.qjit(transformed_circuit, target="mlir").mlir
        assert "expval" not in mlir
        assert "quantum.var" not in mlir
        assert "counts" in mlir

        theta = 1.9
        expval_res, var_res, counts_res, probs_res = qml.qjit(transformed_circuit)(theta)

        expval_expected = np.sin(theta) * np.sin(theta / 2)
        var_expected = 1 - np.sin(2 * theta) ** 2
        counts_expected = basic_circuit(theta)[2]
        probs_expected = [np.cos(theta / 2) ** 2, np.sin(theta / 2) ** 2]

        assert np.isclose(expval_res, expval_expected, atol=0.05)
        assert np.isclose(var_res, var_expected, atol=0.05)
        assert np.allclose(probs_res, probs_expected, atol=0.05)

        # counts comparison by converting catalyst format to PL style eigvals dict
        basis_states, counts = counts_res
        num_excitations_per_state = [
            sum(int(i) for i in format(int(state), "01b")) for state in basis_states
        ]
        eigvals = [(-1) ** i for i in num_excitations_per_state]
        eigval_counts_res = {
            -1.0: sum(count for count, eigval in zip(counts, eigvals) if eigval == -1),
            1.0: sum(count for count, eigval in zip(counts, eigvals) if eigval == 1),
        }

        # +/- 100 shots is pretty reasonable with 3000 shots total
        assert np.isclose(eigval_counts_res[-1], counts_expected[-1], atol=100)
        assert np.isclose(eigval_counts_res[1], counts_expected[1], atol=100)

    def test_measurements_from_samples_multiple_measurements(self):
        """Test the transform measurements_from_samples with multiple measurement types
        as part of the Catalyst pipeline."""

        dev = qml.device("lightning.qubit", wires=4, shots=5000)

        @qml.qnode(dev)
        def basic_circuit(theta: float):
            qml.RY(theta, 0)
            qml.RY(theta / 2, 1)
            qml.RY(2 * theta, 2)
            qml.RY(theta, 3)
            return (
                qml.expval(qml.PauliX(wires=0) @ qml.PauliX(wires=1)),
                qml.var(qml.PauliX(wires=2)),
                qml.sample(qml.PauliX(wires=0) @ qml.PauliX(wires=1) @ qml.PauliX(wires=2)),
                qml.probs(wires=[3]),
            )

        transformed_circuit = measurements_from_samples(basic_circuit, dev.wires)

        mlir = qml.qjit(transformed_circuit, target="mlir").mlir
        assert "expval" not in mlir
        assert "quantum.var" not in mlir
        assert "sample" in mlir

        theta = 1.9

        expval_res, var_res, sample_res, probs_res = qml.qjit(transformed_circuit)(theta)

        expval_expected = np.sin(theta) * np.sin(theta / 2)
        var_expected = 1 - np.sin(2 * theta) ** 2
        sample_expected = basic_circuit(theta)[2]
        probs_expected = [np.cos(theta / 2) ** 2, np.sin(theta / 2) ** 2]

        assert np.isclose(expval_res, expval_expected, atol=0.05)
        assert np.isclose(var_res, var_expected, atol=0.05)
        assert np.allclose(probs_res, probs_expected, atol=0.05)

        # sample comparison
        assert np.isclose(np.mean(sample_res), np.mean(sample_expected), atol=0.05)
        assert len(sample_res) == len(sample_expected)
        assert set(np.array(sample_res)) == set(sample_expected)

    @pytest.mark.parametrize(
<<<<<<< HEAD
=======
        "device_measurements, measurement_transform, target_measurement",
        [
            (["counts"], measurements_from_counts, "counts"),
            (["sample"], measurements_from_samples, "sample"),
            (["counts", "sample"], measurements_from_samples, "sample"),
        ],
    )
    def test_measurement_from_readout_integration_multiple_measurements_device(
        self, device_measurements, measurement_transform, target_measurement
    ):
        """Test the measurment_from_samples transform is applied as part of the Catalyst pipeline
        if the device only supports sample, and measurement_from_counts transform is applied if
        the device only supports counts. If both are supported, sample takes precedence."""

        allow_sample = "sample" in device_measurements
        allow_counts = "counts" in device_measurements

        with DummyDeviceLimitedMPs(
            wires=4, shots=1000, allow_counts=allow_counts, allow_samples=allow_sample
        ) as dev:

            # transform is added to transform program
            dev_capabilities = get_device_capabilities(dev, ProgramFeatures(bool(dev.shots)))
            backend_info = extract_backend_info(dev, dev_capabilities)
            qjit_dev = QJITDeviceNewAPI(dev, dev_capabilities, backend_info)

            with EvaluationContext(EvaluationMode.QUANTUM_COMPILATION) as ctx:
                transform_program, _ = qjit_dev.preprocess(ctx)

            assert measurement_transform in transform_program

            # MLIR only contains target measurement
            @qml.qjit
            @qml.qnode(dev)
            def circuit(theta: float):
                qml.X(0)
                qml.X(1)
                qml.X(2)
                qml.X(3)
                return (
                    qml.expval(qml.PauliX(wires=0) @ qml.PauliX(wires=1)),
                    qml.var(qml.PauliX(wires=0) @ qml.PauliX(wires=2)),
                    qml.probs(wires=[3, 4]),
                )

            mlir = qml.qjit(circuit, target="mlir").mlir

            assert "expval" not in mlir
            assert "quantum.var" not in mlir
            assert "probs" not in mlir
            assert target_measurement in mlir

    # pylint: disable=unnecessary-lambda
    @pytest.mark.parametrize(
>>>>>>> 87539b85
        "measurement",
        [
            lambda: qml.counts(),
            lambda: qml.counts(wires=[2]),
            lambda: qml.counts(wires=[2, 3]),
            lambda: qml.counts(qml.Y(1)),
        ],
    )
    def test_measurement_from_counts_with_counts_measurement(self, measurement):
        """Test the measurment_from_counts transform with a single counts measurement as part of
        the Catalyst pipeline."""

        dev = qml.device("lightning.qubit", wires=4, shots=3000)

        @qml.qnode(dev)
        def circuit(theta: float):
            qml.RX(theta, 0)
            qml.RX(theta / 2, 1)
            qml.RX(theta / 3, 2)
            return measurement()

        theta = 2.5
        counts_expected = circuit(theta)
        res = qml.qjit(measurements_from_counts(circuit, dev.wires))(theta)

        # counts comparison by converting catalyst format to PL style eigvals dict
        basis_states, counts = res

        if measurement().obs:
            num_excitations_per_state = [
                sum(int(i) for i in format(int(state), "01b")) for state in basis_states
            ]
            eigvals = [(-1) ** i for i in num_excitations_per_state]
            eigval_counts_res = {
                -1.0: sum(count for count, eigval in zip(counts, eigvals) if eigval == -1),
                1.0: sum(count for count, eigval in zip(counts, eigvals) if eigval == 1),
            }

            # +/- 100 shots is pretty reasonable with 3000 shots total
            assert np.isclose(eigval_counts_res[-1], counts_expected[-1], atol=100)
            assert np.isclose(eigval_counts_res[1], counts_expected[1], atol=100)

        else:
            num_wires = len(measurement().wires) if measurement().wires else len(dev.wires)
            basis_states = [format(int(state), "01b").zfill(num_wires) for state in basis_states]
            counts = [int(c) for c in counts]
            counts_dict = dict((state, c) for (state, c) in zip(basis_states, counts) if c != 0)

            for res, expected_res in zip(counts_dict.items(), counts_expected.items()):
                assert res[0] == expected_res[0]
                assert np.isclose(res[1], expected_res[1], atol=100)

    # pylint: disable=unnecessary-lambda
    @pytest.mark.parametrize(
        "measurement",
        [
            lambda: qml.sample(),
            lambda: qml.sample(wires=[0]),
            lambda: qml.sample(wires=[1, 2]),
            lambda: qml.sample(qml.Y(1) @ qml.Y(0)),
        ],
    )
    def test_measurement_from_samples_with_sample_measurement(self, measurement):
        """Test the measurment_from_counts transform with a single counts measurement as part of
        the Catalyst pipeline."""

        dev = qml.device("lightning.qubit", wires=4, shots=3000)

        @qml.qnode(dev)
        def circuit(theta: float):
            qml.RX(theta, 0)
            qml.RX(theta / 2, 1)
            return measurement()

        theta = 2.5
        res = qml.qjit(measurements_from_samples(circuit, dev.wires))(theta)

        if len(measurement().wires) == 1:
            samples_expected = qml.qjit(circuit)(theta)
        else:
            samples_expected = circuit(theta)

        assert res.shape == samples_expected.shape
        assert np.allclose(np.mean(res, axis=0), np.mean(samples_expected, axis=0), atol=0.05)

    # pylint: disable=unnecessary-lambda
    @pytest.mark.parametrize(
        "input_measurement, expected_res",
        [
            (
                lambda: qml.expval(qml.PauliY(wires=0) @ qml.PauliY(wires=1)),
                lambda theta: np.sin(theta) * np.sin(theta / 2),
            ),
            (lambda: qml.var(qml.Y(wires=1)), lambda theta: 1 - np.sin(theta / 2) ** 2),
            (
                lambda: qml.probs(),
                lambda theta: np.outer(
                    np.outer(
                        [np.cos(theta / 2) ** 2, np.sin(theta / 2) ** 2],
                        [np.cos(theta / 4) ** 2, np.sin(theta / 4) ** 2],
                    ),
                    [1, 0, 0, 0],
                ).flatten(),
            ),
            (
                lambda: qml.probs(wires=[1]),
                lambda theta: [np.cos(theta / 4) ** 2, np.sin(theta / 4) ** 2],
            ),
        ],
    )
    @pytest.mark.parametrize("shots", [3000, (3000, 4000), (3000, 3500, 4000)])
    def test_measurement_from_samples_single_measurement_analytic(
        self,
        input_measurement,
        expected_res,
        shots,
    ):
        """Test the measurement_from_samples transform with a single measurements as part of the
        Catalyst pipeline, for measurements whose outcome can be directly compared to an expected
        analytic result."""

        dev = qml.device("lightning.qubit", wires=4, shots=shots)

        @qml.qjit
        @partial(measurements_from_samples, device_wires=dev.wires)
        @qml.qnode(dev)
        def circuit(theta: float):
            qml.RX(theta, 0)
            qml.RX(theta / 2, 1)
            return input_measurement()

        mlir = qml.qjit(circuit, target="mlir").mlir
        assert "expval" not in mlir
        assert "sample" in mlir

        theta = 2.5
        res = circuit(theta)

        if len(dev.shots.shot_vector) != 1:
            assert len(res) == len(dev.shots.shot_vector)

        assert np.allclose(res, expected_res(theta), atol=0.05)

    # pylint: disable=unnecessary-lambda
    @pytest.mark.parametrize(
        "input_measurement, expected_res",
        [
            (
                lambda: qml.expval(qml.PauliY(wires=0) @ qml.PauliY(wires=1)),
                lambda theta: np.sin(theta) * np.sin(theta / 2),
            ),
            (lambda: qml.var(qml.Y(wires=1)), lambda theta: 1 - np.sin(theta / 2) ** 2),
            (
                lambda: qml.probs(),
                lambda theta: np.outer(
                    np.outer(
                        [np.cos(theta / 2) ** 2, np.sin(theta / 2) ** 2],
                        [np.cos(theta / 4) ** 2, np.sin(theta / 4) ** 2],
                    ),
                    [1, 0, 0, 0],
                ).flatten(),
            ),
            (
                lambda: qml.probs(wires=[1]),
                lambda theta: [np.cos(theta / 4) ** 2, np.sin(theta / 4) ** 2],
            ),
        ],
    )
    def test_measurement_from_counts_single_measurement_analytic(
        self, input_measurement, expected_res
    ):
        """Test the measurment_from_counts transform with a single measurements as part of the
        Catalyst pipeline, for measurements whose outcome can be directly compared to an expected
        analytic result."""

        dev = qml.device("lightning.qubit", wires=4, shots=3000)

        @qml.qjit
        @partial(measurements_from_counts, device_wires=dev.wires)
        @qml.qnode(dev)
        def circuit(theta: float):
            qml.RX(theta, 0)
            qml.RX(theta / 2, 1)
            return input_measurement()

        mlir = qml.qjit(circuit, target="mlir").mlir
        assert "expval" not in mlir
        assert "counts" in mlir

        theta = 2.5
        res = circuit(theta)

        if len(dev.shots.shot_vector) != 1:
            assert len(res) == len(dev.shots.shot_vector)

        assert np.allclose(res, expected_res(theta), atol=0.05)

    def test_measurement_from_counts_raises_not_implemented(self):
        """Test that an measurement not supported by the measurements_from_counts or
        measurements_from_samples transform raises a NotImplementedError"""

        dev = qml.device("lightning.qubit", wires=4, shots=1000)

        @partial(measurements_from_counts, device_wires=dev.wires)
        @qml.qnode(dev)
        def circuit(theta: float):
            qml.RX(theta, 0)
            return qml.sample()

        with pytest.raises(
            NotImplementedError, match="not implemented with measurements_from_counts"
        ):
            qml.qjit(circuit)

    def test_measurement_from_samples_raises_not_implemented(self):
        """Test that an measurement not supported by the measurements_from_counts or
        measurements_from_samples transform raises a NotImplementedError"""

        dev = qml.device("lightning.qubit", wires=4, shots=1000)

        @partial(measurements_from_samples, device_wires=dev.wires)
        @qml.qnode(dev)
        def circuit(theta: float):
            qml.RX(theta, 0)
            return qml.counts()

        with pytest.raises(
            NotImplementedError, match="not implemented with measurements_from_samples"
        ):
            qml.qjit(circuit)

    def test_measurements_are_split(self, mocker):
        """Test that the split_to_single_terms or split_non_commuting transform
        are added to the transform program from preprocess as expected, based on the
        sum_observables_flag and the non_commuting_observables_flag"""

        dev = DummyDevice(wires=4, shots=1000)
        dev_capabilities = get_device_capabilities(dev, ProgramFeatures(bool(dev.shots)))

        # dev1 supports non-commuting observables and sum observables - no splitting
        assert "Sum" in dev_capabilities.native_obs
        assert "Hamiltonian" in dev_capabilities.native_obs
        assert dev_capabilities.non_commuting_observables_flag is True
        backend_info = extract_backend_info(dev, dev_capabilities)
        qjit_dev1 = QJITDeviceNewAPI(dev, dev_capabilities, backend_info)

        # dev2 supports non-commuting observables but NOT sums - split_to_single_terms
        del dev_capabilities.native_obs["Sum"]
        del dev_capabilities.native_obs["Hamiltonian"]
        backend_info = extract_backend_info(dev, dev_capabilities)
        qjit_dev2 = QJITDeviceNewAPI(dev, dev_capabilities, backend_info)

        # dev3 supports does not support non-commuting observables OR sums - split_non_commuting
        dev_capabilities = replace(dev_capabilities, non_commuting_observables_flag=False)
        backend_info = extract_backend_info(dev, dev_capabilities)
        qjit_dev3 = QJITDeviceNewAPI(dev, dev_capabilities, backend_info)

        # dev4 supports sums but NOT non-commuting observables - split_non_commuting
        dev_capabilities = replace(dev_capabilities, non_commuting_observables_flag=False)
        backend_info = extract_backend_info(dev, dev_capabilities)
        qjit_dev4 = QJITDeviceNewAPI(dev, dev_capabilities, backend_info)

        # Check the preprocess
        with EvaluationContext(EvaluationMode.QUANTUM_COMPILATION) as ctx:
            transform_program1, _ = qjit_dev1.preprocess(ctx)  # no splitting
            transform_program2, _ = qjit_dev2.preprocess(ctx)  # split_to_single_terms
            transform_program3, _ = qjit_dev3.preprocess(ctx)  # split_non_commuting
            transform_program4, _ = qjit_dev4.preprocess(ctx)  # split_non_commuting

        assert split_to_single_terms not in transform_program1
        assert split_non_commuting not in transform_program1

        assert split_to_single_terms in transform_program2
        assert split_non_commuting not in transform_program2

        assert split_non_commuting in transform_program3
        assert split_to_single_terms not in transform_program3

        assert split_non_commuting in transform_program4
        assert split_to_single_terms not in transform_program4

    @pytest.mark.parametrize(
        "observables",
        [
            (qml.X(0) @ qml.X(1), qml.Y(0)),  # distributed to separate tapes, but no sum splitting
            (qml.X(0) + qml.X(1), qml.Y(0)),  # split into 3 seperate terms and distributed
        ],
    )
    def test_split_non_commuting_execution(self, observables, mocker):
        """Test that the results of the execution for a tape with non-commuting observables is
        consistent (on a backend that does, in fact, support non-commuting observables) regardless
        of whether split_non_commuting is applied or not as expected"""

        dev = qml.device("lightning.qubit", wires=2)

        @qml.qnode(dev)
        def unjitted_circuit(theta: float):
            qml.RX(theta, 0)
            qml.RY(0.89, 1)
            return [qml.expval(o) for o in observables]

        expected_result = unjitted_circuit(1.2)

        config = get_device_toml_config(dev)
        spy = mocker.spy(QJITDeviceNewAPI, "preprocess")

        # mock TOML file output to indicate non-commuting observables are supported
        config["compilation"]["non_commuting_observables"] = True
        with patch("catalyst.device.qjit_device.get_device_toml_config", Mock(return_value=config)):
            jitted_circuit = qml.qjit(unjitted_circuit)
            assert len(jitted_circuit(1.2)) == len(expected_result) == 2
            assert np.allclose(jitted_circuit(1.2), expected_result)

        transform_program, _ = spy.spy_return
        assert split_non_commuting not in transform_program

        # mock TOML file output to indicate non-commuting observables are NOT supported
        config["compilation"]["non_commuting_observables"] = False
        with patch("catalyst.device.qjit_device.get_device_toml_config", Mock(return_value=config)):
            jitted_circuit = qml.qjit(unjitted_circuit)
            assert len(jitted_circuit(1.2)) == len(expected_result) == 2
            assert np.allclose(jitted_circuit(1.2), unjitted_circuit(1.2))

        transform_program, _ = spy.spy_return
        assert split_non_commuting in transform_program

    def test_split_to_single_terms_execution(self, mocker):
        """Test that the results of the execution for a tape with multi-term observables is
        consistent (on a backend that does, in fact, support multi-term observables) regardless
        of whether split_to_single_terms is applied or not"""

        dev = qml.device("lightning.qubit", wires=2)

        @qml.qnode(dev)
        def unjitted_circuit(theta: float):
            qml.RX(theta, 0)
            qml.RY(0.89, 1)
            return qml.expval(qml.X(0) + qml.X(1)), qml.expval(qml.Y(0))

        expected_result = unjitted_circuit(1.2)

        config = get_device_toml_config(dev)
        spy = mocker.spy(QJITDeviceNewAPI, "preprocess")

        # make sure non_commuting_observables_flag is True - otherwise we use
        # split_non_commuting instead of split_to_single_terms
        assert config["compilation"]["non_commuting_observables"] is True
        # make sure the testing device does in fact support sum observables
        assert "Sum" in config["operators"]["observables"]

        # test case where transform should not be applied
        jitted_circuit = qml.qjit(unjitted_circuit)
        assert len(jitted_circuit(1.2)) == len(expected_result) == 2
        assert np.allclose(jitted_circuit(1.2), expected_result)

        transform_program, _ = spy.spy_return
        assert split_to_single_terms not in transform_program

        # mock TOML file output to indicate non-commuting observables are NOT supported
        del config["operators"]["observables"]["Sum"]
        del config["operators"]["observables"]["Hamiltonian"]
        with patch("catalyst.device.qjit_device.get_device_toml_config", Mock(return_value=config)):
            jitted_circuit = qml.qjit(unjitted_circuit)
            assert len(jitted_circuit(1.2)) == len(expected_result) == 2
            assert np.allclose(jitted_circuit(1.2), unjitted_circuit(1.2))

        transform_program, _ = spy.spy_return
        assert split_to_single_terms in transform_program


# tapes and regions for generating HybridOps
tape1 = QuantumScript([qml.X(0), qml.Hadamard(1)])
tape2 = QuantumScript([qml.RY(1.23, 1), qml.Y(0), qml.Hadamard(2)])
region1 = HybridOpRegion([], tape1, [], [])
region2 = HybridOpRegion([], tape2, [], [])

# catalyst.pennylane_extensions.Adjoint:
#   Adjoint([], [], regions=[HybridOpRegion([], quantum_tape, [], [])])
adj_op = HybridAdjoint([], [], [region1])

# catalyst.pennylane_extensions.ForLoop:
#     ForLoop([], [], regions=[HybridOpRegion([], quantum_tape, [], [])])
forloop_op = ForLoop([], [], [region1])

# catalyst.pennylane_extensions.WhileLoop:
#     cond_region = HybridOpRegion([], None, [], [])
#     body_region = HybridOpRegion([], quantum_tape, [], [])
#     WhileLoop([], [], regions=[cond_region, body_region])
cond_region = HybridOpRegion([], None, [], [])
whileloop_op = WhileLoop([], [], regions=[cond_region, region1])

# catalyst.pennylane_extensions.Cond:
# Cond([], [], regions=[one Hybrid region per branch of the if-else tree])
cond_op = Cond([], [], regions=[region1, region2])

# each entry contains (initialized_op, op_class, num_regions)
HYBRID_OPS = [
    (adj_op, HybridAdjoint, 1),
    (forloop_op, ForLoop, 1),
    (whileloop_op, WhileLoop, 2),
    (cond_op, Cond, 2),
]

capabilities = get_test_device_capabilities(
    ProgramFeatures(False),
    dedent(
        """
        schema = 2
        [operators.gates.native]
        PauliX = { }
        PauliZ = { }
        RX = { }
        RY = { }
        RZ = { }
        CNOT = { }
        HybridAdjoint = { }
        ForLoop = { }
        WhileLoop = { }
        Cond = { }
        QubitUnitary = { }

        [operators.gates.matrix]
        S = { }
    """
    ),
)

expected_ops = pennylane_operation_set(capabilities.native_ops)


class TestPreprocessHybridOp:
    """Test that the operators on the tapes nested inside HybridOps are also decomposed"""

    @pytest.mark.parametrize("op, op_class, num_regions", HYBRID_OPS)
    def test_hybrid_op_decomposition(self, op, op_class, num_regions):
        """Tests that for a tape containing a HybridOp that contains unsupported
        Operators, the unsupported Operators are decomposed"""

        stopping_condition = partial(catalyst_acceptance, operations=expected_ops)

        # hack for unit test (since it doesn't create a full context)
        for region in op.regions:
            region.trace = None

        # create and decompose the tape
        tape = QuantumScript([op, qml.X(0), qml.Hadamard(3)])
        with EvaluationContext(EvaluationMode.QUANTUM_COMPILATION) as ctx:
            (new_tape,), _ = catalyst_decompose(tape, ctx, stopping_condition, capabilities)

        old_op = tape[0]
        new_op = new_tape[0]

        # the pre- and post decomposition HybridOps have the same type and number of regions
        assert isinstance(old_op, op_class)
        assert isinstance(new_op, op_class)
        assert len(new_op.regions) == len(old_op.regions) == num_regions

        # the HybridOp on the original tape is unmodified, i.e. continues to contain ops
        # not in `expected_ops`. The post-decomposition HybridOp tape does not
        for i in range(num_regions):
            if old_op.regions[i].quantum_tape:
                assert not np.all(
                    [op.name in expected_ops for op in old_op.regions[i].quantum_tape.operations]
                )
                assert np.all(
                    [op.name in expected_ops for op in new_op.regions[i].quantum_tape.operations]
                )

    @pytest.mark.parametrize("x, y", [(1.23, -0.4), (0.7, 0.25), (-1.51, 0.6)])
    def test_decomposition_of_adjoint_circuit(self, x, y):
        """Test that unsupported operators nested in Adjoint are decompsed
        and the resulting circuit has the expected result, obtained analytically"""

        dev = qml.device("lightning.qubit", wires=1)

        @qml.qjit
        @qml.qnode(dev)
        def circuit(x: float, y: float):
            qml.RY(y, 0)
            adjoint(lambda: OtherRX(x, 0))()
            return qml.expval(qml.PauliZ(0))

        mlir = qml.qjit(circuit, target="mlir").mlir

        assert "quantum.adjoint" in mlir
        assert "RX" in mlir
        assert "RY" in mlir
        assert "OtherRX" not in mlir

        assert np.isclose(circuit(x, y), np.cos(-x) * np.cos(y))

    def test_decomposition_of_cond_circuit(self):
        """Test that unsupported operators nested in Cond are decompsed, and the
        resulting circuit has the expected result, obtained analytically"""

        dev = qml.device("lightning.qubit", wires=[0, 1])

        @qml.qjit
        @qml.qnode(dev)
        def circuit(phi: float):
            OtherHadamard(wires=0)

            # define a conditional ansatz
            @cond(phi > 1.4)
            def ansatz():
                OtherIsingXX(phi, wires=(0, 1))

            @ansatz.otherwise
            def ansatz():
                OtherIsingXX(2 * phi, wires=(0, 1))

            # apply the conditional ansatz
            ansatz()

            return qml.state()

        # mlir contains expected gate names, and not the unsupported gate names
        mlir = qml.qjit(circuit, target="mlir").mlir
        assert "RX" in mlir
        assert "CNOT" in mlir
        assert "PhaseShift" in mlir
        assert "OtherHadamard" not in mlir
        assert "OtherIsingXX" not in mlir

        # results are correct for cond is True (IsingXX angle is phi)
        phi = 1.6
        x1 = np.cos(phi / 2) / np.sqrt(2)
        x2 = -1j * np.sin(phi / 2) / np.sqrt(2)
        expected_res = np.array([x1, x2, x1, x2])
        assert np.allclose(expected_res, circuit(phi))

        # results are correct for cond is False (IsingXX angle is 2*phi)
        phi = 1.2
        x1 = np.cos(phi) / np.sqrt(2)
        x2 = -1j * np.sin(phi) / np.sqrt(2)
        expected_res = np.array([x1, x2, x1, x2])
        assert np.allclose(expected_res, circuit(phi))

    @pytest.mark.parametrize("reps, angle", [(3, 1.72), (5, 1.6), (10, 0.4)])
    def test_decomposition_of_forloop_circuit(self, reps, angle):
        """Test that unsupported operators nested in ForLoop are decompsed, and
        the resulting circuit has the expected result, obtained analytically"""

        dev = qml.device("lightning.qubit", wires=2)

        @qml.qjit
        @qml.qnode(dev)
        def circuit(n: int, x: float):
            OtherHadamard(wires=0)

            def loop_rx(i, phi):
                OtherIsingXX(phi, wires=(0, 1))
                # update the value of phi for the next iteration
                return phi / 2

            # apply the for loop
            for_loop(0, n, 1)(loop_rx)(x)

            return qml.state()

        def expected_res(n, x):
            """Analytic result for a loop with n reps and initial angle x"""
            phi = x * sum(1 / 2**i for i in range(0, n))

            x1 = np.cos(phi / 2) / np.sqrt(2)
            x2 = -1j * np.sin(phi / 2) / np.sqrt(2)

            return np.array([x1, x2, x1, x2])

        assert np.allclose(circuit(reps, angle), expected_res(reps, angle))

    @pytest.mark.parametrize("phi", [1.1, 1.6, 2.1])
    def test_decomposition_of_whileloop_circuit(self, phi):
        """Test that unsupported operators nested in WhileLoop are decompsed, and
        the resulting circuit has the expected result, obtained analytically"""

        dev = qml.device("lightning.qubit", wires=1)

        @qml.qjit
        @qml.qnode(dev)
        def circuit(x: float):
            @while_loop(lambda x: x < 2.0)
            def loop_rx(x):
                # perform some work and update (some of) the arguments
                OtherRX(x, wires=0)
                return x**2

            # apply the while loop
            final_x = loop_rx(x)

            return qml.expval(qml.PauliY(0)), final_x

        res, final_phi = circuit(phi)

        total_angle = 0
        while phi < 2:
            total_angle += phi
            phi = phi**2

        expected_res = -np.sin(total_angle)

        assert np.isclose(res, expected_res)
        assert final_phi > 2.0

    def test_decomposition_of_nested_HybridOp(self):
        """Tests that HybridOps with HybridOps nested inside them are still decomposed correctly"""

        stopping_condition = partial(catalyst_acceptance, operations=expected_ops)

        # make a weird nested op
        adjoint_op = HybridAdjoint([], [], [region1])
        ops = [qml.RY(1.23, 1), adjoint_op, qml.Hadamard(2)]  # Hadamard will decompose
        adj_region = HybridOpRegion([], QuantumScript(ops), [], [])

        conditional_op = Cond([], [], regions=[adj_region, region2])
        ops = [conditional_op, qml.Y(1)]  # PauliY will decompose
        conditional_region = HybridOpRegion([], qml.tape.QuantumScript(ops), [], [])

        for_loop_op = ForLoop([], [], [conditional_region])
        ops = [for_loop_op, qml.X(0), qml.Hadamard(3)]  # Hadamard will decompose
        tape = qml.tape.QuantumScript(ops)

        # hack to avoid needing a full trace in unit test
        adjoint_op.regions[0].trace = None
        for region in conditional_op.regions:
            region.trace = None
        for_loop_op.regions[0].trace = None

        # do the decomposition and get the new tape
        with EvaluationContext(EvaluationMode.QUANTUM_COMPILATION) as ctx:
            (new_tape,), _ = catalyst_decompose(tape, ctx, stopping_condition, capabilities)

        # unsupported ops on the top-level tape have been decomposed (no more Hadamard)
        assert "Hadamard" not in [op.name for op in new_tape.operations]
        assert "RZ" in [op.name for op in new_tape.operations]

        # the first element on the top-level tape is a for-loop
        assert isinstance(new_tape[0], ForLoop)
        # unsupported op on it has been decomposed (no more PauliY)
        forloop_subtape = new_tape[0].regions[0].quantum_tape
        assert "PauliY" not in [op.name for op in forloop_subtape.operations]
        assert "RY" in [op.name for op in forloop_subtape.operations]

        # first op on the for-loop tape is a cond op
        assert isinstance(forloop_subtape[0], Cond)
        cond_subtapes = (
            forloop_subtape[0].regions[0].quantum_tape,
            forloop_subtape[0].regions[1].quantum_tape,
        )
        # unsupported ops in the subtape decomposed (original tapes contained Hadamard)
        for subtape in cond_subtapes:
            assert np.all([op.name in expected_ops for op in subtape.operations])
            assert "Hadamard" not in [op.name for op in subtape.operations]
            assert "RZ" in [op.name for op in subtape.operations]

        # the seconds element on the first subtape of the cond op is an adjoint
        assert isinstance(cond_subtapes[0][1], HybridAdjoint)
        # unsupported op on it has been decomposed (no more Hadamard)
        adj_subtape = cond_subtapes[0][1].regions[0].quantum_tape
        assert "Hadamard" not in [op.name for op in adj_subtape.operations]
        assert "RZ" in [op.name for op in adj_subtape.operations]

    def test_controlled_decomposes_to_unitary_listed(self):
        """Test that a PennyLane toml-listed operation is decomposed to a QubitUnitary"""

        stopping_condition = partial(catalyst_acceptance, operations=expected_ops)

        tape = qml.tape.QuantumScript([qml.PauliX(0), qml.S(0)])

        with EvaluationContext(EvaluationMode.QUANTUM_COMPILATION) as ctx:
            (new_tape,), _ = catalyst_decompose(tape, ctx, stopping_condition, capabilities)

        assert len(new_tape.operations) == 2
        assert isinstance(new_tape.operations[0], qml.PauliX)
        assert isinstance(new_tape.operations[1], qml.QubitUnitary)

    def test_controlled_decomposes_to_unitary_controlled(self):
        """Test that a PennyLane controlled operation is decomposed to a QubitUnitary"""

        stopping_condition = partial(catalyst_acceptance, operations=expected_ops)

        tape = qml.tape.QuantumScript([qml.ctrl(qml.RX(1.23, 0), 1)])

        with EvaluationContext(EvaluationMode.QUANTUM_COMPILATION) as ctx:
            (new_tape,), _ = catalyst_decompose(tape, ctx, stopping_condition, capabilities)

        assert len(new_tape.operations) == 1
        new_op = new_tape.operations[0]

        assert isinstance(new_op, qml.QubitUnitary)
        assert np.allclose(new_op.matrix(), tape.operations[0].matrix())

    def test_error_for_pennylane_midmeasure_decompose(self):
        """Test that an error is raised in decompose if a PennyLane mid-circuit measurement
        is encountered"""

        stopping_condition = partial(catalyst_acceptance, operations=expected_ops)

        with qml.queuing.AnnotatedQueue() as q:
            qml.RX(1.23, wires=0)
            qml.measure(0)

        ops, measurements = qml.queuing.process_queue(q)
        tape = qml.tape.QuantumScript(ops, measurements)

        with pytest.raises(
            CompileError, match="Must use 'measure' from Catalyst instead of PennyLane."
        ):
            with EvaluationContext(EvaluationMode.QUANTUM_COMPILATION) as ctx:
                _ = catalyst_decompose(tape, ctx, stopping_condition, capabilities)

    def test_error_for_pennylane_midmeasure_decompose_nested(self):
        """Test that an error is raised in decompose if a PennyLane mid-circuit measurement
        is encountered"""

        stopping_condition = partial(catalyst_acceptance, operations=expected_ops)

        with qml.queuing.AnnotatedQueue() as q:
            qml.RX(1.23, wires=0)
            qml.measure(0)

        ops, measurements = qml.queuing.process_queue(q)
        subtape = qml.tape.QuantumScript(ops, measurements)

        region = HybridOpRegion([], subtape, [], [])
        region.trace = None
        adjoint_op = HybridAdjoint([], [], [region])

        tape = qml.tape.QuantumScript([adjoint_op, qml.Y(1)], [])

        with pytest.raises(
            CompileError, match="Must use 'measure' from Catalyst instead of PennyLane."
        ):
            with EvaluationContext(EvaluationMode.QUANTUM_COMPILATION) as ctx:
                _ = catalyst_decompose(tape, ctx, stopping_condition, capabilities)

    def test_unsupported_op_with_no_decomposition_raises_error(self):
        """Test that an unsupported operator that doesn't provide a decomposition
        raises a CompileError"""

        # operations=[], all ops are unsupported
        stopping_condition = partial(catalyst_acceptance, operations=[])

        tape = qml.tape.QuantumScript([qml.Y(0)])

        with pytest.raises(
            CompileError,
            match="not supported with catalyst on this device and does not provide a decomposition",
        ):
            with EvaluationContext(EvaluationMode.QUANTUM_COMPILATION) as ctx:
                _ = catalyst_decompose(tape, ctx, stopping_condition, capabilities)

    def test_decompose_to_matrix_raises_error(self):
        """Test that _decompose_to_matrix raises a CompileError if the operator has no matrix"""

        # operations=[], all ops are unsupported
        stopping_condition = partial(catalyst_acceptance, operations=[])

        class NoMatrixMultiControlledX(qml.MultiControlledX):
            """A version of MulitControlledX with no matrix defined"""

            def matrix(self):
                """raise an error"""
                raise qml.operation.MatrixUndefinedError

        tape = qml.tape.QuantumScript([NoMatrixMultiControlledX(wires=[0, 1, 2, 3])])

        with pytest.raises(CompileError, match="could not be decomposed, it might be unsupported"):
            with EvaluationContext(EvaluationMode.QUANTUM_COMPILATION) as ctx:
                _ = catalyst_decompose(tape, ctx, stopping_condition, capabilities)


class TestDiagonalizationTransforms:
    """Test that the diagonalization transforms are included as expected in the QJIT device
    TransformProgram based on device capabilities"""

    @pytest.mark.parametrize(
        "device_measurements, measurement_transform, target_measurement",
        [
            (["counts"], measurements_from_counts, "counts"),
            (["sample"], measurements_from_samples, "sample"),
            (["counts", "sample"], measurements_from_samples, "sample"),
        ],
    )
    def test_measurement_from_readout_integration_multiple_measurements_device(
        self, device_measurements, measurement_transform, target_measurement
    ):
        """Test the measurment_from_samples transform is applied as part of the Catalyst pipeline if the
        device only supports sample, and measurement_from_counts transform is applied  if the device only
        supports counts. If both are supported, sample takes precedence."""

        allow_sample = "sample" in device_measurements
        allow_counts = "counts" in device_measurements

        with DummyDeviceLimitedMPs(
            wires=4, shots=1000, allow_counts=allow_counts, allow_samples=allow_sample
        ) as dev:

            config = get_device_toml_config(dev)
            config["operators"]["observables"] = {}

            with patch(
                "catalyst.device.qjit_device.get_device_toml_config", Mock(return_value=config)
            ):
                # transform is added to transform program
                dev_capabilities = get_device_capabilities(dev, ProgramFeatures(bool(dev.shots)))
                backend_info = extract_backend_info(dev, dev_capabilities)
                qjit_dev = QJITDeviceNewAPI(dev, dev_capabilities, backend_info)

                with EvaluationContext(EvaluationMode.QUANTUM_COMPILATION) as ctx:
                    transform_program, _ = qjit_dev.preprocess(ctx)

                assert measurement_transform in transform_program

                # MLIR only contains target measurement
                @qml.qjit
                @qml.qnode(dev)
                def circuit(theta: float):
                    qml.X(0)
                    qml.X(1)
                    qml.X(2)
                    qml.X(3)
                    return (
                        qml.expval(qml.PauliX(wires=0) @ qml.PauliX(wires=1)),
                        qml.var(qml.PauliX(wires=0) @ qml.PauliX(wires=2)),
                        qml.probs(wires=[3, 4]),
                    )

            with patch(
                "catalyst.device.qjit_device.get_device_toml_config", Mock(return_value=config)
            ):
                mlir = qml.qjit(circuit, target="mlir").mlir

            assert "expval" not in mlir
            assert "quantum.var" not in mlir
            assert "probs" not in mlir
            assert target_measurement in mlir

    @pytest.mark.parametrize(
        "unsupported_obs",
        [
            ("PauliX",),
            ("PauliY",),
            ("Hadamard",),
            ("PauliX", "PauliY"),
            ("PauliX", "Hadamard"),
            ("PauliY", "Hadamard"),
            ("PauliX", "PauliY", "Hadamard"),
        ],
    )
    def test_diagonalize_measurements_integration(self, unsupported_obs, mocker):
        """Test that the diagonalize_measurements transform is applied or not as when
        we are not diagonalizing everything to counts or samples, but not all of
        {X, Y, Z, H} are supported."""

        dev = qml.device("lightning.qubit", wires=2)

        @qml.qnode(dev)
        def unjitted_circuit(theta: float):
            qml.RX(theta, 0)
            qml.RY(0.89, 1)
            return qml.expval(qml.X(0)), qml.var(qml.Y(1))

        expected_result = unjitted_circuit(1.2)

        config = get_device_toml_config(dev)
        for obs in unsupported_obs:
            del config["operators"]["observables"][obs]

        spy = mocker.spy(QJITDeviceNewAPI, "preprocess")

        # mock TOML file output to indicate some observables are not supported
        with patch("catalyst.device.qjit_device.get_device_toml_config", Mock(return_value=config)):
            jitted_circuit = qml.qjit(unjitted_circuit)
            assert len(jitted_circuit(1.2)) == len(expected_result) == 2
            assert np.allclose(jitted_circuit(1.2), expected_result)

        transform_program, _ = spy.spy_return
        assert split_non_commuting in transform_program
        assert qml.transforms.diagonalize_measurements in transform_program


class TestTransform:
    """Test the measurement transforms implemented in Catalyst."""

    def test_measurements_from_counts(self):
        """Test the transfom measurements_from_counts."""
        device = qml.device("lightning.qubit", wires=4, shots=1000)

        @qml.qjit
        @partial(measurements_from_counts, device_wires=device.wires)
        @qml.qnode(device=device)
        def circuit(a: float):
            qml.X(0)
            qml.X(1)
            qml.X(2)
            qml.X(3)
            return (
                qml.expval(qml.PauliX(wires=0) @ qml.PauliX(wires=1)),
                qml.var(qml.PauliX(wires=0) @ qml.PauliX(wires=2)),
                qml.probs(wires=[3]),
                qml.counts(qml.PauliX(wires=0) @ qml.PauliX(wires=1) @ qml.PauliX(wires=2)),
            )

        res = circuit(0.2)
        results = res

        assert isinstance(results, tuple)
        assert len(results) == 4

        expval = results[0]
        var = results[1]
        probs = results[2]
        counts = results[3]

        assert expval.shape == ()
        assert var.shape == ()
        assert probs.shape == (2,)
        assert isinstance(counts, tuple)
        assert len(counts) == 2
        assert counts[0].shape == (8,)
        assert counts[1].shape == (8,)


if __name__ == "__main__":
    pytest.main(["-x", __file__])<|MERGE_RESOLUTION|>--- conflicted
+++ resolved
@@ -385,64 +385,8 @@
         assert len(sample_res) == len(sample_expected)
         assert set(np.array(sample_res)) == set(sample_expected)
 
-    @pytest.mark.parametrize(
-<<<<<<< HEAD
-=======
-        "device_measurements, measurement_transform, target_measurement",
-        [
-            (["counts"], measurements_from_counts, "counts"),
-            (["sample"], measurements_from_samples, "sample"),
-            (["counts", "sample"], measurements_from_samples, "sample"),
-        ],
-    )
-    def test_measurement_from_readout_integration_multiple_measurements_device(
-        self, device_measurements, measurement_transform, target_measurement
-    ):
-        """Test the measurment_from_samples transform is applied as part of the Catalyst pipeline
-        if the device only supports sample, and measurement_from_counts transform is applied if
-        the device only supports counts. If both are supported, sample takes precedence."""
-
-        allow_sample = "sample" in device_measurements
-        allow_counts = "counts" in device_measurements
-
-        with DummyDeviceLimitedMPs(
-            wires=4, shots=1000, allow_counts=allow_counts, allow_samples=allow_sample
-        ) as dev:
-
-            # transform is added to transform program
-            dev_capabilities = get_device_capabilities(dev, ProgramFeatures(bool(dev.shots)))
-            backend_info = extract_backend_info(dev, dev_capabilities)
-            qjit_dev = QJITDeviceNewAPI(dev, dev_capabilities, backend_info)
-
-            with EvaluationContext(EvaluationMode.QUANTUM_COMPILATION) as ctx:
-                transform_program, _ = qjit_dev.preprocess(ctx)
-
-            assert measurement_transform in transform_program
-
-            # MLIR only contains target measurement
-            @qml.qjit
-            @qml.qnode(dev)
-            def circuit(theta: float):
-                qml.X(0)
-                qml.X(1)
-                qml.X(2)
-                qml.X(3)
-                return (
-                    qml.expval(qml.PauliX(wires=0) @ qml.PauliX(wires=1)),
-                    qml.var(qml.PauliX(wires=0) @ qml.PauliX(wires=2)),
-                    qml.probs(wires=[3, 4]),
-                )
-
-            mlir = qml.qjit(circuit, target="mlir").mlir
-
-            assert "expval" not in mlir
-            assert "quantum.var" not in mlir
-            assert "probs" not in mlir
-            assert target_measurement in mlir
-
     # pylint: disable=unnecessary-lambda
     @pytest.mark.parametrize(
->>>>>>> 87539b85
         "measurement",
         [
             lambda: qml.counts(),
