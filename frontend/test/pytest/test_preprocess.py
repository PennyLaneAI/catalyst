--- conflicted
+++ resolved
@@ -43,13 +43,7 @@
 )
 from catalyst.api_extensions.quantum_operators import HybridAdjoint, adjoint
 from catalyst.compiler import get_lib_path
-<<<<<<< HEAD
-from catalyst.device import (
-    get_device_capabilities,
-)
-=======
 from catalyst.device import get_device_capabilities
->>>>>>> 54d810f3
 from catalyst.device.decomposition import (
     catalyst_acceptance,
     catalyst_decompose,
