--- conflicted
+++ resolved
@@ -36,21 +36,14 @@
 )
 from catalyst.api_extensions.quantum_operators import Adjoint, adjoint
 from catalyst.compiler import get_lib_path
-<<<<<<< HEAD
-from catalyst.jax_tracer import HybridOpRegion
-from catalyst.preprocess import (
+from catalyst.device.decomposition import (
     catalyst_acceptance,
     decompose,
     decompose_ops_to_unitary,
     measurements_from_counts,
 )
+from catalyst.jax_tracer import HybridOpRegion
 from catalyst.tracing.contexts import EvaluationContext, EvaluationMode
-=======
-from catalyst.device.decomposition import (
-    decompose_ops_to_unitary,
-    measurements_from_counts,
-)
->>>>>>> 2258e8b9
 
 
 class DummyDevice(Device):
@@ -642,7 +635,7 @@
 
 
 class TestTransform:
-    """Test the transforms implemented in Catalyst."""
+    """Teented in Catalyst."""
 
     def test_measurements_from_counts(self):
         """Test the transfom measurements_from_counts."""
