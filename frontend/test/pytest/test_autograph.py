--- conflicted
+++ resolved
@@ -277,34 +277,6 @@
         assert check_cache(inner2.func)
         assert fn(np.pi) == -2
 
-<<<<<<< HEAD
-    def test_nested_qnode(self):
-        """Test autograph on a QNode called from within another QNode."""
-
-        @qml.qnode(qml.device("lightning.qubit", wires=1))
-        def inner1(x):
-            qml.RX(x, wires=0)
-            return qml.expval(qml.PauliZ(0))
-
-        @qml.qnode(qml.device("lightning.qubit", wires=1))
-        def inner2(x):
-            y = inner1(x) * np.pi
-            qml.RY(y, wires=0)
-            return qml.expval(qml.PauliZ(0))
-
-        @qjit(autograph=True, target="mlir")
-        def fn(x: int):
-            return inner2(x)
-
-        assert hasattr(fn.user_function, "ag_unconverted")
-        assert check_cache(fn.original_function)
-        assert check_cache(inner1.func)
-        assert check_cache(inner2.func)
-        # Unsupported by the runtime:
-        # assert fn(np.pi) == -2
-
-=======
->>>>>>> 4e58b7ac
     def test_nested_qjit(self):
         """Test autograph on a QJIT function called from within the compilation entry point."""
 
@@ -542,31 +514,6 @@
         assert autograph_source(inner1)
         assert autograph_source(inner2)
 
-<<<<<<< HEAD
-    def test_nested_qnode(self):
-        """Test printing on a QNode called from within another QNode."""
-
-        @qml.qnode(qml.device("lightning.qubit", wires=1))
-        def inner1(x):
-            qml.RX(x, wires=0)
-            return qml.expval(qml.PauliZ(0))
-
-        @qml.qnode(qml.device("lightning.qubit", wires=1))
-        def inner2(x):
-            y = inner1(x) * np.pi
-            qml.RY(y, wires=0)
-            return qml.expval(qml.PauliZ(0))
-
-        @qjit(autograph=True, target="mlir")
-        def fn(x: int):
-            return inner2(x)
-
-        assert autograph_source(fn)
-        assert autograph_source(inner1)
-        assert autograph_source(inner2)
-
-=======
->>>>>>> 4e58b7ac
     def test_nested_qjit(self):
         """Test printing on a QJIT function called from within the compilation entry point."""
 
