# Copyright 2023 Xanadu Quantum Technologies Inc.

# Licensed under the Apache License, Version 2.0 (the "License");
# you may not use this file except in compliance with the License.
# You may obtain a copy of the License at

#     http://www.apache.org/licenses/LICENSE-2.0

# Unless required by applicable law or agreed to in writing, software
# distributed under the License is distributed on an "AS IS" BASIS,
# WITHOUT WARRANTIES OR CONDITIONS OF ANY KIND, either express or implied.
# See the License for the specific language governing permissions and
# limitations under the License.
"""
Pytest configuration file for Catalyst test suite.
"""

import os
import pathlib
from tempfile import TemporaryDirectory
from textwrap import dedent

import pennylane as qml
import pytest

TEST_PATH = os.path.dirname(__file__)
CONFIG_CUSTOM_DEVICE = pathlib.Path(f"{TEST_PATH}/../custom_device/custom_device.toml")


@pytest.fixture(scope="function")
def create_temporary_toml_file(request) -> str:
    """Create a temporary TOML file with the given content."""
    content = request.param
    with TemporaryDirectory() as temp_dir:
        toml_file = os.path.join(temp_dir, "test.toml")
        with open(toml_file, "w", encoding="utf-8") as f:
            f.write(dedent(content))
        request.node.toml_file = toml_file
        yield


@pytest.fixture(scope="function")
def disable_capture():
    """Safely disable capture after a test, even on failure."""
    try:
        yield
    finally:
        if qml.capture.enabled():
            qml.capture.disable()

<<<<<<< HEAD
@pytest.fixture(params=["capture", "no_capture"], scope="function")
def use_both_frontend(request):
=======

@pytest.fixture(params=["capture", "no_capture"], scope="function")
def use_both_frontend(request):
    """Runs the test once with capture enabled and once with it disabled."""
>>>>>>> 359cffbe
    if request.param == "capture":
        qml.capture.enable()
        try:
            yield
        finally:
            qml.capture.disable()
    else:
        yield<|MERGE_RESOLUTION|>--- conflicted
+++ resolved
@@ -48,15 +48,10 @@
         if qml.capture.enabled():
             qml.capture.disable()
 
-<<<<<<< HEAD
-@pytest.fixture(params=["capture", "no_capture"], scope="function")
-def use_both_frontend(request):
-=======
 
 @pytest.fixture(params=["capture", "no_capture"], scope="function")
 def use_both_frontend(request):
     """Runs the test once with capture enabled and once with it disabled."""
->>>>>>> 359cffbe
     if request.param == "capture":
         qml.capture.enable()
         try:
