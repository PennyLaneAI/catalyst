# Copyright 2022-2023 Xanadu Quantum Technologies Inc.

# Licensed under the Apache License, Version 2.0 (the "License");
# you may not use this file except in compliance with the License.
# You may obtain a copy of the License at

#     http://www.apache.org/licenses/LICENSE-2.0

# Unless required by applicable law or agreed to in writing, software
# distributed under the License is distributed on an "AS IS" BASIS,
# WITHOUT WARRANTIES OR CONDITIONS OF ANY KIND, either express or implied.
# See the License for the specific language governing permissions and
# limitations under the License.

import jax.numpy as jnp
import pennylane as qml
import pytest

from catalyst import grad, qjit

# pylint: disable=missing-function-docstring


def f(arg0: int, _arg1: int):
    qml.RX(arg0 * jnp.pi, wires=[0])
    return qml.state()


def g(arg0: int, _arg1: int, _arg2: int):
    qml.RX(arg0 * jnp.pi, wires=[0])
    return qml.state()


@pytest.mark.parametrize(
<<<<<<< HEAD
    "circuit,params",
=======
    "fn,params",
>>>>>>> a7ef0a06
    [
        (f, [0, 0]),
        (f, [0, 1]),
        (f, [1, 0]),
        (f, [1, 1]),
        (g, [0, 0, 0]),
        (g, [0, 0, 1]),
        (g, [0, 1, 0]),
        (g, [0, 1, 1]),
        (g, [1, 0, 0]),
        (g, [1, 0, 1]),
        (g, [1, 1, 0]),
        (g, [1, 1, 1]),
    ],
)
<<<<<<< HEAD
def test_buffer_args(circuit, params, backend):
    """Test buffer args."""

    device = qml.device(backend, wires=1)
    interpreted_fn = qml.QNode(circuit, device)
=======
def test_buffer_args(fn, params):
    """Test multiple arguments passed to compiled function."""

    device = qml.device("lightning.qubit", wires=1)
    interpreted_fn = qml.QNode(fn, device)
>>>>>>> a7ef0a06
    jitted_fn = qjit(interpreted_fn)
    assert jnp.allclose(interpreted_fn(*params), jitted_fn(*params))


class TestReturnValues:
<<<<<<< HEAD
    def test_return_values(self, backend):
        """Test return values."""

        @qml.qnode(qml.device(backend, wires=3))
=======
    """Test return value buffers."""

    def test_return_values(self):
        """Test return values are correctly stored in return buffers."""

        @qml.qnode(qml.device("lightning.qubit", wires=3))
>>>>>>> a7ef0a06
        def circuit(params):
            qml.SingleExcitation(params[0], wires=[0, 1])
            qml.SingleExcitation(params[1], wires=[0, 2])
            return qml.expval(qml.PauliZ(2))

        @qjit()
        def order1(params):
            diff = grad(circuit, argnum=0)
            h = diff(params)
            return h, params

        @qjit()
        def order2(params):
            diff = grad(circuit, argnum=0)
            h = diff(params)
            return params, h

        data_in = jnp.array([1.0, 4.0])
        result1 = order1(data_in)
        result2 = order2(data_in)
        assert jnp.allclose(result1[0], result2[1]) and jnp.allclose(result1[1], result2[0])

    @pytest.mark.parametrize(
        "dtype",
        [(jnp.complex128), (jnp.complex64), (jnp.float32), (jnp.int8), (jnp.int16), (jnp.int32)],
    )
    def test_return_complex_scalar(self, dtype):
        """Complex scalars take a different path when being returned from the
        compiled function. See `ranked_memref_to_numpy` and `to_numpy` in
        llvm-project/mlir/python/mlir/runtime/np_to_memref.py.

        Also test that we can return all these types if specifically requested by the user in the
        compiled function itself.
        """

        @qjit
        def return_scalar():
            return jnp.array(0, dtype=dtype)

        assert jnp.allclose(return_scalar(), complex(0, 0))

    @pytest.mark.parametrize("dtype", [(jnp.float16)])
    def test_types_which_are_unhandled(self, dtype):
        """Test that there's a nice error message when a function returns an f16."""

        def return_scalar():
            return jnp.array(0, dtype=dtype)

        with pytest.raises(TypeError, match="Requested return type is unavailable."):
            qjit(return_scalar)


if __name__ == "__main__":
    pytest.main(["-x", __file__])<|MERGE_RESOLUTION|>--- conflicted
+++ resolved
@@ -32,11 +32,7 @@
 
 
 @pytest.mark.parametrize(
-<<<<<<< HEAD
-    "circuit,params",
-=======
     "fn,params",
->>>>>>> a7ef0a06
     [
         (f, [0, 0]),
         (f, [0, 1]),
@@ -52,37 +48,22 @@
         (g, [1, 1, 1]),
     ],
 )
-<<<<<<< HEAD
-def test_buffer_args(circuit, params, backend):
-    """Test buffer args."""
-
-    device = qml.device(backend, wires=1)
-    interpreted_fn = qml.QNode(circuit, device)
-=======
 def test_buffer_args(fn, params):
     """Test multiple arguments passed to compiled function."""
 
     device = qml.device("lightning.qubit", wires=1)
     interpreted_fn = qml.QNode(fn, device)
->>>>>>> a7ef0a06
     jitted_fn = qjit(interpreted_fn)
     assert jnp.allclose(interpreted_fn(*params), jitted_fn(*params))
 
 
 class TestReturnValues:
-<<<<<<< HEAD
-    def test_return_values(self, backend):
-        """Test return values."""
-
-        @qml.qnode(qml.device(backend, wires=3))
-=======
     """Test return value buffers."""
 
     def test_return_values(self):
         """Test return values are correctly stored in return buffers."""
 
         @qml.qnode(qml.device("lightning.qubit", wires=3))
->>>>>>> a7ef0a06
         def circuit(params):
             qml.SingleExcitation(params[0], wires=[0, 1])
             qml.SingleExcitation(params[1], wires=[0, 2])
