"""
Unit tests for CompilerDriver class
"""

import os
import sys
import tempfile
<<<<<<< HEAD
import warnings
=======
import subprocess
import pytest
>>>>>>> 96840729

import pennylane as qml
import pytest

from catalyst import qjit
from catalyst.compiler import (
    BufferizationPass,
    CompileOptions,
    Compiler,
    CompilerDriver,
    LLVMDialectToLLVMIR,
    LLVMIRToObjectFile,
    MHLOPass,
    MLIRToLLVMDialect,
    PassPipeline,
    QuantumCompilationPass,
)
from catalyst.jax_tracer import get_mlir

# pylint: disable=missing-function-docstring


class TestCompilerOptions:
    """Unit test for Compiler class."""

    def test_catalyst_cc_available(self, monkeypatch):
        """Test that the compiler resolution order contains the preferred compiler and no warnings
        are emitted"""
        compiler = "c99"
        monkeypatch.setenv("CATALYST_CC", compiler)
        # If a warning is emitted, raise an error.
        with warnings.catch_warnings():
            warnings.simplefilter("error")
            # pylint: disable=protected-access
            compilers = CompilerDriver._get_compiler_fallback_order([])
            assert compiler in compilers

    @pytest.mark.parametrize("logfile", [("stdout"), ("stderr"), (None)])
    def test_verbose_compilation(self, logfile, capsys):
        """Test verbose compilation mode"""

        if logfile is not None:
            logfile = getattr(sys, logfile)

        verbose = logfile is not None

        @qjit(verbose=verbose, logfile=logfile)
        @qml.qnode(qml.device("lightning.qubit", wires=1))
        def workflow():
            qml.X(wires=1)
            return qml.state()

        workflow()
        capture_result = capsys.readouterr()
        capture = capture_result.out + capture_result.err
        assert ("[RUNNING]" in capture) if verbose else ("[RUNNING]" not in capture)


class TestCompilerWarnings:
    """Test compiler's warning messages."""

    def test_catalyst_cc_unavailable_warning(self, monkeypatch):
        """Test that a warning is emitted when the preferred compiler is not in PATH."""
        monkeypatch.setenv("CATALYST_CC", "this-binary-does-not-exist")
        with pytest.warns(UserWarning, match="User defined compiler.* is not in PATH."):
            # pylint: disable=protected-access
            CompilerDriver._get_compiler_fallback_order([])

    def test_compiler_failed_warning(self):
        """Test that a warning is emitted when a compiler failed."""
        with pytest.warns(UserWarning, match="Compiler .* failed .*"):
            # pylint: disable=protected-access
            CompilerDriver._attempt_link("cc", [""], "in.o", "out.so", None)


class TestCompilerErrors:
    """Test compiler's error messages."""

    def test_no_executable(self):
        """Test that executable was set from a custom PassPipeline."""

        class CustomClassWithNoExecutable(PassPipeline):
            """Custom pipeline with missing executable."""

            _default_flags = ["some-command-but-it-is-actually-a-flag"]

        with pytest.raises(ValueError, match="Executable not specified."):
            CustomClassWithNoExecutable.run("some-filename")

    def test_link_fail_exception(self):
        """Test that an exception is raised when all compiler possibilities are exhausted."""
        with pytest.raises(EnvironmentError, match="Unable to link .*"):
            with pytest.warns(UserWarning, match="Compiler c99"):
                CompilerDriver.run("in.o", fallback_compilers=["c99"])

    def test_lower_mhlo_input_validation(self):
        """Test if the function detects wrong extensions"""
        with pytest.raises(ValueError, match="is not an MLIR file"):
            MHLOPass.run("file-name.nomlir")

    def test_quantum_compilation_input_validation(self):
        """Test if the function detects wrong extensions"""
        with pytest.raises(ValueError, match="is not an MLIR file"):
            QuantumCompilationPass.run("file-name.nomlir")

    def test_bufferize_tensors_input_validation(self):
        """Test if the function detects wrong extensions"""
        with pytest.raises(ValueError, match="is not an MLIR file"):
            BufferizationPass.run("file-name.nomlir")

    def test_lower_all_to_llvm_input_validation(self):
        """Test if the function detects wrong extensions"""
        with pytest.raises(ValueError, match="is not a bufferized MLIR file"):
            MLIRToLLVMDialect.run("file-name.nobuff.mlir")

    def test_convert_mlir_to_llvmir_input_validation(self):
        """Test if the function detects wrong extensions"""
        with pytest.raises(ValueError, match="is not an LLVM dialect MLIR file"):
            LLVMDialectToLLVMIR.run("file-name.nollvm.mlir")

    def test_compile_llvmir_input_validation(self):
        """Test if the function detects wrong extensions"""
        with pytest.raises(ValueError, match="is not an LLVMIR file"):
            LLVMIRToObjectFile.run("file-name.noll")

    def test_link_lightning_runtime_input_validation(self):
        """Test if the function detects wrong extensions"""
        with pytest.raises(ValueError, match="is not an object file"):
            CompilerDriver.run("file-name.noo")

    def test_attempts_to_get_inexistent_intermediate_file(self):
        """Test for error raised if user request intermediate file that doesn't exist."""
        compiler = Compiler()
        with pytest.raises(ValueError, match="pass .* not found."):
            compiler.get_output_of("inexistent-file")

    def test_runtime_error(self):
        """Test that an exception is emitted when the runtime raises a C++ exception."""

        class CompileCXXException:
            """Class that overrides the program to be compiled."""

            _executable = "cc"
            _default_flags = ["-shared", "-fPIC", "-x", "c++"]

            @staticmethod
            def get_output_filename(infile):
                """Get the name of the output file based on the input file."""
                return infile.replace(".mlir", ".o")

            @staticmethod
            def run(infile, **_kwargs):
                """Run the compilation step."""
                contents = """
#include <stdexcept>
extern "C" {
  void _catalyst_pyface_jit_cpp_exception_test(void*, void*);
  void setup(int, char**);
  void teardown();
}
void setup(int argc, char** argv) {}
void teardown() {}
void _catalyst_pyface_jit_cpp_exception_test(void*, void*) {
  throw std::runtime_error("Hello world");
}
                """
                exe = CompileCXXException._executable
                flags = CompileCXXException._default_flags
                outfile = CompileCXXException.get_output_filename(infile)
                command = [exe] + flags + ["-o", outfile, "-"]
                with subprocess.Popen(command, stdin=subprocess.PIPE) as pipe:
                    pipe.communicate(input=bytes(contents, "UTF-8"))
                return outfile

        @qjit(
            pipelines=[CompileCXXException, CompilerDriver],
        )
        def cpp_exception_test():
            """A function that will be overwritten by CompileCXXException."""
            return None

        with pytest.raises(RuntimeError, match="Hello world"):
            cpp_exception_test()


class TestCompilerState:
    """Test states that the compiler can reach."""

    def test_print_stages(self):
        """Test that after compiling the intermediate files exist."""

        @qml.qnode(qml.device("lightning.qubit", wires=1))
        def workflow():
            qml.X(wires=1)
            return qml.state()

        mlir_module, _, _ = get_mlir(workflow)
        compiler = Compiler()
        compiler.run(mlir_module, CompileOptions())
        compiler.get_output_of("MHLOPass")
        compiler.get_output_of("QuantumCompilationPass")
        compiler.get_output_of("BufferizationPass")
        compiler.get_output_of("MLIRToLLVMDialect")
        compiler.get_output_of("LLVMDialectToLLVMIR")

    def test_workspace_keep_intermediate(self):
        """Test cwd's has been modified with folder containing intermediate results"""

        @qjit
        @qml.qnode(qml.device("lightning.qubit", wires=1))
        def workflow():
            qml.X(wires=1)
            return qml.state()

        mlir_module, _, _ = get_mlir(workflow)
        # This means that we are not running any pass.
        pipelines = []
        identity_compiler = Compiler()
        options = CompileOptions(keep_intermediate=True, pipelines=pipelines)
        identity_compiler.run(mlir_module, options)
        directory = os.path.join(os.getcwd(), workflow.__name__)
        assert os.path.exists(directory)
        files = os.listdir(directory)
        # The directory is non-empty. Should at least contain the original .mlir file
        assert files

    def test_workspace_temporary(self):
        """Test temporary directory has been modified with folder containing intermediate results"""

        @qjit
        @qml.qnode(qml.device("lightning.qubit", wires=1))
        def workflow():
            qml.X(wires=1)
            return qml.state()

        mlir_module, _, _ = get_mlir(workflow)
        # This means that we are not running any pass.
        pipelines = []
        identity_compiler = Compiler()
        options = CompileOptions(pipelines=pipelines)
        identity_compiler.run(mlir_module, options)
        files = os.listdir(identity_compiler.workspace.name)
        # The directory is non-empty. Should at least contain the original .mlir file
        assert files

    def test_pass_with_output_name(self):
        """Test for making sure that outfile in arguments works"""

        class PassWithNoFlags(PassPipeline):
            """Pass pipeline without any flags."""

            _executable = "c99"
            _default_flags = []

        with tempfile.TemporaryDirectory() as workspace:
            filename = workspace + "a.c"
            outfilename = workspace + "a.out"
            with open(filename, "w", encoding="utf-8") as f:
                print("int main() {}", file=f)

            PassWithNoFlags.run(filename, outfile=outfilename)

            assert os.path.exists(outfilename)

    def test_pass_with_different_executable(self):
        """Test for making sure different executable works.

        It might be best in the future to remove this functionality and instead
        guarantee it from the start."""

        class C99(PassPipeline):
            """Pass pipeline using custom executable."""

            _executable = "c99"
            _default_flags = []

            @staticmethod
            def get_output_filename(infile):
                return infile.replace(".c", ".out")

        with tempfile.TemporaryDirectory() as workspace:
            filename = workspace + "a.c"
            expected_outfilename = workspace + "a.out"
            with open(filename, "w", encoding="utf-8") as f:
                print("int main() {}", file=f)

            observed_outfilename = C99.run(filename, executable="c89")

            assert observed_outfilename == expected_outfilename
            assert os.path.exists(observed_outfilename)

    def test_pass_with_flags(self):
        """Test with non-default flags."""

        class C99(PassPipeline):
            """Simple pass pipeline."""

            _executable = "c99"
            _default_flags = []

            @staticmethod
            def get_output_filename(infile):
                return infile.replace(".c", ".o")

        with tempfile.TemporaryDirectory() as workspace:
            filename = workspace + "a.c"
            expected_outfilename = workspace + "a.o"
            with open(filename, "w", encoding="utf-8") as f:
                print("int main() {}", file=f)

            observed_outfilename = C99.run(filename, flags=["-c"])

            assert observed_outfilename == expected_outfilename
            assert os.path.exists(observed_outfilename)

    def test_compiler_driver_with_output_name(self):
        """Test with non-default output name."""
        with tempfile.TemporaryDirectory() as workspace:
            filename = workspace + "a.c"
            outfilename = workspace + "a.out"
            with open(filename, "w", encoding="utf-8") as f:
                print("int main() {}", file=f)

            CompilerDriver.run(filename, outfile=outfilename)

            assert os.path.exists(outfilename)

    def test_compiler_driver_with_flags(self):
        """Test with non-default flags."""

        class C99(PassPipeline):
            """Pass pipeline with custom flags."""

            _executable = "c99"
            _default_flags = ["-c"]

            @staticmethod
            def get_output_filename(infile):
                return infile.replace(".c", ".o")

        with tempfile.TemporaryDirectory() as workspace:
            filename = workspace + "a.c"
            with open(filename, "w", encoding="utf-8") as f:
                print("int main() {}", file=f)

            object_file = C99.run(filename)
            expected_outfilename = workspace + "a.so"
            observed_outfilename = CompilerDriver.run(object_file, flags=[])

            assert observed_outfilename == expected_outfilename
            assert os.path.exists(observed_outfilename)<|MERGE_RESOLUTION|>--- conflicted
+++ resolved
@@ -3,14 +3,10 @@
 """
 
 import os
+import subprocess
 import sys
 import tempfile
-<<<<<<< HEAD
 import warnings
-=======
-import subprocess
-import pytest
->>>>>>> 96840729
 
 import pennylane as qml
 import pytest
