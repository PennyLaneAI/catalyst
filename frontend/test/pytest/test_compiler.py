# Copyright 2023 Xanadu Quantum Technologies Inc.

# Licensed under the Apache License, Version 2.0 (the "License");
# you may not use this file except in compliance with the License.
# You may obtain a copy of the License at

#     http://www.apache.org/licenses/LICENSE-2.0

# Unless required by applicable law or agreed to in writing, software
# distributed under the License is distributed on an "AS IS" BASIS,
# WITHOUT WARRANTIES OR CONDITIONS OF ANY KIND, either express or implied.
# See the License for the specific language governing permissions and
# limitations under the License.

"""
Unit tests for LinkerDriver class
"""

import os
import pathlib
import platform
import subprocess
import sys
import tempfile
import warnings

import pennylane as qml
import pytest

from catalyst import qjit
<<<<<<< HEAD
from catalyst.compiler import DEFAULT_PIPELINES, CompileOptions, Compiler, LinkerDriver
from catalyst.jax_tracer import trace_to_mlir
=======
from catalyst.compilation_pipelines import WorkspaceManager
from catalyst.compiler import CompileOptions, Compiler, LinkerDriver
>>>>>>> f5c5b475
from catalyst.pennylane_extensions import measure, qfunc
from catalyst.utils.exceptions import CompileError

# pylint: disable=missing-function-docstring


class TestCompilerOptions:
    """Unit test for Compiler class."""

    def test_catalyst_cc_available(self, monkeypatch):
        """Test that the compiler resolution order contains the preferred compiler and no warnings
        are emitted"""
        compiler = "c99"
        monkeypatch.setenv("CATALYST_CC", compiler)
        # If a warning is emitted, raise an error.
        with warnings.catch_warnings():
            warnings.simplefilter("error")
            # pylint: disable=protected-access
            compilers = LinkerDriver._get_compiler_fallback_order([])
            assert compiler in compilers

    @pytest.mark.parametrize(
        "logfile,keep_intermediate", [("stdout", True), ("stderr", False), (None, False)]
    )
    def test_verbose_compilation(self, logfile, keep_intermediate, capsys, backend):
        """Test verbose compilation mode"""

        if logfile is not None:
            logfile = getattr(sys, logfile)

        verbose = logfile is not None

        @qjit(verbose=verbose, logfile=logfile, keep_intermediate=keep_intermediate)
        @qml.qnode(qml.device(backend, wires=1))
        def workflow():
            qml.PauliX(wires=0)
            return qml.state()

        workflow()
        capture_result = capsys.readouterr()
        capture = capture_result.out + capture_result.err
        assert ("[SYSTEM]" in capture) if verbose else ("[SYSTEM]" not in capture)
        assert ("[LIB]" in capture) if verbose else ("[LIB]" not in capture)
        assert ("Dumping" in capture) if (verbose and keep_intermediate) else True
        workflow.workspace.cleanup()


class TestCompilerWarnings:
    """Test compiler's warning messages."""

    def test_catalyst_cc_unavailable_warning(self, monkeypatch):
        """Test that a warning is emitted when the preferred compiler is not in PATH."""
        monkeypatch.setenv("CATALYST_CC", "this-binary-does-not-exist")
        with pytest.warns(UserWarning, match="User defined compiler.* is not in PATH."):
            # pylint: disable=protected-access
            LinkerDriver._get_compiler_fallback_order([])

    def test_compiler_failed_warning(self):
        """Test that a warning is emitted when a compiler failed."""
        with pytest.warns(UserWarning, match="Compiler .* failed .*"):
            # pylint: disable=protected-access
            LinkerDriver._attempt_link("cc", [""], "in.o", "out.so", CompileOptions(verbose=True))


class TestCompilerErrors:
    """Test compiler's error messages."""

    def test_link_failure(self):
        """Test that an exception is raised when all compiler possibilities are exhausted."""
        with tempfile.NamedTemporaryFile(mode="w+", encoding="utf-8", suffix=".o") as invalid_file:
            invalid_file.write("These are invalid contents.")
            invalid_file.flush()
            with pytest.raises(CompileError, match="Unable to link .*"):
                LinkerDriver.run(invalid_file.name, fallback_compilers=["cc"])

    def test_attempts_to_get_file_on_invalid_dir(self):
        """Test return value if user request intermediate file on a dir that doesn't exist.
        Or doesn't make sense.
        """
        compiler = Compiler()
        with pytest.raises(AssertionError, match="expects a Directory type"):
            compiler.get_output_of(None, "inexistent-file")

    def test_attempts_to_get_inexistent_intermediate_file(self):
        """Test return value if user request intermediate file that doesn't exist."""
        compiler = Compiler()
        workspace = WorkspaceManager.get_or_create_workspace("a-name")
        result = compiler.get_output_of(workspace, "inexistent-file")
        assert result is None
        workspace.cleanup()

    def test_runtime_error(self, backend):
        """Test with non-default flags."""
        contents = """
#include <stdexcept>
extern "C" {
  void _catalyst_pyface_jit_cpp_exception_test(void*, void*);
  void setup(int, char**);
  void teardown();
}
void setup(int argc, char** argv) {}
void teardown() {}
void _catalyst_pyface_jit_cpp_exception_test(void*, void*) {
  throw std::runtime_error("Hello world");
}
        """

        class MockCompiler(Compiler):
            """Mock compiler class"""

            def run_from_ir(self, *_args, **_kwargs):
                with tempfile.TemporaryDirectory() as workspace:
                    filename = workspace + "a.cpp"
                    with open(filename, "w", encoding="utf-8") as f:
                        f.write(contents)

                    object_file = filename.replace(".c", ".o")
                    # libstdc++ has been deprecated on macOS in favour of libc++
                    libcpp = "-lstdc++" if platform.system() == "Linux" else "-lc++"
                    subprocess.run(
                        f"cc -shared {libcpp} -fPIC -x c++ {filename} -o {object_file}".split(),
                        check=True,
                    )
                    output = LinkerDriver.run(object_file, options=self.options)
                    filename = str(pathlib.Path(output).absolute())
                    return filename, "<FAKE_IR>", ["<FAKE_FN>", "<FAKE_TYPE>"]

        @qjit(target="fake_binary")
        @qml.qnode(qml.device(backend, wires=1))
        def cpp_exception_test():
            return None

        cpp_exception_test.compiler = MockCompiler(cpp_exception_test.compiler.options)
        compiled_function = cpp_exception_test.compile()

        with pytest.raises(RuntimeError, match="Hello world"):
            compiled_function()

    def test_linker_driver_invalid_file(self):
        """Test with the invalid input name."""
        with pytest.raises(FileNotFoundError):
            LinkerDriver.get_output_filename("fooo.cpp")


class TestCompilerState:
    """Test states that the compiler can reach."""

    def test_print_stages(self, backend):
        """Test that after compiling the intermediate files exist."""

        @qjit(keep_intermediate=True)
        @qml.qnode(qml.device(backend, wires=1))
        def workflow():
            qml.PauliX(wires=0)
            return qml.state()

<<<<<<< HEAD
        mlir_module, _, _, _ = trace_to_mlir(workflow)
        pipelines = [("EmptyPipeline1", [])] + DEFAULT_PIPELINES + [("EmptyPipeline2", [])]
        compiler = Compiler(
            CompileOptions(verbose=True, keep_intermediate=True, pipelines=pipelines)
        )
        compiler.run(mlir_module)
        assert (dump1 := compiler.get_output_of("EmptyPipeline1"))
        assert (dump2 := compiler.get_output_of("HLOLoweringPass"))
        assert dump1 == dump2
        assert compiler.get_output_of("QuantumCompilationPass")
        assert compiler.get_output_of("BufferizationPass")
        assert (dump1 := compiler.get_output_of("MLIRToLLVMDialect"))
        assert (dump2 := compiler.get_output_of("EmptyPipeline2"))
        assert dump1 == dump2
        assert compiler.get_output_of("PreEnzymeOpt")
        assert compiler.get_output_of("Enzyme")
        assert compiler.get_output_of("None-existing-pipeline") is None
        shutil.rmtree(compiler.last_workspace)

        compiler = Compiler(CompileOptions(keep_intermediate=False))
        compiler.run(mlir_module)
        assert compiler.get_output_of("MHLOPass") is None
        assert compiler.get_output_of("None-existing-pipeline") is None

    def test_workspace_keep_intermediate(self, backend):
        """Test cwd's has been modified with folder containing intermediate results"""

        @qjit
=======
        assert workflow.compiler.get_output_of(workflow.workspace, "HLOLoweringPass")
        assert workflow.compiler.get_output_of(workflow.workspace, "QuantumCompilationPass")
        assert workflow.compiler.get_output_of(workflow.workspace, "BufferizationPass")
        assert workflow.compiler.get_output_of(workflow.workspace, "MLIRToLLVMDialect")
        assert workflow.compiler.get_output_of(workflow.workspace, "PreEnzymeOpt")
        assert workflow.compiler.get_output_of(workflow.workspace, "Enzyme")
        workflow.workspace.cleanup()

    def test_print_nonexistent_stages(self, backend):
        """What happens if we attempt to print something that doesn't exist?"""

        @qjit(keep_intermediate=True)
>>>>>>> f5c5b475
        @qml.qnode(qml.device(backend, wires=1))
        def workflow():
            qml.PauliX(wires=0)
            return qml.state()

<<<<<<< HEAD
        mlir_module, _, _, _ = trace_to_mlir(workflow)
        # This means that we are not running any pass.
        pipelines = []
        identity_compiler = Compiler(
            CompileOptions(keep_intermediate=True, pipelines=pipelines, lower_to_llvm=False)
        )
        identity_compiler.run(mlir_module)
        directory = os.path.join(os.getcwd(), workflow.__name__)
        assert directory == identity_compiler.last_workspace
        assert os.path.exists(directory)
        files = os.listdir(directory)
        # The directory is non-empty. Should at least contain the original .mlir file
        assert files
        shutil.rmtree(directory)
=======
        assert workflow.compiler.get_output_of(workflow.workspace, "None-existing-pipeline") is None
        workflow.workspace.cleanup()
>>>>>>> f5c5b475

    def test_workspace(self):
        """Test directory has been modified with folder containing intermediate results"""

        @qjit(keep_intermediate=True, target="mlir")
        @qml.qnode(qml.device("lightning.qubit", wires=1))
        def workflow():
            qml.PauliX(wires=0)
            return qml.state()

<<<<<<< HEAD
        mlir_module, _, _, _ = trace_to_mlir(workflow)
        # This means that we are not running any pass.
        identity_compiler = Compiler(
            CompileOptions(keep_intermediate=True, pipelines=[], lower_to_llvm=False)
        )
        identity_compiler.run(mlir_module)
=======
>>>>>>> f5c5b475
        directory = os.path.join(os.getcwd(), workflow.__name__)
        files = os.listdir(directory)
        # The directory is non-empty. Should at least contain the original .mlir file
        assert files
        workflow.workspace.cleanup()

    def test_compiler_driver_with_output_name(self):
        """Test with non-default output name."""
        with tempfile.TemporaryDirectory() as workspace:
            filename = workspace + "a.c"
            outfilename = workspace + "a.out"
            with open(filename, "w", encoding="utf-8") as f:
                print("int main() {}", file=f)

            LinkerDriver.run(filename, outfile=outfilename)

            assert os.path.exists(outfilename)

    def test_compiler_driver_with_flags(self):
        """Test with non-default flags."""

        with tempfile.TemporaryDirectory() as workspace:
            filename = workspace + "a.c"
            with open(filename, "w", encoding="utf-8") as f:
                print("int main() {}", file=f)

            object_file = filename.replace(".c", ".o")
            libcpp = "-lstdc++" if platform.system() == "Linux" else "-lc++"
            subprocess.run(f"c99 {libcpp} -c {filename} -o {object_file}".split(), check=True)
            expected_outfilename = workspace + "a.so"
            observed_outfilename = LinkerDriver.run(object_file, flags=[])

            assert observed_outfilename == expected_outfilename
            assert os.path.exists(observed_outfilename)

    def test_compiler_from_textual_ir(self):
        """Test the textual IR compilation."""

        ir = r"""
module @workflow {
  func.func public @catalyst.entry_point(%arg0: tensor<f64>) -> tensor<f64> attributes {llvm.emit_c_interface} {
    %0 = call @workflow(%arg0) : (tensor<f64>) -> tensor<f64>
    return %0 : tensor<f64>
  }
  func.func private @workflow(%arg0: tensor<f64>) -> tensor<f64> attributes {diff_method = "finite-diff", llvm.linkage = #llvm.linkage<internal>, qnode} {
    quantum.device ["kwargs", "{'shots': 0}"]
    quantum.device ["backend", "lightning.qubit"]
    %0 = stablehlo.constant dense<4> : tensor<i64>
    %1 = quantum.alloc( 4) : !quantum.reg
    %2 = stablehlo.constant dense<0> : tensor<i64>
    %extracted = tensor.extract %2[] : tensor<i64>
    %3 = quantum.extract %1[%extracted] : !quantum.reg -> !quantum.bit
    %4 = quantum.custom "PauliX"() %3 : !quantum.bit
    %5 = stablehlo.constant dense<1> : tensor<i64>
    %extracted_0 = tensor.extract %5[] : tensor<i64>
    %6 = quantum.extract %1[%extracted_0] : !quantum.reg -> !quantum.bit
    %extracted_1 = tensor.extract %arg0[] : tensor<f64>
    %7 = quantum.custom "RX"(%extracted_1) %6 : !quantum.bit
    %8 = quantum.namedobs %4[ PauliZ] : !quantum.obs
    %9 = quantum.expval %8 : f64
    %from_elements = tensor.from_elements %9 : tensor<f64>
    quantum.dealloc %1 : !quantum.reg
    return %from_elements : tensor<f64>
  }
  func.func @setup() {
    quantum.init
    return
  }
  func.func @teardown() {
    quantum.finalize
    return
  }
}
"""
        compiled_function = qjit(ir)
        assert compiled_function(0.1) == -1

    def test_parsing_errors(self):
        """Test parsing error handling."""

        ir = r"""
module @workflow {
  func.func public @catalyst.entry_point(%arg0: tensor<f64>) -> tensor<f64> attributes {llvm.emit_c_interface} {
    %c = stablehlo.constant dense<4.0> : tensor<i64>
    return %c : tensor<f64> // Invalid type
  }
}
"""
        with pytest.raises(CompileError) as e:
            qjit(ir, keep_intermediate=True)(0.1)

        assert "Failed to parse module as MLIR source" in e.value.args[0]
        assert "Failed to parse module as LLVM source" in e.value.args[0]

    def test_pipeline_error(self):
        """Test pipeline error handling."""

        @qml.qnode(qml.device("lightning.qubit", wires=1))
        def circuit():
            return qml.state()

        test_pipelines = [("PipelineA", ["canonicalize"]), ("PipelineB", ["test"])]
        with pytest.raises(CompileError) as e:
            qjit(circuit, pipelines=test_pipelines)()

        assert "Failed to lower MLIR module" in e.value.args[0]
        assert "While processing pipeline: PipelineB" in e.value.args[0]
        assert "PipelineA" not in e.value.args[0]
        assert "Trace" not in e.value.args[0]

        with pytest.raises(CompileError) as e:
            qjit(circuit, pipelines=test_pipelines, verbose=True)()

        assert "Trace" in e.value.args[0]


if __name__ == "__main__":
    pytest.main(["-x", __file__])<|MERGE_RESOLUTION|>--- conflicted
+++ resolved
@@ -28,13 +28,9 @@
 import pytest
 
 from catalyst import qjit
-<<<<<<< HEAD
+from catalyst.compilation_pipelines import WorkspaceManager
 from catalyst.compiler import DEFAULT_PIPELINES, CompileOptions, Compiler, LinkerDriver
 from catalyst.jax_tracer import trace_to_mlir
-=======
-from catalyst.compilation_pipelines import WorkspaceManager
-from catalyst.compiler import CompileOptions, Compiler, LinkerDriver
->>>>>>> f5c5b475
 from catalyst.pennylane_extensions import measure, qfunc
 from catalyst.utils.exceptions import CompileError
 
@@ -185,79 +181,40 @@
     def test_print_stages(self, backend):
         """Test that after compiling the intermediate files exist."""
 
+        @qjit(
+            keep_intermediate=True,
+            pipelines=[("EmptyPipeline1", [])] + DEFAULT_PIPELINES + [("EmptyPipeline2", [])],
+        )
+        @qml.qnode(qml.device(backend, wires=1))
+        def workflow():
+            qml.PauliX(wires=0)
+            return qml.state()
+
+        compiler = workflow.compiler
+        assert (dump1 := compiler.get_output_of(workflow.workspace, "EmptyPipeline1"))
+        assert (dump2 := compiler.get_output_of(workflow.workspace, "HLOLoweringPass"))
+        assert dump1 == dump2
+        assert compiler.get_output_of(workflow.workspace, "QuantumCompilationPass")
+        assert compiler.get_output_of(workflow.workspace, "BufferizationPass")
+        assert (dump1 := compiler.get_output_of(workflow.workspace, "MLIRToLLVMDialect"))
+        assert (dump2 := compiler.get_output_of(workflow.workspace, "EmptyPipeline2"))
+        assert dump1 == dump2
+        assert compiler.get_output_of(workflow.workspace, "PreEnzymeOpt")
+        assert compiler.get_output_of(workflow.workspace, "Enzyme")
+        assert compiler.get_output_of(workflow.workspace, "None-existing-pipeline") is None
+        workflow.workspace.cleanup()
+
+    def test_print_nonexistent_stages(self, backend):
+        """What happens if we attempt to print something that doesn't exist?"""
+
         @qjit(keep_intermediate=True)
         @qml.qnode(qml.device(backend, wires=1))
         def workflow():
             qml.PauliX(wires=0)
             return qml.state()
 
-<<<<<<< HEAD
-        mlir_module, _, _, _ = trace_to_mlir(workflow)
-        pipelines = [("EmptyPipeline1", [])] + DEFAULT_PIPELINES + [("EmptyPipeline2", [])]
-        compiler = Compiler(
-            CompileOptions(verbose=True, keep_intermediate=True, pipelines=pipelines)
-        )
-        compiler.run(mlir_module)
-        assert (dump1 := compiler.get_output_of("EmptyPipeline1"))
-        assert (dump2 := compiler.get_output_of("HLOLoweringPass"))
-        assert dump1 == dump2
-        assert compiler.get_output_of("QuantumCompilationPass")
-        assert compiler.get_output_of("BufferizationPass")
-        assert (dump1 := compiler.get_output_of("MLIRToLLVMDialect"))
-        assert (dump2 := compiler.get_output_of("EmptyPipeline2"))
-        assert dump1 == dump2
-        assert compiler.get_output_of("PreEnzymeOpt")
-        assert compiler.get_output_of("Enzyme")
-        assert compiler.get_output_of("None-existing-pipeline") is None
-        shutil.rmtree(compiler.last_workspace)
-
-        compiler = Compiler(CompileOptions(keep_intermediate=False))
-        compiler.run(mlir_module)
-        assert compiler.get_output_of("MHLOPass") is None
-        assert compiler.get_output_of("None-existing-pipeline") is None
-
-    def test_workspace_keep_intermediate(self, backend):
-        """Test cwd's has been modified with folder containing intermediate results"""
-
-        @qjit
-=======
-        assert workflow.compiler.get_output_of(workflow.workspace, "HLOLoweringPass")
-        assert workflow.compiler.get_output_of(workflow.workspace, "QuantumCompilationPass")
-        assert workflow.compiler.get_output_of(workflow.workspace, "BufferizationPass")
-        assert workflow.compiler.get_output_of(workflow.workspace, "MLIRToLLVMDialect")
-        assert workflow.compiler.get_output_of(workflow.workspace, "PreEnzymeOpt")
-        assert workflow.compiler.get_output_of(workflow.workspace, "Enzyme")
-        workflow.workspace.cleanup()
-
-    def test_print_nonexistent_stages(self, backend):
-        """What happens if we attempt to print something that doesn't exist?"""
-
-        @qjit(keep_intermediate=True)
->>>>>>> f5c5b475
-        @qml.qnode(qml.device(backend, wires=1))
-        def workflow():
-            qml.PauliX(wires=0)
-            return qml.state()
-
-<<<<<<< HEAD
-        mlir_module, _, _, _ = trace_to_mlir(workflow)
-        # This means that we are not running any pass.
-        pipelines = []
-        identity_compiler = Compiler(
-            CompileOptions(keep_intermediate=True, pipelines=pipelines, lower_to_llvm=False)
-        )
-        identity_compiler.run(mlir_module)
-        directory = os.path.join(os.getcwd(), workflow.__name__)
-        assert directory == identity_compiler.last_workspace
-        assert os.path.exists(directory)
-        files = os.listdir(directory)
-        # The directory is non-empty. Should at least contain the original .mlir file
-        assert files
-        shutil.rmtree(directory)
-=======
         assert workflow.compiler.get_output_of(workflow.workspace, "None-existing-pipeline") is None
         workflow.workspace.cleanup()
->>>>>>> f5c5b475
 
     def test_workspace(self):
         """Test directory has been modified with folder containing intermediate results"""
@@ -268,15 +225,6 @@
             qml.PauliX(wires=0)
             return qml.state()
 
-<<<<<<< HEAD
-        mlir_module, _, _, _ = trace_to_mlir(workflow)
-        # This means that we are not running any pass.
-        identity_compiler = Compiler(
-            CompileOptions(keep_intermediate=True, pipelines=[], lower_to_llvm=False)
-        )
-        identity_compiler.run(mlir_module)
-=======
->>>>>>> f5c5b475
         directory = os.path.join(os.getcwd(), workflow.__name__)
         files = os.listdir(directory)
         # The directory is non-empty. Should at least contain the original .mlir file
