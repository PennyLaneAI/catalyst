--- conflicted
+++ resolved
@@ -260,7 +260,6 @@
             assert observed_outfilename == expected_outfilename
             assert os.path.exists(observed_outfilename)
 
-<<<<<<< HEAD
     def test_compiler_from_textual_ir(self):
         """Test the textual IR compilation."""
         full_path = get_lib_path("runtime", "RUNTIME_LIB_DIR")
@@ -330,8 +329,6 @@
         assert "Failed to parse module as MLIR source" in e.value.args[0]
         assert "Failed to parse module as LLVM source" in e.value.args[0]
 
-=======
->>>>>>> 8649c9e1
     def test_pipeline_error(self):
         """Test pipeline error handling."""
 
