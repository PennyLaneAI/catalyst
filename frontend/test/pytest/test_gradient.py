--- conflicted
+++ resolved
@@ -1503,8 +1503,6 @@
     jax_res = jax.jacobian(my_model, argnums=1)(data, params["weights"], params["bias"])
     assert np.allclose(cat_res, jax_res)
 
-
-<<<<<<< HEAD
 @pytest.mark.xfail(reason="Vmap yields wrong results when differentiated")
 def test_vmap_worflow_derivation(backend):
     """Check the gradient of a vmap workflow"""
@@ -1559,7 +1557,7 @@
     assert pytree_enzyme == pytree_fd
     assert jnp.allclose(data_enzyme[0], data_jax[0])
     assert jnp.allclose(data_enzyme[1], data_jax[1])
-=======
+
 @pytest.mark.parametrize(
     "gate,state", ((qml.BasisState, np.array([1])), (qml.StatePrep, np.array([0, 1])))
 )
@@ -1579,7 +1577,6 @@
     expected = cost(param)
     observed = qjit(cost)(param)
     assert np.allclose(expected, observed)
->>>>>>> 26a97825
 
 
 class TestGradientErrors:
