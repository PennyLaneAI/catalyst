# Copyright 2022-2023 Xanadu Quantum Technologies Inc.

# Licensed under the Apache License, Version 2.0 (the "License");
# you may not use this file except in compliance with the License.
# You may obtain a copy of the License at

#     http://www.apache.org/licenses/LICENSE-2.0

# Unless required by applicable law or agreed to in writing, software
# distributed under the License is distributed on an "AS IS" BASIS,
# WITHOUT WARRANTIES OR CONDITIONS OF ANY KIND, either express or implied.
# See the License for the specific language governing permissions and
# limitations under the License.

"""Test built-in differentiation support in Catalyst."""

import jax
import numpy as np
import pennylane as qml
import pytest
from jax import numpy as jnp
from jax.tree_util import tree_flatten

import catalyst.utils.calculate_grad_shape as infer
from catalyst import (
    CompileError,
    DifferentiableCompileError,
    cond,
    for_loop,
    grad,
    jacobian,
    measure,
    mitigate_with_zne,
    pure_callback,
    qjit,
    value_and_grad,
)

# pylint: disable=too-many-lines


class TestGradShape:
    """Unit tests for the calculate_grad_shape module."""

    @pytest.mark.parametrize("sig", [infer.Signature([int], [int])])
    def test_repr(self, sig):
        """Sanity check to make sure that we have a human readable representation."""
        assert str(sig) == "[<class 'int'>] -> [<class 'int'>]"

    def test_deduction(self):
        """Test case from https://github.com/PennyLaneAI/catalyst/issues/83"""
        params = [jax.core.ShapedArray([], float)]
        returns = [jax.core.ShapedArray([2], float), jax.core.ShapedArray([], float)]
        in_signature = infer.Signature(params, returns)
        observed_output = infer.calculate_grad_shape(in_signature, [0])
        expected_output = infer.Signature(params, returns)
        assert observed_output == expected_output

    def test_deduction_float(self):
        """Test case for non tensor type."""
        params = [float]
        returns = [float, float]
        in_signature = infer.Signature(params, returns)
        with pytest.raises(TypeError, match="Inputs and results must be tensor type."):
            infer.calculate_grad_shape(in_signature, [0])


def test_grad_outside_qjit():
    """Test that grad can be used outside of a jitting context."""

    def f(x):
        return x**2

    x = 4.0

    expected = jax.grad(f)(x)
    result = grad(f)(x)

    assert np.allclose(expected, result)


def test_value_and_grad_outside_qjit():
    """Test that value_and_grad can be used outside of a jitting context."""

    def f(x):
        return x**2

    x = 4.0

    expected_val, expected_grad = jax.value_and_grad(f)(x)
    result_val, result_grad = value_and_grad(f)(x)

    assert np.allclose(expected_val, result_val)
    assert np.allclose(expected_grad, result_grad)


@pytest.mark.parametrize("argnums", (None, 0, [1], (0, 1)))
def test_grad_outside_qjit_argnum(argnums):
    """Test that argnums work correctly outside of a jitting context."""

    def f(x, y):
        return x**2 + y**2

    x, y = 4.0, 4.0

    expected = jax.grad(f, argnums=argnums if argnums is not None else 0)(x, y)
    result = grad(f, argnums=argnums)(x, y)

    assert np.allclose(expected, result)


@pytest.mark.parametrize("argnums", (None, 0, [1], (0, 1)))
def test_value_and_grad_outside_qjit_argnum(argnums):
    """Test that argnums work correctly outside of a jitting context."""

    def f(x, y):
        return x**2 + y**2

    x, y = 4.0, 4.0

    expected_val, expected_grad = jax.value_and_grad(
        f, argnums=argnums if argnums is not None else 0
    )(x, y)
    result_val, result_grad = value_and_grad(f, argnums=argnums)(x, y)

    assert np.allclose(expected_val, result_val)
    assert np.allclose(expected_grad, result_grad)


def test_jacobian_outside_qjit():
    """Test that jacobian can be used outside of a jitting context."""

    def f(x):
        return x**2, 2 * x

    x = jnp.array([4.0, 5.0])

    expected = jax.jacobian(f)(x)
    result = jacobian(f)(x)

    assert len(expected) == len(result) == 2
    assert np.allclose(expected[0], result[0])
    assert np.allclose(expected[1], result[1])


@pytest.mark.parametrize("argnums", (None, 0, [1], (0, 1)))
def test_jacobian_outside_qjit_argnums(argnums):
    """Test that argnums work correctly outside of a jitting context."""

    def f(x, y):
        return x**2 + y**2, 2 * x + 2 * y

    x, y = jnp.array([4.0, 5.0]), jnp.array([4.0, 5.0])

    expected = jax.jacobian(f, argnums=argnums if argnums is not None else 0)(x, y)
    result = jacobian(f, argnums=argnums)(x, y)

    assert len(expected) == len(result) == 2
    assert np.allclose(expected[0], result[0])
    assert np.allclose(expected[1], result[1])


def test_non_differentiable_qnode():
    """Check for an error message when the QNode is explicitly marked non-differentiable."""

    @qml.qnode(qml.device("lightning.qubit", wires=1), diff_method=None)
    def f(x: float):
        qml.RX(x, wires=0)
        return qml.expval(qml.PauliZ(wires=0))

    # Ensure None allows forward-pass to succeed
    assert np.allclose(qjit(f)(1.0), np.cos(1.0))

    @qjit
    def grad_f(x):
        return grad(f, method="auto")(x)

    with pytest.raises(
        DifferentiableCompileError,
        match="Cannot differentiate a QNode explicitly marked non-differentiable",
    ):
        grad_f(1.0)


def test_param_shift_on_non_expval(backend):
    """Check for an error message when parameter-shift is used on QNodes that return anything but
    qml.expval or qml.probs.
    """

    @qml.qnode(qml.device(backend, wires=1), diff_method="parameter-shift")
    def func(p):
        x = qml.expval(qml.PauliZ(0))
        y = p**2
        return x, y

    def workflow(p: float):
        return jacobian(func, method="auto")(p)

    with pytest.raises(
        DifferentiableCompileError, match="The parameter-shift method can only be used"
    ):
        qjit(workflow)


def test_adjoint_on_non_expval(backend):
    """Check for an error message when adjoint is used on QNodes that return anything but
    qml.expval or qml.probs.
    """

    @qml.qnode(qml.device(backend, wires=1), diff_method="adjoint")
    def func(p):
        x = qml.expval(qml.PauliZ(0))
        y = p**2
        return x, y

    def workflow(p: float):
        return jacobian(func, method="auto")(p)

    with pytest.raises(DifferentiableCompileError, match="The adjoint method can only be used"):
        qjit(workflow)


def test_grad_on_qjit():
    """Check that grad works when called on an existing qjit object that does not wrap a QNode."""

    @qjit
    def f(x: float):
        return x * x

    result = qjit(grad(f))(3.0)
    expected = 6.0

    assert np.allclose(result, expected)


def test_value_and_grad_on_qjit_classical():
    """Check that value_and_grad works when called on an qjit object that does not wrap a QNode."""

    @qjit
    def f1(x: float):
        return x * x

    result = qjit(value_and_grad(f1))(3.0)
    expected = (9.0, 6.0)
    assert np.allclose(result, expected)

    @qjit
    def f2(x: float):
        return [x * x]

    result = qjit(value_and_grad(f2))(3.0)
    expected = ([9.0], [6.0])
    assert np.allclose(result, expected)

    @qjit
    def f3(x: float):
        return {"helloworld": x * x}

    result = qjit(value_and_grad(f3))(3.0)
    expected = ({"helloworld": 9.0}, {"helloworld": 6.0})
    assert np.allclose(result[0]["helloworld"], expected[0]["helloworld"])
    assert np.allclose(result[1]["helloworld"], expected[1]["helloworld"])

    @qjit
    def f4(x: float, y: float, z: float):
        return 100 * x + 200 * y + 300 * z

    result = qjit(value_and_grad(f4))(0.1, 0.2, 0.3)
    expected = (140, 100)
    assert np.allclose(result, expected)

    @qjit
    def f5(x: float, y: float, z: float):
        return 100 * x + 200 * y + 300 * z

    result = qjit(value_and_grad(f5, argnums=(0, 1, 2)))(0.1, 0.2, 0.3)
    expected = (140, (100, 200, 300))
    assert np.allclose(result[0], expected[0])
    assert np.allclose(result[1], expected[1])


def test_value_and_grad_on_qjit_classical_vector():
    """Check that value_and_grad works when called on an qjit object that does not wrap a QNode
    and takes in a vector.
    """

    @qjit
    def f(vec):
        # Takes in a 2D vector (x,y) and computes 30x+40y
        prod = jnp.array([30, 40]) * vec
        return prod[0] + prod[1]

    x = jnp.array([1.0, 1.0])
    result = qjit(value_and_grad(f))(x)
    expected = (70.0, [30.0, 40.0])

    assert np.allclose(result[0], expected[0])
    assert np.allclose(result[1], expected[1])


def test_value_and_grad_on_qjit_classical_dict():
    """Check that value_and_grad works when called on an qjit object that does not wrap a QNode
    and takes in a dictionary.
    """

    @qjit
    def f(tree):
        # Takes in two 2D vectors (x1, x2) and (y1, y2) and computes x1y1+x2y2
        hello = tree["hello"]  # (x1, x2)
        world = tree["world"]  # (y1, y2)
        return (hello * world).sum()

    x = {"hello": jnp.array([1.0, 2.0]), "world": jnp.array([3.0, 4.0])}
    result = qjit(value_and_grad(f))(x)
    expected = (11.0, {"hello": jnp.array([3.0, 4.0]), "world": jnp.array([1.0, 2.0])})

    assert np.allclose(result[0], expected[0])
    assert np.allclose(result[1]["hello"], expected[1]["hello"])
    assert np.allclose(result[1]["world"], expected[1]["world"])


def test_value_and_grad_on_qjit_quantum():
    """Check that value_and_grad works when called on an qjit object that does wrap a QNode."""

    @qjit
    def workflow(x: float):
        @qml.qnode(qml.device("lightning.qubit", wires=3))
        def circuit():
            qml.CNOT(wires=[0, 1])
            qml.RX(0, wires=[2])
            return qml.probs()  # This is [1, 0, 0, ...]

        return x * (circuit()[0])

    result = qjit(value_and_grad(workflow))(3.0)
    expected = (3.0, 1.0)
    assert np.allclose(result, expected)


def test_value_and_grad_on_qjit_quantum_variant():
    """
    Check that value_and_grad works when called on a QNode with trainable parameters.
    """

    def workflow_variant(x: float):
        @qml.qnode(qml.device("lightning.qubit", wires=1))
        def circuit(xx):
            qml.PauliX(wires=0)
            qml.RX(xx, wires=0)
            return qml.probs()

        return circuit(x)[0]

    result = qjit(value_and_grad(workflow_variant))(1.1)
    expected = (workflow_variant(1.1), qjit(grad(workflow_variant))(1.1))
    assert np.allclose(result, expected)


@pytest.mark.parametrize(
    "argnum", [(0, 1, 2), (0), (1), (2), (0, 1), (0, 2), (1, 2), (1, 0, 2), (2, 0, 1)]
)
def test_value_and_grad_on_qjit_quantum_variant_argnum(argnum):
    """
    Check that value_and_grad works when called on a QNode with multiple trainable parameters.
    """

    def workflow_variant(x: float, y: float, z: float):
        @qml.qnode(qml.device("lightning.qubit", wires=1))
        def circuit(xx, yy, zz):
            qml.PauliX(wires=0)
            qml.RX(xx, wires=0)
            qml.RY(yy, wires=0)
            qml.RZ(zz, wires=0)
            return qml.probs()

        return circuit(x, y, z)[0]

    result = qjit(value_and_grad(workflow_variant, argnums=argnum))(1.1, 2.2, 3.3)
    expected = (
        workflow_variant(1.1, 2.2, 3.3),
        qjit(grad(workflow_variant, argnums=argnum))(1.1, 2.2, 3.3),
    )
    assert np.allclose(result[0], expected[0])
    assert np.allclose(result[1], expected[1])


def test_value_and_grad_on_qjit_quantum_variant_tree():
    """
    Check that value_and_grad works when called on an qjit object that does wrap a QNode
    with trainable parameters and a general pytree input.
    """

    def workflow_variant_tree(params):
        @qml.qnode(qml.device("lightning.qubit", wires=1))
        def circuit(params):
            qml.RX(params["x"], wires=0)
            qml.RY(params["y"], wires=0)
            return qml.probs()

        return circuit(params)[0]

    params = {"x": 0.12, "y": 0.34}
    result = qjit(value_and_grad(qjit(workflow_variant_tree)))(params)
    expected = (workflow_variant_tree(params), qjit(grad(workflow_variant_tree))(params))
    assert np.allclose(result[0], expected[0])
    assert np.allclose(result[1]["x"], expected[1]["x"])
    assert np.allclose(result[1]["y"], expected[1]["y"])


@pytest.mark.parametrize("inp", [(1.0), (2.0), (3.0), (4.0)])
def test_finite_diff(inp, backend):
    """Test finite diff."""

    def f(x):
        qml.RX(x, wires=0)
        return qml.expval(qml.PauliY(0))

    @qjit()
    def compiled_grad_default(x: float):
        g = qml.qnode(qml.device(backend, wires=1))(f)
        h = grad(g, method="fd")
        return h(x)

    def interpretted_grad_default(x):
        device = qml.device("default.qubit", wires=1)
        g = qml.QNode(f, device, diff_method="finite-diff")
        h = qml.grad(g, argnum=0)
        return h(x)

    assert np.allclose(compiled_grad_default(inp), interpretted_grad_default(inp))


@pytest.mark.parametrize("inp", [(1.0), (2.0), (3.0), (4.0)])
def test_finite_diff_mul(inp, backend):
    """Test finite diff with mul."""

    def f(x):
        qml.RX(3 * x, wires=0)
        return qml.expval(qml.PauliY(0))

    @qjit()
    def compiled_grad_default(x: float):
        g = qml.qnode(qml.device(backend, wires=1))(f)
        h = grad(g, method="fd")
        return h(x)

    def interpretted_grad_default(x):
        device = qml.device("default.qubit", wires=1)
        g = qml.QNode(f, device, diff_method="finite-diff")
        h = qml.grad(g, argnum=0)
        return h(x)

    assert np.allclose(compiled_grad_default(inp), interpretted_grad_default(inp))


@pytest.mark.parametrize("inp", [1.0, 2.0, 3.0, 4.0])
def test_finite_diff_in_loop(inp, backend):
    """Test finite diff in loop."""

    @qml.qnode(qml.device(backend, wires=1))
    def f(x):
        qml.RX(3 * x, wires=0)
        return qml.expval(qml.PauliY(0))

    @qjit
    def compiled_grad_default(params, ntrials):
        diff = grad(f, argnums=0, method="fd")

        def fn(i, g):
            return diff(params)

        return for_loop(0, ntrials, 1)(fn)(params)

    def interpretted_grad_default(x):
        device = qml.device("default.qubit", wires=1)
        g = qml.QNode(f, device, diff_method="finite-diff")
        h = qml.grad(g, argnum=0)
        return h(x)

    assert np.allclose(compiled_grad_default(inp, 5), interpretted_grad_default(inp))


@pytest.mark.parametrize("inp", [(1.0), (2.0), (3.0), (4.0)])
def test_adj(inp, backend):
    """Test the adjoint method."""

    def f(x):
        qml.RX(x, wires=0)
        return qml.expval(qml.PauliY(0))

    @qjit()
    def compiled(x: float):
        g = qml.qnode(qml.device(backend, wires=1), diff_method="adjoint")(f)
        h = grad(g, method="auto")
        return h(x)

    def interpreted(x):
        device = qml.device("default.qubit", wires=1)
        g = qml.QNode(f, device, diff_method="backprop")
        h = qml.grad(g, argnum=0)
        return h(x)

    assert np.allclose(compiled(inp), interpreted(inp))


@pytest.mark.parametrize("inp", [(1.0), (2.0), (3.0), (4.0)])
def test_adj_mult(inp, backend):
    """Test the adjoint method with mult."""

    def f(x):
        qml.RX(x * 2, wires=0)
        return qml.expval(qml.PauliY(0))

    @qjit()
    def compiled(x: float):
        g = qml.qnode(qml.device(backend, wires=1), diff_method="adjoint")(f)
        h = grad(g, method="auto")
        return h(x)

    def interpreted(x):
        device = qml.device("default.qubit", wires=1)
        g = qml.QNode(f, device, diff_method="backprop")
        h = qml.grad(g, argnum=0)
        return h(x)

    assert np.allclose(compiled(inp), interpreted(inp))


@pytest.mark.parametrize("inp", [1.0, 2.0, 3.0, 4.0])
def test_adj_in_loop(inp, backend):
    """Test the adjoint method in loop."""

    @qml.qnode(qml.device(backend, wires=1), diff_method="adjoint")
    def f(x):
        qml.RX(3 * x, wires=0)
        return qml.expval(qml.PauliY(0))

    @qjit()
    def compiled_grad_default(params, ntrials):
        diff = grad(f, argnums=0, method="auto")

        def fn(i, g):
            return diff(params)

        return for_loop(0, ntrials, 1)(fn)(params)

    def interpretted_grad_default(x):
        device = qml.device("default.qubit", wires=1)
        g = qml.QNode(f, device, diff_method="backprop")
        h = qml.grad(g, argnum=0)
        return h(x)

    assert np.allclose(compiled_grad_default(inp, 5), interpretted_grad_default(inp))


@pytest.mark.parametrize("inp", [(1.0), (2.0), (3.0), (4.0)])
def test_ps(inp, backend):
    """Test the ps method."""

    def f(x):
        qml.RX(x * 2, wires=0)
        return qml.expval(qml.PauliY(0))

    @qjit()
    def compiled(x: float):
        g = qml.qnode(qml.device(backend, wires=1), diff_method="parameter-shift")(f)
        h = grad(g, method="auto")
        return h(x)

    def interpreted(x):
        device = qml.device("default.qubit", wires=1)
        g = qml.QNode(f, device, diff_method="backprop")
        h = qml.grad(g, argnum=0)
        return h(x)

    assert np.allclose(compiled(inp), interpreted(inp))


@pytest.mark.parametrize("inp", [(1.0), (2.0), (3.0), (4.0)])
def test_ps_conditionals(inp, backend):
    """Test the ps method and conditionals."""

    def f_compiled(x, y):
        @cond(y > 1.5)
        def true_path():
            qml.RX(x * 2, wires=0)

        @true_path.otherwise
        def false_path():
            qml.RX(x, wires=0)

        true_path()
        return qml.expval(qml.PauliY(0))

    def f_interpreted(x, y):
        if y > 1.5:
            qml.RX(x * 2, wires=0)
        else:
            qml.RX(x, wires=0)
        return qml.expval(qml.PauliY(0))

    @qjit()
    def compiled(x: float, y: float):
        g = qml.qnode(qml.device(backend, wires=1), diff_method="parameter-shift")(f_compiled)
        h = grad(g, method="auto", argnums=0)
        return h(x, y)

    def interpreted(x, y):
        device = qml.device("default.qubit", wires=1)
        g = qml.QNode(f_interpreted, device, diff_method="backprop")
        h = qml.grad(g, argnum=0)
        return h(x, y)

    assert np.allclose(compiled(inp, 0.0), interpreted(inp, 0.0))
    assert np.allclose(compiled(inp, 2.0), interpreted(inp, 2.0))


@pytest.mark.parametrize("inp", [(1.0), (2.0), (3.0), (4.0)])
def test_ps_for_loops(inp, backend):
    """Test the ps method with for loops."""

    def f_compiled(x, y):
        @for_loop(0, y, 1)
        def loop_fn(i):
            qml.RX(x * i * 1.5, wires=0)

        loop_fn()
        return qml.expval(qml.PauliY(0))

    def f_interpreted(x, y):
        for i in range(0, y, 1):
            qml.RX(x * i * 1.5, wires=0)
        return qml.expval(qml.PauliY(0))

    @qjit()
    def compiled(x: float, y: int):
        g = qml.qnode(qml.device(backend, wires=1), diff_method="parameter-shift")(f_compiled)
        h = grad(g, method="auto", argnums=0)
        return h(x, y)

    def interpreted(x, y):
        device = qml.device("default.qubit", wires=1)
        g = qml.QNode(f_interpreted, device, diff_method="backprop")
        h = qml.grad(g, argnum=0)
        return h(x, y)

    assert np.allclose(compiled(inp, 1), interpreted(inp, 1))
    assert np.allclose(compiled(inp, 2), interpreted(inp, 2))
    assert np.allclose(compiled(inp, 3), interpreted(inp, 3))
    assert np.allclose(compiled(inp, 4), interpreted(inp, 4))


@pytest.mark.parametrize("inp", [(1.0), (2.0), (3.0), (4.0)])
def test_ps_for_loops_entangled(inp, backend):
    """Test the ps method with for loops and entangled."""

    def f_compiled(x, y, z):
        qml.RX(x, wires=0)
        qml.Hadamard(wires=0)

        @for_loop(1, y, 1)
        def loop_fn(i):
            qml.RX(x, wires=i)
            qml.CNOT(wires=[0, i])

        loop_fn()
        return qml.expval(qml.PauliY(z))

    def f_interpreted(x, y, z):
        qml.RX(x, wires=0)
        qml.Hadamard(wires=0)
        for i in range(1, y, 1):
            qml.RX(x, wires=i)
            qml.CNOT(wires=[0, i])
        return qml.expval(qml.PauliY(z))

    @qjit()
    def compiled(x: float, y: int, z: int):
        g = qml.qnode(qml.device(backend, wires=3), diff_method="parameter-shift")(f_compiled)
        h = grad(g, method="auto", argnums=0)
        return h(x, y, z)

    def interpreted(x, y, z):
        device = qml.device("default.qubit", wires=3)
        g = qml.QNode(f_interpreted, device, diff_method="backprop")
        h = qml.grad(g, argnum=0)
        return h(x, y, z)

    assert np.allclose(compiled(inp, 1, 1), interpreted(inp, 1, 1))
    assert np.allclose(compiled(inp, 2, 2), interpreted(inp, 2, 2))


@pytest.mark.parametrize("inp", [(1.0), (2.0), (3.0), (4.0)])
def test_ps_qft(inp, backend):
    """Test the ps method in QFT."""

    def qft_compiled(x, n, z):
        # Input state: equal superposition
        @for_loop(0, n, 1)
        def init(i):
            qml.Hadamard(wires=i)

        # QFT
        @for_loop(0, n, 1)
        def qft(i):
            qml.Hadamard(wires=i)

            @for_loop(i + 1, n, 1)
            def inner(j):
                qml.RY(x, wires=j)
                qml.ControlledPhaseShift(jnp.pi / 2 ** (n - j + 1), [i, j])

            inner()

        init()
        qft()

        # Expected output: |100...>
        return qml.expval(qml.PauliZ(z))

    def qft_interpreted(x, n, z):
        # Input state: equal superposition
        for i in range(0, n, 1):
            qml.Hadamard(wires=i)

        for i in range(0, n, 1):
            qml.Hadamard(wires=i)

            for j in range(i + 1, n, 1):
                qml.RY(x, wires=j)
                qml.ControlledPhaseShift(jnp.pi / 2 ** (n - j + 1), [i, j])

        return qml.expval(qml.PauliZ(z))

    @qjit()
    def compiled(x: float, y: int, z: int):
        g = qml.qnode(qml.device(backend, wires=3), diff_method="parameter-shift")(qft_compiled)
        h = grad(g, method="auto", argnums=0)
        return h(x, y, z)

    def interpreted(x, y, z):
        device = qml.device("default.qubit", wires=3)
        g = qml.QNode(qft_interpreted, device, diff_method="backprop")
        h = qml.grad(g, argnum=0)
        return h(x, y, z)

    assert np.allclose(compiled(inp, 2, 2), interpreted(inp, 2, 2))


def test_ps_probs(backend):
    """Check that the parameter-shift method works for qml.probs."""

    @qml.qnode(qml.device(backend, wires=1), diff_method="parameter-shift")
    def func(p):
        qml.RY(p, wires=0)
        return qml.probs(wires=0)

    @qjit
    def workflow(p: float):
        return jacobian(func, method="auto")(p)

    result = workflow(0.5)
    reference = qml.jacobian(func, argnum=0)(0.5)

    assert np.allclose(result, reference)


@pytest.mark.parametrize("inp", [(1.0), (2.0), (3.0), (4.0)])
def test_finite_diff_h(inp, backend):
    """Test finite diff."""

    def f(x):
        qml.RX(x, wires=0)
        return qml.expval(qml.PauliY(0))

    @qjit()
    def compiled_grad_h(x: float):
        g = qml.qnode(qml.device(backend, wires=1))(f)
        h = grad(g, method="fd", h=0.1)
        return h(x)

    def interpretted_grad_h(x):
        device = qml.device("default.qubit", wires=1)
        g = qml.QNode(f, device, diff_method="finite-diff", h=0.1)
        h = qml.grad(g, argnum=0)
        return h(x)

    assert np.allclose(compiled_grad_h(inp), interpretted_grad_h(inp))


@pytest.mark.parametrize("inp", [(1.0), (2.0), (3.0), (4.0)])
def test_finite_diff_argnum(inp, backend):
    """Test finite diff."""

    def f2(x, y):
        qml.RX(x**y, wires=0)
        return qml.expval(qml.PauliY(0))

    @qjit()
    def compiled_grad_argnum(x: float):
        g = qml.qnode(qml.device(backend, wires=1))(f2)
        h = grad(g, method="fd", argnums=1)
        return h(x, 2.0)

    def interpretted_grad_argnum(x):
        device = qml.device("default.qubit", wires=1)
        g = qml.QNode(f2, device, diff_method="finite-diff")
        h = qml.grad(g, argnum=1)
        return h(x, 2.0)

    assert np.allclose(compiled_grad_argnum(inp), interpretted_grad_argnum(inp))


@pytest.mark.parametrize("inp", [(1.0), (2.0), (3.0), (4.0)])
def test_finite_diff_argnum_list(inp, backend):
    """Test finite diff."""

    def f2(x, y):
        qml.RX(x**y, wires=0)
        return qml.expval(qml.PauliY(0))

    @qjit()
    def compiled_grad_argnum_list(x: float):
        g = qml.qnode(qml.device(backend, wires=1))(f2)
        h = grad(g, method="fd", argnums=[1])
        return h(x, 2.0)

    def interpretted_grad_argnum_list(x):
        device = qml.device("default.qubit", wires=1)
        g = qml.QNode(f2, device, diff_method="finite-diff")
        h = qml.grad(g, argnum=[1])
        # Slightly different behaviour. If argnums is a list
        # it doesn't matter if it is a single number,
        # the return value will be a n-tuple of size of the
        # argnums list.
        return h(x, 2.0)[0]

    assert np.allclose(compiled_grad_argnum_list(inp), interpretted_grad_argnum_list(inp))


@pytest.mark.parametrize("inp", [(1.0), (2.0), (3.0), (4.0)])
def test_finite_grad_range_change(inp, backend):
    """Test finite diff."""

    def f2(x, y):
        qml.RX(x**y, wires=0)
        return qml.expval(qml.PauliY(0))

    @qjit()
    def compiled_grad_range_change(x: float):
        g = qml.qnode(qml.device(backend, wires=1))(f2)
        h = grad(g, method="fd", argnums=[0, 1])
        return h(x, 2.0)

    def interpretted_grad_range_change(x):
        device = qml.device("default.qubit", wires=1)
        g = qml.QNode(f2, device, diff_method="finite-diff")
        h = qml.grad(g, argnum=[0, 1])
        return h(x, 2.0)

    assert np.allclose(compiled_grad_range_change(inp), interpretted_grad_range_change(inp))


@pytest.mark.parametrize("inp", [(1.0), (2.0), (3.0), (4.0)])
def test_ps_grad_range_change(inp, backend):
    """Test param shift."""

    def f2(x, y):
        qml.RX(x**y, wires=0)
        return qml.expval(qml.PauliY(0))

    @qjit()
    def compiled_grad_range_change(x: float):
        g = qml.qnode(qml.device(backend, wires=1), diff_method="parameter-shift")(f2)
        h = grad(g, method="auto", argnums=[0, 1])
        return h(x, 2.0)

    def interpretted_grad_range_change(x):
        device = qml.device("default.qubit", wires=1)
        g = qml.QNode(f2, device, diff_method="backprop")
        h = qml.grad(g, argnum=[0, 1])
        return h(x, 2.0)

    assert np.allclose(compiled_grad_range_change(inp), interpretted_grad_range_change(inp))


@pytest.mark.parametrize("inp", [(1.0), (2.0), (3.0), (4.0)])
def test_ps_tensorinp(inp, backend):
    """Test param shift."""

    def f2(x, y):
        qml.RX(x[0] ** y, wires=0)
        return qml.expval(qml.PauliY(0))

    @qjit()
    def compiled(x: jax.core.ShapedArray([1], float)):
        g = qml.qnode(qml.device(backend, wires=1), diff_method="parameter-shift")(f2)
        h = grad(g, method="auto", argnums=[0, 1])
        return h(x, 2.0)

    def interpretted(x):
        device = qml.device("default.qubit", wires=1)
        g = qml.QNode(f2, device, diff_method="backprop")
        h = qml.grad(g, argnum=[0, 1])
        return h(x, 2.0)

    for dydx_c, dydx_i in zip(compiled(jnp.array([inp])), interpretted(np.array([inp]))):
        assert np.allclose(dydx_c, dydx_i)


@pytest.mark.parametrize("inp", [(1.0), (2.0), (3.0), (4.0)])
def test_adjoint_grad_range_change(inp, backend):
    """Test adjoint."""

    def f2(x, y):
        qml.RX(x**y, wires=0)
        return qml.expval(qml.PauliY(0))

    @qjit()
    def compiled_grad_range_change(x: float):
        g = qml.qnode(qml.device(backend, wires=1), diff_method="adjoint")(f2)
        h = grad(g, method="auto", argnums=[0, 1])
        return h(x, 2.0)

    def interpretted_grad_range_change(x):
        device = qml.device("default.qubit", wires=1)
        g = qml.QNode(f2, device, diff_method="backprop")
        h = qml.grad(g, argnum=[0, 1])
        return h(x, 2.0)

    assert np.allclose(compiled_grad_range_change(inp), interpretted_grad_range_change(inp))


@pytest.mark.parametrize("method", [("parameter-shift"), ("adjoint")])
def test_assert_no_higher_order_without_fd(method, backend):
    """Test input validation for gradients"""

    def f(x):
        qml.RX(x, wires=0)
        return qml.expval(qml.PauliY(0))

    with pytest.raises(DifferentiableCompileError, match="higher order derivatives"):

        @qjit()
        def workflow(x: float):
            g = qml.qnode(qml.device(backend, wires=1), diff_method=method)(f)
            h = grad(g, method="auto")
            i = grad(h, method="auto")
            return i(x)


def test_assert_invalid_diff_method():
    """Test invalid diff method detection"""

    def f(x):
        qml.RX(x, wires=0)
        return qml.expval(qml.PauliY(0))

    with pytest.raises(ValueError, match="Invalid differentiation method"):

        @qjit()
        def workflow(x: float):
            g = qml.qnode(qml.device("lightning.qubit", wires=1))(f)
            h = grad(g, method="non-existent method")
            return h(x)


def test_assert_invalid_h_type():
    """Test invalid h type detection"""

    def f(x):
        qml.RX(x, wires=0)
        return qml.expval(qml.PauliY(0))

    with pytest.raises(ValueError, match="Invalid h value"):

        @qjit()
        def workflow(x: float):
            g = qml.qnode(qml.device("lightning.qubit", wires=1))(f)
            h = grad(g, method="fd", h="non-integer")
            return h(x)


def test_assert_non_differentiable():
    """Test non-differentiable parameter detection"""
    with pytest.raises(DifferentiableCompileError, match="Non-differentiable object passed"):

        @qjit()
        def workflow(x: float):
            h = grad("string!", method="fd")
            return h(x)


def test_finite_diff_arbitrary_functions():
    """Test gradients on non-qnode functions."""

    @qjit
    def workflow(x):
        def _f(x):
            return 2 * x

        return grad(_f, method="fd")(x)

    assert workflow(0.0) == 2.0


@pytest.mark.parametrize("inp", [(1.0), (2.0), (3.0), (4.0)])
def test_finite_diff_higher_order(inp, backend):
    """Test finite diff."""

    def f(x):
        qml.RX(x, wires=0)
        return qml.expval(qml.PauliY(0))

    @qjit()
    def compiled_grad2_default(x: float):
        g = qml.qnode(qml.device(backend, wires=1))(f)
        h = grad(g, method="fd")
        i = grad(h, method="fd")
        return i(x)

    def interpretted_grad2_default(x):
        device = qml.device("default.qubit", wires=1)
        g = qml.QNode(f, device, diff_method="backprop", max_diff=2)
        h = qml.grad(g, argnum=0)
        i = qml.grad(h, argnum=0)
        return i(x)

    assert np.allclose(compiled_grad2_default(inp), interpretted_grad2_default(inp), rtol=0.1)


@pytest.mark.parametrize("g_method", ["fd", "auto"])
@pytest.mark.parametrize(
    "h_coeffs", [[0.2, -0.53], np.array([0.2, -0.53]), jnp.array([0.2, -0.53])]
)
def test_jax_consts(h_coeffs, g_method, backend):
    """Test jax constants."""

    def circuit(params):
        qml.CRX(params[0], wires=[0, 1])
        qml.CRX(params[0], wires=[0, 2])
        h_obs = [qml.PauliX(0) @ qml.PauliZ(1), qml.PauliZ(0) @ qml.Hadamard(2)]
        return qml.expval(qml.Hamiltonian(h_coeffs, h_obs))

    @qjit()
    def compile_grad(params):
        diff_method = "adjoint" if g_method == "auto" else "finite-diff"
        g = qml.qnode(qml.device(backend, wires=3), diff_method=diff_method)(circuit)
        h = grad(g, method=g_method)
        return h(params)

    def interpret_grad(params):
        device = qml.device("default.qubit", wires=3)
        g = qml.QNode(circuit, device, diff_method="backprop")
        h = jax.grad(g, argnums=0)
        return h(params)

    inp = jnp.array([1.0, 2.0])
    assert np.allclose(compile_grad(jnp.array(inp)), interpret_grad(inp))


def test_non_float_arg(backend):
    """Test a function which attempts to differentiate non-floating point arguments."""

    @qml.qnode(qml.device(backend, wires=2))
    def circuit(x: complex, y: float):
        qml.RX(jnp.real(x), wires=0)
        qml.RY(y, wires=0)
        return qml.expval(qml.PauliZ(0))

    @qjit
    def cost_fn(x, y):
        return grad(circuit)(x, y)

    with pytest.raises(
        DifferentiableCompileError,
        match="only supports differentiation on floating-point arguments",
    ):
        cost_fn(1j, 2.0)


def test_non_float_res(backend):
    """Test a function which attempts to differentiate non-floating point results."""

    @qml.qnode(qml.device(backend, wires=2))
    def circuit(x: float, y: float):
        qml.RX(x, wires=0)
        qml.RY(y, wires=0)
        return qml.expval(qml.PauliZ(0))

    @qjit
    @grad
    def cost_fn(x, y):
        return 1j * circuit(x, y)

    with pytest.raises(
        DifferentiableCompileError, match="only supports differentiation on floating-point results"
    ):
        cost_fn(1.0, 2.0)


@pytest.mark.parametrize("diff_method", ["fd", "auto"])
@pytest.mark.parametrize("inp", [(1.0), (2.0)])
def test_finite_diff_multiple_devices(inp, diff_method, backend):
    """Test gradient methods using multiple backend devices."""
    qnode_diff_method = "adjoint" if diff_method == "auto" else "finite-diff"

    @qml.qnode(qml.device(backend, wires=1), diff_method=qnode_diff_method)
    def f(x):
        qml.RX(3 * x, wires=0)
        return qml.expval(qml.PauliY(0))

    @qml.qnode(qml.device("lightning.qubit", wires=1), diff_method=qnode_diff_method)
    def g(x):
        qml.RX(3 * x, wires=0)
        return qml.expval(qml.PauliY(0))

    @qjit()
    def compiled_grad_default(params, ntrials):
        d_f = grad(f, argnums=0, method=diff_method)

        def fn_f(_i, _g):
            return d_f(params)

        d_g = grad(g, argnums=0, method=diff_method)

        def fn_g(_i, _g):
            return d_g(params)

        d1 = for_loop(0, ntrials, 1)(fn_f)(params)
        d2 = for_loop(0, ntrials, 1)(fn_g)(params)
        return d1, d2

    result = compiled_grad_default(inp, 5)
    assert np.allclose(result[0], result[1])


def test_grad_on_non_scalar_output(backend):
    """Test a function which attempts to use `grad` on a function that returns a non-scalar."""

    @qml.qnode(qml.device(backend, wires=1), diff_method="parameter-shift")
    def f(x):
        qml.RX(3 * x, wires=0)
        return qml.probs()

    @qjit
    def compiled(x):
        return grad(f)(x)

    with pytest.raises(DifferentiableCompileError, match="only supports scalar-output functions"):
        compiled(1.0)


def test_grad_on_multi_result_function(backend):
    """Test a function which attempts to use `grad` on a function that returns multiple values."""

    @qml.qnode(qml.device(backend, wires=2), diff_method="parameter-shift")
    def f(x):
        qml.RX(3 * x, wires=0)
        return qml.expval(qml.PauliZ(0)), qml.expval(qml.PauliX(1))

    @qjit
    def compiled(x):
        return grad(f)(x)

    with pytest.raises(DifferentiableCompileError, match="only supports scalar-output functions"):
        compiled(1.0)


def test_multiple_grad_invocations(backend):
    """Test a function that uses grad multiple times."""

    @qml.qnode(qml.device(backend, wires=2), diff_method="parameter-shift")
    def f(x, y):
        qml.RX(3 * x, wires=0)
        qml.RX(y, wires=0)
        return qml.expval(qml.PauliZ(0))

    @qjit
    def compiled(x: float, y: float):
        g1 = grad(f, argnums=0, method="auto")(x, y)
        g2 = grad(f, argnums=1, method="auto")(x, y)
        return jnp.array([g1, g2])

    actual = compiled(0.1, 0.2)
    expected = jax.jacobian(f, argnums=(0, 1))(0.1, 0.2)
    for actual_entry, expected_entry in zip(actual, expected):
        assert actual_entry == pytest.approx(expected_entry)


def test_loop_with_dyn_wires(backend):
    """Test the gradient on a function with a loop and modular wire arithmetic."""
    num_wires = 4
    dev = qml.device(backend, wires=num_wires)

    @qml.qnode(dev)
    def cat(phi):
        @for_loop(0, 3, 1)
        def loop(i):
            qml.RY(phi, wires=jnp.mod(i, num_wires))

        loop()

        return qml.expval(qml.prod(*[qml.PauliZ(i) for i in range(num_wires)]))

    @qml.qnode(dev)
    def pl(phi):
        @for_loop(0, 3, 1)
        def loop(i):
            qml.RY(phi, wires=i % num_wires)

        loop()

        return qml.expval(qml.prod(*[qml.PauliZ(i) for i in range(num_wires)]))

    arg = 0.75
    result = qjit(grad(cat))(arg)
    expected = qml.grad(pl, argnum=0)(arg)

    assert np.allclose(result, expected)


def test_pytrees_return_qnode(backend):
    """Test the gradient on a function with a return including list and dictionnaries"""
    num_wires = 1
    dev = qml.device(backend, wires=num_wires)

    @qml.qnode(dev)
    def circuit(phi, psi):
        qml.RY(phi, wires=0)
        qml.RX(psi, wires=0)
        return [{"expval0": qml.expval(qml.PauliZ(0))}, qml.expval(qml.PauliZ(0))]

    psi = 0.1
    phi = 0.2
    result = qjit(jacobian(circuit, argnums=[0, 1]))(psi, phi)

    assert isinstance(result, list)
    assert len(result) == 2
    assert isinstance(result[0], dict)
    assert isinstance(result[0]["expval0"], tuple)
    assert len(result[0]["expval0"]) == 2
    assert isinstance(result[1], tuple)
    assert len(result[1]) == 2


def test_calssical_kwargs():
    """Test the gradient on a classical function with keyword arguments"""

    @qjit
    def f1(x, y, z):
        return x * (y - z)

    result = qjit(grad(f1, argnums=0))(3.0, y=1.0, z=2.0)
    expected = qjit(grad(f1, argnums=0))(3.0, 1.0, 2.0)
    assert np.allclose(expected, result)


def test_calssical_kwargs_switched_arg_order():
    """Test the gradient on classical function with keyword arguments and switched argument order"""

    @qjit
    def f1(x, y, z):
        return x * (y - z)

    result = qjit(grad(f1, argnums=0))(3.0, z=2.0, y=1.0)
    expected = qjit(grad(f1, argnums=0))(3.0, 1.0, 2.0)
    assert np.allclose(expected, result)


def test_qnode_kwargs(backend):
    """Test the gradient on a qnode with keyword arguments"""
    num_wires = 1
    dev = qml.device(backend, wires=num_wires)

    @qml.qnode(dev)
    def circuit(x, y, z):
        qml.RY(x, wires=0)
        qml.RX(y, wires=0)
        qml.RX(z, wires=0)
        return qml.expval(qml.PauliZ(0))

    result = qjit(jacobian(circuit, argnums=[0]))(0.1, y=0.2, z=0.3)
    expected = qjit(jacobian(circuit, argnums=[0]))(0.1, 0.2, 0.3)
    assert np.allclose(expected, result)
    result = qjit(grad(circuit, argnums=[0]))(0.1, y=0.2, z=0.3)
    expected = qjit(grad(circuit, argnums=[0]))(0.1, 0.2, 0.3)
    assert np.allclose(expected, result)
    result_val, result_grad = qjit(value_and_grad(circuit, argnums=[0]))(0.1, y=0.2, z=0.3)
    expected_val = qjit(circuit)(0.1, 0.2, 0.3)
    expected_grad = qjit(grad(circuit, argnums=[0]))(0.1, 0.2, 0.3)
    print(result_val, result_grad)
    print(expected_val, expected_grad)
    assert np.allclose(expected_val, result_val)
    assert np.allclose(expected_grad, result_grad)


def test_qnode_kwargs_switched_arg_order(backend):
    """Test the gradient on a qnode with keyword arguments and switched argument order"""
    num_wires = 1
    dev = qml.device(backend, wires=num_wires)

    @qml.qnode(dev)
    def circuit(x, y, z):
        qml.RY(x, wires=0)
        qml.RX(y, wires=0)
        qml.RX(z, wires=0)
        return qml.expval(qml.PauliZ(0))

    switched_order = qjit(jacobian(circuit, argnums=[0]))(0.1, z=0.3, y=0.2)
    expected = qjit(jacobian(circuit, argnums=[0]))(0.1, 0.2, 0.3)
    assert np.allclose(expected[0], switched_order[0])
    switched_order = qjit(grad(circuit, argnums=[0]))(0.1, z=0.3, y=0.2)
    expected = qjit(grad(circuit, argnums=[0]))(0.1, 0.2, 0.3)
    assert np.allclose(expected[0], switched_order[0])
    switched_order_val, switched_order_grad = qjit(value_and_grad(circuit, argnums=[0]))(
        0.1, z=0.3, y=0.2
    )
    expected_val = qjit(circuit)(0.1, 0.2, 0.3)
    expected_grad = qjit(grad(circuit, argnums=[0]))(0.1, 0.2, 0.3)
    assert np.allclose(expected_val, switched_order_val)
    assert np.allclose(expected_grad, switched_order_grad)


def test_pytrees_return_classical_function(backend):
    """Test the jacobian on a qnode with a return including list and dictionnaries."""
    num_wires = 1
    dev = qml.device(backend, wires=num_wires)

    @qml.qnode(dev)
    def circuit(phi, psi):
        qml.RY(phi, wires=0)
        qml.RX(psi, wires=0)
        return [{"expval0": qml.expval(qml.PauliZ(0))}, qml.expval(qml.PauliZ(0))]

    psi = 0.1
    phi = 0.2
    result = qjit(jacobian(circuit, argnums=[0, 1]))(psi, phi)

    assert isinstance(result, list)
    assert len(result) == 2
    assert isinstance(result[0], dict)
    assert isinstance(result[0]["expval0"], tuple)
    assert len(result[0]["expval0"]) == 2
    assert isinstance(result[1], tuple)
    assert len(result[1]) == 2


def test_pytrees_return_classical():
    """Test the jacobian on a function with a return including list and dictionnaries."""

    def f(x, y):
        return [x, {"a": x**2}, x + y]

    x = 0.4
    y = 0.2

    jax_expected_results = jax.jit(jax.jacobian(f, argnums=[0, 1]))(x, y)
    catalyst_results = qjit(jacobian(f, argnums=[0, 1]))(x, y)

    flatten_res_jax, tree_jax = tree_flatten(jax_expected_results)
    flatten_res_catalyst, tree_catalyst = tree_flatten(catalyst_results)

    assert tree_jax == tree_catalyst
    assert np.allclose(flatten_res_jax, flatten_res_catalyst)


def test_pytrees_args_classical():
    """Test the jacobian on a function with a return including list and dictionnaries."""

    def f(x, y):
        return x["res1"], x["res2"] + y

    x = {"res1": 0.3, "res2": 0.4}
    y = 0.2

    jax_expected_results = jax.jit(jax.jacobian(f, argnums=[0, 1]))(x, y)
    catalyst_results = qjit(jacobian(f, argnums=[0, 1]))(x, y)

    flatten_res_jax, tree_jax = tree_flatten(jax_expected_results)
    flatten_res_catalyst, tree_catalyst = tree_flatten(catalyst_results)

    assert tree_jax == tree_catalyst
    assert np.allclose(flatten_res_jax, flatten_res_catalyst)


def test_pytrees_args_return_classical():
    """Test the jacobian on a function with a args and return including list and dictionnaries."""

    def f(x, y):
        return [{"res": x["args1"], "res2": x["args2"] + y}, x["args1"] + y]

    x = {"args1": 0.3, "args2": 0.4}
    y = 0.2

    jax_expected_results = jax.jit(jax.jacobian(f, argnums=[0, 1]))(x, y)
    catalyst_results = qjit(jacobian(f, argnums=[0, 1]))(x, y)

    flatten_res_jax, tree_jax = tree_flatten(jax_expected_results)
    flatten_res_catalyst, tree_catalyst = tree_flatten(catalyst_results)

    assert tree_jax == tree_catalyst
    assert np.allclose(flatten_res_jax, flatten_res_catalyst)


def test_non_parametrized_circuit(backend):
    """Test that the derivate of non parametrized circuit is null."""
    dev = qml.device(backend, wires=1)

    def cost(x):
        @qml.qnode(dev)
        def circuit(x):  # pylint: disable=unused-argument
            qml.PauliX(wires=0)
            return qml.expval(qml.PauliZ(wires=0))

        return circuit(x)

    assert np.allclose(qjit(grad(cost))(1.1), 0.0)


@pytest.mark.xfail(reason="The verifier currently doesn't distinguish between active/inactive ops")
@pytest.mark.parametrize("inp", [(1.0), (2.0), (3.0), (4.0)])
def test_adj_qubitunitary(inp, backend):
    """Test the adjoint method."""

    def f(x):
        qml.RX(x, wires=0)
        U1 = np.array([[0.5 + 0.5j, -0.5 - 0.5j], [0.5 - 0.5j, 0.5 - 0.5j]], dtype=complex)
        qml.QubitUnitary(U1, wires=0)
        return qml.expval(qml.PauliY(0))

    @qjit()
    def compiled(x: float):
        g = qml.qnode(qml.device(backend, wires=1), diff_method="adjoint")(f)
        h = grad(g, method="auto")
        return h(x)

    def interpreted(x):
        device = qml.device("default.qubit", wires=1)
        g = qml.QNode(f, device, diff_method="backprop")
        h = qml.grad(g, argnum=0)
        return h(x)

    assert np.allclose(compiled(inp), interpreted(inp))


<<<<<<< HEAD
@pytest.mark.parametrize("inp", [(1.0), (2.0), (3.0), (4.0)])
def test_preprocessing_outside_qnode(inp, backend):
    """Test the preprocessing outside qnode."""

    @qml.qnode(qml.device(backend, wires=1))
    def f(y):
        qml.RX(y, wires=0)
        return qml.expval(qml.PauliZ(0))

    @qjit
    def g(x):
        return grad(lambda y: f(jnp.cos(y)) ** 2)(x)

    def h(x):
        return jax.grad(lambda y: f(jnp.cos(y)) ** 2)(x)

    assert np.allclose(g(inp), h(inp))
=======
@pytest.mark.xfail(reason="Needs PR #332")
def test_gradient_slice(backend):
    """Test the differentation when the qnode generates memref with non identity layout."""
    n_wires = 5
    data = jnp.sin(jnp.mgrid[-2:2:0.2].reshape(n_wires, -1)) ** 3

    weights = jnp.ones([n_wires, 3])

    bias = jnp.array(0.0)
    params = {"weights": weights, "bias": bias}

    dev = qml.device(backend, wires=n_wires)

    @qml.qnode(dev)
    def circuit(data, weights):
        """Quantum circuit ansatz"""

        for i in range(n_wires):
            qml.RY(data[i], wires=i)

        for i in range(n_wires):
            qml.RX(weights[i, 0], wires=i)
            qml.RY(weights[i, 1], wires=i)
            qml.RX(weights[i, 2], wires=i)
            qml.CNOT(wires=[i, (i + 1) % n_wires])

        return qml.expval(qml.sum(*[qml.PauliZ(i) for i in range(n_wires)]))

    def my_model(data, weights, bias):
        return circuit(data[:, 0], weights) + bias

    cat_res = qjit(
        jacobian(
            my_model,
            argnums=1,
        )
    )(data, params["weights"], params["bias"])
    jax_res = jax.jacobian(my_model, argnums=1)(data, params["weights"], params["bias"])
    assert np.allclose(cat_res, jax_res)
>>>>>>> e4485e33


class TestGradientErrors:
    """Test errors when an operation which does not have a valid gradient is reachable
    from the grad op"""

    def test_measure_error(self):
        """Test with measure"""

        @qml.qnode(qml.device("lightning.qubit", wires=1))
        def f(x):
            qml.RX(x, wires=0)
            _bool = measure(0)
            qml.RX(_bool + 1, wires=0)
            return qml.expval(qml.PauliX(0))

        with pytest.raises(DifferentiableCompileError, match="MidCircuitMeasure is not allowed"):

            @qml.qjit
            def cir(x: float):
                return grad(f)(x)

    def test_callback_error(self):
        """Test with callback"""

        @qml.qnode(qml.device("lightning.qubit", wires=1))
        def f(x):
            y = pure_callback(jnp.sin, float)(x)
            qml.RX(y, wires=0)
            return qml.expval(qml.PauliX(0))

        with pytest.raises(CompileError, match=".*Compilation failed.*"):

            @qml.qjit
            def cir(x: float):
                return grad(f)(x)

    def test_with_zne(self):
        """Test with ZNE"""

        @qml.qnode(qml.device("lightning.qubit", wires=1))
        def f(x):
            qml.RX(x, wires=0)
            return qml.expval(qml.PauliX(0))

        def g(x):
            return mitigate_with_zne(f, scale_factors=jax.numpy.array([1, 2, 3]))(x)

        with pytest.raises(CompileError, match=".*Compilation failed.*"):

            @qml.qjit
            def cir(x: float):
                return grad(g)(x)


class TestGradientUsagePatterns:
    """Test usage patterns of Gradient functions"""

    def test_grad_usage_patterns(self):
        """Test usage patterns of catalyst.grad."""

        def fn(x):
            return x**2

        x = 4.0

        res_pattern_fn_as_argument = grad(fn, method="fd")(x)
        res_pattern_partial = grad(method="fd")(fn)(x)
        expected = jax.grad(fn)(x)

        assert np.allclose(res_pattern_fn_as_argument, expected)
        assert np.allclose(res_pattern_partial, expected)

    def test_value_and_grad_usage_patterns(self):
        """Test usage patterns of catalyst.value_and_grad."""

        def fn(x):
            return x**2

        x = 4.0

        fn_as_argument_val, fn_as_argument_grad = value_and_grad(fn, method="fd")(x)
        partial_val, partial_grad = value_and_grad(method="fd")(fn)(x)
        expected_val, expected_grad = jax.value_and_grad(fn)(x)

        assert np.allclose(fn_as_argument_val, expected_val)
        assert np.allclose(partial_val, expected_val)
        assert np.allclose(fn_as_argument_grad, expected_grad)
        assert np.allclose(partial_grad, expected_grad)

    def test_jacobian_usage_patterns(self):
        """Test usage patterns of catalyst.jacobian."""

        def fn(x):
            return x**2

        x = 4.0

        res_pattern_fn_as_argument = jacobian(fn, method="fd")(x)
        res_pattern_partial = jacobian(method="fd")(fn)(x)
        expected = jax.jacobian(fn)(x)

        assert np.allclose(res_pattern_fn_as_argument, expected)
        assert np.allclose(res_pattern_partial, expected)


if __name__ == "__main__":
    pytest.main(["-x", __file__])<|MERGE_RESOLUTION|>--- conflicted
+++ resolved
@@ -1444,7 +1444,6 @@
     assert np.allclose(compiled(inp), interpreted(inp))
 
 
-<<<<<<< HEAD
 @pytest.mark.parametrize("inp", [(1.0), (2.0), (3.0), (4.0)])
 def test_preprocessing_outside_qnode(inp, backend):
     """Test the preprocessing outside qnode."""
@@ -1462,8 +1461,8 @@
         return jax.grad(lambda y: f(jnp.cos(y)) ** 2)(x)
 
     assert np.allclose(g(inp), h(inp))
-=======
-@pytest.mark.xfail(reason="Needs PR #332")
+
+
 def test_gradient_slice(backend):
     """Test the differentation when the qnode generates memref with non identity layout."""
     n_wires = 5
@@ -1502,7 +1501,6 @@
     )(data, params["weights"], params["bias"])
     jax_res = jax.jacobian(my_model, argnums=1)(data, params["weights"], params["bias"])
     assert np.allclose(cat_res, jax_res)
->>>>>>> e4485e33
 
 
 class TestGradientErrors:
