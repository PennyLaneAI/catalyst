# Copyright 2022-2023 Xanadu Quantum Technologies Inc.

# Licensed under the Apache License, Version 2.0 (the "License");
# you may not use this file except in compliance with the License.
# You may obtain a copy of the License at

#     http://www.apache.org/licenses/LICENSE-2.0

# Unless required by applicable law or agreed to in writing, software
# distributed under the License is distributed on an "AS IS" BASIS,
# WITHOUT WARRANTIES OR CONDITIONS OF ANY KIND, either express or implied.
# See the License for the specific language governing permissions and
# limitations under the License.

"""Test built-in differentiation support in Catalyst."""

import jax
import numpy as np
import pennylane as qml
import pytest
from jax import numpy as jnp
from jax.tree_util import tree_flatten

import catalyst.utils.calculate_grad_shape as infer
from catalyst import (
    CompileError,
    DifferentiableCompileError,
    cond,
    for_loop,
    grad,
    jacobian,
    measure,
    mitigate_with_zne,
    pure_callback,
    qjit,
    value_and_grad,
    vmap,
)

# pylint: disable=too-many-lines


class TestGradShape:
    """Unit tests for the calculate_grad_shape module."""

    @pytest.mark.parametrize("sig", [infer.Signature([int], [int])])
    def test_repr(self, sig):
        """Sanity check to make sure that we have a human readable representation."""
        assert str(sig) == "[<class 'int'>] -> [<class 'int'>]"

    def test_deduction(self):
        """Test case from https://github.com/PennyLaneAI/catalyst/issues/83"""
        params = [jax.core.ShapedArray([], float)]
        returns = [jax.core.ShapedArray([2], float), jax.core.ShapedArray([], float)]
        in_signature = infer.Signature(params, returns)
        observed_output = infer.calculate_grad_shape(in_signature, [0])
        expected_output = infer.Signature(params, returns)
        assert observed_output == expected_output

    def test_deduction_float(self):
        """Test case for non tensor type."""
        params = [float]
        returns = [float, float]
        in_signature = infer.Signature(params, returns)
        with pytest.raises(TypeError, match="Inputs and results must be tensor type."):
            infer.calculate_grad_shape(in_signature, [0])


def test_grad_outside_qjit():
    """Test that grad can be used outside of a jitting context."""

    def f(x):
        return x**2

    x = 4.0

    expected = jax.grad(f)(x)
    result = grad(f)(x)

    assert np.allclose(expected, result)


def test_value_and_grad_outside_qjit():
    """Test that value_and_grad can be used outside of a jitting context."""

    def f(x):
        return x**2

    x = 4.0

    expected_val, expected_grad = jax.value_and_grad(f)(x)
    result_val, result_grad = value_and_grad(f)(x)

    assert np.allclose(expected_val, result_val)
    assert np.allclose(expected_grad, result_grad)


@pytest.mark.parametrize("argnums", (None, 0, [1], (0, 1)))
def test_grad_outside_qjit_argnum(argnums):
    """Test that argnums work correctly outside of a jitting context."""

    def f(x, y):
        return x**2 + y**2

    x, y = 4.0, 4.0

    expected = jax.grad(f, argnums=argnums if argnums is not None else 0)(x, y)
    result = grad(f, argnums=argnums)(x, y)

    assert np.allclose(expected, result)


@pytest.mark.parametrize("argnums", (None, 0, [1], (0, 1)))
def test_value_and_grad_outside_qjit_argnum(argnums):
    """Test that argnums work correctly outside of a jitting context."""

    def f(x, y):
        return x**2 + y**2

    x, y = 4.0, 4.0

    expected_val, expected_grad = jax.value_and_grad(
        f, argnums=argnums if argnums is not None else 0
    )(x, y)
    result_val, result_grad = value_and_grad(f, argnums=argnums)(x, y)

    assert np.allclose(expected_val, result_val)
    assert np.allclose(expected_grad, result_grad)


def test_jacobian_outside_qjit():
    """Test that jacobian can be used outside of a jitting context."""

    def f(x):
        return x**2, 2 * x

    x = jnp.array([4.0, 5.0])

    expected = jax.jacobian(f)(x)
    result = jacobian(f)(x)

    assert len(expected) == len(result) == 2
    assert np.allclose(expected[0], result[0])
    assert np.allclose(expected[1], result[1])


@pytest.mark.parametrize("argnums", (None, 0, [1], (0, 1)))
def test_jacobian_outside_qjit_argnums(argnums):
    """Test that argnums work correctly outside of a jitting context."""

    def f(x, y):
        return x**2 + y**2, 2 * x + 2 * y

    x, y = jnp.array([4.0, 5.0]), jnp.array([4.0, 5.0])

    expected = jax.jacobian(f, argnums=argnums if argnums is not None else 0)(x, y)
    result = jacobian(f, argnums=argnums)(x, y)

    assert len(expected) == len(result) == 2
    assert np.allclose(expected[0], result[0])
    assert np.allclose(expected[1], result[1])


def test_non_differentiable_qnode():
    """Check for an error message when the QNode is explicitly marked non-differentiable."""

    @qml.qnode(qml.device("lightning.qubit", wires=1), diff_method=None)
    def f(x: float):
        qml.RX(x, wires=0)
        return qml.expval(qml.PauliZ(wires=0))

    # Ensure None allows forward-pass to succeed
    assert np.allclose(qjit(f)(1.0), np.cos(1.0))

    @qjit
    def grad_f(x):
        return grad(f, method="auto")(x)

    with pytest.raises(
        DifferentiableCompileError,
        match="Cannot differentiate a QNode explicitly marked non-differentiable",
    ):
        grad_f(1.0)


def test_param_shift_on_non_expval(backend):
    """Check for an error message when parameter-shift is used on QNodes that return anything but
    qml.expval or qml.probs.
    """

    @qml.qnode(qml.device(backend, wires=1), diff_method="parameter-shift")
    def func(p):
        x = qml.expval(qml.PauliZ(0))
        y = p**2
        return x, y

    def workflow(p: float):
        return jacobian(func, method="auto")(p)

    with pytest.raises(
        DifferentiableCompileError, match="The parameter-shift method can only be used"
    ):
        qjit(workflow)


def test_adjoint_on_non_expval(backend):
    """Check for an error message when adjoint is used on QNodes that return anything but
    qml.expval or qml.probs.
    """

    @qml.qnode(qml.device(backend, wires=1), diff_method="adjoint")
    def func(p):
        x = qml.expval(qml.PauliZ(0))
        y = p**2
        return x, y

    def workflow(p: float):
        return jacobian(func, method="auto")(p)

    with pytest.raises(DifferentiableCompileError, match="The adjoint method can only be used"):
        qjit(workflow)


def test_grad_on_qjit():
    """Check that grad works when called on an existing qjit object that does not wrap a QNode."""

    @qjit
    def f(x: float):
        return x * x

    result = qjit(grad(f))(3.0)
    expected = 6.0

    assert np.allclose(result, expected)


def test_value_and_grad_on_qjit_classical():
    """Check that value_and_grad works when called on an qjit object that does not wrap a QNode."""

    @qjit
    def f1(x: float):
        return x * x

    result = qjit(value_and_grad(f1))(3.0)
    expected = (9.0, 6.0)
    assert np.allclose(result, expected)

    @qjit
    def f2(x: float):
        return [x * x]

    result = qjit(value_and_grad(f2))(3.0)
    expected = ([9.0], [6.0])
    assert np.allclose(result, expected)

    @qjit
    def f3(x: float):
        return {"helloworld": x * x}

    result = qjit(value_and_grad(f3))(3.0)
    expected = ({"helloworld": 9.0}, {"helloworld": 6.0})
    assert np.allclose(result[0]["helloworld"], expected[0]["helloworld"])
    assert np.allclose(result[1]["helloworld"], expected[1]["helloworld"])

    @qjit
    def f4(x: float, y: float, z: float):
        return 100 * x + 200 * y + 300 * z

    result = qjit(value_and_grad(f4))(0.1, 0.2, 0.3)
    expected = (140, 100)
    assert np.allclose(result, expected)

    @qjit
    def f5(x: float, y: float, z: float):
        return 100 * x + 200 * y + 300 * z

    result = qjit(value_and_grad(f5, argnums=(0, 1, 2)))(0.1, 0.2, 0.3)
    expected = (140, (100, 200, 300))
    assert np.allclose(result[0], expected[0])
    assert np.allclose(result[1], expected[1])


def test_value_and_grad_on_qjit_classical_vector():
    """Check that value_and_grad works when called on an qjit object that does not wrap a QNode
    and takes in a vector.
    """

    @qjit
    def f(vec):
        # Takes in a 2D vector (x,y) and computes 30x+40y
        prod = jnp.array([30, 40]) * vec
        return prod[0] + prod[1]

    x = jnp.array([1.0, 1.0])
    result = qjit(value_and_grad(f))(x)
    expected = (70.0, [30.0, 40.0])

    assert np.allclose(result[0], expected[0])
    assert np.allclose(result[1], expected[1])


def test_value_and_grad_on_qjit_classical_dict():
    """Check that value_and_grad works when called on an qjit object that does not wrap a QNode
    and takes in a dictionary.
    """

    @qjit
    def f(tree):
        # Takes in two 2D vectors (x1, x2) and (y1, y2) and computes x1y1+x2y2
        hello = tree["hello"]  # (x1, x2)
        world = tree["world"]  # (y1, y2)
        return (hello * world).sum()

    x = {"hello": jnp.array([1.0, 2.0]), "world": jnp.array([3.0, 4.0])}
    result = qjit(value_and_grad(f))(x)
    expected = (11.0, {"hello": jnp.array([3.0, 4.0]), "world": jnp.array([1.0, 2.0])})

    assert np.allclose(result[0], expected[0])
    assert np.allclose(result[1]["hello"], expected[1]["hello"])
    assert np.allclose(result[1]["world"], expected[1]["world"])


def test_value_and_grad_on_qjit_quantum():
    """Check that value_and_grad works when called on an qjit object that does wrap a QNode."""

    @qjit
    def workflow(x: float):
        @qml.qnode(qml.device("lightning.qubit", wires=3))
        def circuit():
            qml.CNOT(wires=[0, 1])
            qml.RX(0, wires=[2])
            return qml.probs()  # This is [1, 0, 0, ...]

        return x * (circuit()[0])

    result = qjit(value_and_grad(workflow))(3.0)
    expected = (3.0, 1.0)
    assert np.allclose(result, expected)


def test_value_and_grad_on_qjit_quantum_variant():
    """
    Check that value_and_grad works when called on a QNode with trainable parameters.
    """

    def workflow_variant(x: float):
        @qml.qnode(qml.device("lightning.qubit", wires=1))
        def circuit(xx):
            qml.PauliX(wires=0)
            qml.RX(xx, wires=0)
            return qml.probs()

        return circuit(x)[0]

    result = qjit(value_and_grad(workflow_variant))(1.1)
    expected = (workflow_variant(1.1), qjit(grad(workflow_variant))(1.1))
    assert np.allclose(result, expected)


@pytest.mark.parametrize(
    "argnum", [(0, 1, 2), (0), (1), (2), (0, 1), (0, 2), (1, 2), (1, 0, 2), (2, 0, 1)]
)
def test_value_and_grad_on_qjit_quantum_variant_argnum(argnum):
    """
    Check that value_and_grad works when called on a QNode with multiple trainable parameters.
    """

    def workflow_variant(x: float, y: float, z: float):
        @qml.qnode(qml.device("lightning.qubit", wires=1))
        def circuit(xx, yy, zz):
            qml.PauliX(wires=0)
            qml.RX(xx, wires=0)
            qml.RY(yy, wires=0)
            qml.RZ(zz, wires=0)
            return qml.probs()

        return circuit(x, y, z)[0]

    result = qjit(value_and_grad(workflow_variant, argnums=argnum))(1.1, 2.2, 3.3)
    expected = (
        workflow_variant(1.1, 2.2, 3.3),
        qjit(grad(workflow_variant, argnums=argnum))(1.1, 2.2, 3.3),
    )
    assert np.allclose(result[0], expected[0])
    assert np.allclose(result[1], expected[1])


def test_value_and_grad_on_qjit_quantum_variant_tree():
    """
    Check that value_and_grad works when called on an qjit object that does wrap a QNode
    with trainable parameters and a general pytree input.
    """

    def workflow_variant_tree(params):
        @qml.qnode(qml.device("lightning.qubit", wires=1))
        def circuit(params):
            qml.RX(params["x"], wires=0)
            qml.RY(params["y"], wires=0)
            return qml.probs()

        return circuit(params)[0]

    params = {"x": 0.12, "y": 0.34}
    result = qjit(value_and_grad(qjit(workflow_variant_tree)))(params)
    expected = (workflow_variant_tree(params), qjit(grad(workflow_variant_tree))(params))
    assert np.allclose(result[0], expected[0])
    assert np.allclose(result[1]["x"], expected[1]["x"])
    assert np.allclose(result[1]["y"], expected[1]["y"])


@pytest.mark.parametrize("inp", [(1.0), (2.0), (3.0), (4.0)])
def test_finite_diff(inp, backend):
    """Test finite diff."""

    def f(x):
        qml.RX(x, wires=0)
        return qml.expval(qml.PauliY(0))

    @qjit()
    def compiled_grad_default(x: float):
        g = qml.qnode(qml.device(backend, wires=1))(f)
        h = grad(g, method="fd")
        return h(x)

    def interpretted_grad_default(x):
        device = qml.device("default.qubit", wires=1)
        g = qml.QNode(f, device, diff_method="finite-diff")
        h = qml.grad(g, argnum=0)
        return h(x)

    assert np.allclose(compiled_grad_default(inp), interpretted_grad_default(inp))


@pytest.mark.parametrize("inp", [(1.0), (2.0), (3.0), (4.0)])
def test_finite_diff_mul(inp, backend):
    """Test finite diff with mul."""

    def f(x):
        qml.RX(3 * x, wires=0)
        return qml.expval(qml.PauliY(0))

    @qjit()
    def compiled_grad_default(x: float):
        g = qml.qnode(qml.device(backend, wires=1))(f)
        h = grad(g, method="fd")
        return h(x)

    def interpretted_grad_default(x):
        device = qml.device("default.qubit", wires=1)
        g = qml.QNode(f, device, diff_method="finite-diff")
        h = qml.grad(g, argnum=0)
        return h(x)

    assert np.allclose(compiled_grad_default(inp), interpretted_grad_default(inp))


@pytest.mark.parametrize("inp", [1.0, 2.0, 3.0, 4.0])
def test_finite_diff_in_loop(inp, backend):
    """Test finite diff in loop."""

    @qml.qnode(qml.device(backend, wires=1))
    def f(x):
        qml.RX(3 * x, wires=0)
        return qml.expval(qml.PauliY(0))

    @qjit
    def compiled_grad_default(params, ntrials):
        diff = grad(f, argnums=0, method="fd")

        def fn(i, g):
            return diff(params)

        return for_loop(0, ntrials, 1)(fn)(params)

    def interpretted_grad_default(x):
        device = qml.device("default.qubit", wires=1)
        g = qml.QNode(f, device, diff_method="finite-diff")
        h = qml.grad(g, argnum=0)
        return h(x)

    assert np.allclose(compiled_grad_default(inp, 5), interpretted_grad_default(inp))


@pytest.mark.parametrize("inp", [(1.0), (2.0), (3.0), (4.0)])
def test_adj(inp, backend):
    """Test the adjoint method."""

    def f(x):
        qml.RX(x, wires=0)
        return qml.expval(qml.PauliY(0))

    @qjit()
    def compiled(x: float):
        g = qml.qnode(qml.device(backend, wires=1), diff_method="adjoint")(f)
        h = grad(g, method="auto")
        return h(x)

    def interpreted(x):
        device = qml.device("default.qubit", wires=1)
        g = qml.QNode(f, device, diff_method="backprop")
        h = qml.grad(g, argnum=0)
        return h(x)

    assert np.allclose(compiled(inp), interpreted(inp))


@pytest.mark.parametrize("inp", [(1.0), (2.0), (3.0), (4.0)])
def test_adj_mult(inp, backend):
    """Test the adjoint method with mult."""

    def f(x):
        qml.RX(x * 2, wires=0)
        return qml.expval(qml.PauliY(0))

    @qjit()
    def compiled(x: float):
        g = qml.qnode(qml.device(backend, wires=1), diff_method="adjoint")(f)
        h = grad(g, method="auto")
        return h(x)

    def interpreted(x):
        device = qml.device("default.qubit", wires=1)
        g = qml.QNode(f, device, diff_method="backprop")
        h = qml.grad(g, argnum=0)
        return h(x)

    assert np.allclose(compiled(inp), interpreted(inp))


@pytest.mark.parametrize("inp", [1.0, 2.0, 3.0, 4.0])
def test_adj_in_loop(inp, backend):
    """Test the adjoint method in loop."""

    @qml.qnode(qml.device(backend, wires=1), diff_method="adjoint")
    def f(x):
        qml.RX(3 * x, wires=0)
        return qml.expval(qml.PauliY(0))

    @qjit()
    def compiled_grad_default(params, ntrials):
        diff = grad(f, argnums=0, method="auto")

        def fn(i, g):
            return diff(params)

        return for_loop(0, ntrials, 1)(fn)(params)

    def interpretted_grad_default(x):
        device = qml.device("default.qubit", wires=1)
        g = qml.QNode(f, device, diff_method="backprop")
        h = qml.grad(g, argnum=0)
        return h(x)

    assert np.allclose(compiled_grad_default(inp, 5), interpretted_grad_default(inp))


@pytest.mark.parametrize("inp", [(1.0), (2.0), (3.0), (4.0)])
def test_ps(inp, backend):
    """Test the ps method."""

    def f(x):
        qml.RX(x * 2, wires=0)
        return qml.expval(qml.PauliY(0))

    @qjit()
    def compiled(x: float):
        g = qml.qnode(qml.device(backend, wires=1), diff_method="parameter-shift")(f)
        h = grad(g, method="auto")
        return h(x)

    def interpreted(x):
        device = qml.device("default.qubit", wires=1)
        g = qml.QNode(f, device, diff_method="backprop")
        h = qml.grad(g, argnum=0)
        return h(x)

    assert np.allclose(compiled(inp), interpreted(inp))


@pytest.mark.parametrize("inp", [(1.0), (2.0), (3.0), (4.0)])
def test_ps_conditionals(inp, backend):
    """Test the ps method and conditionals."""

    def f_compiled(x, y):
        @cond(y > 1.5)
        def true_path():
            qml.RX(x * 2, wires=0)

        @true_path.otherwise
        def false_path():
            qml.RX(x, wires=0)

        true_path()
        return qml.expval(qml.PauliY(0))

    def f_interpreted(x, y):
        if y > 1.5:
            qml.RX(x * 2, wires=0)
        else:
            qml.RX(x, wires=0)
        return qml.expval(qml.PauliY(0))

    @qjit()
    def compiled(x: float, y: float):
        g = qml.qnode(qml.device(backend, wires=1), diff_method="parameter-shift")(f_compiled)
        h = grad(g, method="auto", argnums=0)
        return h(x, y)

    def interpreted(x, y):
        device = qml.device("default.qubit", wires=1)
        g = qml.QNode(f_interpreted, device, diff_method="backprop")
        h = qml.grad(g, argnum=0)
        return h(x, y)

    assert np.allclose(compiled(inp, 0.0), interpreted(inp, 0.0))
    assert np.allclose(compiled(inp, 2.0), interpreted(inp, 2.0))


@pytest.mark.parametrize("inp", [(1.0), (2.0), (3.0), (4.0)])
def test_ps_for_loops(inp, backend):
    """Test the ps method with for loops."""

    def f_compiled(x, y):
        @for_loop(0, y, 1)
        def loop_fn(i):
            qml.RX(x * i * 1.5, wires=0)

        loop_fn()
        return qml.expval(qml.PauliY(0))

    def f_interpreted(x, y):
        for i in range(0, y, 1):
            qml.RX(x * i * 1.5, wires=0)
        return qml.expval(qml.PauliY(0))

    @qjit()
    def compiled(x: float, y: int):
        g = qml.qnode(qml.device(backend, wires=1), diff_method="parameter-shift")(f_compiled)
        h = grad(g, method="auto", argnums=0)
        return h(x, y)

    def interpreted(x, y):
        device = qml.device("default.qubit", wires=1)
        g = qml.QNode(f_interpreted, device, diff_method="backprop")
        h = qml.grad(g, argnum=0)
        return h(x, y)

    assert np.allclose(compiled(inp, 1), interpreted(inp, 1))
    assert np.allclose(compiled(inp, 2), interpreted(inp, 2))
    assert np.allclose(compiled(inp, 3), interpreted(inp, 3))
    assert np.allclose(compiled(inp, 4), interpreted(inp, 4))


@pytest.mark.parametrize("inp", [(1.0), (2.0), (3.0), (4.0)])
def test_ps_for_loops_entangled(inp, backend):
    """Test the ps method with for loops and entangled."""

    def f_compiled(x, y, z):
        qml.RX(x, wires=0)
        qml.Hadamard(wires=0)

        @for_loop(1, y, 1)
        def loop_fn(i):
            qml.RX(x, wires=i)
            qml.CNOT(wires=[0, i])

        loop_fn()
        return qml.expval(qml.PauliY(z))

    def f_interpreted(x, y, z):
        qml.RX(x, wires=0)
        qml.Hadamard(wires=0)
        for i in range(1, y, 1):
            qml.RX(x, wires=i)
            qml.CNOT(wires=[0, i])
        return qml.expval(qml.PauliY(z))

    @qjit()
    def compiled(x: float, y: int, z: int):
        g = qml.qnode(qml.device(backend, wires=3), diff_method="parameter-shift")(f_compiled)
        h = grad(g, method="auto", argnums=0)
        return h(x, y, z)

    def interpreted(x, y, z):
        device = qml.device("default.qubit", wires=3)
        g = qml.QNode(f_interpreted, device, diff_method="backprop")
        h = qml.grad(g, argnum=0)
        return h(x, y, z)

    assert np.allclose(compiled(inp, 1, 1), interpreted(inp, 1, 1))
    assert np.allclose(compiled(inp, 2, 2), interpreted(inp, 2, 2))


@pytest.mark.parametrize("inp", [(1.0), (2.0), (3.0), (4.0)])
def test_ps_qft(inp, backend):
    """Test the ps method in QFT."""

    def qft_compiled(x, n, z):
        # Input state: equal superposition
        @for_loop(0, n, 1)
        def init(i):
            qml.Hadamard(wires=i)

        # QFT
        @for_loop(0, n, 1)
        def qft(i):
            qml.Hadamard(wires=i)

            @for_loop(i + 1, n, 1)
            def inner(j):
                qml.RY(x, wires=j)
                qml.ControlledPhaseShift(jnp.pi / 2 ** (n - j + 1), [i, j])

            inner()

        init()
        qft()

        # Expected output: |100...>
        return qml.expval(qml.PauliZ(z))

    def qft_interpreted(x, n, z):
        # Input state: equal superposition
        for i in range(0, n, 1):
            qml.Hadamard(wires=i)

        for i in range(0, n, 1):
            qml.Hadamard(wires=i)

            for j in range(i + 1, n, 1):
                qml.RY(x, wires=j)
                qml.ControlledPhaseShift(jnp.pi / 2 ** (n - j + 1), [i, j])

        return qml.expval(qml.PauliZ(z))

    @qjit()
    def compiled(x: float, y: int, z: int):
        g = qml.qnode(qml.device(backend, wires=3), diff_method="parameter-shift")(qft_compiled)
        h = grad(g, method="auto", argnums=0)
        return h(x, y, z)

    def interpreted(x, y, z):
        device = qml.device("default.qubit", wires=3)
        g = qml.QNode(qft_interpreted, device, diff_method="backprop")
        h = qml.grad(g, argnum=0)
        return h(x, y, z)

    assert np.allclose(compiled(inp, 2, 2), interpreted(inp, 2, 2))


def test_ps_probs(backend):
    """Check that the parameter-shift method works for qml.probs."""

    @qml.qnode(qml.device(backend, wires=1), diff_method="parameter-shift")
    def func(p):
        qml.RY(p, wires=0)
        return qml.probs(wires=0)

    @qjit
    def workflow(p: float):
        return jacobian(func, method="auto")(p)

    result = workflow(0.5)
    reference = qml.jacobian(func, argnum=0)(0.5)

    assert np.allclose(result, reference)


@pytest.mark.parametrize("inp", [(1.0), (2.0), (3.0), (4.0)])
def test_finite_diff_h(inp, backend):
    """Test finite diff."""

    def f(x):
        qml.RX(x, wires=0)
        return qml.expval(qml.PauliY(0))

    @qjit()
    def compiled_grad_h(x: float):
        g = qml.qnode(qml.device(backend, wires=1))(f)
        h = grad(g, method="fd", h=0.1)
        return h(x)

    def interpretted_grad_h(x):
        device = qml.device("default.qubit", wires=1)
        g = qml.QNode(f, device, diff_method="finite-diff", h=0.1)
        h = qml.grad(g, argnum=0)
        return h(x)

    assert np.allclose(compiled_grad_h(inp), interpretted_grad_h(inp))


@pytest.mark.parametrize("inp", [(1.0), (2.0), (3.0), (4.0)])
def test_finite_diff_argnum(inp, backend):
    """Test finite diff."""

    def f2(x, y):
        qml.RX(x**y, wires=0)
        return qml.expval(qml.PauliY(0))

    @qjit()
    def compiled_grad_argnum(x: float):
        g = qml.qnode(qml.device(backend, wires=1))(f2)
        h = grad(g, method="fd", argnums=1)
        return h(x, 2.0)

    def interpretted_grad_argnum(x):
        device = qml.device("default.qubit", wires=1)
        g = qml.QNode(f2, device, diff_method="finite-diff")
        h = qml.grad(g, argnum=1)
        return h(x, 2.0)

    assert np.allclose(compiled_grad_argnum(inp), interpretted_grad_argnum(inp))


@pytest.mark.parametrize("inp", [(1.0), (2.0), (3.0), (4.0)])
def test_finite_diff_argnum_list(inp, backend):
    """Test finite diff."""

    def f2(x, y):
        qml.RX(x**y, wires=0)
        return qml.expval(qml.PauliY(0))

    @qjit()
    def compiled_grad_argnum_list(x: float):
        g = qml.qnode(qml.device(backend, wires=1))(f2)
        h = grad(g, method="fd", argnums=[1])
        return h(x, 2.0)

    def interpretted_grad_argnum_list(x):
        device = qml.device("default.qubit", wires=1)
        g = qml.QNode(f2, device, diff_method="finite-diff")
        h = qml.grad(g, argnum=[1])
        # Slightly different behaviour. If argnums is a list
        # it doesn't matter if it is a single number,
        # the return value will be a n-tuple of size of the
        # argnums list.
        return h(x, 2.0)[0]

    assert np.allclose(compiled_grad_argnum_list(inp), interpretted_grad_argnum_list(inp))


@pytest.mark.parametrize("inp", [(1.0), (2.0), (3.0), (4.0)])
def test_finite_grad_range_change(inp, backend):
    """Test finite diff."""

    def f2(x, y):
        qml.RX(x**y, wires=0)
        return qml.expval(qml.PauliY(0))

    @qjit()
    def compiled_grad_range_change(x: float):
        g = qml.qnode(qml.device(backend, wires=1))(f2)
        h = grad(g, method="fd", argnums=[0, 1])
        return h(x, 2.0)

    def interpretted_grad_range_change(x):
        device = qml.device("default.qubit", wires=1)
        g = qml.QNode(f2, device, diff_method="finite-diff")
        h = qml.grad(g, argnum=[0, 1])
        return h(x, 2.0)

    assert np.allclose(compiled_grad_range_change(inp), interpretted_grad_range_change(inp))


@pytest.mark.parametrize("inp", [(1.0), (2.0), (3.0), (4.0)])
def test_ps_grad_range_change(inp, backend):
    """Test param shift."""

    def f2(x, y):
        qml.RX(x**y, wires=0)
        return qml.expval(qml.PauliY(0))

    @qjit()
    def compiled_grad_range_change(x: float):
        g = qml.qnode(qml.device(backend, wires=1), diff_method="parameter-shift")(f2)
        h = grad(g, method="auto", argnums=[0, 1])
        return h(x, 2.0)

    def interpretted_grad_range_change(x):
        device = qml.device("default.qubit", wires=1)
        g = qml.QNode(f2, device, diff_method="backprop")
        h = qml.grad(g, argnum=[0, 1])
        return h(x, 2.0)

    assert np.allclose(compiled_grad_range_change(inp), interpretted_grad_range_change(inp))


@pytest.mark.parametrize("inp", [(1.0), (2.0), (3.0), (4.0)])
def test_ps_tensorinp(inp, backend):
    """Test param shift."""

    def f2(x, y):
        qml.RX(x[0] ** y, wires=0)
        return qml.expval(qml.PauliY(0))

    @qjit()
    def compiled(x: jax.core.ShapedArray([1], float)):
        g = qml.qnode(qml.device(backend, wires=1), diff_method="parameter-shift")(f2)
        h = grad(g, method="auto", argnums=[0, 1])
        return h(x, 2.0)

    def interpretted(x):
        device = qml.device("default.qubit", wires=1)
        g = qml.QNode(f2, device, diff_method="backprop")
        h = qml.grad(g, argnum=[0, 1])
        return h(x, 2.0)

    for dydx_c, dydx_i in zip(compiled(jnp.array([inp])), interpretted(np.array([inp]))):
        assert np.allclose(dydx_c, dydx_i)


@pytest.mark.parametrize("inp", [(1.0), (2.0), (3.0), (4.0)])
def test_adjoint_grad_range_change(inp, backend):
    """Test adjoint."""

    def f2(x, y):
        qml.RX(x**y, wires=0)
        return qml.expval(qml.PauliY(0))

    @qjit()
    def compiled_grad_range_change(x: float):
        g = qml.qnode(qml.device(backend, wires=1), diff_method="adjoint")(f2)
        h = grad(g, method="auto", argnums=[0, 1])
        return h(x, 2.0)

    def interpretted_grad_range_change(x):
        device = qml.device("default.qubit", wires=1)
        g = qml.QNode(f2, device, diff_method="backprop")
        h = qml.grad(g, argnum=[0, 1])
        return h(x, 2.0)

    assert np.allclose(compiled_grad_range_change(inp), interpretted_grad_range_change(inp))


@pytest.mark.parametrize("method", [("parameter-shift"), ("adjoint")])
def test_assert_no_higher_order_without_fd(method, backend):
    """Test input validation for gradients"""

    def f(x):
        qml.RX(x, wires=0)
        return qml.expval(qml.PauliY(0))

    with pytest.raises(DifferentiableCompileError, match="higher order derivatives"):

        @qjit()
        def workflow(x: float):
            g = qml.qnode(qml.device(backend, wires=1), diff_method=method)(f)
            h = grad(g, method="auto")
            i = grad(h, method="auto")
            return i(x)


def test_assert_invalid_diff_method():
    """Test invalid diff method detection"""

    def f(x):
        qml.RX(x, wires=0)
        return qml.expval(qml.PauliY(0))

    with pytest.raises(ValueError, match="Invalid differentiation method"):

        @qjit()
        def workflow(x: float):
            g = qml.qnode(qml.device("lightning.qubit", wires=1))(f)
            h = grad(g, method="non-existent method")
            return h(x)


def test_assert_invalid_h_type():
    """Test invalid h type detection"""

    def f(x):
        qml.RX(x, wires=0)
        return qml.expval(qml.PauliY(0))

    with pytest.raises(ValueError, match="Invalid h value"):

        @qjit()
        def workflow(x: float):
            g = qml.qnode(qml.device("lightning.qubit", wires=1))(f)
            h = grad(g, method="fd", h="non-integer")
            return h(x)


def test_assert_non_differentiable():
    """Test non-differentiable parameter detection"""
    with pytest.raises(DifferentiableCompileError, match="Non-differentiable object passed"):

        @qjit()
        def workflow(x: float):
            h = grad("string!", method="fd")
            return h(x)


def test_finite_diff_arbitrary_functions():
    """Test gradients on non-qnode functions."""

    @qjit
    def workflow(x):
        def _f(x):
            return 2 * x

        return grad(_f, method="fd")(x)

    assert workflow(0.0) == 2.0


@pytest.mark.parametrize("inp", [(1.0), (2.0), (3.0), (4.0)])
def test_finite_diff_higher_order(inp, backend):
    """Test finite diff."""

    def f(x):
        qml.RX(x, wires=0)
        return qml.expval(qml.PauliY(0))

    @qjit()
    def compiled_grad2_default(x: float):
        g = qml.qnode(qml.device(backend, wires=1))(f)
        h = grad(g, method="fd")
        i = grad(h, method="fd")
        return i(x)

    def interpretted_grad2_default(x):
        device = qml.device("default.qubit", wires=1)
        g = qml.QNode(f, device, diff_method="backprop", max_diff=2)
        h = qml.grad(g, argnum=0)
        i = qml.grad(h, argnum=0)
        return i(x)

    assert np.allclose(compiled_grad2_default(inp), interpretted_grad2_default(inp), rtol=0.1)


@pytest.mark.parametrize("g_method", ["fd", "auto"])
@pytest.mark.parametrize(
    "h_coeffs", [[0.2, -0.53], np.array([0.2, -0.53]), jnp.array([0.2, -0.53])]
)
def test_jax_consts(h_coeffs, g_method, backend):
    """Test jax constants."""

    def circuit(params):
        qml.CRX(params[0], wires=[0, 1])
        qml.CRX(params[0], wires=[0, 2])
        h_obs = [qml.PauliX(0) @ qml.PauliZ(1), qml.PauliZ(0) @ qml.Hadamard(2)]
        return qml.expval(qml.Hamiltonian(h_coeffs, h_obs))

    @qjit()
    def compile_grad(params):
        diff_method = "adjoint" if g_method == "auto" else "finite-diff"
        g = qml.qnode(qml.device(backend, wires=3), diff_method=diff_method)(circuit)
        h = grad(g, method=g_method)
        return h(params)

    def interpret_grad(params):
        device = qml.device("default.qubit", wires=3)
        g = qml.QNode(circuit, device, diff_method="backprop")
        h = jax.grad(g, argnums=0)
        return h(params)

    inp = jnp.array([1.0, 2.0])
    assert np.allclose(compile_grad(jnp.array(inp)), interpret_grad(inp))


def test_non_float_arg(backend):
    """Test a function which attempts to differentiate non-floating point arguments."""

    @qml.qnode(qml.device(backend, wires=2))
    def circuit(x: complex, y: float):
        qml.RX(jnp.real(x), wires=0)
        qml.RY(y, wires=0)
        return qml.expval(qml.PauliZ(0))

    @qjit
    def cost_fn(x, y):
        return grad(circuit)(x, y)

    with pytest.raises(
        DifferentiableCompileError,
        match="only supports differentiation on floating-point arguments",
    ):
        cost_fn(1j, 2.0)


def test_non_float_res(backend):
    """Test a function which attempts to differentiate non-floating point results."""

    @qml.qnode(qml.device(backend, wires=2))
    def circuit(x: float, y: float):
        qml.RX(x, wires=0)
        qml.RY(y, wires=0)
        return qml.expval(qml.PauliZ(0))

    @qjit
    @grad
    def cost_fn(x, y):
        return 1j * circuit(x, y)

    with pytest.raises(
        DifferentiableCompileError, match="only supports differentiation on floating-point results"
    ):
        cost_fn(1.0, 2.0)


@pytest.mark.parametrize("diff_method", ["fd", "auto"])
@pytest.mark.parametrize("inp", [(1.0), (2.0)])
def test_finite_diff_multiple_devices(inp, diff_method, backend):
    """Test gradient methods using multiple backend devices."""
    qnode_diff_method = "adjoint" if diff_method == "auto" else "finite-diff"

    @qml.qnode(qml.device(backend, wires=1), diff_method=qnode_diff_method)
    def f(x):
        qml.RX(3 * x, wires=0)
        return qml.expval(qml.PauliY(0))

    @qml.qnode(qml.device("lightning.qubit", wires=1), diff_method=qnode_diff_method)
    def g(x):
        qml.RX(3 * x, wires=0)
        return qml.expval(qml.PauliY(0))

    @qjit()
    def compiled_grad_default(params, ntrials):
        d_f = grad(f, argnums=0, method=diff_method)

        def fn_f(_i, _g):
            return d_f(params)

        d_g = grad(g, argnums=0, method=diff_method)

        def fn_g(_i, _g):
            return d_g(params)

        d1 = for_loop(0, ntrials, 1)(fn_f)(params)
        d2 = for_loop(0, ntrials, 1)(fn_g)(params)
        return d1, d2

    result = compiled_grad_default(inp, 5)
    assert np.allclose(result[0], result[1])


def test_grad_on_non_scalar_output(backend):
    """Test a function which attempts to use `grad` on a function that returns a non-scalar."""

    @qml.qnode(qml.device(backend, wires=1), diff_method="parameter-shift")
    def f(x):
        qml.RX(3 * x, wires=0)
        return qml.probs()

    @qjit
    def compiled(x):
        return grad(f)(x)

    with pytest.raises(DifferentiableCompileError, match="only supports scalar-output functions"):
        compiled(1.0)


def test_grad_on_multi_result_function(backend):
    """Test a function which attempts to use `grad` on a function that returns multiple values."""

    @qml.qnode(qml.device(backend, wires=2), diff_method="parameter-shift")
    def f(x):
        qml.RX(3 * x, wires=0)
        return qml.expval(qml.PauliZ(0)), qml.expval(qml.PauliX(1))

    @qjit
    def compiled(x):
        return grad(f)(x)

    with pytest.raises(DifferentiableCompileError, match="only supports scalar-output functions"):
        compiled(1.0)


def test_multiple_grad_invocations(backend):
    """Test a function that uses grad multiple times."""

    @qml.qnode(qml.device(backend, wires=2), diff_method="parameter-shift")
    def f(x, y):
        qml.RX(3 * x, wires=0)
        qml.RX(y, wires=0)
        return qml.expval(qml.PauliZ(0))

    @qjit
    def compiled(x: float, y: float):
        g1 = grad(f, argnums=0, method="auto")(x, y)
        g2 = grad(f, argnums=1, method="auto")(x, y)
        return jnp.array([g1, g2])

    actual = compiled(0.1, 0.2)
    expected = jax.jacobian(f, argnums=(0, 1))(0.1, 0.2)
    for actual_entry, expected_entry in zip(actual, expected):
        assert actual_entry == pytest.approx(expected_entry)


def test_loop_with_dyn_wires(backend):
    """Test the gradient on a function with a loop and modular wire arithmetic."""
    num_wires = 4
    dev = qml.device(backend, wires=num_wires)

    @qml.qnode(dev)
    def cat(phi):
        @for_loop(0, 3, 1)
        def loop(i):
            qml.RY(phi, wires=jnp.mod(i, num_wires))

        loop()

        return qml.expval(qml.prod(*[qml.PauliZ(i) for i in range(num_wires)]))

    @qml.qnode(dev)
    def pl(phi):
        @for_loop(0, 3, 1)
        def loop(i):
            qml.RY(phi, wires=i % num_wires)

        loop()

        return qml.expval(qml.prod(*[qml.PauliZ(i) for i in range(num_wires)]))

    arg = 0.75
    result = qjit(grad(cat))(arg)
    expected = qml.grad(pl, argnum=0)(arg)

    assert np.allclose(result, expected)


def test_pytrees_return_qnode(backend):
    """Test the gradient on a function with a return including list and dictionnaries"""
    num_wires = 1
    dev = qml.device(backend, wires=num_wires)

    @qml.qnode(dev)
    def circuit(phi, psi):
        qml.RY(phi, wires=0)
        qml.RX(psi, wires=0)
        return [{"expval0": qml.expval(qml.PauliZ(0))}, qml.expval(qml.PauliZ(0))]

    psi = 0.1
    phi = 0.2
    result = qjit(jacobian(circuit, argnums=[0, 1]))(psi, phi)

    assert isinstance(result, list)
    assert len(result) == 2
    assert isinstance(result[0], dict)
    assert isinstance(result[0]["expval0"], tuple)
    assert len(result[0]["expval0"]) == 2
    assert isinstance(result[1], tuple)
    assert len(result[1]) == 2


def test_calssical_kwargs():
    """Test the gradient on a classical function with keyword arguments"""

    @qjit
    def f1(x, y, z):
        return x * (y - z)

    result = qjit(grad(f1, argnums=0))(3.0, y=1.0, z=2.0)
    expected = qjit(grad(f1, argnums=0))(3.0, 1.0, 2.0)
    assert np.allclose(expected, result)


def test_calssical_kwargs_switched_arg_order():
    """Test the gradient on classical function with keyword arguments and switched argument order"""

    @qjit
    def f1(x, y, z):
        return x * (y - z)

    result = qjit(grad(f1, argnums=0))(3.0, z=2.0, y=1.0)
    expected = qjit(grad(f1, argnums=0))(3.0, 1.0, 2.0)
    assert np.allclose(expected, result)


def test_qnode_kwargs(backend):
    """Test the gradient on a qnode with keyword arguments"""
    num_wires = 1
    dev = qml.device(backend, wires=num_wires)

    @qml.qnode(dev)
    def circuit(x, y, z):
        qml.RY(x, wires=0)
        qml.RX(y, wires=0)
        qml.RX(z, wires=0)
        return qml.expval(qml.PauliZ(0))

    result = qjit(jacobian(circuit, argnums=[0]))(0.1, y=0.2, z=0.3)
    expected = qjit(jacobian(circuit, argnums=[0]))(0.1, 0.2, 0.3)
    assert np.allclose(expected, result)
    result = qjit(grad(circuit, argnums=[0]))(0.1, y=0.2, z=0.3)
    expected = qjit(grad(circuit, argnums=[0]))(0.1, 0.2, 0.3)
    assert np.allclose(expected, result)
    result_val, result_grad = qjit(value_and_grad(circuit, argnums=[0]))(0.1, y=0.2, z=0.3)
    expected_val = qjit(circuit)(0.1, 0.2, 0.3)
    expected_grad = qjit(grad(circuit, argnums=[0]))(0.1, 0.2, 0.3)
    print(result_val, result_grad)
    print(expected_val, expected_grad)
    assert np.allclose(expected_val, result_val)
    assert np.allclose(expected_grad, result_grad)


def test_qnode_kwargs_switched_arg_order(backend):
    """Test the gradient on a qnode with keyword arguments and switched argument order"""
    num_wires = 1
    dev = qml.device(backend, wires=num_wires)

    @qml.qnode(dev)
    def circuit(x, y, z):
        qml.RY(x, wires=0)
        qml.RX(y, wires=0)
        qml.RX(z, wires=0)
        return qml.expval(qml.PauliZ(0))

    switched_order = qjit(jacobian(circuit, argnums=[0]))(0.1, z=0.3, y=0.2)
    expected = qjit(jacobian(circuit, argnums=[0]))(0.1, 0.2, 0.3)
    assert np.allclose(expected[0], switched_order[0])
    switched_order = qjit(grad(circuit, argnums=[0]))(0.1, z=0.3, y=0.2)
    expected = qjit(grad(circuit, argnums=[0]))(0.1, 0.2, 0.3)
    assert np.allclose(expected[0], switched_order[0])
    switched_order_val, switched_order_grad = qjit(value_and_grad(circuit, argnums=[0]))(
        0.1, z=0.3, y=0.2
    )
    expected_val = qjit(circuit)(0.1, 0.2, 0.3)
    expected_grad = qjit(grad(circuit, argnums=[0]))(0.1, 0.2, 0.3)
    assert np.allclose(expected_val, switched_order_val)
    assert np.allclose(expected_grad, switched_order_grad)


def test_pytrees_return_classical_function(backend):
    """Test the jacobian on a qnode with a return including list and dictionnaries."""
    num_wires = 1
    dev = qml.device(backend, wires=num_wires)

    @qml.qnode(dev)
    def circuit(phi, psi):
        qml.RY(phi, wires=0)
        qml.RX(psi, wires=0)
        return [{"expval0": qml.expval(qml.PauliZ(0))}, qml.expval(qml.PauliZ(0))]

    psi = 0.1
    phi = 0.2
    result = qjit(jacobian(circuit, argnums=[0, 1]))(psi, phi)

    assert isinstance(result, list)
    assert len(result) == 2
    assert isinstance(result[0], dict)
    assert isinstance(result[0]["expval0"], tuple)
    assert len(result[0]["expval0"]) == 2
    assert isinstance(result[1], tuple)
    assert len(result[1]) == 2


def test_pytrees_return_classical():
    """Test the jacobian on a function with a return including list and dictionnaries."""

    def f(x, y):
        return [x, {"a": x**2}, x + y]

    x = 0.4
    y = 0.2

    jax_expected_results = jax.jit(jax.jacobian(f, argnums=[0, 1]))(x, y)
    catalyst_results = qjit(jacobian(f, argnums=[0, 1]))(x, y)

    flatten_res_jax, tree_jax = tree_flatten(jax_expected_results)
    flatten_res_catalyst, tree_catalyst = tree_flatten(catalyst_results)

    assert tree_jax == tree_catalyst
    assert np.allclose(flatten_res_jax, flatten_res_catalyst)


def test_pytrees_args_classical():
    """Test the jacobian on a function with a return including list and dictionnaries."""

    def f(x, y):
        return x["res1"], x["res2"] + y

    x = {"res1": 0.3, "res2": 0.4}
    y = 0.2

    jax_expected_results = jax.jit(jax.jacobian(f, argnums=[0, 1]))(x, y)
    catalyst_results = qjit(jacobian(f, argnums=[0, 1]))(x, y)

    flatten_res_jax, tree_jax = tree_flatten(jax_expected_results)
    flatten_res_catalyst, tree_catalyst = tree_flatten(catalyst_results)

    assert tree_jax == tree_catalyst
    assert np.allclose(flatten_res_jax, flatten_res_catalyst)


def test_pytrees_args_return_classical():
    """Test the jacobian on a function with a args and return including list and dictionnaries."""

    def f(x, y):
        return [{"res": x["args1"], "res2": x["args2"] + y}, x["args1"] + y]

    x = {"args1": 0.3, "args2": 0.4}
    y = 0.2

    jax_expected_results = jax.jit(jax.jacobian(f, argnums=[0, 1]))(x, y)
    catalyst_results = qjit(jacobian(f, argnums=[0, 1]))(x, y)

    flatten_res_jax, tree_jax = tree_flatten(jax_expected_results)
    flatten_res_catalyst, tree_catalyst = tree_flatten(catalyst_results)

    assert tree_jax == tree_catalyst
    assert np.allclose(flatten_res_jax, flatten_res_catalyst)


def test_non_parametrized_circuit(backend):
    """Test that the derivate of non parametrized circuit is null."""
    dev = qml.device(backend, wires=1)

    def cost(x):
        @qml.qnode(dev)
        def circuit(x):  # pylint: disable=unused-argument
            qml.PauliX(wires=0)
            return qml.expval(qml.PauliZ(wires=0))

        return circuit(x)

    assert np.allclose(qjit(grad(cost))(1.1), 0.0)


@pytest.mark.xfail(reason="The verifier currently doesn't distinguish between active/inactive ops")
@pytest.mark.parametrize("inp", [(1.0), (2.0), (3.0), (4.0)])
def test_adj_qubitunitary(inp, backend):
    """Test the adjoint method."""

    def f(x):
        qml.RX(x, wires=0)
        U1 = np.array([[0.5 + 0.5j, -0.5 - 0.5j], [0.5 - 0.5j, 0.5 - 0.5j]], dtype=complex)
        qml.QubitUnitary(U1, wires=0)
        return qml.expval(qml.PauliY(0))

    @qjit()
    def compiled(x: float):
        g = qml.qnode(qml.device(backend, wires=1), diff_method="adjoint")(f)
        h = grad(g, method="auto")
        return h(x)

    def interpreted(x):
        device = qml.device("default.qubit", wires=1)
        g = qml.QNode(f, device, diff_method="backprop")
        h = qml.grad(g, argnum=0)
        return h(x)

    assert np.allclose(compiled(inp), interpreted(inp))

@pytest.mark.parametrize("inp", [(1.0), (2.0), (3.0), (4.0)])
def test_preprocessing_outside_qnode(inp, backend):
    """Test the preprocessing outside qnode."""

    @qml.qnode(qml.device(backend, wires=1))
    def f(y):
        qml.RX(y, wires=0)
        return qml.expval(qml.PauliZ(0))

    @qjit
    def g(x):
        return grad(lambda y: f(jnp.cos(y)) ** 2)(x)

    def h(x):
        return jax.grad(lambda y: f(jnp.cos(y)) ** 2)(x)

    assert np.allclose(g(inp), h(inp))

<<<<<<< HEAD
=======
@pytest.mark.parametrize("inp", [(1.0), (2.0), (3.0), (4.0)])
def test_preprocessing_outside_qnode(inp, backend):
    """Test the preprocessing outside qnode."""

    @qml.qnode(qml.device(backend, wires=1))
    def f(y):
        qml.RX(y, wires=0)
        return qml.expval(qml.PauliZ(0))

    @qjit
    def g(x):
        return grad(lambda y: f(jnp.cos(y)) ** 2)(x)

    def h(x):
        return jax.grad(lambda y: f(jnp.cos(y)) ** 2)(x)

    assert np.allclose(g(inp), h(inp))


>>>>>>> ec391906
def test_gradient_slice(backend):
    """Test the differentation when the qnode generates memref with non identity layout."""
    n_wires = 5
    data = jnp.sin(jnp.mgrid[-2:2:0.2].reshape(n_wires, -1)) ** 3

    weights = jnp.ones([n_wires, 3])

    bias = jnp.array(0.0)
    params = {"weights": weights, "bias": bias}

    dev = qml.device(backend, wires=n_wires)

    @qml.qnode(dev)
    def circuit(data, weights):
        """Quantum circuit ansatz"""

        for i in range(n_wires):
            qml.RY(data[i], wires=i)

        for i in range(n_wires):
            qml.RX(weights[i, 0], wires=i)
            qml.RY(weights[i, 1], wires=i)
            qml.RX(weights[i, 2], wires=i)
            qml.CNOT(wires=[i, (i + 1) % n_wires])

        return qml.expval(qml.sum(*[qml.PauliZ(i) for i in range(n_wires)]))

    def my_model(data, weights, bias):
        return circuit(data[:, 0], weights) + bias

    cat_res = qjit(
        jacobian(
            my_model,
            argnums=1,
        )
    )(data, params["weights"], params["bias"])
    jax_res = jax.jacobian(my_model, argnums=1)(data, params["weights"], params["bias"])
    assert np.allclose(cat_res, jax_res)


<<<<<<< HEAD
def test_ellipsis_differentiation(backend):
    """Test circuit diff with ellipsis in the preprocessing."""
    dev = qml.device(backend, wires=3)

    @qml.qnode(dev)
    def circuit(weights):
        r = weights[..., 1, 2, 0]
        qml.RY(r, wires=0)
        return qml.expval(qml.PauliZ(0))

    weights = jnp.ones([5, 3, 3])

    cat_res = qjit(grad(circuit, argnum=0))(weights)
    jax_res = jax.grad(circuit, argnums=0)(weights)
    assert np.allclose(cat_res, jax_res)
=======
@pytest.mark.xfail(reason="Vmap yields wrong results when differentiated")
def test_vmap_worflow_derivation(backend):
    """Check the gradient of a vmap workflow"""
    n_wires = 5
    data = jnp.sin(jnp.mgrid[-2:2:0.2].reshape(n_wires, -1)) ** 3

    targets = jnp.array([-0.2, 0.4, 0.35, 0.2], dtype=jax.numpy.float64)

    dev = qml.device(backend, wires=n_wires)

    @qml.qnode(dev, diff_method="adjoint")
    def circuit(data, weights):
        """Quantum circuit ansatz"""

        @for_loop(0, n_wires, 1)
        def data_embedding(i):
            qml.RY(data[i], wires=i)

        data_embedding()

        @for_loop(0, n_wires, 1)
        def ansatz(i):
            qml.RX(weights[i, 0], wires=i)
            qml.RY(weights[i, 1], wires=i)
            qml.RX(weights[i, 2], wires=i)
            qml.CNOT(wires=[i, (i + 1) % n_wires])

        ansatz()

        return qml.expval(qml.sum(*[qml.PauliZ(i) for i in range(n_wires)]))

    circuit = vmap(circuit, in_axes=(1, None))

    def my_model(data, weights, bias):
        return circuit(data, weights) + bias

    def loss_fn(params, data, targets):
        predictions = my_model(data, params["weights"], params["bias"])
        loss = jnp.sum((targets - predictions) ** 2 / len(data))
        return loss

    weights = jnp.ones([n_wires, 3])
    bias = jnp.array(0.0, dtype=jax.numpy.float64)
    params = {"weights": weights, "bias": bias}

    results_enzyme = qjit(grad(loss_fn))(params, data, targets)
    results_jax = jax.grad(loss_fn)(params, data, targets)

    data_enzyme, pytree_enzyme = tree_flatten(results_enzyme)
    data_jax, pytree_fd = tree_flatten(results_jax)

    assert pytree_enzyme == pytree_fd
    assert jnp.allclose(data_enzyme[0], data_jax[0])
    assert jnp.allclose(data_enzyme[1], data_jax[1])
>>>>>>> ec391906


class TestGradientErrors:
    """Test errors when an operation which does not have a valid gradient is reachable
    from the grad op"""

    def test_measure_error(self):
        """Test with measure"""

        @qml.qnode(qml.device("lightning.qubit", wires=1))
        def f(x):
            qml.RX(x, wires=0)
            _bool = measure(0)
            qml.RX(_bool + 1, wires=0)
            return qml.expval(qml.PauliX(0))

        with pytest.raises(DifferentiableCompileError, match="MidCircuitMeasure is not allowed"):

            @qml.qjit
            def cir(x: float):
                return grad(f)(x)

    def test_callback_error(self):
        """Test with callback"""

        @qml.qnode(qml.device("lightning.qubit", wires=1))
        def f(x):
            y = pure_callback(jnp.sin, float)(x)
            qml.RX(y, wires=0)
            return qml.expval(qml.PauliX(0))

        with pytest.raises(CompileError, match=".*Compilation failed.*"):

            @qml.qjit
            def cir(x: float):
                return grad(f)(x)

    def test_with_zne(self):
        """Test with ZNE"""

        @qml.qnode(qml.device("lightning.qubit", wires=1))
        def f(x):
            qml.RX(x, wires=0)
            return qml.expval(qml.PauliX(0))

        def g(x):
            return mitigate_with_zne(f, scale_factors=jax.numpy.array([1, 2, 3]))(x)

        with pytest.raises(CompileError, match=".*Compilation failed.*"):

            @qml.qjit
            def cir(x: float):
                return grad(g)(x)


class TestGradientUsagePatterns:
    """Test usage patterns of Gradient functions"""

    def test_grad_usage_patterns(self):
        """Test usage patterns of catalyst.grad."""

        def fn(x):
            return x**2

        x = 4.0

        res_pattern_fn_as_argument = grad(fn, method="fd")(x)
        res_pattern_partial = grad(method="fd")(fn)(x)
        expected = jax.grad(fn)(x)

        assert np.allclose(res_pattern_fn_as_argument, expected)
        assert np.allclose(res_pattern_partial, expected)

    def test_value_and_grad_usage_patterns(self):
        """Test usage patterns of catalyst.value_and_grad."""

        def fn(x):
            return x**2

        x = 4.0

        fn_as_argument_val, fn_as_argument_grad = value_and_grad(fn, method="fd")(x)
        partial_val, partial_grad = value_and_grad(method="fd")(fn)(x)
        expected_val, expected_grad = jax.value_and_grad(fn)(x)

        assert np.allclose(fn_as_argument_val, expected_val)
        assert np.allclose(partial_val, expected_val)
        assert np.allclose(fn_as_argument_grad, expected_grad)
        assert np.allclose(partial_grad, expected_grad)

    def test_jacobian_usage_patterns(self):
        """Test usage patterns of catalyst.jacobian."""

        def fn(x):
            return x**2

        x = 4.0

        res_pattern_fn_as_argument = jacobian(fn, method="fd")(x)
        res_pattern_partial = jacobian(method="fd")(fn)(x)
        expected = jax.jacobian(fn)(x)

        assert np.allclose(res_pattern_fn_as_argument, expected)
        assert np.allclose(res_pattern_partial, expected)


if __name__ == "__main__":
    pytest.main(["-x", __file__])<|MERGE_RESOLUTION|>--- conflicted
+++ resolved
@@ -1444,6 +1444,7 @@
 
     assert np.allclose(compiled(inp), interpreted(inp))
 
+
 @pytest.mark.parametrize("inp", [(1.0), (2.0), (3.0), (4.0)])
 def test_preprocessing_outside_qnode(inp, backend):
     """Test the preprocessing outside qnode."""
@@ -1462,28 +1463,7 @@
 
     assert np.allclose(g(inp), h(inp))
 
-<<<<<<< HEAD
-=======
-@pytest.mark.parametrize("inp", [(1.0), (2.0), (3.0), (4.0)])
-def test_preprocessing_outside_qnode(inp, backend):
-    """Test the preprocessing outside qnode."""
-
-    @qml.qnode(qml.device(backend, wires=1))
-    def f(y):
-        qml.RX(y, wires=0)
-        return qml.expval(qml.PauliZ(0))
-
-    @qjit
-    def g(x):
-        return grad(lambda y: f(jnp.cos(y)) ** 2)(x)
-
-    def h(x):
-        return jax.grad(lambda y: f(jnp.cos(y)) ** 2)(x)
-
-    assert np.allclose(g(inp), h(inp))
-
-
->>>>>>> ec391906
+
 def test_gradient_slice(backend):
     """Test the differentation when the qnode generates memref with non identity layout."""
     n_wires = 5
@@ -1523,8 +1503,6 @@
     jax_res = jax.jacobian(my_model, argnums=1)(data, params["weights"], params["bias"])
     assert np.allclose(cat_res, jax_res)
 
-
-<<<<<<< HEAD
 def test_ellipsis_differentiation(backend):
     """Test circuit diff with ellipsis in the preprocessing."""
     dev = qml.device(backend, wires=3)
@@ -1540,7 +1518,7 @@
     cat_res = qjit(grad(circuit, argnum=0))(weights)
     jax_res = jax.grad(circuit, argnums=0)(weights)
     assert np.allclose(cat_res, jax_res)
-=======
+
 @pytest.mark.xfail(reason="Vmap yields wrong results when differentiated")
 def test_vmap_worflow_derivation(backend):
     """Check the gradient of a vmap workflow"""
@@ -1595,7 +1573,6 @@
     assert pytree_enzyme == pytree_fd
     assert jnp.allclose(data_enzyme[0], data_jax[0])
     assert jnp.allclose(data_enzyme[1], data_jax[1])
->>>>>>> ec391906
 
 
 class TestGradientErrors:
