# Copyright 2022-2023 Xanadu Quantum Technologies Inc.

# Licensed under the Apache License, Version 2.0 (the "License");
# you may not use this file except in compliance with the License.
# You may obtain a copy of the License at

#     http://www.apache.org/licenses/LICENSE-2.0

# Unless required by applicable law or agreed to in writing, software
# distributed under the License is distributed on an "AS IS" BASIS,
# WITHOUT WARRANTIES OR CONDITIONS OF ANY KIND, either express or implied.
# See the License for the specific language governing permissions and
# limitations under the License.

"""Test built-in differentiation support in Catalyst."""

import jax
import numpy as np
import pennylane as qml
import pytest
from jax import numpy as jnp

import catalyst.utils.calculate_grad_shape as infer
from catalyst import CompileError, cond, for_loop, grad, qjit


class TestGradShape:
    """Unit tests for the calculate_grad_shape module."""

    @pytest.mark.parametrize("sig", [infer.Signature([int], [int])])
    def test_repr(self, sig):
        """Sanity check to make sure that we have a human readable representation."""
        assert str(sig) == "[<class 'int'>] -> [<class 'int'>]"

    def test_deduction(self):
        """Test case from https://github.com/PennyLaneAI/catalyst/issues/83"""
        params = [jax.core.ShapedArray([], float)]
        returns = [jax.core.ShapedArray([2], float), jax.core.ShapedArray([], float)]
        in_signature = infer.Signature(params, returns)
        observed_output = infer.calculate_grad_shape(in_signature, [0])
        expected_output = infer.Signature(params, returns)
        assert observed_output == expected_output


def test_grad_outside_qjit():
    def f(x: float):
        return x

    with pytest.raises(CompileError, match="can only be used from within @qjit"):
        grad(f)(1.0)


def test_param_shift_on_non_expval(backend):
    """Check for an error message when parameter-shift is used on QNodes that return anything but
    qml.expval or qml.probs.
    """

    @qml.qnode(qml.device(backend, wires=1))
    def func(p):
        x = qml.expval(qml.PauliZ(0))
        y = p**2
        return x, y

    def workflow(p: float):
        return grad(func, method="ps")(p)

    with pytest.raises(TypeError, match="The parameter-shift method can only be used"):
        qjit(workflow)


def test_adjoint_on_non_expval(backend):
    """Check for an error message when parameter-shift is used on QNodes that return anything but
    qml.expval or qml.probs.
    """

    @qml.qnode(qml.device(backend, wires=1))
    def func(p):
        x = qml.expval(qml.PauliZ(0))
        y = p**2
        return x, y

    def workflow(p: float):
        return grad(func, method="adj")(p)

    with pytest.raises(TypeError, match="The adjoint method can only be used"):
        qjit(workflow)


@pytest.mark.parametrize("inp", [(1.0), (2.0), (3.0), (4.0)])
def test_finite_diff(inp, backend):
    """Test finite diff."""

    def f(x):
        qml.RX(x, wires=0)
        return qml.expval(qml.PauliY(0))

    @qjit()
    def compiled_grad_default(x: float):
        g = qml.qnode(qml.device(backend, wires=1))(f)
        h = grad(g)
        return h(x)

    def interpretted_grad_default(x):
        device = qml.device("default.qubit", wires=1)
        g = qml.QNode(f, device, diff_method="finite-diff")
        h = qml.grad(g, argnum=0)
        return h(x)

    assert np.allclose(compiled_grad_default(inp), interpretted_grad_default(inp))


@pytest.mark.parametrize("inp", [(1.0), (2.0), (3.0), (4.0)])
def test_finite_diff_mul(inp, backend):
    """Test finite diff with mul."""

    def f(x):
        qml.RX(3 * x, wires=0)
        return qml.expval(qml.PauliY(0))

    @qjit()
    def compiled_grad_default(x: float):
        g = qml.qnode(qml.device(backend, wires=1))(f)
        h = grad(g)
        return h(x)

    def interpretted_grad_default(x):
        device = qml.device("default.qubit", wires=1)
        g = qml.QNode(f, device, diff_method="finite-diff")
        h = qml.grad(g, argnum=0)
        return h(x)

    assert np.allclose(compiled_grad_default(inp), interpretted_grad_default(inp))


@pytest.mark.parametrize("inp", [(1.0), (2.0), (3.0), (4.0)])
def test_finite_diff_in_loop(inp, backend):
    """Test finite diff in loop."""

    @qml.qnode(qml.device(backend, wires=1))
    def f(x):
        qml.RX(3 * x, wires=0)
        return qml.expval(qml.PauliY(0))

    @qjit()
    def compiled_grad_default(params, ntrials):
        diff = grad(f, argnum=0, method="fd")

        def fn(i, g):
            return diff(params)

        return for_loop(0, ntrials, 1)(fn)(params)[0]

    def interpretted_grad_default(x):
        device = qml.device("default.qubit", wires=1)
        g = qml.QNode(f, device, diff_method="finite-diff")
        h = qml.grad(g, argnum=0)
        return h(x)

    assert np.allclose(compiled_grad_default(inp, 5), interpretted_grad_default(inp))


@pytest.mark.parametrize("inp", [(1.0), (2.0), (3.0), (4.0)])
def test_adj(inp, backend):
    """Test the adjoint method."""

    def f(x):
        qml.RX(x, wires=0)
        return qml.expval(qml.PauliY(0))

    @qjit()
    def compiled(x: float):
        g = qml.qnode(qml.device(backend, wires=1))(f)
        h = grad(g, method="adj")
        return h(x)

    def interpreted(x):
        device = qml.device("default.qubit", wires=1)
        g = qml.QNode(f, device, diff_method="backprop")
        h = qml.grad(g, argnum=0)
        return h(x)

    assert np.allclose(compiled(inp), interpreted(inp))


@pytest.mark.parametrize("inp", [(1.0), (2.0), (3.0), (4.0)])
def test_adj_mult(inp, backend):
    """Test the adjoint method with mult."""

    def f(x):
        qml.RX(x * 2, wires=0)
        return qml.expval(qml.PauliY(0))

    @qjit()
    def compiled(x: float):
        g = qml.qnode(qml.device(backend, wires=1))(f)
        h = grad(g, method="adj")
        return h(x)

    def interpreted(x):
        device = qml.device("default.qubit", wires=1)
        g = qml.QNode(f, device, diff_method="backprop")
        h = qml.grad(g, argnum=0)
        return h(x)

    assert np.allclose(compiled(inp), interpreted(inp))


@pytest.mark.parametrize("inp", [(1.0), (2.0), (3.0), (4.0)])
def test_adj_in_loop(inp, backend):
    """Test the adjoint method in loop."""

    @qml.qnode(qml.device(backend, wires=1))
    def f(x):
        qml.RX(3 * x, wires=0)
        return qml.expval(qml.PauliY(0))

    @qjit()
    def compiled_grad_default(params, ntrials):
        diff = grad(f, argnum=0, method="adj")

        def fn(i, g):
            return diff(params)

        return for_loop(0, ntrials, 1)(fn)(params)[0]

    def interpretted_grad_default(x):
        device = qml.device("default.qubit", wires=1)
        g = qml.QNode(f, device, diff_method="backprop")
        h = qml.grad(g, argnum=0)
        return h(x)

    assert np.allclose(compiled_grad_default(inp, 5), interpretted_grad_default(inp))


@pytest.mark.parametrize("inp", [(1.0), (2.0), (3.0), (4.0)])
def test_ps(inp, backend):
    """Test the ps method."""

    def f(x):
        qml.RX(x * 2, wires=0)
        return qml.expval(qml.PauliY(0))

    @qjit()
    def compiled(x: float):
        g = qml.qnode(qml.device(backend, wires=1))(f)
        h = grad(g, method="ps")
        return h(x)

    def interpreted(x):
        device = qml.device("default.qubit", wires=1)
        g = qml.QNode(f, device, diff_method="backprop")
        h = qml.grad(g, argnum=0)
        return h(x)

    assert np.allclose(compiled(inp), interpreted(inp))


@pytest.mark.parametrize("inp", [(1.0), (2.0), (3.0), (4.0)])
def test_ps_conditionals(inp, backend):
    """Test the ps method and conditionals."""

    def f_compiled(x, y):
        @cond(y > 1.5)
        def true_path():
            qml.RX(x * 2, wires=0)

        @true_path.otherwise
        def false_path():
            qml.RX(x, wires=0)

        true_path()
        return qml.expval(qml.PauliY(0))

    def f_interpreted(x, y):
        if y > 1.5:
            qml.RX(x * 2, wires=0)
        else:
            qml.RX(x, wires=0)
        return qml.expval(qml.PauliY(0))

    @qjit()
    def compiled(x: float, y: float):
        g = qml.qnode(qml.device(backend, wires=1))(f_compiled)
        h = grad(g, method="ps", argnum=0)
        return h(x, y)

    def interpreted(x, y):
        device = qml.device("default.qubit", wires=1)
        g = qml.QNode(f_interpreted, device, diff_method="backprop")
        h = qml.grad(g, argnum=0)
        return h(x, y)

    assert np.allclose(compiled(inp, 0.0), interpreted(inp, 0.0))
    assert np.allclose(compiled(inp, 2.0), interpreted(inp, 2.0))


@pytest.mark.parametrize("inp", [(1.0), (2.0), (3.0), (4.0)])
def test_ps_for_loops(inp, backend):
    """Test the ps method with for loops."""

    def f_compiled(x, y):
        @for_loop(0, y, 1)
        def loop_fn(i):
            qml.RX(x * i * 1.5, wires=0)

        loop_fn()
        return qml.expval(qml.PauliY(0))

    def f_interpreted(x, y):
        for i in range(0, y, 1):
            qml.RX(x * i * 1.5, wires=0)
        return qml.expval(qml.PauliY(0))

    @qjit()
    def compiled(x: float, y: int):
        g = qml.qnode(qml.device(backend, wires=1))(f_compiled)
        h = grad(g, method="ps", argnum=0)
        return h(x, y)

    def interpreted(x, y):
        device = qml.device("default.qubit", wires=1)
        g = qml.QNode(f_interpreted, device, diff_method="backprop")
        h = qml.grad(g, argnum=0)
        return h(x, y)

    assert np.allclose(compiled(inp, 1), interpreted(inp, 1))
    assert np.allclose(compiled(inp, 2), interpreted(inp, 2))
    assert np.allclose(compiled(inp, 3), interpreted(inp, 3))
    assert np.allclose(compiled(inp, 4), interpreted(inp, 4))


@pytest.mark.parametrize("inp", [(1.0), (2.0), (3.0), (4.0)])
def test_ps_for_loops_entangled(inp, backend):
    """Test the ps method with for loops and entangled."""

    def f_compiled(x, y, z):
        qml.RX(x, wires=0)
        qml.Hadamard(wires=0)

        @for_loop(1, y, 1)
        def loop_fn(i):
            qml.RX(x, wires=i)
            qml.CNOT(wires=[0, i])

        loop_fn()
        return qml.expval(qml.PauliY(z))

    def f_interpreted(x, y, z):
        qml.RX(x, wires=0)
        qml.Hadamard(wires=0)
        for i in range(1, y, 1):
            qml.RX(x, wires=i)
            qml.CNOT(wires=[0, i])
        return qml.expval(qml.PauliY(z))

    @qjit()
    def compiled(x: float, y: int, z: int):
        g = qml.qnode(qml.device(backend, wires=3))(f_compiled)
        h = grad(g, method="ps", argnum=0)
        return h(x, y, z)

    def interpreted(x, y, z):
        device = qml.device("default.qubit", wires=3)
        g = qml.QNode(f_interpreted, device, diff_method="backprop")
        h = qml.grad(g, argnum=0)
        return h(x, y, z)

    assert np.allclose(compiled(inp, 1, 1), interpreted(inp, 1, 1))
    assert np.allclose(compiled(inp, 2, 2), interpreted(inp, 2, 2))


@pytest.mark.parametrize("inp", [(1.0), (2.0), (3.0), (4.0)])
def test_ps_qft(inp, backend):
    """Test the ps method in QFT."""

    def qft_compiled(x, n, z):
        # Input state: equal superposition
        @for_loop(0, n, 1)
        def init(i):
            qml.Hadamard(wires=i)

        # QFT
        @for_loop(0, n, 1)
        def qft(i):
            qml.Hadamard(wires=i)

            @for_loop(i + 1, n, 1)
            def inner(j):
                qml.RY(x, wires=j)
                qml.ControlledPhaseShift(jnp.pi / 2 ** (n - j + 1), [i, j])

            inner()

        init()
        qft()

        # Expected output: |100...>
        return qml.expval(qml.PauliZ(z))

    def qft_interpreted(x, n, z):
        # Input state: equal superposition
        for i in range(0, n, 1):
            qml.Hadamard(wires=i)

        for i in range(0, n, 1):
            qml.Hadamard(wires=i)

            for j in range(i + 1, n, 1):
                qml.RY(x, wires=j)
                qml.ControlledPhaseShift(jnp.pi / 2 ** (n - j + 1), [i, j])

        return qml.expval(qml.PauliZ(z))

    @qjit()
    def compiled(x: float, y: int, z: int):
        g = qml.qnode(qml.device(backend, wires=3))(qft_compiled)
        h = grad(g, method="ps", argnum=0)
        return h(x, y, z)

    def interpreted(x, y, z):
        device = qml.device("default.qubit", wires=3)
        g = qml.QNode(qft_interpreted, device, diff_method="backprop")
        h = qml.grad(g, argnum=0)
        return h(x, y, z)

    assert np.allclose(compiled(inp, 2, 2), interpreted(inp, 2, 2))


@pytest.mark.xfail(reason="https://github.com/PennyLaneAI/catalyst/issues/73")
def test_ps_probs(backend):
    """Check that the parameter-shift method works for qml.probs."""

    @qml.qnode(qml.device(backend, wires=1))
    def func(p):
        qml.RY(p, wires=0)
        return qml.probs(wires=0)

    @qjit
    def workflow(p: float):
        return grad(func, method="ps")(p)

    assert np.allclose(workflow(0.5), [0.93879128, 0.06120872])


@pytest.mark.parametrize("inp", [(1.0), (2.0), (3.0), (4.0)])
def test_finite_diff_h(inp, backend):
    """Test finite diff."""

    def f(x):
        qml.RX(x, wires=0)
        return qml.expval(qml.PauliY(0))

    @qjit()
    def compiled_grad_h(x: float):
        g = qml.qnode(qml.device(backend, wires=1))(f)
        h = grad(g, h=0.1)
        return h(x)

    def interpretted_grad_h(x):
        device = qml.device("default.qubit", wires=1)
        g = qml.QNode(f, device, diff_method="finite-diff", h=0.1)
        h = qml.grad(g, argnum=0)
        return h(x)

    assert np.allclose(compiled_grad_h(inp), interpretted_grad_h(inp))


@pytest.mark.parametrize("inp", [(1.0), (2.0), (3.0), (4.0)])
def test_finite_diff_argnum(inp, backend):
    """Test finite diff."""

    def f2(x, y):
        qml.RX(x**y, wires=0)
        return qml.expval(qml.PauliY(0))

    @qjit()
    def compiled_grad_argnum(x: float):
        g = qml.qnode(qml.device(backend, wires=1))(f2)
        h = grad(g, argnum=1)
        return h(x, 2.0)

    def interpretted_grad_argnum(x):
        device = qml.device("default.qubit", wires=1)
        g = qml.QNode(f2, device, diff_method="finite-diff")
        h = qml.grad(g, argnum=1)
        return h(x, 2.0)

    assert np.allclose(compiled_grad_argnum(inp), interpretted_grad_argnum(inp))


@pytest.mark.parametrize("inp", [(1.0), (2.0), (3.0), (4.0)])
def test_finite_diff_argnum_list(inp, backend):
    """Test finite diff."""

    def f2(x, y):
        qml.RX(x**y, wires=0)
        return qml.expval(qml.PauliY(0))

    @qjit()
    def compiled_grad_argnum_list(x: float):
        g = qml.qnode(qml.device(backend, wires=1))(f2)
        h = grad(g, argnum=[1])
        return h(x, 2.0)

    def interpretted_grad_argnum_list(x):
        device = qml.device("default.qubit", wires=1)
        g = qml.QNode(f2, device, diff_method="finite-diff")
        h = qml.grad(g, argnum=[1])
        # Slightly different behaviour. If argnum is a list
        # it doesn't matter if it is a single number,
        # the return value will be a n-tuple of size of the
        # argnum list.
        return h(x, 2.0)[0]

    assert np.allclose(compiled_grad_argnum_list(inp), interpretted_grad_argnum_list(inp))


@pytest.mark.parametrize("inp", [(1.0), (2.0), (3.0), (4.0)])
def test_finite_grad_range_change(inp, backend):
    """Test finite diff."""

    def f2(x, y):
        qml.RX(x**y, wires=0)
        return qml.expval(qml.PauliY(0))

    @qjit()
    def compiled_grad_range_change(x: float):
        g = qml.qnode(qml.device(backend, wires=1))(f2)
        h = grad(g, argnum=[0, 1])
        return h(x, 2.0)

    def interpretted_grad_range_change(x):
        device = qml.device("default.qubit", wires=1)
        g = qml.QNode(f2, device, diff_method="finite-diff")
        h = qml.grad(g, argnum=[0, 1])
        return h(x, 2.0)

    assert np.allclose(compiled_grad_range_change(inp), interpretted_grad_range_change(inp))


@pytest.mark.parametrize("inp", [(1.0), (2.0), (3.0), (4.0)])
def test_ps_grad_range_change(inp, backend):
    """Test param shift."""

    def f2(x, y):
        qml.RX(x**y, wires=0)
        return qml.expval(qml.PauliY(0))

    @qjit()
    def compiled_grad_range_change(x: float):
        g = qml.qnode(qml.device(backend, wires=1))(f2)
        h = grad(g, method="ps", argnum=[0, 1])
        return h(x, 2.0)

    def interpretted_grad_range_change(x):
        device = qml.device("default.qubit", wires=1)
        g = qml.QNode(f2, device, diff_method="backprop")
        h = qml.grad(g, argnum=[0, 1])
        return h(x, 2.0)

    assert np.allclose(compiled_grad_range_change(inp), interpretted_grad_range_change(inp))


@pytest.mark.parametrize("inp", [(1.0), (2.0), (3.0), (4.0)])
def test_ps_tensorinp(inp, backend):
    """Test param shift."""

    def f2(x, y):
        qml.RX(x[0] ** y, wires=0)
        return qml.expval(qml.PauliY(0))

    @qjit()
    def compiled(x: jax.core.ShapedArray([1], float)):
        g = qml.qnode(qml.device(backend, wires=1))(f2)
        h = grad(g, method="ps", argnum=[0, 1])
        return h(x, 2.0)

    def interpretted(x):
        device = qml.device("default.qubit", wires=1)
        g = qml.QNode(f2, device, diff_method="backprop")
        h = qml.grad(g, argnum=[0, 1])
        return h(x, 2.0)

    for dydx_c, dydx_i in zip(compiled(jnp.array([inp])), interpretted(np.array([inp]))):
        assert np.allclose(dydx_c, dydx_i)


@pytest.mark.parametrize("inp", [(1.0), (2.0), (3.0), (4.0)])
def test_adjoint_grad_range_change(inp, backend):
    """Test adjoint."""

    def f2(x, y):
        qml.RX(x**y, wires=0)
        return qml.expval(qml.PauliY(0))

    @qjit()
    def compiled_grad_range_change(x: float):
        g = qml.qnode(qml.device(backend, wires=1))(f2)
        h = grad(g, method="adj", argnum=[0, 1])
        return h(x, 2.0)

    def interpretted_grad_range_change(x):
        device = qml.device("default.qubit", wires=1)
        g = qml.QNode(f2, device, diff_method="backprop")
        h = qml.grad(g, argnum=[0, 1])
        return h(x, 2.0)

    assert np.allclose(compiled_grad_range_change(inp), interpretted_grad_range_change(inp))


@pytest.mark.parametrize("method", [("ps"), ("adj")])
def test_assert_no_higher_order_without_ps(method, backend):
    """Test input validation for gradients"""

    def f(x):
        qml.RX(x, wires=0)
        return qml.expval(qml.PauliY(0))

    with pytest.raises(ValueError, match="higher order derivatives"):

        @qjit()
        def workflow(x: float):
            g = qml.qnode(qml.device(backend, wires=1))(f)
            h = grad(g, method=method)
            i = grad(h, method=method)
            return i(x)


def test_finite_diff_arbitrary_functions():
    """Test gradients on non-qnode functions."""

    @qjit
    def workflow(x):
        def _f(x):
            return 2 * x

        return grad(_f, method="fd")(x)

    assert workflow(0.0) == 2.0


@pytest.mark.parametrize("inp", [(1.0), (2.0), (3.0), (4.0)])
def test_finite_diff_higher_order(inp, backend):
    """Test finite diff."""

    def f(x):
        qml.RX(x, wires=0)
        return qml.expval(qml.PauliY(0))

    @qjit()
    def compiled_grad2_default(x: float):
        g = qml.qnode(qml.device(backend, wires=1))(f)
        h = grad(g)
        i = grad(h)
        return i(x)

    def interpretted_grad2_default(x):
        device = qml.device("default.qubit", wires=1)
        g = qml.QNode(f, device, diff_method="backprop", max_diff=2)
        h = qml.grad(g, argnum=0)
        i = qml.grad(h, argnum=0)
        return i(x)

    assert np.allclose(compiled_grad2_default(inp), interpretted_grad2_default(inp), rtol=0.1)


@pytest.mark.parametrize("inp", [([1.0, 2.0])])
def test_jax_consts(inp, backend):
    """Test jax consts."""

    def circuit(params):
        qml.CRX(params[0], wires=[0, 1])
        qml.CRX(params[0], wires=[0, 2])
        h_coeffs = np.array([0.2, -0.53])
        h_obs = [qml.PauliX(0) @ qml.PauliZ(1), qml.PauliZ(0) @ qml.Hadamard(2)]
        return qml.expval(qml.Hamiltonian(h_coeffs, h_obs))

    @qjit()
    def compile_grad(params):
        g = qml.qnode(qml.device(backend, wires=3))(circuit)
        h = grad(g)
        return h(params)

    def interpret_grad(params):
        device = qml.device("default.qubit", wires=3)
        g = qml.QNode(circuit, device, diff_method="backprop")
        h = qml.grad(g, argnum=0)
        return h(params)

    assert np.allclose(compile_grad(jnp.array(inp)), interpret_grad(inp))


<<<<<<< HEAD
def test_non_float_arg():
    """Test a function which attempts to differentiate non-floating point arguments."""

    @qml.qnode(qml.device("lightning.qubit", wires=2))
    def circuit(x: complex, y: float):
        qml.RX(jnp.real(x), wires=0)
        qml.RY(y, wires=0)
        return qml.expval(qml.PauliZ(0))

    @qjit
    def cost_fn(x, y):
        return grad(circuit)(x, y)

    with pytest.raises(
        TypeError, match="only supports differentiation on floating-point arguments"
    ):
        cost_fn(1j, 2.0)


def test_non_float_res():
    """Test a function which attempts to differentiate non-floating point results."""

    @qml.qnode(qml.device("lightning.qubit", wires=2))
    def circuit(x: float, y: float):
        qml.RX(x, wires=0)
        qml.RY(y, wires=0)
        return qml.expval(qml.PauliZ(0))

    @qjit
    @grad
    def cost_fn(x, y):
        return 1j * circuit(x, y)

    with pytest.raises(TypeError, match="only supports differentiation on floating-point results"):
        cost_fn(1.0, 2.0)
=======
@pytest.mark.parametrize("diff_method", ["fd", "adj", "ps"])
@pytest.mark.parametrize("inp", [(1.0), (2.0)])
def test_finite_diff_multiple_devices(inp, diff_method, backend):
    """Test gradient methods using multiple backend devices."""

    @qml.qnode(qml.device(backend, wires=1))
    def f(x):
        qml.RX(3 * x, wires=0)
        return qml.expval(qml.PauliY(0))

    @qml.qnode(qml.device("lightning.qubit", wires=1))
    def g(x):
        qml.RX(3 * x, wires=0)
        return qml.expval(qml.PauliY(0))

    @qjit()
    def compiled_grad_default(params, ntrials):
        d_f = grad(f, argnum=0, method=diff_method)

        def fn_f(_i, _g):
            return d_f(params)

        d_g = grad(g, argnum=0, method=diff_method)

        def fn_g(_i, _g):
            return d_g(params)

        d1 = for_loop(0, ntrials, 1)(fn_f)(params)[0]
        d2 = for_loop(0, ntrials, 1)(fn_g)(params)[0]

        return d1, d2

    result = compiled_grad_default(inp, 5)
    assert np.allclose(result[0], result[1])
>>>>>>> 0f5bb071


if __name__ == "__main__":
    pytest.main(["-x", __file__])<|MERGE_RESOLUTION|>--- conflicted
+++ resolved
@@ -690,11 +690,10 @@
     assert np.allclose(compile_grad(jnp.array(inp)), interpret_grad(inp))
 
 
-<<<<<<< HEAD
-def test_non_float_arg():
+def test_non_float_arg(backend):
     """Test a function which attempts to differentiate non-floating point arguments."""
 
-    @qml.qnode(qml.device("lightning.qubit", wires=2))
+    @qml.qnode(qml.device(backend, wires=2))
     def circuit(x: complex, y: float):
         qml.RX(jnp.real(x), wires=0)
         qml.RY(y, wires=0)
@@ -710,10 +709,10 @@
         cost_fn(1j, 2.0)
 
 
-def test_non_float_res():
+def test_non_float_res(backend):
     """Test a function which attempts to differentiate non-floating point results."""
 
-    @qml.qnode(qml.device("lightning.qubit", wires=2))
+    @qml.qnode(qml.device(backend, wires=2))
     def circuit(x: float, y: float):
         qml.RX(x, wires=0)
         qml.RY(y, wires=0)
@@ -726,7 +725,8 @@
 
     with pytest.raises(TypeError, match="only supports differentiation on floating-point results"):
         cost_fn(1.0, 2.0)
-=======
+
+
 @pytest.mark.parametrize("diff_method", ["fd", "adj", "ps"])
 @pytest.mark.parametrize("inp", [(1.0), (2.0)])
 def test_finite_diff_multiple_devices(inp, diff_method, backend):
@@ -761,7 +761,6 @@
 
     result = compiled_grad_default(inp, 5)
     assert np.allclose(result[0], result[1])
->>>>>>> 0f5bb071
 
 
 if __name__ == "__main__":
