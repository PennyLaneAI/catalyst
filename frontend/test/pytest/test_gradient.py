--- conflicted
+++ resolved
@@ -1501,13 +1501,10 @@
 
     if diff_method == "adjoint":
         # Adjoint method does not support multiple return values
-<<<<<<< HEAD
         if qml.capture.enabled():
             pytest.xfail("TODO")
-=======
         # TODO: specify error message and/or fix, currently MLIR Assertion error
         #       "invalid qfunc symbol in adjoint op" which doesn't seem right
->>>>>>> 7c1aba12
         with pytest.raises(CompileError):
             qjit(qml.jacobian(circuit, argnum=[0, 1]))(psi, phi)
     else:
