# Copyright 2024 Xanadu Quantum Technologies Inc.

# Licensed under the Apache License, Version 2.0 (the "License");
# you may not use this file except in compliance with the License.
# You may obtain a copy of the License at

#     http://www.apache.org/licenses/LICENSE-2.0

# Unless required by applicable law or agreed to in writing, software
# distributed under the License is distributed on an "AS IS" BASIS,
# WITHOUT WARRANTIES OR CONDITIONS OF ANY KIND, either express or implied.
# See the License for the specific language governing permissions and
# limitations under the License.

"""Test QJIT compatibility of jax.vmap and catalyst.vmap."""

import jax
import jax.numpy as jnp
import pennylane as qml
import pytest
from jax.tree_util import tree_flatten

from catalyst import for_loop, grad, qjit, vmap


class TestVectorizeMap:
    """Test QJIT compatibility with JAX vectorization."""

    @pytest.mark.parametrize("vmap_fn", (jax.vmap, vmap))
    def test_simple_classical(self, vmap_fn):
        """
        Test jax.vmap and catalyst.vmap for a classical program inside and outside qjit.
        """

        def workflow(axes_dct):
            return axes_dct["x"] + axes_dct["y"]

        expected = jnp.array([1, 2, 3, 4, 5])

        # Outside qjit
        result_out = vmap_fn(qjit(workflow), in_axes=({"x": None, "y": 0},))(
            {"x": 1, "y": jnp.arange(5)}
        )
        assert jnp.allclose(result_out, expected)

        # Inside qjit
        result_in = qjit(vmap_fn(workflow, in_axes=({"x": None, "y": 0},)))(
            {"x": 1, "y": jnp.arange(5)}
        )
        assert jnp.allclose(result_in, expected)

    @pytest.mark.parametrize("vmap_fn", (jax.vmap, vmap))
    def test_simple_circuit(self, vmap_fn, backend):
        """Test a basic use case of jax.vmap and catalyst.vmap on top of qjit."""

        @qjit
        @qml.qnode(qml.device(backend, wires=2))
        def circuit(x: jax.core.ShapedArray((3,), dtype=float)):
            qml.RX(jnp.pi * x[0], wires=0)
            qml.RY(x[1] ** 2, wires=0)
            qml.RX(x[1] * x[2], wires=0)
            return qml.expval(qml.PauliZ(0))

        def cost_fn(x):
            result = circuit(x)
            return jnp.cos(result) ** 2

        x = jnp.array([[0.1, 0.2, 0.3], [0.4, 0.5, 0.6]])
        result = vmap_fn(cost_fn)(x)

        assert len(result) == 2
        assert jnp.allclose(result[0], cost_fn(x[0]))
        assert jnp.allclose(result[1], cost_fn(x[1]))

    def test_unsupported_jax_vmap(self, backend):
        """Test the QJIT incompatibility of jax.vmap."""

        @qjit
        def workflow(x):
            @qml.qnode(qml.device(backend, wires=1))
            def circuit(x):
                qml.RX(jnp.pi * x[0], wires=0)
                qml.RY(x[1] ** 2, wires=0)
                qml.RX(x[1] * x[2], wires=0)
                return qml.expval(qml.PauliZ(0))

            res = jax.vmap(circuit)(x)
            return res

        x = jnp.array(
            [
                [0.1, 0.2, 0.3],
                [0.4, 0.5, 0.6],
                [0.7, 0.8, 0.9],
            ]
        )

        with pytest.raises(NotImplementedError, match="Batching rule for 'qinst' not implemented"):
            workflow(x)

    def test_vmap_circuit_inside(self, backend):
        """Test catalyst.vmap of a hybrid workflow inside QJIT."""

        @qjit
        def workflow(x):
            @qml.qnode(qml.device(backend, wires=1))
            def circuit(x):
                qml.RX(jnp.pi * x[0], wires=0)
                qml.RY(x[1] ** 2, wires=0)
                qml.RX(x[1] * x[2], wires=0)
                return qml.expval(qml.PauliZ(0))

            res1 = vmap(circuit)(x)
            res2 = vmap(circuit, in_axes=0)(x)
            res3 = vmap(circuit, in_axes=(0,))(x)
            return res1, res2, res3

        x = jnp.array(
            [
                [0.1, 0.2, 0.3],
                [0.4, 0.5, 0.6],
                [0.7, 0.8, 0.9],
            ]
        )

        result = workflow(x)
        expected = jnp.array([0.93005586, 0.00498127, -0.88789978])
        assert jnp.allclose(result[0], expected)
        assert jnp.allclose(result[1], expected)
        assert jnp.allclose(result[2], expected)

    def test_vmap_circuit_inside_without_jax_dispatch(self, backend):
        """Test catalyst.vmap of a hybrid workflow inside QJIT."""

        @qml.qnode(qml.device(backend, wires=1))
        def circuit(x):
            qml.RX(jnp.pi * x[0], wires=0)
            qml.RY(x[1] ** 2, wires=0)
            qml.RX(x[1] * x[2], wires=0)
            return qml.expval(qml.PauliZ(0))

        x = jnp.array(
            [
                [0.1, 0.2, 0.3],
                [0.4, 0.5, 0.6],
                [0.7, 0.8, 0.9],
            ]
        )

        result0 = qjit(vmap(circuit))(x)
        result1 = qjit(vmap(circuit, in_axes=(0,)))(x)
        expected = jnp.array([0.93005586, 0.00498127, -0.88789978])
        assert jnp.allclose(result0, expected)
        assert jnp.allclose(result1, expected)

    def test_vmap_circuit_in_axes_int(self, backend):
        """Test catalyst.vmap of a hybrid workflow inside QJIT with `in_axes:int`."""

        @qjit
        def workflow(x, y, z):
            @qml.qnode(qml.device(backend, wires=1))
            def circuit(x, y, z):
                qml.RX(jnp.pi * x[0] * y[1] * z[2], wires=0)
                qml.RY(x[1] ** 2, wires=0)
                qml.RX(x[1] * x[2] * y[0], wires=0)
                return qml.expval(qml.PauliZ(0))

            res1 = vmap(circuit, in_axes=0)(x, y, z)
            res2 = vmap(circuit)(x, x / 2, x / 3)
            return res1, res2

        x = jnp.array(
            [
                [0.1, 0.2, 0.3],
                [0.4, 0.5, 0.6],
                [0.7, 0.8, 0.9],
            ]
        )

        result = workflow(x, x / 2, x / 3)
        expected = jnp.array([0.99918125, 0.96149524, 0.68483332])
        assert jnp.allclose(result[0], expected)
        assert jnp.allclose(result[1], expected)

    def test_vmap_nonzero_axes(self, backend):
        """Test catalyst.vmap of a hybrid workflow inside QJIT with axes > 0."""

        @qjit
        def workflow(x):
            @qml.qnode(qml.device(backend, wires=1))
            def circuit(x):
                qml.RX(jnp.pi * x[0], wires=0)
                qml.RY(x[1] ** 2, wires=0)
                qml.RX(x[1] * x[2], wires=0)
                return qml.expval(qml.PauliZ(0))

            res1 = vmap(circuit, in_axes=1)(x)
            res2 = vmap(circuit, in_axes=(1,))(x)
            return res1, res2

        x = jnp.array(
            [
                [0.1, 0.4],
                [0.2, 0.5],
                [0.3, 0.6],
            ]
        )

        result = workflow(x)
        expected = jnp.array([0.93005586, 0.00498127])
        assert jnp.allclose(result[0], expected)
        assert jnp.allclose(result[1], expected)

    def test_vmap_nonzero_axes_2(self, backend):
        """Test catalyst.vmap of a hybrid workflow inside QJIT with axes > 0."""

        @qjit
        def workflow(y, x):
            @qml.qnode(qml.device(backend, wires=1))
            def circuit(y, x):
                qml.RX(jnp.pi * x[0] * y, wires=0)
                qml.RY(x[1] ** 2, wires=0)
                qml.RX(x[1] * x[2] * y, wires=0)
                return qml.expval(qml.PauliZ(0))

            res1 = vmap(circuit, in_axes=(None, 1))(y[0], x)
            res2 = vmap(circuit, in_axes=(0, 1))(y, x)
            return res1, res2

        x = jnp.array(
            [
                [0.1, 0.4],
                [0.2, 0.5],
                [0.3, 0.6],
            ]
        )

        y = jnp.array([1, 2])

        result = workflow(y, x)
        expected = jnp.array([0.93005586, 0.00498127])
        expected2 = jnp.array([0.93005586, -0.97884155])
        assert jnp.allclose(result[0], expected)
        assert jnp.allclose(result[1], expected2)

    def test_vmap_failed_nonint_check(self, backend):
        """Test catalyst.vmap with invalid type of in_axes."""

        def workflow(x):
            @qml.qnode(qml.device(backend, wires=1))
            def circuit(x):
                qml.RX(jnp.pi * x, wires=0)
                return qml.expval(qml.PauliZ(0))

            res = vmap(circuit, in_axes=(0.1, None))(x)
            return res

        with pytest.raises(
            ValueError,
            match="Invalid 'in_axes'; it must be an int or a tuple of "
            "PyTrees with integer leaves",
        ):
            qjit(workflow)(0.1)

    def test_vmap_failed_len_check(self, backend):
        """Test catalyst.vmap with invalid length of in_axes and args."""

        def workflow(x):
            @qml.qnode(qml.device(backend, wires=1))
            def circuit(x):
                qml.RX(jnp.pi * x, wires=0)
                return qml.expval(qml.PauliZ(0))

            res = vmap(circuit, in_axes=(0, None))(x)
            return res

        with pytest.raises(
            ValueError,
            match="Invalid 'in_axes'; it must be an int or match the length of positional",
        ):
            qjit(workflow)(0.1)

    def test_vmap_failed_invalid_out_axes_type(self, backend):
        """Test catalyst.vmap with invalid out_axes type."""

        def workflow(x):
            @qml.qnode(qml.device(backend, wires=1))
            def circuit(x):
                qml.RX(jnp.pi * x, wires=0)
                return qml.expval(qml.PauliZ(0))

            res = vmap(circuit, out_axes=(0.1, None))(x)
            return res

        with pytest.raises(
            ValueError,
            match="Invalid 'out_axes'; it must be an int or a tuple "
            "of PyTree with integer leaves",
        ):
            qjit(workflow)(0.1)

    def test_vmap_failed_invalid_out_axes(self, backend):
        """Test catalyst.vmap with invalid out_axes."""

        def workflow(x):
            @qml.qnode(qml.device(backend, wires=1))
            def circuit(x):
                qml.RX(jnp.pi * x[0], wires=0)
                qml.RY(x[1] ** 2, wires=0)
                qml.RX(x[1] * x[2], wires=0)
                return qml.expval(qml.PauliZ(0))

            return vmap(circuit, out_axes=(0, 1))(x)

        x = jnp.array(
            [
                [0.1, 0.2, 0.3],
                [0.4, 0.5, 0.6],
                [0.7, 0.8, 0.9],
            ]
        )

        with pytest.raises(
            ValueError,
            match="Invalid 'out_axes'; it must be an int or match the number of function results",
        ):
            qjit(workflow)(x)

    def test_vmap_tuple_in_axes(self, backend):
        """Test catalyst.vmap of a hybrid workflow inside QJIT with a tuple in_axes."""

        @qjit
        def workflow(x, y, z):
            @qml.qnode(qml.device(backend, wires=1))
            def circuit(x, y):
                qml.RX(jnp.pi * x[0] + y - y, wires=0)
                qml.RY(x[1] ** 2, wires=0)
                qml.RX(x[1] * x[2], wires=0)
                return qml.expval(qml.PauliZ(0))

            def workflow2(x, y):
                return circuit(x, y) * y

            def workflow3(y, x):
                return circuit(x, y) * y

            def workflow4(y, x, z):
                return circuit(x, y) * y * z

            res1 = vmap(workflow2, in_axes=(0, None))(x, y)
            res2 = vmap(workflow3, in_axes=(None, 0))(y, x)
            res3 = vmap(workflow4, in_axes=(None, 0, None))(y, x, z)
            res4 = vmap(workflow4, in_axes=(None, 0, None), axis_size=2)(y, x, z)
            return res1, res2, res3, res4

        y = jnp.pi
        x = jnp.array(
            [
                [0.1, 0.2, 0.3],
                [0.4, 0.5, 0.6],
                [0.7, 0.8, 0.9],
            ]
        )

        result = workflow(x, y, 1)
        expected = jnp.array([0.93005586, 0.00498127, -0.88789978]) * y
        assert jnp.allclose(result[0], expected)
        assert jnp.allclose(result[1], expected)
        assert jnp.allclose(result[2], expected)
        assert jnp.allclose(result[3], expected[:2])

    def test_vmap_tuple_in_axes_multiple_nonuniform(self, backend):
        """Test expected ValueError with non-uniform batch sizes."""

        @qjit
        def workflow(x, y):
            @qml.qnode(qml.device(backend, wires=1))
            def circuit(x, y):
                qml.Identity(wires=0)
                return x + y

            return vmap(circuit, in_axes=(0, 0))(x, y)

        x = jnp.array(
            [
                [0.1, 0.2, 0.3],
                [0.4, 0.5, 0.6],
            ]
        )

        y1 = jnp.array([jnp.pi, jnp.pi / 2, jnp.pi / 4])

        with pytest.raises(
            ValueError,
            match="Invalid batch sizes; expected the batch size to be the same for all arguments",
        ):
            qjit(workflow)(x, y1)

    def test_vmap_tuple_in_axes_multiple(self, backend):
        """Test catalyst.vmap of a hybrid workflow inside QJIT with a tuple in_axes
        and multiple non-zero axes."""

        @qjit
        def workflow(x, x2, y, z):
            @qml.qnode(qml.device(backend, wires=1))
            def circuit(x, y):
                qml.RX(jnp.pi * x[0] + y, wires=0)
                qml.RY(x[1] ** 2, wires=0)
                qml.RX(x[1] * x[2], wires=0)
                return qml.expval(qml.PauliZ(0))

            def workflow2(x, y):
                return circuit(x, y)

            def workflow3(y, x):
                return circuit(x, y)

            def workflow4(y, x, z):
                return circuit(x, y) * z

            res1 = vmap(workflow2, in_axes=(0, 0))(x, y)
            res2 = vmap(workflow3, in_axes=(0, 0))(y, x)
            res3 = vmap(workflow4, in_axes=(0, 0, None))(y, x, z)
            res4 = vmap(workflow4, in_axes=(0, 0, None), axis_size=2)(y, x, z)
            res5 = vmap(workflow4, in_axes=(0, 1, None))(y, x2, z)
            return res1, res2, res3, res4, res5

        y = jnp.array([jnp.pi, jnp.pi / 2, jnp.pi / 4])
        x = jnp.array(
            [
                [0.1, 0.2, 0.3],
                [0.4, 0.5, 0.6],
                [0.7, 0.8, 0.9],
            ]
        )

        x2 = jnp.array(
            [
                [0.1, 0.4, 0.7],
                [0.2, 0.5, 0.8],
                [0.3, 0.6, 0.9],
            ]
        )

        result = workflow(x, x2, y, 1)
        expected = jnp.array([-0.93005586, -0.97165424, -0.6987465])
        assert jnp.allclose(result[0], expected)
        assert jnp.allclose(result[1], expected)
        assert jnp.allclose(result[2], expected)
        assert jnp.allclose(result[3], expected[:2])
        assert jnp.allclose(result[4], expected)

    def test_vmap_incomp_in_axes_pytree(self):
        """Test catalyst.vmap of a hybrid workflow inside QJIT with
        incompatible PyTrees for in_axes and args."""

        def f(x, y):
            return x, y

        x = jnp.array([0, 1, 2, 3])
        xx = jnp.stack([x, x])

        with pytest.raises(
            ValueError,
            match="Invalid batch sizes; expected the batch size to be the same for all arguments",
        ):
            qjit(lambda: vmap(f, in_axes=0)(xx, x))()

        with pytest.raises(
            ValueError,
            match="Invalid 'in_axes'; it must be an int or match the length of positional",
        ):
            qjit(lambda: vmap(f, in_axes=[0, {"hi": 0}])(xx, xx))()

        with pytest.raises(
            ValueError,
            match="Invalid 'in_axes'; it must be an int or match the length of positional",
        ):
            qjit(lambda: vmap(f, in_axes=[0, {"bi": 0}])(xx, {"hi": xx}))()

    def test_vmap_pytree_in_axes(self, backend):
        """Test catalyst.vmap of a hybrid workflow inside QJIT with a PyTree in_axes."""

        @qjit
        def workflow(x, y, z):
            @qml.qnode(qml.device(backend, wires=1))
            def circuit(x, y):
                qml.RX(jnp.pi * x["arr"][0] + y - y, wires=0)
                qml.RY(x["arr"][1] ** 2, wires=0)
                qml.RX(x["arr"][1] * x["arr"][2], wires=0)
                return qml.expval(qml.PauliZ(0))

            def workflow2(x, y):
                return circuit(x, y) * y

            def workflow3(y, x):
                return circuit(x, y) * y

            def workflow4(y, x, z):
                return circuit(x, y) * y * z

            res1 = vmap(workflow2, in_axes=({"arr": 0, "foo": None}, None))(x, y)
            res2 = vmap(workflow2, in_axes=({"arr": 0, "foo": None}, None))(x, y)
            res3 = vmap(workflow3, in_axes=(None, {"arr": 0, "foo": None}))(y, x)
            res4 = vmap(workflow4, in_axes=(None, {"arr": 0, "foo": None}, None))(y, x, z)
            return res1, res2, res3, res4

        y = jnp.pi
        x = {
            "arr": jnp.array(
                [
                    [0.1, 0.2, 0.3],
                    [0.4, 0.5, 0.6],
                    [0.7, 0.8, 0.9],
                ]
            ),
            "foo": None,
        }

        result = workflow(x, y, 1)
        expected = jnp.array([0.93005586, 0.00498127, -0.88789978]) * y
        assert jnp.allclose(result[0], expected)
        assert jnp.allclose(result[1], expected)
        assert jnp.allclose(result[2], expected)
        assert jnp.allclose(result[3], expected)

    def test_vmap_circuit_return_tensor(self, backend):
        """Test catalyst.vmap of a hybrid workflow inside QJIT returning tensors."""

        @qjit
        def workflow(x):
            @qml.qnode(qml.device(backend, wires=1))
            def circuit(x):
                qml.RX(jnp.pi * x[0], wires=0)
                qml.RY(x[1] ** 2, wires=0)
                qml.RX(x[1] * x[2], wires=0)
                return qml.state()

            res1 = vmap(circuit)(x)
            res2 = vmap(circuit, out_axes=0)(x)
            return res1, res2

        x = jnp.array([[0.1, 0.2, 0.3], [0.7, 0.8, 0.9]])

        result = workflow(x)
        expected = jnp.array(
            [
                [0.98235508 + 0.00253459j, 0.0198374 - 0.18595308j],
                [0.10537427 + 0.2120056j, 0.23239136 - 0.94336851j],
            ]
        )
        assert jnp.allclose(result[0], expected)
        assert jnp.allclose(result[1], expected)

    def test_vmap_circuit_return_tensor_out_axes(self, backend):
        """Test catalyst.vmap of a hybrid workflow inside QJIT with out_axes."""

        @qjit
        def workflow(x):
            @qml.qnode(qml.device(backend, wires=1))
            def circuit(x):
                qml.RX(jnp.pi * x[0], wires=0)
                qml.RY(x[1] ** 2, wires=0)
                qml.RX(x[1] * x[2], wires=0)
                return qml.state()

            res1 = vmap(circuit)(x)
            res2 = vmap(circuit, out_axes=1)(x)
            return res1, res2

        x = jnp.array([[0.1, 0.2, 0.3], [0.7, 0.8, 0.9]])

        result = workflow(x)
        expected = jnp.array(
            [
                [0.98235508 + 0.00253459j, 0.0198374 - 0.18595308j],
                [0.10537427 + 0.2120056j, 0.23239136 - 0.94336851j],
            ]
        )
        assert jnp.allclose(result[0], expected)
        assert jnp.allclose(jnp.transpose(result[1], (1, 0)), expected)

    def test_vmap_circuit_return_tensor_out_axes_multiple(self, backend):
        """Test catalyst.vmap of a hybrid workflow inside QJIT with multiple out_axes."""

        @qjit
        def workflow(x):
            @qml.qnode(qml.device(backend, wires=1))
            def circuit(x):
                qml.RX(jnp.pi * x[0], wires=0)
                qml.RY(x[1] ** 2, wires=0)
                qml.RX(x[1] * x[2], wires=0)
                return qml.state(), qml.state()

            res1 = vmap(circuit, out_axes=1)(x)
            res2 = vmap(circuit, out_axes=(0, 1))(x)
            return res1, res2

        x = jnp.array([[0.1, 0.2, 0.3], [0.7, 0.8, 0.9]])

        result = workflow(x)
        expected = jnp.array(
            [
                [0.98235508 + 0.00253459j, 0.0198374 - 0.18595308j],
                [0.10537427 + 0.2120056j, 0.23239136 - 0.94336851j],
            ]
        )
        assert jnp.allclose(jnp.transpose(result[0][0], (1, 0)), expected)
        assert jnp.allclose(jnp.transpose(result[0][1], (1, 0)), expected)
        assert jnp.allclose(result[1][0], expected)
        assert jnp.allclose(jnp.transpose(result[1][1], (1, 0)), expected)

    def test_vmap_circuit_return_tensor_pytree(self, backend):
        """Test catalyst.vmap of a hybrid workflow inside QJIT returning PyTrees."""

        @qjit
        def workflow(x):
            @qml.qnode(qml.device(backend, wires=1))
            def circuit(x):
                qml.RX(jnp.pi * x[0], wires=0)
                qml.RY(x[1] ** 2, wires=0)
                qml.RX(x[1] * x[2], wires=0)
                return qml.state(), qml.probs(0)

            res1 = vmap(circuit)(x)
            return res1

        x = jnp.array([[0.1, 0.2, 0.3], [0.7, 0.8, 0.9]])
        expected_state = jnp.array(
            [
                [0.98235508 + 0.00253459j, 0.0198374 - 0.18595308j],
                [0.10537427 + 0.2120056j, 0.23239136 - 0.94336851j],
            ]
        )
        expected_probs = jnp.array([[0.96502793, 0.03497207], [0.05605011, 0.94394989]])
        result = workflow(x)
        assert isinstance(result, tuple)
        assert jnp.allclose(result[0], expected_state)
        assert jnp.allclose(result[1], expected_probs)

    def test_vmap_circuit_return_tensor_pytree_dict(self, backend):
        """Test catalyst.vmap of a hybrid workflow inside QJIT returning PyTrees."""

        @qjit
        def workflow(x):
            @qml.qnode(qml.device(backend, wires=1))
            def circuit(x):
                qml.RX(jnp.pi * x[0], wires=0)
                qml.RY(x[1] ** 2, wires=0)
                qml.RX(x[1] * x[2], wires=0)
                return {
                    "a": qml.state(),
                    "b": {"c": qml.probs(0), "d": qml.expval(qml.PauliZ(0)), "e": x},
                }

            res1 = vmap(circuit)(x)
            return res1

        x = jnp.array([[0.1, 0.2, 0.3], [0.7, 0.8, 0.9]])
        expected_state = jnp.array(
            [
                [0.98235508 + 0.00253459j, 0.0198374 - 0.18595308j],
                [0.10537427 + 0.2120056j, 0.23239136 - 0.94336851j],
            ]
        )
        expected_probs = jnp.array([[0.96502793, 0.03497207], [0.05605011, 0.94394989]])
        expected_expval = jnp.array([0.93005586, -0.88789978])
        result = workflow(x)
        assert isinstance(result, dict)
        assert jnp.allclose(result["a"], expected_state)
        assert jnp.allclose(result["b"]["c"], expected_probs)
        assert jnp.allclose(result["b"]["d"], expected_expval)
        assert jnp.allclose(result["b"]["e"], x)

    def test_vmap_incomp_out_axes_pytree(self):
        """Test catalyst.vmap of a hybrid workflow inside QJIT with
        incompatible PyTrees for out_axes and return values."""

        def f(x, y):
            return {"x": x, "y": y}

        x = jnp.array([0, 1, 2, 3])
        xx = jnp.stack([x, x])

        with pytest.raises(
            ValueError,
            match="Invalid batch sizes; expected the batch size to be the same for all arguments",
        ):
            qjit(lambda: vmap(f, out_axes=0)(xx, x))()

        with pytest.raises(
            ValueError,
            match="Invalid 'out_axes'; it must be an int or match the number of function results",
        ):
            qjit(lambda: vmap(f, out_axes=[0, {"hi": 0}])(xx, xx))()

        with pytest.raises(
            ValueError,
            match="Invalid 'out_axes'; it must be an int or match the number of function results",
        ):
            qjit(lambda: vmap(f, out_axes=[0, {"bi": 0}])(xx, {"hi": xx}))()

    def test_vmap_invalid_axis_size(self, backend):
        """Test catalyst.vmap of a hybrid workflow inside QJIT with an invalid axis_size."""

        def workflow(x, y, z):
            @qml.qnode(qml.device(backend, wires=1))
            def circuit(x, y):
                qml.RX(jnp.pi * x[0] + y - y, wires=0)
                qml.RY(x[1] ** 2, wires=0)
                qml.RX(x[1] * x[2], wires=0)
                return qml.expval(qml.PauliZ(0))

            def workflow4(y, x, z):
                return circuit(x, y) * y * z

            res = vmap(workflow4, in_axes=(None, 0, None), axis_size=5)(y, x, z)
            return res

        y = jnp.pi
        x = jnp.array(
            [
                [0.1, 0.2, 0.3],
                [0.4, 0.5, 0.6],
                [0.7, 0.8, 0.9],
            ]
        )

        with pytest.raises(
            ValueError,
            match="Invalid 'axis_size'; the default batch is expected to be None, "
            "or less than or equal to the computed batch size",
        ):
            qjit(workflow)(x, y, 1)

    def test_vmap_zero_axis_size(self, backend):
        """Test catalyst.vmap of a hybrid workflow inside QJIT with an invalid zero axis_size."""

        def workflow(x):
            @qml.qnode(qml.device(backend, wires=1))
            def circuit(x):
                qml.RX(jnp.pi * x[0], wires=0)
                qml.RY(x[1] ** 2, wires=0)
                qml.RX(x[1] * x[2], wires=0)
                return qml.state()

            return vmap(circuit, axis_size=0)(x)

        x = jnp.array([[0.1, 0.2, 0.3], [0.7, 0.8, 0.9]])

        with pytest.raises(
            ValueError,
            match="Invalid batch size; it must be a non-zero integer, but got 0.",
        ):
            qjit(workflow)(x)

<<<<<<< HEAD
    def test_vmap_worflow_derivation(self, backend):
        """Check the gradient of a vmap workflow"""
        n_wires = 5
        data = jnp.sin(jnp.mgrid[-2:2:0.2].reshape(n_wires, -1)) ** 3

        targets = jnp.array([-0.2, 0.4, 0.35, 0.2], dtype=jax.numpy.float64)

        dev = qml.device(backend, wires=n_wires)

        @qml.qnode(dev, diff_method="adjoint")
        def circuit(data, weights):
            """Quantum circuit ansatz"""

            @for_loop(0, n_wires, 1)
            def data_embedding(i):
                qml.RY(data[i], wires=i)

            data_embedding()

            @for_loop(0, n_wires, 1)
            def ansatz(i):
                qml.RX(weights[i, 0], wires=i)
                qml.RY(weights[i, 1], wires=i)
                qml.RX(weights[i, 2], wires=i)
                qml.CNOT(wires=[i, (i + 1) % n_wires])

            ansatz()

            return qml.expval(qml.sum(*[qml.PauliZ(i) for i in range(n_wires)]))

        circuit = vmap(circuit, in_axes=(1, None))

        def my_model(data, weights, bias):
            return circuit(data, weights) + bias

        def loss_fn(params, data, targets):
            predictions = my_model(data, params["weights"], params["bias"])
            loss = jnp.sum((targets - predictions) ** 2 / len(data))
            return loss

        weights = jnp.ones([n_wires, 3])
        bias = jnp.array(0.0, dtype=jax.numpy.float64)
        params = {"weights": weights, "bias": bias}

        results_enzyme = qjit(grad(loss_fn))(params, data, targets)
        results_jax = jax.grad(loss_fn)(params, data, targets)

        data_enzyme, pytree_enzyme = tree_flatten(results_enzyme)
        data_jax, pytree_fd = tree_flatten(results_jax)

        assert pytree_enzyme == pytree_fd
        assert jnp.allclose(data_enzyme[0], data_jax[0])
        assert jnp.allclose(data_enzyme[1], data_jax[1], atol=8e-2)
=======
    def test_vmap_usage_patterns(self, backend):
        """Test usage patterns of catalyst.vmap."""

        @qjit
        def workflow(x):
            @qml.qnode(qml.device(backend, wires=1))
            def fn(x):
                qml.RX(jnp.pi * x[0], wires=0)
                qml.RY(x[1] ** 2, wires=0)
                qml.RX(x[1] * x[2], wires=0)
                return qml.expval(qml.PauliZ(0))

            res_pattern_fn_as_argument = vmap(fn, in_axes=0)(x)
            res_pattern_partial = vmap(in_axes=0)(fn)(x)

            return res_pattern_fn_as_argument, res_pattern_partial

        x = jnp.array(
            [
                [0.1, 0.2, 0.3],
                [0.4, 0.5, 0.6],
                [0.7, 0.8, 0.9],
            ]
        )

        result = workflow(x)
        expected = jnp.array([0.93005586, 0.00498127, -0.88789978])
        assert jnp.allclose(result[0], expected)
        assert jnp.allclose(result[1], expected)
>>>>>>> 6c5032c0
<|MERGE_RESOLUTION|>--- conflicted
+++ resolved
@@ -754,7 +754,6 @@
         ):
             qjit(workflow)(x)
 
-<<<<<<< HEAD
     def test_vmap_worflow_derivation(self, backend):
         """Check the gradient of a vmap workflow"""
         n_wires = 5
@@ -808,7 +807,7 @@
         assert pytree_enzyme == pytree_fd
         assert jnp.allclose(data_enzyme[0], data_jax[0])
         assert jnp.allclose(data_enzyme[1], data_jax[1], atol=8e-2)
-=======
+
     def test_vmap_usage_patterns(self, backend):
         """Test usage patterns of catalyst.vmap."""
 
@@ -837,5 +836,4 @@
         result = workflow(x)
         expected = jnp.array([0.93005586, 0.00498127, -0.88789978])
         assert jnp.allclose(result[0], expected)
-        assert jnp.allclose(result[1], expected)
->>>>>>> 6c5032c0
+        assert jnp.allclose(result[1], expected)