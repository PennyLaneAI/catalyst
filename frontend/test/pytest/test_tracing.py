--- conflicted
+++ resolved
@@ -12,11 +12,8 @@
 # See the License for the specific language governing permissions and
 # limitations under the License.
 
-<<<<<<< HEAD
 import jax
-=======
 import jax.numpy as jnp
->>>>>>> 1152b1f1
 import numpy as np
 import pennylane as qml
 import pytest
