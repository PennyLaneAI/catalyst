# Copyright 2022-2023 Xanadu Quantum Technologies Inc.

# Licensed under the Apache License, Version 2.0 (the "License");
# you may not use this file except in compliance with the License.
# You may obtain a copy of the License at

#     http://www.apache.org/licenses/LICENSE-2.0

# Unless required by applicable law or agreed to in writing, software
# distributed under the License is distributed on an "AS IS" BASIS,
# WITHOUT WARRANTIES OR CONDITIONS OF ANY KIND, either express or implied.
# See the License for the specific language governing permissions and
# limitations under the License.

import jax.numpy as jnp
import pennylane as qml
import pytest

<<<<<<< HEAD
from catalyst import qjit, measure, CompileError
=======
from catalyst import measure, qjit


@qjit()
def workflow1(n: int):
    @qml.qnode(qml.device("lightning.qubit", wires=2))
    def f(x: float):
        qml.RX(n * x, wires=n)
        return measure(wires=n)

    @qml.qnode(qml.device("lightning.qubit", wires=2))
    def g(x: float):
        qml.RX(x, wires=1)
        return measure(wires=1)

    return jnp.array_equal(f(jnp.pi), g(jnp.pi))
>>>>>>> a7ef0a06


@pytest.mark.parametrize(
    "_in,_out",
    [
        (0, False),
        (1, True),
    ],
)
def test_variable_capture(_in, _out, backend):
    """Test variable capture."""

    @qjit()
    def workflow1(n: int):
        @qml.qnode(qml.device(backend, wires=2))
        def f(x: float):
            qml.RX(n * x, wires=n)
            return measure(wires=n)

        @qml.qnode(qml.device(backend, wires=2))
        def g(x: float):
            qml.RX(x, wires=1)
            return measure(wires=1)

        return jnp.array_equal(f(jnp.pi), g(jnp.pi))

    assert workflow1(_in) == _out


def test_unsupported_device():
    """Test unsupported device."""

    @qml.qnode(qml.device("default.qubit", wires=2))
    def func():
        return qml.probs()

    with pytest.raises(
        CompileError,
        match="device is not supported for compilation at the moment.",
    ):
        qjit(func)


if __name__ == "__main__":
    pytest.main(["-x", __file__])<|MERGE_RESOLUTION|>--- conflicted
+++ resolved
@@ -16,26 +16,7 @@
 import pennylane as qml
 import pytest
 
-<<<<<<< HEAD
-from catalyst import qjit, measure, CompileError
-=======
 from catalyst import measure, qjit
-
-
-@qjit()
-def workflow1(n: int):
-    @qml.qnode(qml.device("lightning.qubit", wires=2))
-    def f(x: float):
-        qml.RX(n * x, wires=n)
-        return measure(wires=n)
-
-    @qml.qnode(qml.device("lightning.qubit", wires=2))
-    def g(x: float):
-        qml.RX(x, wires=1)
-        return measure(wires=1)
-
-    return jnp.array_equal(f(jnp.pi), g(jnp.pi))
->>>>>>> a7ef0a06
 
 
 @pytest.mark.parametrize(
@@ -65,19 +46,5 @@
     assert workflow1(_in) == _out
 
 
-def test_unsupported_device():
-    """Test unsupported device."""
-
-    @qml.qnode(qml.device("default.qubit", wires=2))
-    def func():
-        return qml.probs()
-
-    with pytest.raises(
-        CompileError,
-        match="device is not supported for compilation at the moment.",
-    ):
-        qjit(func)
-
-
 if __name__ == "__main__":
     pytest.main(["-x", __file__])