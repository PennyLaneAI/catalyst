# Copyright 2024 Xanadu Quantum Technologies Inc.

# Licensed under the Apache License, Version 2.0 (the "License");
# you may not use this file except in compliance with the License.
# You may obtain a copy of the License at

#     http://www.apache.org/licenses/LICENSE-2.0

# Unless required by applicable law or agreed to in writing, software
# distributed under the License is distributed on an "AS IS" BASIS,
# WITHOUT WARRANTIES OR CONDITIONS OF ANY KIND, either express or implied.
# See the License for the specific language governing permissions and
# limitations under the License.
"""Test for the device API.
"""
import pathlib
import platform

import pennylane as qml
import pytest
from pennylane.devices import Device
from pennylane.devices.execution_config import DefaultExecutionConfig, ExecutionConfig
from pennylane.transforms import split_non_commuting
from pennylane.transforms.core import TransformProgram

from catalyst import qjit
from catalyst.compiler import get_lib_path
from catalyst.device import (
    QJITDeviceNewAPI,
    extract_backend_info,
    get_device_capabilities,
)
from catalyst.tracing.contexts import EvaluationContext, EvaluationMode
from catalyst.utils.toml import ProgramFeatures

# pylint:disable = protected-access,attribute-defined-outside-init


class DummyDevice(Device):
    """A dummy device from the device API."""

    config = get_lib_path("runtime", "RUNTIME_LIB_DIR") + "/backend/dummy_device.toml"

    def __init__(self, wires, shots=1024):
        print(pathlib.Path(__file__).parent.parent.parent.parent)
        super().__init__(wires=wires, shots=shots)

    @staticmethod
    def get_c_interface():
        """Returns a tuple consisting of the device name, and
        the location to the shared object with the C/C++ device implementation.
        """
        system_extension = ".dylib" if platform.system() == "Darwin" else ".so"
        lib_path = get_lib_path("runtime", "RUNTIME_LIB_DIR") + "/librtd_dummy" + system_extension
        return "dummy.remote", lib_path

    def execute(self, circuits, execution_config):
        """Execution."""
        return circuits, execution_config

    def preprocess(self, execution_config: ExecutionConfig = DefaultExecutionConfig):
        """Preprocessing."""
        transform_program = TransformProgram()
        transform_program.add_transform(split_non_commuting)
        return transform_program, execution_config


class DummyDeviceNoWires(Device):
    """A dummy device from the device API without wires."""

    config = get_lib_path("runtime", "RUNTIME_LIB_DIR") + "/backend/dummy_device.toml"

    def __init__(self, shots=1024):
        super().__init__(shots=shots)

    @staticmethod
    def get_c_interface():
        """Returns a tuple consisting of the device name, and
        the location to the shared object with the C/C++ device implementation.
        """

        system_extension = ".dylib" if platform.system() == "Darwin" else ".so"
        lib_path = get_lib_path("runtime", "RUNTIME_LIB_DIR") + "/librtd_dummy" + system_extension
        return "dummy.remote", lib_path

    def execute(self, circuits, execution_config):
        """Execution."""
        return circuits, execution_config


def test_qjit_device():
    """Test the qjit device from a device using the new api."""
    device = DummyDevice(wires=10, shots=2032)

    # Create qjit device
    capabilities = get_device_capabilities(device, ProgramFeatures(device.shots is not None))
    backend_info = extract_backend_info(device, capabilities)
    device_qjit = QJITDeviceNewAPI(device, capabilities, backend_info)

    # Check attributes of the new device
    assert device_qjit.shots == qml.measurements.Shots(2032)
    assert device_qjit.wires == qml.wires.Wires(range(0, 10))

    # Check the preprocess of the new device
    with EvaluationContext(EvaluationMode.QUANTUM_COMPILATION) as ctx:
        transform_program, _ = device_qjit.preprocess(ctx)
    assert transform_program
<<<<<<< HEAD
    assert len(transform_program) == 3
    assert transform_program[-2]._transform.__name__ == "verify_operations"
    assert transform_program[-1]._transform.__name__ == "validate_observables"
=======
    assert len(transform_program) == 2
    assert transform_program[-1]._transform.__name__ == "verify_operations"
>>>>>>> d6d4d8e0

    # TODO: readd when we do not discard device preprocessing
    # t = transform_program[0].transform.__name__
    # assert t == "split_non_commuting"

    t = transform_program[0].transform.__name__
    assert t == "catalyst_decompose"

    # Check that the device cannot execute tapes
    with pytest.raises(RuntimeError, match="QJIT devices cannot execute tapes"):
        device_qjit.execute(10, 2)

    assert isinstance(device_qjit.operations, set)
    assert len(device_qjit.operations) > 0
    assert isinstance(device_qjit.observables, set)
    assert len(device_qjit.observables) > 0


def test_qjit_device_no_wires():
    """Test the qjit device from a device using the new api without wires set."""
    device = DummyDeviceNoWires(shots=2032)

    # Create qjit device
    capabilities = get_device_capabilities(device, ProgramFeatures(device.shots is not None))
    backend_info = extract_backend_info(device, capabilities)

    with pytest.raises(
        AttributeError, match="Catalyst does not support device instances without set wires."
    ):
        QJITDeviceNewAPI(device, capabilities, backend_info)


@pytest.mark.parametrize(
    "wires",
    (
        qml.wires.Wires(["a", "b"]),
        qml.wires.Wires([0, 2, 4]),
        qml.wires.Wires([1, 2, 3]),
    ),
)
def test_qjit_device_invalid_wires(wires):
    """Test the qjit device from a device using the new api without wires set."""
    device = DummyDeviceNoWires(shots=2032)
    device._wires = wires

    # Create qjit device
    capabilities = get_device_capabilities(device, ProgramFeatures(device.shots is not None))
    backend_info = extract_backend_info(device, capabilities)

    with pytest.raises(
        AttributeError, match="Catalyst requires continuous integer wire labels starting at 0"
    ):
        QJITDeviceNewAPI(device, capabilities, backend_info)


def test_simple_circuit():
    """Test that a circuit with the new device API is compiling to MLIR."""
    dev = DummyDevice(wires=2, shots=2048)

    @qjit(target="mlir")
    @qml.qnode(device=dev)
    def circuit():
        qml.Hadamard(wires=0)
        qml.CNOT(wires=[0, 1])
        return qml.expval(qml.PauliZ(wires=0))

    assert circuit.mlir


if __name__ == "__main__":
    pytest.main(["-x", __file__])<|MERGE_RESOLUTION|>--- conflicted
+++ resolved
@@ -105,14 +105,10 @@
     with EvaluationContext(EvaluationMode.QUANTUM_COMPILATION) as ctx:
         transform_program, _ = device_qjit.preprocess(ctx)
     assert transform_program
-<<<<<<< HEAD
+    
     assert len(transform_program) == 3
     assert transform_program[-2]._transform.__name__ == "verify_operations"
     assert transform_program[-1]._transform.__name__ == "validate_observables"
-=======
-    assert len(transform_program) == 2
-    assert transform_program[-1]._transform.__name__ == "verify_operations"
->>>>>>> d6d4d8e0
 
     # TODO: readd when we do not discard device preprocessing
     # t = transform_program[0].transform.__name__
