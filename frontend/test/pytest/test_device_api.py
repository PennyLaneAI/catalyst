--- conflicted
+++ resolved
@@ -79,23 +79,17 @@
     # Check the preprocess of the new device
     transform_program, _ = device_qjit.preprocess()
     assert transform_program
-<<<<<<< HEAD
     assert len(transform_program) == 3
-=======
-    assert len(transform_program) == 2
->>>>>>> 541a5371
 
     t = transform_program[0].transform.__name__
     assert t == "split_non_commuting"
 
     t = transform_program[1].transform.__name__
     assert t == "decompose_ops_to_unitary"
-<<<<<<< HEAD
 
     t = transform_program[2].transform.__name__
     assert t == "decompose"
-=======
->>>>>>> 541a5371
+
     # Check that the device cannot execute tapes
     with pytest.raises(RuntimeError, match="QJIT devices cannot execute tapes"):
         device_qjit.execute(10, 2)
