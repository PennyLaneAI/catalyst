--- conflicted
+++ resolved
@@ -73,13 +73,8 @@
 
     # CHECK:   [[capacity:%.+]] = arith.constant 2 : i64
     # CHECK:   [[shots:%.+]] = arith.constant 2048 : i64
-<<<<<<< HEAD
     # CHECK:   quantum.device capacity([[capacity]]) shots([[shots]]) ["[[PATH:.*]]librtd_null_qubit.{{so|dylib}}", "Custom", "{}"]
-    dev = CustomDevice(wires=2, shots=2048)
-=======
-    # CHECK:   quantum.device shots([[shots]]) ["[[PATH:.*]]librtd_null_qubit.{{so|dylib}}", "Custom", "{}"]
     dev = CustomDevice(wires=2)
->>>>>>> 985032d7
 
     @qjit(target="mlir")
     @qml.set_shots(2048)
@@ -106,13 +101,8 @@
 
     # CHECK:   [[capacity:%.+]] = arith.constant 2 : i64
     # CHECK:   [[shots:%.+]] = arith.constant 2048 : i64
-<<<<<<< HEAD
     # CHECK:   quantum.device capacity([[capacity]]) shots([[shots]]) ["[[PATH:.*]]librtd_null_qubit.{{so|dylib}}", "Custom", "{}"]
-    dev = CustomDevice(wires=2, shots=2048)
-=======
-    # CHECK:   quantum.device shots([[shots]]) ["[[PATH:.*]]librtd_null_qubit.{{so|dylib}}", "Custom", "{}"]
     dev = CustomDevice(wires=2)
->>>>>>> 985032d7
 
     @qjit(target="mlir")
     @qml.set_shots(2048)
