# Copyright 2025 Xanadu Quantum Technologies Inc.

# Licensed under the Apache License, Version 2.0 (the "License");
# you may not use this file except in compliance with the License.
# You may obtain a copy of the License at

#     http://www.apache.org/licenses/LICENSE-2.0

# Unless required by applicable law or agreed to in writing, software
# distributed under the License is distributed on an "AS IS" BASIS,
# WITHOUT WARRANTIES OR CONDITIONS OF ANY KIND, either express or implied.
# See the License for the specific language governing permissions and
# limitations under the License.

"""This file performs the frontend tests that the PPR and PPM passes are correctly lowered."""

# RUN: %PYTHON %s | FileCheck %s

# pylint: disable=line-too-long

import pennylane as qml

from catalyst import measure, qjit
from catalyst.passes import (
    commute_ppr,
    merge_ppr_ppm,
    ppm_compilation,
    ppr_to_ppm,
    t_layer_reduction,
    to_ppr,
)


def test_convert_clifford_to_ppr():
    """
    Test the `to_ppr` pass.
    Check that the original qnode is correctly kept and untransformed.
    """

    pipe = [("pipe", ["enforce-runtime-invariants-pipeline"])]

    @qjit(pipelines=pipe, target="mlir")
    @to_ppr
    @qml.qnode(qml.device("null.qubit", wires=2))
    def circuit():
        qml.H(0)
        qml.S(1)
        qml.T(0)
        qml.CNOT([0, 1])
        return measure(0)

    print(circuit.mlir_opt)


# CHECK-NOT: transform.apply_registered_pass "to-ppr"
# CHECK: qec.ppr
# CHECK: qec.ppm
test_convert_clifford_to_ppr()


def test_commute_ppr():
    """
    Test the `commute_ppr` pass.
    Ensure that the `qec.ppr` with pi/8 rotations are moved to the beginning of the circuit.
    """

    pipe = [("pipe", ["enforce-runtime-invariants-pipeline"])]

    @qjit(pipelines=pipe, target="mlir")
    @commute_ppr
    @to_ppr
    @qml.qnode(qml.device("null.qubit", wires=2))
    def cir_commute_ppr():
        qml.H(0)
        qml.S(1)
        qml.T(0)
        qml.T(1)
        qml.CNOT([0, 1])
        return measure(0), measure(1)

    print(cir_commute_ppr.mlir_opt)


# CHECK-LABEL: public @cir_commute_ppr
# CHECK: qec.ppr ["X"](8)
# CHECK: qec.ppr ["Z"](8)
# CHECK: qec.ppr ["Z"](4)
# CHECK: qec.ppr ["Z"](4)
test_commute_ppr()


def test_commute_ppr_max_pauli_size():
    """
    Test the `commute_ppr` pass with max_pauli_size.
    The Pauli string should not be larger than max_pauli_size.
    """

    pipe = [("pipe", ["enforce-runtime-invariants-pipeline"])]

    @qjit(pipelines=pipe, target="mlir")
    @commute_ppr(max_pauli_size=2)
    @to_ppr
    @qml.qnode(qml.device("null.qubit", wires=2))
    def cir_commute_ppr_max_pauli_size():
        qml.CNOT([0, 2])
        qml.T(0)
        qml.T(1)
        qml.CNOT([0, 1])
        qml.S(0)
        qml.H(0)
        qml.T(0)
        return measure(0), measure(1)

    print(cir_commute_ppr_max_pauli_size.mlir_opt)


# CHECK-LABEL: public @cir_commute_ppr_max_pauli_size
# CHECK-NOT: qec.ppr ["Y", "X", "X"](-8)
# CHECK: qec.ppr ["X", "X"](8)
test_commute_ppr_max_pauli_size()


def test_merge_ppr_ppm():
    """
    Test the `merge_ppr_ppm` pass.
    `qec.ppr` should be merged into `qec.ppm`, thus no `qec.ppr` should be left.
    """

    pipe = [("pipe", ["enforce-runtime-invariants-pipeline"])]

    @qjit(pipelines=pipe, target="mlir")
    @merge_ppr_ppm
    @to_ppr
    @qml.qnode(qml.device("null.qubit", wires=2))
    def cir_merge_ppr_ppm():
        qml.H(0)
        qml.S(1)
        qml.CNOT([0, 1])
        return measure(0), measure(1)

    print(cir_merge_ppr_ppm.mlir_opt)


# CHECK-LABEL: public @cir_merge_ppr_ppm
# CHECK-NOT: qec.ppr
# CHECK: qec.ppm ["Z", "X"]
# CHECK: qec.ppm ["X"]
test_merge_ppr_ppm()


def test_merge_ppr_ppm_max_pauli_size():
    """
    Test the `merge_ppr_ppm` pass with max_pauli_size.
    The Pauli string should not be larger than max_pauli_size.
    """

    pipe = [("pipe", ["enforce-runtime-invariants-pipeline"])]

    @qjit(pipelines=pipe, target="mlir")
    @merge_ppr_ppm(max_pauli_size=1)
    @to_ppr
    @qml.qnode(qml.device("null.qubit", wires=2))
    def cir_merge_ppr_ppm_max_pauli_size():
        qml.CNOT([0, 2])
        qml.T(0)
        qml.T(1)
        qml.CNOT([0, 1])
        return measure(0), measure(1)

    print(cir_merge_ppr_ppm_max_pauli_size.mlir_opt)


# CHECK-LABEL: public @cir_merge_ppr_ppm_max_pauli_size
# CHECK-NOT: qec.ppm ["Z", "Z"]
# CHECK:  qec.ppm ["Y"](-1)
test_merge_ppr_ppm_max_pauli_size()


def test_ppr_to_ppm():
    """
    Test the pipeline `ppr_to_ppm` pass with decompose method ``"clifford-corrected"`` and `""pauli-corrected"``.
    Check that the `qec.ppr` is correctly decomposed into `qec.ppm`.
    """

    pipe = [("pipe", ["enforce-runtime-invariants-pipeline"])]

    device = qml.device("null.qubit", wires=2)

    @qjit(pipelines=pipe, target="mlir")
    def circuit_ppr_to_ppm():

        @ppr_to_ppm
        @to_ppr
        @qml.qnode(device)
        def cir_default():
            qml.S(0)

        @ppr_to_ppm(decompose_method="clifford-corrected", avoid_y_measure=True)
        @to_ppr
        @qml.qnode(device)
        def cir_inject_magic_state():
            qml.T(0)
            qml.CNOT([0, 1])

        @ppr_to_ppm(decompose_method="pauli-corrected")
        @to_ppr
        @qml.qnode(device)
        def cir_pauli_corrected():
            qml.T(0)
            qml.CNOT([0, 1])

<<<<<<< HEAD
        return cir_default(), cir_inject_magic_state(), cir_pauli_corrected()
=======
        @ppr_to_ppm(decompose_method="pauli-corrected", avoid_y_measure=True)
        @to_ppr
        @qml.qnode(device)
        def cir_pauli_corrected_avoid_y():
            qml.T(0)
            qml.CNOT([0, 1])

        return (
            cir_default(),
            cir_inject_magic_state(),
            cir_pauli_corrected(),
            cir_pauli_corrected_avoid_y(),
        )
>>>>>>> fa14d935

    print(circuit_ppr_to_ppm.mlir_opt)


# CHECK-LABEL: public @cir_default_0

# PPR Z(pi/4) should be decomposed.
# CHECK-NOT: qec.ppr ["Z"](4)
# CHECK: quantum.alloc( 2)
# CHECK: quantum.alloc_qb
# CHECK: qec.ppm ["Z", "Y"](-1) {{.+}}, {{.+}} : !quantum.bit, !quantum.bit
# CHECK: qec.ppm ["X"] {{.+}} : !quantum.bit
# CHECK: arith.xori
# CHECK: qec.ppr ["Z"](2) {{.+}} cond({{.+}})

# CHECK-LABEL: public @cir_inject_magic_state_0

# FOR T gate
# CHECK: qec.fabricate  magic
# CHECK: qec.ppm ["Z", "Z"] {{.+}}, {{.+}} cond({{.+}})
# CHECK: qec.ppm ["X"] {{.+}} cond({{.+}})

# FOR CNOT gate
# CHECK: qec.fabricate  plus_i
# Avoid Y-measurement, so Z-measurement should be used
# CHECK: ["Z", "X", "Z"] {{.+}}, {{.+}}, {{.+}}
<<<<<<< HEAD
=======
# CHECK: qec.ppm ["X"] {{.+}} : !quantum.bit
# CHECK: arith.xori
# CHECK: qec.ppr ["Z", "X"](2) {{.+}},{{.+}} cond({{.+}})

# CHECK-LABEL: public @cir_pauli_corrected_0

# FOR T gate
# CHECK: qec.fabricate  magic
# CHECK: qec.ppm ["Z", "Z"] {{.+}}, {{.+}}
# CHECK: qec.select.ppm({{.+}}, ["Y"], ["X"])
# CHECK: qec.ppr ["Z"](2) {{.+}} cond({{.+}})

# FOR CNOT gate
# CHECK: ["Z", "X", "Y"](-1) {{.+}}, {{.+}}, {{.+}}
# CHECK: qec.ppm ["X"] {{.+}}
# CHECK: arith.xori
# CHECK: qec.ppr ["Z", "X"](2) {{.+}},{{.+}} cond({{.+}})

# CHECK-LABEL: public @cir_pauli_corrected_avoid_y_0

# FOR T gate
# CHECK: qec.fabricate  magic
# CHECK: qec.ppm ["Z", "Z"] {{.+}}, {{.+}}
# CHECK: scf.if {{.+}}
# CHECK: qec.fabricate  plus_i
# CHECK: qec.ppm ["Z", "Z"]
# CHECK: qec.ppm ["X", "X"]
# CHECK: qec.ppr ["Z"](2) {{.+}} cond({{.+}})
# CHECK: quantum.dealloc_qb {{.+}}
# CHECK: quantum.dealloc_qb {{.+}}
# CHECK: scf.yield {{.+}}
# CHECK: else
# CHECK: qec.ppm ["X"]
# CHECK: qec.ppr ["Z"](2)
# CHECK: quantum.dealloc_qb {{.+}}
# CHECK: scf.yield {{.+}}

# FOR CNOT gate
# CHECK: qec.fabricate  plus_i
# Avoid Y-measurement, so Z-measurement should be used
# CHECK: ["Z", "X", "Z"] {{.+}}, {{.+}}, {{.+}}
>>>>>>> fa14d935
# CHECK: qec.ppm ["X"] {{.+}} : !quantum.bit
# CHECK: arith.xori
# CHECK: qec.ppr ["Z", "X"](2) {{.+}},{{.+}} cond({{.+}})

# CHECK-LABEL: public @cir_pauli_corrected_0

# FOR T gate
# CHECK: qec.fabricate  magic
# CHECK: qec.ppm ["Z", "Z"] {{.+}}, {{.+}}
# CHECK: qec.select.ppm({{.+}}, ["Y"], ["X"])
# CHECK: qec.ppr ["Z"](2) {{.+}} cond({{.+}})

# FOR CNOT gate
# CHECK: ["Z", "X", "Y"](-1) {{.+}}, {{.+}}, {{.+}}
# CHECK: qec.ppm ["X"] {{.+}}
# CHECK: arith.xori
# CHECK: qec.ppr ["Z", "X"](2) {{.+}},{{.+}} cond({{.+}})
test_ppr_to_ppm()


def test_clifford_to_ppm():
    """
    Test the pipeline `to_ppm` pass.
    Check whole pipeline of PPM's sub-passes.
    The Pauli string should not be larger than max_pauli_size, but in ppr_to_ppm,
    the Pauli string can increase by one because of an additional auxiliary qubit.
    """

    pipe = [("pipe", ["enforce-runtime-invariants-pipeline"])]

    @qjit(pipelines=pipe, target="mlir")
    def test_clifford_to_ppm_workflow():

        @ppm_compilation(decompose_method="auto-corrected")
        @qml.qnode(qml.device("null.qubit", wires=2))
        def cir_clifford_to_ppm():
            qml.H(0)
            qml.CNOT(wires=[0, 1])
            qml.T(0)
            qml.T(1)
            return [measure(0), measure(1)]

        @ppm_compilation(
            decompose_method="clifford-corrected", avoid_y_measure=True, max_pauli_size=2
        )
        @qml.qnode(qml.device("null.qubit", wires=5))
        def cir_clifford_to_ppm_with_params():
            for idx in range(5):
                qml.H(idx)
                qml.CNOT(wires=[idx, idx + 1])
                qml.CNOT(wires=[idx + 1, (idx + 2) % 5])
                qml.T(idx)
                qml.T(idx + 1)
            return [measure(idx) for idx in range(5)]

        return cir_clifford_to_ppm(), cir_clifford_to_ppm_with_params()

    print(test_clifford_to_ppm_workflow.mlir_opt)


# CHECK-LABEL: public @cir_clifford_to_ppm
# decompose Clifford to PPM
# CHECK: qec.select.ppm({{.+}}, ["X"], ["Z"])
# CHECK: qec.ppm ["X", "Z", "Z"]
# CHECK: qec.ppm ["Z", "Y"](-1)
# CHECK: qec.ppm ["X"]
# CEHCK: qec.select.ppm({{.+}}, ["X"], ["Z"])

# CHECK-LABEL: public @cir_clifford_to_ppm_with_params
# decompose Clifford to PPM with params
# CHECK-NOT: qec.ppm [{{.+}}, {{.+}}, {{.+}}, {{.+}}, {{.+}}, {{.+}}]
# CHECK-NOT: qec.ppm [{{.+}}, {{.+}}, {{.+}}, {{.+}}]
# It can be decomposed to three pauli strings in decomposing ppr to ppm
# CHECK: qec.ppm [{{.+}}, {{.+}}, {{.+}}]
test_clifford_to_ppm()


def test_t_layer_reduction():
    """
    Test the `t_layer_reduction` pass.
    """

    pipe = [("pipe", ["enforce-runtime-invariants-pipeline"])]

    @qjit(pipelines=pipe, target="mlir")
    @t_layer_reduction
    @merge_ppr_ppm
    @commute_ppr
    @to_ppr
    @qml.qnode(qml.device("null.qubit", wires=3))
    def test_t_layer_reduction_workflow():
        n = 3
        for i in range(n):
            qml.H(wires=i)
            qml.S(wires=i)
            qml.CNOT(wires=[i, (i + 1) % n])
            qml.T(wires=i)
            qml.H(wires=i)
            qml.T(wires=i)

        return [measure(wires=i) for i in range(n)]

    print(test_t_layer_reduction_workflow.mlir_opt)


# CHECK: qec.ppr ["X"](8)
# CHECK: qec.ppr ["X"](8)
# CHECK: qec.ppr ["Y", "X"](8)
# CHECK: qec.ppr ["X"](8)
# CHECK: qec.ppr ["X", "Y", "X"](8)
# CHECK: qec.ppr ["X", "X", "Y"](8)
test_t_layer_reduction()<|MERGE_RESOLUTION|>--- conflicted
+++ resolved
@@ -209,9 +209,6 @@
             qml.T(0)
             qml.CNOT([0, 1])
 
-<<<<<<< HEAD
-        return cir_default(), cir_inject_magic_state(), cir_pauli_corrected()
-=======
         @ppr_to_ppm(decompose_method="pauli-corrected", avoid_y_measure=True)
         @to_ppr
         @qml.qnode(device)
@@ -225,7 +222,6 @@
             cir_pauli_corrected(),
             cir_pauli_corrected_avoid_y(),
         )
->>>>>>> fa14d935
 
     print(circuit_ppr_to_ppm.mlir_opt)
 
@@ -252,8 +248,6 @@
 # CHECK: qec.fabricate  plus_i
 # Avoid Y-measurement, so Z-measurement should be used
 # CHECK: ["Z", "X", "Z"] {{.+}}, {{.+}}, {{.+}}
-<<<<<<< HEAD
-=======
 # CHECK: qec.ppm ["X"] {{.+}} : !quantum.bit
 # CHECK: arith.xori
 # CHECK: qec.ppr ["Z", "X"](2) {{.+}},{{.+}} cond({{.+}})
@@ -295,22 +289,7 @@
 # CHECK: qec.fabricate  plus_i
 # Avoid Y-measurement, so Z-measurement should be used
 # CHECK: ["Z", "X", "Z"] {{.+}}, {{.+}}, {{.+}}
->>>>>>> fa14d935
 # CHECK: qec.ppm ["X"] {{.+}} : !quantum.bit
-# CHECK: arith.xori
-# CHECK: qec.ppr ["Z", "X"](2) {{.+}},{{.+}} cond({{.+}})
-
-# CHECK-LABEL: public @cir_pauli_corrected_0
-
-# FOR T gate
-# CHECK: qec.fabricate  magic
-# CHECK: qec.ppm ["Z", "Z"] {{.+}}, {{.+}}
-# CHECK: qec.select.ppm({{.+}}, ["Y"], ["X"])
-# CHECK: qec.ppr ["Z"](2) {{.+}} cond({{.+}})
-
-# FOR CNOT gate
-# CHECK: ["Z", "X", "Y"](-1) {{.+}}, {{.+}}, {{.+}}
-# CHECK: qec.ppm ["X"] {{.+}}
 # CHECK: arith.xori
 # CHECK: qec.ppr ["Z", "X"](2) {{.+}},{{.+}} cond({{.+}})
 test_ppr_to_ppm()
