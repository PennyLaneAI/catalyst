# Copyright 2022-2023 Xanadu Quantum Technologies Inc.

# Licensed under the Apache License, Version 2.0 (the "License");
# you may not use this file except in compliance with the License.
# You may obtain a copy of the License at

#     http://www.apache.org/licenses/LICENSE-2.0

# Unless required by applicable law or agreed to in writing, software
# distributed under the License is distributed on an "AS IS" BASIS,
# WITHOUT WARRANTIES OR CONDITIONS OF ANY KIND, either express or implied.
# See the License for the specific language governing permissions and
# limitations under the License.

# RUN: %PYTHON %s | FileCheck %s

import jax
import numpy as np
import pennylane as qml

from catalyst import grad, jacobian, qjit


# CHECK-LABEL: public @jit_grad_default
@qjit(target="mlir")
def grad_default(x: float):
    @qml.qnode(qml.device("lightning.qubit", wires=1))
    def f(x: float):
        qml.RX(x, wires=0)
        return qml.expval(qml.PauliY(0))

    # CHECK: gradient.grad "fd" @f({{%[0-9]+}}) {diffArgIndices = dense<0> : tensor<1xi64>, finiteDiffParam = 9.9999999999999995E-8 : f64} : (tensor<f64>) -> tensor<f64>
    g = grad(f)
    return g(jax.numpy.pi)


print(grad_default.mlir)


# CHECK-LABEL: public @jit_override_method
@qjit(target="mlir")
def override_method(x: float):
    @qml.qnode(qml.device("lightning.qubit", wires=1))
    def f(x: float):
        qml.RX(x, wires=0)
        return qml.expval(qml.PauliY(0))

    # pylint: disable=line-too-long
    # CHECK: gradient.grad "defer" @f({{%[0-9]+}}) {diffArgIndices = dense<0> : tensor<1xi64>} : (tensor<f64>) -> tensor<f64>
    g = grad(f, method="defer")
    return g(jax.numpy.pi)


print(override_method.mlir)


# CHECK-LABEL: public @jit_override_h
@qjit(target="mlir")
def override_h(x: float):
    @qml.qnode(qml.device("lightning.qubit", wires=1))
    def f(x: float):
        qml.RX(x, wires=0)
        return qml.expval(qml.PauliY(0))

    # CHECK: gradient.grad "fd" @f({{%[0-9]+}}) {diffArgIndices = dense<0> : tensor<1xi64>, finiteDiffParam = 2.000000e+00 : f64} : (tensor<f64>) -> tensor<f64>
    g = grad(f, h=2.0)
    return g(jax.numpy.pi)


print(override_h.mlir)


# CHECK-LABEL: public @jit_override_diff_arg
@qjit(target="mlir")
def override_diff_arg(x: float):
    @qml.qnode(qml.device("lightning.qubit", wires=1))
    def f(x: float, y: float):
        qml.RX(x**y, wires=0)
        return qml.expval(qml.PauliY(0))

    # CHECK: gradient.grad "fd" @f({{%[0-9]+}}, {{%[0-9]+}}) {diffArgIndices = dense<1> : tensor<1xi64>, finiteDiffParam = 9.9999999999999995E-8 : f64} : (tensor<f64>, tensor<f64>) -> tensor<f64>
    g = grad(f, argnum=1)
    return g(jax.numpy.pi, 2.0)


print(override_diff_arg.mlir)


# CHECK-LABEL: public @jit_second_grad
@qjit(target="mlir")
def second_grad(x: float):
    @qml.qnode(qml.device("lightning.qubit", wires=1))
    def f(x: float):
        qml.RX(x, wires=0)
        return qml.expval(qml.PauliY(0))

    # CHECK: gradient.grad "fd" @grad.f({{%[0-9]+}}) {diffArgIndices = dense<0> : tensor<1xi64>, finiteDiffParam = 9.9999999999999995E-8 : f64} : (tensor<f64>) -> tensor<f64>
    g = grad(f)
    # CHECK-LABEL: private @grad.f
    h = grad(g)
    return h(jax.numpy.pi)


print(second_grad.mlir)


# CHECK-LABEL: public @jit_grad_range_change
@qjit(target="mlir")
def grad_range_change():
    @qml.qnode(qml.device("lightning.qubit", wires=1))
    def f(x: float, y: float):
        qml.RX(x, wires=0)
        qml.RY(y, wires=1)
        return qml.expval(qml.PauliX(0)), qml.expval(qml.PauliY(1))

<<<<<<< HEAD
    # CHECK: gradient.grad "fd" @f({{%[0-9]+}}, {{%[0-9]+}}) {diffArgIndices = dense<[0, 1]> : tensor<2xi64>, finiteDiffParam = 9.9999999999999995E-8 : f64} : (tensor<f64>, tensor<f64>) -> (tensor<f64>, tensor<f64>, tensor<f64>, tensor<f64>)
    g = grad(f, argnum=[0, 1])
=======
    # CHECK: "gradient.grad"({{%[0-9]+}}, {{%[0-9]+}}) {callee = @f, diffArgIndices = dense<[0, 1]> : tensor<2xi64>, finiteDiffParam = 9.9999999999999995E-8 : f64, method = "fd"} : (tensor<f64>, tensor<f64>) -> (tensor<f64>, tensor<f64>, tensor<f64>, tensor<f64>)
    g = jacobian(f, argnum=[0, 1])
>>>>>>> a0f0a055
    return g(jax.numpy.pi, jax.numpy.pi)


print(grad_range_change.mlir)


# CHECK-LABEL: public @jit_grad_hoist_constant(%arg0
@qjit(target="mlir")
def grad_hoist_constant(params: jax.core.ShapedArray([2], float)):
    @qml.qnode(qml.device("lightning.qubit", wires=3))
    def circuit(params):
        qml.CRX(params[0], wires=[0, 1])
        qml.CRX(params[0], wires=[0, 2])
        # CHECK-NEXT: [[const:%.+]] = mhlo.constant dense<[2.{{0+}}e-01, -5.3{{0+}}e-01]
        h_coeffs = np.array([0.2, -0.53])
        h_obs = [qml.PauliX(0) @ qml.PauliZ(1), qml.PauliZ(0) @ qml.Hadamard(2)]
        return qml.expval(qml.Hamiltonian(h_coeffs, h_obs))

    # CHECK-NEXT {{%.+}} = gradient.grad "fd" @circuit([[const]], %arg0)
    h = grad(circuit, method="fd", argnum=[0])
    return h(params)


print(grad_hoist_constant.mlir)<|MERGE_RESOLUTION|>--- conflicted
+++ resolved
@@ -113,13 +113,8 @@
         qml.RY(y, wires=1)
         return qml.expval(qml.PauliX(0)), qml.expval(qml.PauliY(1))
 
-<<<<<<< HEAD
-    # CHECK: gradient.grad "fd" @f({{%[0-9]+}}, {{%[0-9]+}}) {diffArgIndices = dense<[0, 1]> : tensor<2xi64>, finiteDiffParam = 9.9999999999999995E-8 : f64} : (tensor<f64>, tensor<f64>) -> (tensor<f64>, tensor<f64>, tensor<f64>, tensor<f64>)
-    g = grad(f, argnum=[0, 1])
-=======
     # CHECK: "gradient.grad"({{%[0-9]+}}, {{%[0-9]+}}) {callee = @f, diffArgIndices = dense<[0, 1]> : tensor<2xi64>, finiteDiffParam = 9.9999999999999995E-8 : f64, method = "fd"} : (tensor<f64>, tensor<f64>) -> (tensor<f64>, tensor<f64>, tensor<f64>, tensor<f64>)
     g = jacobian(f, argnum=[0, 1])
->>>>>>> a0f0a055
     return g(jax.numpy.pi, jax.numpy.pi)
 
 
