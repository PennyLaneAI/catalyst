# Copyright 2022-2024 Xanadu Quantum Technologies Inc.

# Licensed under the Apache License, Version 2.0 (the "License");
# you may not use this file except in compliance with the License.
# You may obtain a copy of the License at

#     http://www.apache.org/licenses/LICENSE-2.0

# Unless required by applicable law or agreed to in writing, software
# distributed under the License is distributed on an "AS IS" BASIS,
# WITHOUT WARRANTIES OR CONDITIONS OF ANY KIND, either express or implied.
# See the License for the specific language governing permissions and
# limitations under the License.

# RUN: %PYTHON %s | FileCheck %s
""" Test the lowering cases involving quantum control """

from copy import deepcopy

import jax.numpy as jnp
import pennylane as qml

from catalyst import qjit
from catalyst.utils.toml import (
    OperationProperties,
    ProgramFeatures,
    get_device_capabilities,
    pennylane_operation_set,
)


def get_custom_qjit_device(num_wires, discards, additions):
    """Generate a custom device without gates in discards."""

    class CustomDevice(qml.devices.Device):
        """Custom Gate Set Device"""

        # name = "Custom Device"
        name = "lightning.qubit"
        pennylane_requires = "0.35.0"
        version = "0.0.2"
        author = "Tester"

        lightning_device = qml.device("lightning.qubit", wires=0)

        backend_name = "default"
        backend_lib = "default"
        backend_kwargs = {}

        def __init__(self, shots=None, wires=None):
            super().__init__(wires=wires, shots=shots)
            program_features = ProgramFeatures(shots_present=shots is not None)
            lightning_capabilities = get_device_capabilities(
                self.lightning_device, program_features
            )
            custom_capabilities = deepcopy(lightning_capabilities)
            for gate in discards:
                custom_capabilities.native_ops.pop(gate)
            custom_capabilities.native_ops.update(additions)
            self.qjit_capabilities = custom_capabilities

        @property
        def operations(self):
            """Get PennyLane operations."""
            return (
                pennylane_operation_set(self.qjit_capabilities.native_ops)
                | pennylane_operation_set(self.qjit_capabilities.to_decomp_ops)
                | pennylane_operation_set(self.qjit_capabilities.to_matrix_ops)
            )

        @property
        def observables(self):
            """Get PennyLane observables."""
            return pennylane_operation_set(self.qjit_capabilities.native_obs)

<<<<<<< HEAD
        def execute(self, circuits, execution_config):
            """Exececute the device (no)."""
            raise RuntimeError("No execution for the custom device")
=======
        def apply(self, operations, **kwargs):
            """Unused"""
            raise RuntimeError("Only C/C++ interface is defined")
>>>>>>> 715523e0

    return CustomDevice(wires=num_wires)


def test_named_controlled():
    """Test that named-controlled operations are passed as-is."""
    dev = get_custom_qjit_device(2, set(), set())

    @qjit(target="mlir")
    @qml.qnode(dev)
    # CHECK-LABEL: public @jit_named_controlled
    def named_controlled():
        # CHECK: quantum.custom "CNOT"
        qml.CNOT(wires=[0, 1])
        # CHECK: quantum.custom "CY"
        qml.CY(wires=[0, 1])
        # CHECK: quantum.custom "CZ"
        qml.CZ(wires=[0, 1])
        return qml.state()

    print(named_controlled.mlir)


test_named_controlled()


def test_native_controlled_custom():
    """Test native control of a custom operation."""
    dev = get_custom_qjit_device(3, set(), {"Rot": OperationProperties(True, True, False)})

    @qjit(target="mlir")
    @qml.qnode(dev)
    # CHECK-LABEL: public @jit_native_controlled
    def native_controlled():
        # CHECK: [[out:%.+]], [[out_ctrl:%.+]]:2 = quantum.custom "Rot"
        # CHECK-SAME: ctrls
        # CHECK-SAME: ctrlvals(%true, %true)
        qml.ctrl(qml.Rot(0.3, 0.4, 0.5, wires=[0]), control=[1, 2])
        return qml.state()

    print(native_controlled.mlir)


test_native_controlled_custom()


def test_native_controlled_unitary():
    """Test native control of the unitary operation."""
    dev = get_custom_qjit_device(4, set(), set())

    @qjit(target="mlir")
    @qml.qnode(dev)
    # CHECK-LABEL: public @jit_native_controlled_unitary
    def native_controlled_unitary():
        # CHECK: [[out:%.+]], [[out_ctrl:%.+]]:3 = quantum.unitary
        # CHECK-SAME: ctrls
        # CHECK-SAME: ctrlvals(%true, %true, %true)
        qml.ctrl(
            qml.QubitUnitary(
                jnp.array(
                    [
                        [0.70710678 + 0.0j, 0.70710678 + 0.0j],
                        [0.70710678 + 0.0j, -0.70710678 + 0.0j],
                    ],
                    dtype=jnp.complex128,
                ),
                wires=[0],
            ),
            control=[1, 2, 3],
        )
        return qml.state()

    print(native_controlled_unitary.mlir)


test_native_controlled_unitary()


def test_native_controlled_multirz():
    """Test native control of the multirz operation."""
    dev = get_custom_qjit_device(3, set(), {"MultiRZ": OperationProperties(True, True, True)})

    @qjit(target="mlir")
    @qml.qnode(dev)
    # CHECK-LABEL: public @jit_native_controlled_multirz
    def native_controlled_multirz():
        # CHECK: [[out:%.+]]:2, [[out_ctrl:%.+]] = quantum.multirz
        # CHECK-SAME: ctrls
        # CHECK-SAME: ctrlvals(%true)
        qml.ctrl(qml.MultiRZ(0.6, wires=[0, 2]), control=[1])
        return qml.state()

    print(native_controlled_multirz.mlir)


test_native_controlled_multirz()<|MERGE_RESOLUTION|>--- conflicted
+++ resolved
@@ -73,15 +73,23 @@
             """Get PennyLane observables."""
             return pennylane_operation_set(self.qjit_capabilities.native_obs)
 
-<<<<<<< HEAD
+        @property
+        def operations(self):
+            """Get PennyLane operations."""
+            return (
+                pennylane_operation_set(self.qjit_capabilities.native_ops)
+                | pennylane_operation_set(self.qjit_capabilities.to_decomp_ops)
+                | pennylane_operation_set(self.qjit_capabilities.to_matrix_ops)
+            )
+
+        @property
+        def observables(self):
+            """Get PennyLane observables."""
+            return pennylane_operation_set(self.qjit_capabilities.native_obs)
+
         def execute(self, circuits, execution_config):
             """Exececute the device (no)."""
             raise RuntimeError("No execution for the custom device")
-=======
-        def apply(self, operations, **kwargs):
-            """Unused"""
-            raise RuntimeError("Only C/C++ interface is defined")
->>>>>>> 715523e0
 
     return CustomDevice(wires=num_wires)
 
