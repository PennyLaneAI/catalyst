--- conflicted
+++ resolved
@@ -21,29 +21,22 @@
 import pennylane as qml
 
 from catalyst import qjit
-<<<<<<< HEAD
-from catalyst.utils.runtime import pennylane_operation_set
-=======
->>>>>>> 611e5fce
 from catalyst.utils.toml import (
     OperationProperties,
     ProgramFeatures,
     get_device_capabilities,
-<<<<<<< HEAD
-=======
     pennylane_operation_set,
->>>>>>> 611e5fce
 )
 
 
 def get_custom_qjit_device(num_wires, discards, additions):
     """Generate a custom device without gates in discards."""
 
-    class CustomDevice(qml.QubitDevice):
+    class CustomDevice(qml.devices.Device):
         """Custom Gate Set Device"""
 
-        name = "Custom Device"
-        short_name = "lightning.qubit"
+        # name = "Custom Device"
+        name = "lightning.qubit"
         pennylane_requires = "0.35.0"
         version = "0.0.2"
         author = "Tester"
@@ -80,9 +73,12 @@
             """Get PennyLane observables."""
             return pennylane_operation_set(self.qjit_capabilities.native_obs)
 
-        def apply(self, operations, **kwargs):
-            """Unused"""
-            raise RuntimeError("Only C/C++ interface is defined")
+        def execute(
+            self,
+            circuits,
+            execution_config
+        ):
+            raise RuntimeError("No execution for the custom device")
 
     return CustomDevice(wires=num_wires)
 
