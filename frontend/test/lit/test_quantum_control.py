# Copyright 2022-2024 Xanadu Quantum Technologies Inc.

# Licensed under the Apache License, Version 2.0 (the "License");
# you may not use this file except in compliance with the License.
# You may obtain a copy of the License at

#     http://www.apache.org/licenses/LICENSE-2.0

# Unless required by applicable law or agreed to in writing, software
# distributed under the License is distributed on an "AS IS" BASIS,
# WITHOUT WARRANTIES OR CONDITIONS OF ANY KIND, either express or implied.
# See the License for the specific language governing permissions and
# limitations under the License.

# RUN: %PYTHON %s | FileCheck %s
""" Test the lowering cases involving quantum control """

<<<<<<< HEAD
import os
import pathlib
=======
import platform
from copy import deepcopy
>>>>>>> 4925d37b

import jax.numpy as jnp
import pennylane as qml
from pennylane.devices.capabilities import OperatorProperties

from catalyst import qjit
from catalyst.compiler import get_lib_path
from catalyst.device import get_device_capabilities

TEST_PATH = os.path.dirname(__file__)
CONFIG_CUSTOM_DEVICE = pathlib.Path(f"{TEST_PATH}/../custom_device/custom_device.toml")


def get_custom_qjit_device(num_wires, discards, additions):
    """Generate a custom device without gates in discards."""

    class CustomDevice(qml.devices.Device):
        """Custom Gate Set Device"""

        name = "lightning.qubit"
        config_filepath = CONFIG_CUSTOM_DEVICE

        def __init__(self, shots=None, wires=None):
            super().__init__(wires=wires, shots=shots)
            self.qjit_capabilities = get_device_capabilities(self)
            for gate in discards:
                self.qjit_capabilities.operations.pop(gate, None)
            self.qjit_capabilities.operations.update(additions)

        @staticmethod
        def get_c_interface():
            """Returns a tuple consisting of the device name, and
            the location to the shared object with the C/C++ device implementation.
            """

            system_extension = ".dylib" if platform.system() == "Darwin" else ".so"
            # Borrowing the NullQubit library:
            lib_path = (
                get_lib_path("runtime", "RUNTIME_LIB_DIR") + "/librtd_null_qubit" + system_extension
            )
            return "NullQubit", lib_path

        def execute(self, circuits, execution_config):
            """Exececute the device (no)."""
            raise RuntimeError("No execution for the custom device")

    return CustomDevice(wires=num_wires)


def test_named_controlled():
    """Test that named-controlled operations are passed as-is."""
    dev = get_custom_qjit_device(2, set(), set())

    @qjit(target="mlir")
    @qml.qnode(dev)
    # CHECK-LABEL: public @jit_named_controlled
    def named_controlled():
        # CHECK: quantum.custom "CNOT"
        qml.CNOT(wires=[0, 1])
        # CHECK: quantum.custom "CY"
        qml.CY(wires=[0, 1])
        # CHECK: quantum.custom "CZ"
        qml.CZ(wires=[0, 1])
        return qml.state()

    print(named_controlled.mlir)


test_named_controlled()


def test_native_controlled_custom():
    """Test native control of a custom operation."""
    dev = get_custom_qjit_device(3, set(), {"Rot": OperatorProperties(True, True, False)})

    @qjit(target="mlir")
    @qml.qnode(dev)
    # CHECK-LABEL: public @jit_native_controlled
    def native_controlled():
        # CHECK: [[out:%.+]], [[out_ctrl:%.+]]:2 = quantum.custom "Rot"
        # CHECK-SAME: ctrls
        # CHECK-SAME: ctrlvals(%true, %true)
        qml.ctrl(qml.Rot(0.3, 0.4, 0.5, wires=[0]), control=[1, 2])
        return qml.state()

    print(native_controlled.mlir)


test_native_controlled_custom()


def test_native_controlled_unitary():
    """Test native control of the unitary operation."""
    dev = get_custom_qjit_device(4, set(), set())

    @qjit(target="mlir")
    @qml.qnode(dev)
    # CHECK-LABEL: public @jit_native_controlled_unitary
    def native_controlled_unitary():
        # CHECK: [[out:%.+]] = quantum.unitary
        qml.ctrl(
            qml.QubitUnitary(
                jnp.array(
                    [
                        [0.70710678 + 0.0j, 0.70710678 + 0.0j],
                        [0.70710678 + 0.0j, -0.70710678 + 0.0j],
                    ],
                    dtype=jnp.complex128,
                ),
                wires=[0],
            ),
            control=[1, 2, 3],
        )
        return qml.state()

    print(native_controlled_unitary.mlir)


test_native_controlled_unitary()


def test_native_controlled_multirz():
    """Test native control of the multirz operation."""
    dev = get_custom_qjit_device(3, set(), {"MultiRZ": OperatorProperties(True, True, True)})

    @qjit(target="mlir")
    @qml.qnode(dev)
    # CHECK-LABEL: public @jit_native_controlled_multirz
    def native_controlled_multirz():
        # CHECK: [[out:%.+]]:2, [[out_ctrl:%.+]] = quantum.multirz
        # CHECK-SAME: ctrls
        # CHECK-SAME: ctrlvals(%true)
        qml.ctrl(qml.MultiRZ(0.6, wires=[0, 2]), control=[1])
        return qml.state()

    print(native_controlled_multirz.mlir)


test_native_controlled_multirz()<|MERGE_RESOLUTION|>--- conflicted
+++ resolved
@@ -15,13 +15,10 @@
 # RUN: %PYTHON %s | FileCheck %s
 """ Test the lowering cases involving quantum control """
 
-<<<<<<< HEAD
 import os
 import pathlib
-=======
 import platform
 from copy import deepcopy
->>>>>>> 4925d37b
 
 import jax.numpy as jnp
 import pennylane as qml
