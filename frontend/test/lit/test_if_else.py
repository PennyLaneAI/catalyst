# Copyright 2022-2023 Xanadu Quantum Technologies Inc.

# Licensed under the Apache License, Version 2.0 (the "License");
# you may not use this file except in compliance with the License.
# You may obtain a copy of the License at

#     http://www.apache.org/licenses/LICENSE-2.0

# Unless required by applicable law or agreed to in writing, software
# distributed under the License is distributed on an "AS IS" BASIS,
# WITHOUT WARRANTIES OR CONDITIONS OF ANY KIND, either express or implied.
# See the License for the specific language governing permissions and
# limitations under the License.

# RUN: %PYTHON %s | FileCheck %s

import pennylane as qml

from catalyst import cond, measure, qjit


# CHECK-NOT: Verification failed
# CHECK-LABEL: public @jit_circuit
@qjit(target="mlir")
@qml.qnode(qml.device("lightning.qubit", wires=1))
def circuit(n: int):
    # CHECK-DAG:   [[qreg_0:%[a-zA-Z0-9_]+]] = quantum.alloc
    # CHECK-DAG:   [[c5:%[a-zA-Z0-9_]+]] = stablehlo.constant dense<5> : tensor<i64>
    # CHECK:       [[b_t:%[a-zA-Z0-9_]+]] = stablehlo.compare  LE, %arg0, [[c5]], SIGNED : (tensor<i64>, tensor<i64>) -> tensor<i1>
    # CHECK:       [[b:%[a-zA-Z0-9_]+]] = tensor.extract [[b_t]]
    @cond(n <= 5)
    # CHECK:       scf.if [[b]]
    def cond_fn():
<<<<<<< HEAD
        # CHECK-DAG:   [[q0:%[a-zA-Z0-9_]+]] = quantum.extract
        # CHECK-DAG:   [[q1:%[a-zA-Z0-9_]+]] = quantum.custom "PauliX"() [[q0]]
        # CHECK-DAG:   [[qreg_1:%[a-zA-Z0-9_]+]] = quantum.insert [[qreg_0]][ 0], [[q1]]
=======
        # CHECK-DAG:   [[q0:%[a-zA-Z0-9_]+]] = "quantum.extract"
        # CHECK-DAG:   [[q1:%[a-zA-Z0-9_]+]] = "quantum.custom"([[q0]]) {gate_name = "PauliX"
        # CHECK-DAG:   [[qreg_1:%[a-zA-Z0-9_]+]] = "quantum.insert"([[qreg_0]], {{%[a-zA-Z0-9_]+}}, [[q1]])
>>>>>>> 33e71bb0
        # CHECK:       scf.yield %arg0, [[qreg_1]]
        qml.PauliX(wires=0)
        return n

    @cond_fn.otherwise
    def otherwise():
        # CHECK:       [[r0:%[a-zA-Z0-9_a-z]+]] = stablehlo.multiply %arg0, %arg0
        # CHECK:       [[r1:%[a-zA-Z0-9_a-z]+]] = stablehlo.multiply %arg0, [[r0]]
        # CHECK:       scf.yield [[r1]], [[qreg_0]]
        return n**3

    out = cond_fn()
    # CHECK:       quantum.dealloc [[qreg_0]]
    # CHECK:       return
    return out, measure(wires=0)


print(circuit.mlir)<|MERGE_RESOLUTION|>--- conflicted
+++ resolved
@@ -31,15 +31,9 @@
     @cond(n <= 5)
     # CHECK:       scf.if [[b]]
     def cond_fn():
-<<<<<<< HEAD
-        # CHECK-DAG:   [[q0:%[a-zA-Z0-9_]+]] = quantum.extract
-        # CHECK-DAG:   [[q1:%[a-zA-Z0-9_]+]] = quantum.custom "PauliX"() [[q0]]
-        # CHECK-DAG:   [[qreg_1:%[a-zA-Z0-9_]+]] = quantum.insert [[qreg_0]][ 0], [[q1]]
-=======
         # CHECK-DAG:   [[q0:%[a-zA-Z0-9_]+]] = "quantum.extract"
         # CHECK-DAG:   [[q1:%[a-zA-Z0-9_]+]] = "quantum.custom"([[q0]]) {gate_name = "PauliX"
         # CHECK-DAG:   [[qreg_1:%[a-zA-Z0-9_]+]] = "quantum.insert"([[qreg_0]], {{%[a-zA-Z0-9_]+}}, [[q1]])
->>>>>>> 33e71bb0
         # CHECK:       scf.yield %arg0, [[qreg_1]]
         qml.PauliX(wires=0)
         return n
