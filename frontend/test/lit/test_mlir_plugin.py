--- conflicted
+++ resolved
@@ -66,12 +66,8 @@
 import pennylane as qml
 
 import catalyst
-<<<<<<< HEAD
+from catalyst import qjit
 from catalyst.compiler import quantum_opt
-=======
-from catalyst import qjit
-from catalyst.compiler import _quantum_opt
->>>>>>> 0c724123
 from catalyst.utils.runtime_environment import get_bin_path
 
 mlir_module = """
