# Copyright 2024 Xanadu Quantum Technologies Inc.

# Licensed under the Apache License, Version 2.0 (the "License");
# you may not use this file except in compliance with the License.
# You may obtain a copy of the License at

#     http://www.apache.org/licenses/LICENSE-2.0

# Unless required by applicable law or agreed to in writing, software
# distributed under the License is distributed on an "AS IS" BASIS,
# WITHOUT WARRANTIES OR CONDITIONS OF ANY KIND, either express or implied.
# See the License for the specific language governing permissions and
# limitations under the License.

# RUN: %PYTHON %s | FileCheck %s

"""
This test makes sure that we can use plugins from the compiler.

Given the standalone-plugin in the MLIR repository, can we verify that
it works when loading it from python?

This test uses a lot of machinery that is not exposed to the user.
However, testing the standalone-plugin (as written in the LLVM repository)
is impractical. The standalone-plugin rewrites all symbols with the name
`bar` to symbols with the name `foo`. However, since the standalone
plugin is meant to be more of an example, it does not modify
the uses of symbol `bar` and change them to `foo`.

What this practically means for this test is that if we were to write
something like the following:

  ```python
  import pennylane as qml
  from pathlib import Path

  from catalyst.passes import apply_pass

  plugin = Path("./mlir/standalone/build/lib/StandalonePlugin.so")

  @apply_pass("standalone-switch-bar-foo")
  @qml.qnode(qml.device("lightning.qubit", wires=1))
  def bar():
    return qml.state()

  @qml.qjit(keep_intermediate=True, verbose=True, pass_plugins=[plugin], dialect_plugins=[plugin])
  def module():
    return bar()

  print(module.mlir)
  ```

It would succeed at generating correct MLIR during the lowering from JAXPR to MLIR.
However, after the `standalone-switch-bar-foo` pass, the verifier would fail
because it would see callsites to `@bar` but no definitions for `@bar`.

As such, this test is perhaps a bit more limited. It does not test the
apply_pass interface nor the pass_plugins directly. Instead, it tests
that the `standalone-switch-bar-foo` pass can be executed using lower level
APIs, like the Compiler and options.
"""

import platform
from pathlib import Path

import pennylane as qml
from utils import qjit_for_tests as qjit_cleanup

import catalyst
<<<<<<< HEAD
from catalyst.compiler import _opt
=======
from catalyst.compiler import _quantum_opt
>>>>>>> f34646ed
from catalyst.utils.runtime_environment import get_bin_path

mlir_module = """
module @module {
  module @module_qnode {
    module attributes {transform.with_named_sequence} {
      transform.named_sequence @__transform_main(%arg0: !transform.op<"builtin.module">) {
        %0 = transform.apply_registered_pass "standalone-switch-bar-foo" to %arg0 : (!transform.op<"builtin.module">) -> !transform.op<"builtin.module">
        transform.yield 
      }
    }
    // CHECK: func.func private @foo()
    func.func private @bar() -> (tensor<i64>) {
      %c = stablehlo.constant dense<0> : tensor<i64>
      return %c : tensor<i64>
    }
  }
}
"""

ext = "so" if platform.system() == "Linux" else "dylib"
plugin_path = get_bin_path("cli", "CATALYST_BIN_DIR") + f"/../lib/StandalonePlugin.{ext}"
plugin = Path(plugin_path)
custom_pipeline = [("run_only_plugin", ["builtin.module(apply-transform-sequence)"])]
<<<<<<< HEAD
mlir_string = _opt(
=======
mlir_string = _quantum_opt(
>>>>>>> f34646ed
    ("--load-pass-plugin", plugin),
    ("--load-dialect-plugin", plugin),
    ("--pass-pipeline", "builtin.module(apply-transform-sequence)"),
    stdin=mlir_module,
)
print(mlir_string)


def test_pass_options():
    """Is the option in the generated MLIR?"""

    @qjit_cleanup(target="mlir")
    # CHECK: options = "an-option maxValue=1"
    @catalyst.passes.apply_pass("some-pass", "an-option", maxValue=1)
    @qml.qnode(qml.device("null.qubit", wires=1))
    def example():
        return qml.state()

    print(example.mlir)


test_pass_options()<|MERGE_RESOLUTION|>--- conflicted
+++ resolved
@@ -67,11 +67,7 @@
 from utils import qjit_for_tests as qjit_cleanup
 
 import catalyst
-<<<<<<< HEAD
-from catalyst.compiler import _opt
-=======
-from catalyst.compiler import _quantum_opt
->>>>>>> f34646ed
+from catalyst.compiler import quantum_opt
 from catalyst.utils.runtime_environment import get_bin_path
 
 mlir_module = """
@@ -96,11 +92,7 @@
 plugin_path = get_bin_path("cli", "CATALYST_BIN_DIR") + f"/../lib/StandalonePlugin.{ext}"
 plugin = Path(plugin_path)
 custom_pipeline = [("run_only_plugin", ["builtin.module(apply-transform-sequence)"])]
-<<<<<<< HEAD
-mlir_string = _opt(
-=======
-mlir_string = _quantum_opt(
->>>>>>> f34646ed
+mlir_string = quantum_opt(
     ("--load-pass-plugin", plugin),
     ("--load-dialect-plugin", plugin),
     ("--pass-pipeline", "builtin.module(apply-transform-sequence)"),
