# Copyright 2022-2024 Xanadu Quantum Technologies Inc.

# Licensed under the Apache License, Version 2.0 (the "License");
# you may not use this file except in compliance with the License.
# You may obtain a copy of the License at

#     http://www.apache.org/licenses/LICENSE-2.0

# Unless required by applicable law or agreed to in writing, software
# distributed under the License is distributed on an "AS IS" BASIS,
# WITHOUT WARRANTIES OR CONDITIONS OF ANY KIND, either express or implied.
# See the License for the specific language governing permissions and
# limitations under the License.

"""This module contains classes and decorators for just-in-time and ahead-of-time
compilation of hybrid quantum-classical functions using Catalyst.
"""

import copy
import functools
import inspect
import logging
import os
import warnings

import jax
import jax.numpy as jnp
import pennylane as qml
from jax.interpreters import mlir
from jax.tree_util import tree_flatten, tree_unflatten
from malt.core import config as ag_config

import catalyst
from catalyst.autograph import ag_primitives, run_autograph
from catalyst.compiled_functions import CompilationCache, CompiledFunction
from catalyst.compiler import CompileOptions, Compiler
from catalyst.debug.instruments import instrument
from catalyst.from_plxpr import trace_from_pennylane
from catalyst.jax_tracer import lower_jaxpr_to_mlir, trace_to_jaxpr
from catalyst.logging import debug_logger, debug_logger_init
from catalyst.passes import PipelineNameUniquer, _inject_transform_named_sequence
from catalyst.qfunc import QFunc
from catalyst.tracing.contexts import EvaluationContext
from catalyst.tracing.type_signatures import (
    filter_static_args,
    get_abstract_signature,
    get_type_annotations,
    merge_static_argname_into_argnum,
    merge_static_args,
    promote_arguments,
    verify_static_argnums,
)
from catalyst.utils.c_template import mlir_type_to_numpy_type
from catalyst.utils.callables import CatalystCallable
from catalyst.utils.exceptions import CompileError
from catalyst.utils.filesystem import WorkspaceManager
from catalyst.utils.gen_mlir import inject_functions
from catalyst.utils.patching import Patcher

logger = logging.getLogger(__name__)
logger.addHandler(logging.NullHandler())

# Required for JAX tracer objects as PennyLane wires.
# pylint: disable=unnecessary-lambda
setattr(jax.interpreters.partial_eval.DynamicJaxprTracer, "__hash__", lambda x: id(x))

# This flag cannot be set in ``QJIT.get_mlir()`` because values created before
# that function is called must be consistent with the JAX configuration value.
jax.config.update("jax_enable_x64", True)


## API ##
@debug_logger
def qjit(
    fn=None,
    *,
    autograph=False,
    autograph_include=(),
    async_qnodes=False,
    target="binary",
    keep_intermediate=False,
    verbose=False,
    logfile=None,
    pipelines=None,
    static_argnums=None,
    static_argnames=None,
    abstracted_axes=None,
    disable_assertions=False,
    seed=None,
    experimental_capture=False,
    circuit_transform_pipeline=None,
):  # pylint: disable=too-many-arguments,unused-argument
    """A just-in-time decorator for PennyLane and JAX programs using Catalyst.

    This decorator enables both just-in-time and ahead-of-time compilation,
    depending on whether function argument type hints are provided.

    .. note::

        Not all PennyLane devices currently work with Catalyst. Supported backend devices include
        ``lightning.qubit``, ``lightning.kokkos``, and ``braket.aws.qubit``. For
        a full of supported devices, please see :doc:`/dev/devices`.

    Args:
        fn (Callable): the quantum or classical function
        autograph (bool): Experimental support for automatically converting Python control
            flow statements to Catalyst-compatible control flow. Currently supports Python ``if``,
            ``elif``, ``else``, and ``for`` statements. Note that this feature requires an
            available TensorFlow installation. For more details, see the
            :doc:`AutoGraph guide </dev/autograph>`.
        autograph_include: A list of (sub)modules to be allow-listed for autograph conversion.
        async_qnodes (bool): Experimental support for automatically executing
            QNodes asynchronously, if supported by the device runtime.
        target (str): the compilation target
        keep_intermediate (bool): Whether or not to store the intermediate files throughout the
            compilation. If ``True``, intermediate representations are available via the
            :attr:`~.QJIT.mlir`, :attr:`~.QJIT.jaxpr`, and :attr:`~.QJIT.qir`, representing
            different stages in the optimization process.
        verbosity (bool): If ``True``, the tools and flags used by Catalyst behind the scenes are
            printed out.
        logfile (Optional[TextIOWrapper]): File object to write verbose messages to (default -
            ``sys.stderr``).
        pipelines (Optional(List[Tuple[str,List[str]]])): A list of pipelines to be executed. The
            elements of this list are named sequences of MLIR passes to be executed. A ``None``
            value (the default) results in the execution of the default pipeline. This option is
            considered to be used by advanced users for low-level debugging purposes.
        static_argnums(int or Seqence[Int]): an index or a sequence of indices that specifies the
            positions of static arguments.
        static_argnames(str or Seqence[str]): a string or a sequence of strings that specifies the
            names of static arguments.
        abstracted_axes (Sequence[Sequence[str]] or Dict[int, str] or Sequence[Dict[int, str]]):
            An experimental option to specify dynamic tensor shapes.
            This option affects the compilation of the annotated function.
            Function arguments with ``abstracted_axes`` specified will be compiled to ranked tensors
            with dynamic shapes. For more details, please see the Dynamically-shaped Arrays section
            below.
        disable_assertions (bool): If set to ``True``, runtime assertions included in
            ``fn`` via :func:`~.debug_assert` will be disabled during compilation.
        seed (Optional[Int]):
<<<<<<< HEAD
            The seed for mid-circuit measurement and sample results when the qjit-compiled function is executed
=======
            The seed for circuit readout results when the qjit-compiled function is executed
>>>>>>> d2a35046
            on simulator devices including ``lightning.qubit`` and ``lightning.kokkos``.
            The default value is None, which means no seeding is performed, and all processes
            are random. A seed is expected to be an unsigned 32-bit integer.
            Currently, the following measurement processes are seeded: :func:`~.measure`,
            :func:`qml.sample() <pennylane.sample>`, :func:`qml.counts() <pennylane.counts>`.
        experimental_capture (bool): If set to ``True``, the qjit decorator
            will use PennyLane's experimental program capture capabilities
            to capture the decorated function for compilation.
        circuit_transform_pipeline (Optional[dict[str, dict[str, str]]]):
            A dictionary that specifies the quantum circuit transformation pass pipeline order,
            and optionally arguments for each pass in the pipeline. Keys of this dictionary
            should correspond to names of passes found in the `catalyst.passes <https://docs.
            pennylane.ai/projects/catalyst/en/stable/code/__init__.html#module-catalyst.passes>`_
            module, values should either be empty dictionaries (for default pass options) or
            dictionaries of valid keyword arguments and values for the specific pass.
            The order of keys in this dictionary will determine the pass pipeline.
            If not specified, the default pass pipeline will be applied.

    Returns:
        QJIT object.

    Raises:
        FileExistsError: Unable to create temporary directory
        PermissionError: Problems creating temporary directory
        OSError: Problems while creating folder for intermediate files
        AutoGraphError: Raised if there was an issue converting the given the function(s).
        ImportError: Raised if AutoGraph is turned on and TensorFlow could not be found.

    **Example**

    In just-in-time (JIT) mode, the compilation is triggered at the call site the
    first time the quantum function is executed. For example, ``circuit`` is
    compiled as early as the first call.

    .. code-block:: python

        @qjit
        @qml.qnode(qml.device("lightning.qubit", wires=2))
        def circuit(theta):
            qml.Hadamard(wires=0)
            qml.RX(theta, wires=1)
            qml.CNOT(wires=[0,1])
            return qml.expval(qml.PauliZ(wires=1))

    >>> circuit(0.5)  # the first call, compilation occurs here
    Array(0., dtype=float64)
    >>> circuit(0.5)  # the precompiled quantum function is called
    Array(0., dtype=float64)

    Alternatively, if argument type hints are provided, compilation
    can occur 'ahead of time' when the function is decorated.

    .. code-block:: python

        dev = qml.device("lightning.qubit", wires=2)

        @qjit
        @qml.qnode(dev)
        def circuit(x: complex, z: jax.ShapeDtypeStruct((3,), jnp.float64)):
            theta = jnp.abs(x)
            qml.RY(theta, wires=0)
            qml.Rot(z[0], z[1], z[2], wires=0)
            return qml.state()

    >>> circuit(0.2j, jnp.array([0.3, 0.6, 0.9]))  # calls precompiled function
    Array([0.75634905-0.52801002j, 0.        +0.j        ,
           0.35962678+0.14074839j, 0.        +0.j        ], dtype=complex128)

    For more details on compilation and debugging, please see :doc:`/dev/sharp_bits`.

    .. details::
        :title: AutoGraph and Python control flow

        Catalyst also supports capturing imperative Python control flow in compiled programs. You
        can enable this feature via the ``autograph=True`` parameter. Note that it does come with
        some restrictions, in particular whenever global state is involved. Refer to the
        :doc:`AutoGraph guide </dev/autograph>` for a complete discussion of the
        supported and unsupported use-cases.

        .. code-block:: python

            @qjit(autograph=True)
            @qml.qnode(qml.device("lightning.qubit", wires=2))
            def circuit(x: int):

                if x < 5:
                    qml.Hadamard(wires=0)
                else:
                    qml.T(wires=0)

                return qml.expval(qml.PauliZ(0))

        >>> circuit(3)
        Array(0., dtype=float64)

        >>> circuit(5)
        Array(1., dtype=float64)

        Note that imperative control flow will still work in Catalyst even when the AutoGraph
        feature is turned off, it just won't be captured in the compiled program and cannot involve
        traced values. The example above would then raise a tracing error, as there is no value for
        ``x`` yet than can be compared in the if statement. A loop like ``for i in range(5)`` would
        be unrolled during tracing, "copy-pasting" the body 5 times into the program rather than
        appearing as is.

    .. details::
        :title: In-place JAX array updates with Autograph

        To update array values when using JAX, the JAX syntax for array modification
        (which uses methods like ``at``, ``set``, ``multiply``, etc) must be used:

        .. code-block:: python

            @qjit(autograph=True)
            def f(x):
                first_dim = x.shape[0]
                result = jnp.empty((first_dim,), dtype=x.dtype)
                for i in range(first_dim):
                    result = result.at[i].set(x[i])
                    result = result.at[i].multiply(10)
                    result = result.at[i].add(5)

                return result

        However, if updating a single index or slice of the array, Autograph supports conversion of
        Python's standard arithmatic array assignment operators to the equivalent in-place
        expressions listed in the JAX documentation for ``jax.numpy.ndarray.at``:

        .. code-block:: python

            @qjit(autograph=True)
            def f(x):
                first_dim = x.shape[0]
                result = jnp.empty((first_dim,), dtype=x.dtype)
                for i in range(first_dim):
                    result[i] = x[i]
                    result[i] *= 10
                    result[i] += 5

                return result

        Under the hood, Catalyst converts anything coming in the latter notation into the
        former one.

        The list of supported operators includes: ``=``, ``+=``, ``-=``, ``*=``, ``/=``, and ``**=``.

    .. details::
        :title: Static arguments

        - ``static_argnums`` defines which positional arguments should be treated as static. If it takes an
        integer, it means the argument whose index is equal to the integer is static. If it takes
        an iterable of integers, arguments whose index is contained in the iterable are static.
        Changing static arguments will introduce re-compilation.

        - ``static_argnames`` defines which named function arguments should be treated as static.

        A valid static argument must be hashable and its ``__hash__`` method must be able to
        reflect any changes of its attributes.

        .. code-block:: python

            @dataclass
            class MyClass:
                val: int

                def __hash__(self):
                    return hash(str(self))

            @qjit(static_argnums=1)
            def f(
                x: int,
                y: MyClass,
            ):
                return x + y.val

            f(1, MyClass(5))
            f(1, MyClass(6)) # re-compilation
            f(2, MyClass(5)) # no re-compilation

        In the example above, ``y`` is static. Note that the second function call triggers
        re-compilation since the input object is different from the previous one. However,
        the third function call direcly uses the previous compiled one and does not introduce
        re-compilation.

        .. code-block:: python

            @dataclass
            class MyClass:
                val: int

                def __hash__(self):
                    return hash(str(self))

            @qjit(static_argnums=(1, 2))
            def f(
                x: int,
                y: MyClass,
                z: MyClass,
            ):
                return x + y.val + z.val

            my_obj_1 = MyClass(5)
            my_obj_2 = MyClass(6)
            f(1, my_obj_1, my_obj_2)
            my_obj_1.val = 7
            f(1, my_obj_1, my_obj_2) # re-compilation

        In the example above, ``y`` and ``z`` are static. The second function should make
        function ``f`` be re-compiled because ``my_obj_1`` is changed. This requires that
        the mutation is properly reflected in the hash value.

        Note that even when ``static_argnums`` is used in conjunction with type hinting,
        ahead-of-time compilation will not be possible since the static argument values
        are not yet available. Instead, compilation will be just-in-time.


    .. details::
        :title: Dynamically-shaped arrays

        There are three ways to use ``abstracted_axes``; by passing a sequence of tuples, a
        dictionary, or a sequence of dictionaries. Passing a sequence of tuples:

        .. code-block:: python

            abstracted_axes=((), ('n',), ('m', 'n'))

        Each tuple in the sequence corresponds to one of the arguments in the annotated
        function. Empty tuples can
        be used and correspond to parameters with statically known shapes.
        Non-empty tuples correspond to parameters with dynamically known shapes.

        In this example above,

        - the first argument will have a statically known shape,

        - the second argument has its zeroth axis have dynamic
          shape ``n``, and

        - the third argument will have its zeroth axis with dynamic shape
          ``m`` and first axis with dynamic shape ``n``.

        Passing a dictionary:

        .. code-block:: python

            abstracted_axes={0: 'n'}

        This approach allows a concise expression of the relationships
        between axes for different function arguments. In this example,
        it specifies that for all function arguments, the zeroth axis will
        have dynamic shape ``n``.

        Passing a sequence of dictionaries:

        .. code-block:: python

            abstracted_axes=({}, {0: 'n'}, {1: 'm', 0: 'n'})

        The example here is a more verbose version of the tuple example. This convention
        allows axes to be omitted from the list of abstracted axes.

        Using ``abstracted_axes`` can help avoid the cost of recompilation.
        By using ``abstracted_axes``, a more general version of the compiled function will be
        generated. This more general version is parametrized over the abstracted axes and
        allows results to be computed over tensors independently of their axes lengths.

        For example:

        .. code-block:: python

            @qjit
            def sum(arr):
                return jnp.sum(arr)

            sum(jnp.array([1]))     # Compilation happens here.
            sum(jnp.array([1, 1]))  # And here!

        The ``sum`` function would recompile each time an array of different size is passed
        as an argument.

        .. code-block:: python

            @qjit(abstracted_axes={0: "n"})
            def sum_abstracted(arr):
                return jnp.sum(arr)

            sum(jnp.array([1]))     # Compilation happens here.
            sum(jnp.array([1, 1]))  # No need to recompile.

        the ``sum_abstracted`` function would only compile once and its definition would be
        reused for subsequent function calls.
    """
    kwargs = copy.copy(locals())
    kwargs.pop("fn")

    if fn is None:
        return functools.partial(qjit, **kwargs)

    return QJIT(fn, CompileOptions(**kwargs))


## IMPL ##


# pylint: disable=too-many-instance-attributes
class QJIT(CatalystCallable):
    """Class representing a just-in-time compiled hybrid quantum-classical function.

    .. note::

        ``QJIT`` objects are created by the :func:`~.qjit` decorator. Please see
        the :func:`~.qjit` documentation for more details.

    Args:
        fn (Callable): the quantum or classical function to compile
        compile_options (CompileOptions): compilation options to use

    :ivar original_function: This attribute stores `fn`, the quantum or classical function
                             object to compile, as is, without any modifications
    :ivar jaxpr: This attribute stores the Jaxpr compiled from the function as a string.
    :ivar mlir: This attribute stores the MLIR compiled from the function as a string.
    :ivar qir: This attribute stores the QIR in LLVM IR form compiled from the function as a string.

    """

    @debug_logger_init
    def __init__(self, fn, compile_options):
        functools.update_wrapper(self, fn)
        self.original_function = fn
        self.compile_options = compile_options
        self.compiler = Compiler(compile_options)
        self.fn_cache = CompilationCache(
            compile_options.static_argnums, compile_options.abstracted_axes
        )
        # Active state of the compiler.
        # TODO: rework ownership of workspace, possibly CompiledFunction
        self.workspace = None
        self.c_sig = None
        self.out_treedef = None
        self.compiled_function = None
        self.jaxed_function = None
        # IRs are only available for the most recently traced function.
        self.jaxpr = None
        self.mlir = None  # string form (historic presence)
        self.mlir_module = None
        self.qir = None
        self.out_type = None
        self.overwrite_ir = None

        self.user_sig = get_type_annotations(fn)
        self._validate_configuration()

        # If static_argnames are present, convert them to static_argnums
        if compile_options.static_argnames is not None:
            compile_options.static_argnums = merge_static_argname_into_argnum(
                fn, compile_options.static_argnames, compile_options.static_argnums
            )

        # Patch the conversion rules by adding the included modules before the block list
        include_convertlist = tuple(
            ag_config.Convert(rule) for rule in self.compile_options.autograph_include
        )
        self.patched_module_allowlist = include_convertlist + ag_primitives.module_allowlist

        # Pre-compile with the patched conversion rules
        with Patcher(
            (ag_primitives, "module_allowlist", self.patched_module_allowlist),
        ):
            self.user_function = self.pre_compilation()

        # Static arguments require values, so we cannot AOT compile.
        if self.user_sig is not None and not self.compile_options.static_argnums:
            self.aot_compile()

        super().__init__("user_function")

    @debug_logger
    def __call__(self, *args, **kwargs):
        # Transparantly call Python function in case of nested QJIT calls.
        if EvaluationContext.is_tracing():
            isQNode = isinstance(self.user_function, qml.QNode)
            if isQNode and self.compile_options.static_argnums:
                kwargs = {"static_argnums": self.compile_options.static_argnums, **kwargs}

            return self.user_function(*args, **kwargs)

        requires_promotion = self.jit_compile(args, **kwargs)

        # If we receive tracers as input, dispatch to the JAX integration.
        if any(isinstance(arg, jax.core.Tracer) for arg in tree_flatten(args)[0]):
            if self.jaxed_function is None:
                self.jaxed_function = JAX_QJIT(self)  # lazy gradient compilation
            return self.jaxed_function(*args, **kwargs)

        elif requires_promotion:
            dynamic_args = filter_static_args(args, self.compile_options.static_argnums)
            args = promote_arguments(self.c_sig, dynamic_args)

        return self.run(args, kwargs)

    @debug_logger
    def aot_compile(self):
        """Compile Python function on initialization using the type hint signature."""

        self.workspace = self._get_workspace()

        # TODO: awkward, refactor or redesign the target feature
        if self.compile_options.target in ("jaxpr", "mlir", "binary"):
            # Capture with the patched conversion rules
            with Patcher(
                (ag_primitives, "module_allowlist", self.patched_module_allowlist),
            ):
                self.jaxpr, self.out_type, self.out_treedef, self.c_sig = self.capture(
                    self.user_sig or ()
                )

        if self.compile_options.target in ("mlir", "binary"):
            self.mlir_module, self.mlir = self.generate_ir()

        if self.compile_options.target in ("binary",):
            self.compiled_function, self.qir = self.compile()
            self.fn_cache.insert(
                self.compiled_function, self.user_sig, self.out_treedef, self.workspace
            )

    @debug_logger
    def jit_compile(self, args, **kwargs):
        """Compile Python function on invocation using the provided arguments.

        Args:
            args (Iterable): arguments to use for program capture

        Returns:
            bool: whether the provided arguments will require promotion to be used with the compiled
                  function
        """

        cached_fn, requires_promotion = self.fn_cache.lookup(args)

        if cached_fn is None:
            if self.user_sig and not self.compile_options.static_argnums:
                msg = "Provided arguments did not match declared signature, recompiling..."
                warnings.warn(msg, UserWarning)

            # Cleanup before recompilation:
            #  - recompilation should always happen in new workspace
            #  - compiled functions for jax integration are not yet cached
            #  - close existing shared library
            self.workspace = self._get_workspace()
            self.jaxed_function = None
            if self.compiled_function and self.compiled_function.shared_object:
                self.compiled_function.shared_object.close()

            # Capture with the patched conversion rules
            with Patcher(
                (ag_primitives, "module_allowlist", self.patched_module_allowlist),
            ):
                self.jaxpr, self.out_type, self.out_treedef, self.c_sig = self.capture(
                    args, **kwargs
                )

            self.mlir_module, self.mlir = self.generate_ir()
            self.compiled_function, self.qir = self.compile()

            self.fn_cache.insert(self.compiled_function, args, self.out_treedef, self.workspace)

        elif self.compiled_function is not cached_fn.compiled_fn:
            # Restore active state from cache.
            self.workspace = cached_fn.workspace
            self.compiled_function = cached_fn.compiled_fn
            self.out_treedef = cached_fn.out_treedef
            self.c_sig = cached_fn.signature
            self.jaxed_function = None

            self.compiled_function.shared_object.open()

        return requires_promotion

    # Processing Stages #

    @instrument
    @debug_logger
    def pre_compilation(self):
        """Perform pre-processing tasks on the Python function, such as AST transformations."""
        processed_fn = self.original_function

        if self.compile_options.autograph:
            processed_fn = run_autograph(self.original_function)

        return processed_fn

    @instrument(size_from=0)
    @debug_logger
    def capture(self, args, **kwargs):
        """Capture the JAX program representation (JAXPR) of the wrapped function.

        Args:
            args (Iterable): arguments to use for program capture

        Returns:
            ClosedJaxpr: captured JAXPR
            PyTreeDef: PyTree metadata of the function output
            Tuple[Any]: the dynamic argument signature
        """
        verify_static_argnums(args, self.compile_options.static_argnums)
        static_argnums = self.compile_options.static_argnums
        abstracted_axes = self.compile_options.abstracted_axes

        dynamic_args = filter_static_args(args, static_argnums)
        dynamic_sig = get_abstract_signature(dynamic_args)
        full_sig = merge_static_args(dynamic_sig, args, static_argnums)

        def fn_with_transform_named_sequence(*args, **kwargs):
            """
            This function behaves exactly like the user function being jitted,
            taking in the same arguments and producing the same results, except
            it injects a transform_named_sequence jax primitive at the beginning
            of the jaxpr when being traced.

            Note that we do not overwrite self.original_function and self.user_function;
            this fn_with_transform_named_sequence is ONLY used here to produce tracing
            results with a transform_named_sequence primitive at the beginning of the
            jaxpr. It is never executed or used anywhere, except being traced here.
            """
            _inject_transform_named_sequence()
            return self.user_function(*args, **kwargs)

        if self.compile_options.experimental_capture:
            return trace_from_pennylane(
                fn_with_transform_named_sequence, static_argnums, abstracted_axes, full_sig, kwargs
            )

        def closure(qnode, *args, **kwargs):
            params = {}
            params["static_argnums"] = kwargs.pop("static_argnums", static_argnums)
            params["_out_tree_expected"] = []
            return QFunc.__call__(
                qnode,
                pass_pipeline=self.compile_options.circuit_transform_pipeline,
                *args,
                **dict(params, **kwargs),
            )

        with Patcher(
            (qml.QNode, "__call__", closure),
        ):
            # TODO: improve PyTree handling
            jaxpr, out_type, treedef = trace_to_jaxpr(
                fn_with_transform_named_sequence,
                static_argnums,
                abstracted_axes,
                full_sig,
                kwargs,
            )

        PipelineNameUniquer.reset()
        return jaxpr, out_type, treedef, dynamic_sig

    @instrument(size_from=0, has_finegrained=True)
    @debug_logger
    def generate_ir(self):
        """Generate Catalyst's intermediate representation (IR) as an MLIR module.

        Returns:
            Tuple[ir.Module, str]: the in-memory MLIR module and its string representation
        """

        mlir_module, ctx = lower_jaxpr_to_mlir(self.jaxpr, self.__name__)

        # Inject Runtime Library-specific functions (e.g. setup/teardown).
        inject_functions(mlir_module, ctx, self.compile_options.seed)

        # Canonicalize the MLIR since there can be a lot of redundancy coming from JAX.
        options = copy.deepcopy(self.compile_options)
        options.pipelines = [("0_canonicalize", ["canonicalize"])]
        options.lower_to_llvm = False
        canonicalizer = Compiler(options)

        # TODO: the in-memory and textual form are different after this, consider unification
        _, mlir_string = canonicalizer.run(mlir_module, self.workspace)

        return mlir_module, mlir_string

    @instrument(size_from=1, has_finegrained=True)
    @debug_logger
    def compile(self):
        """Compile an MLIR module to LLVMIR and shared library code.

        Returns:
            Tuple[CompiledFunction, str]: the compilation result and LLVMIR
        """

        # WARNING: assumption is that the first function is the entry point to the compiled program.
        entry_point_func = self.mlir_module.body.operations[0]
        restype = entry_point_func.type.results

        for res in restype:
            baseType = mlir.ir.RankedTensorType(res).element_type
            # This will make a check before sending it to the compiler that the return type
            # is actually available in most systems. f16 needs a special symbol and linking
            # will fail if it is not available.
            mlir_type_to_numpy_type(baseType)

        # The function name out of MLIR has quotes around it, which we need to remove.
        # The MLIR function name is actually a derived type from string which has no
        # `replace` method, so we need to get a regular Python string out of it.
        func_name = str(self.mlir_module.body.operations[0].name).replace('"', "")
        if self.overwrite_ir:
            shared_object, llvm_ir = self.compiler.run_from_ir(
                self.overwrite_ir,
                str(self.mlir_module.operation.attributes["sym_name"]).replace('"', ""),
                self.workspace,
            )
        else:
            shared_object, llvm_ir = self.compiler.run(self.mlir_module, self.workspace)

        compiled_fn = CompiledFunction(
            shared_object, func_name, restype, self.out_type, self.compile_options
        )

        return compiled_fn, llvm_ir

    @instrument(has_finegrained=True)
    @debug_logger
    def run(self, args, kwargs):
        """Invoke a previously compiled function with the supplied arguments.

        Args:
            args (Iterable): the positional arguments to the compiled function
            kwargs: the keyword arguments to the compiled function

        Returns:
            Any: results of the execution arranged into the original function's output PyTrees
        """

        results = self.compiled_function(*args, **kwargs)

        # TODO: Move this to the compiled function object.
        return tree_unflatten(self.out_treedef, results)

    # Helper Methods #

    def _validate_configuration(self):
        """Run validations on the supplied options and parameters."""
        if not hasattr(self.original_function, "__name__"):
            self.__name__ = "unknown"  # allow these cases anyways?

        if not self.compile_options.autograph and len(self.compile_options.autograph_include) > 0:
            raise CompileError(
                "In order for 'autograph_include' to work, 'autograph' must be set to True"
            )

    def _get_workspace(self):
        """Get or create a workspace to use for compilation."""

        workspace_name = self.__name__
        preferred_workspace_dir = os.getcwd() if self.compile_options.keep_intermediate else None

        return WorkspaceManager.get_or_create_workspace(workspace_name, preferred_workspace_dir)


class JAX_QJIT:
    """Wrapper class around :class:`~.QJIT` that enables compatibility with JAX transformations.

    The primary mechanism through which this is effected is by wrapping the invocation of the QJIT
    object inside a JAX ``pure_callback``. Additionally, a custom JVP is defined in order to support
    JAX-based differentiation, which is itself a ``pure_callback`` around a second QJIT object which
    invokes :func:`~.grad` on the original function. Using this class thus incurs additional
    compilation time.

    Args:
        qjit_function (QJIT): the compiled quantum function object to wrap
    """

    @debug_logger_init
    def __init__(self, qjit_function):
        @jax.custom_jvp
        def jaxed_function(*args, **kwargs):
            return self.wrap_callback(qjit_function, *args, **kwargs)

        self.qjit_function = qjit_function
        self.derivative_functions = {}
        self.jaxed_function = jaxed_function
        jaxed_function.defjvp(self.compute_jvp, symbolic_zeros=True)

    @staticmethod
    @debug_logger
    def wrap_callback(qjit_function, *args, **kwargs):
        """Wrap a QJIT function inside a jax host callback."""
        data = jax.pure_callback(
            qjit_function, qjit_function.jaxpr.out_avals, *args, vectorized=False, **kwargs
        )

        # Unflatten the return value w.r.t. the original PyTree definition if available
        assert qjit_function.out_treedef is not None, "PyTree shape must not be none."
        return tree_unflatten(qjit_function.out_treedef, data)

    @debug_logger
    def get_derivative_qjit(self, argnums):
        """Compile a function computing the derivative of the wrapped QJIT for the given argnums."""

        argnum_key = "".join(str(idx) for idx in argnums)
        if argnum_key in self.derivative_functions:
            return self.derivative_functions[argnum_key]

        # Here we define the signature for the new QJIT object explicitly, rather than relying on
        # functools.wrap, in order to guarantee compilation is triggered on instantiation.
        # The signature of the original QJIT object is guaranteed to be defined by now, located
        # in QJIT.c_sig, however we don't update the original function with these annotations.
        annotations = {}
        updated_params = []
        signature = inspect.signature(self.qjit_function)
        for idx, (arg_name, param) in enumerate(signature.parameters.items()):
            annotations[arg_name] = self.qjit_function.c_sig[idx]
            updated_params.append(param.replace(annotation=annotations[arg_name]))

        def deriv_wrapper(*args, **kwargs):
            return catalyst.jacobian(self.qjit_function, argnums=argnums)(*args, **kwargs)

        deriv_wrapper.__name__ = "deriv_" + self.qjit_function.__name__
        deriv_wrapper.__annotations__ = annotations
        deriv_wrapper.__signature__ = signature.replace(parameters=updated_params)

        self.derivative_functions[argnum_key] = QJIT(
            deriv_wrapper, self.qjit_function.compile_options
        )
        return self.derivative_functions[argnum_key]

    @debug_logger
    def compute_jvp(self, primals, tangents):
        """Compute the set of results and JVPs for a QJIT function."""
        # Assume we have primals of shape `[a,b]` and results of shape `[c,d]`. Derivatives [2]
        # would get the shape `[c,d,a,b]` and tangents [1] would have the same shape as primals.
        # Now, In this function we apply tensordot using the pattern `[c,d,a,b]*[a,b] -> [c,d]`.

        # Optimization: Do not compute Jacobians for arguments which do not participate in
        #               differentiation.
        argnums = []
        for idx, tangent in enumerate(tangents):
            if not isinstance(tangent, jax.custom_derivatives.SymbolicZero):
                argnums.append(idx)

        results = self.wrap_callback(self.qjit_function, *primals)
        results_data, _results_shape = tree_flatten(results)
        derivatives = self.wrap_callback(self.get_derivative_qjit(argnums), *primals)
        derivatives_data, _derivatives_shape = tree_flatten(derivatives)

        jvps = [jnp.zeros_like(results_data[res_idx]) for res_idx in range(len(results_data))]
        for diff_arg_idx, arg_idx in enumerate(argnums):
            tangent = tangents[arg_idx]  # [1]
            taxis = list(range(tangent.ndim))
            for res_idx in range(len(results_data)):
                deriv_idx = diff_arg_idx + res_idx * len(argnums)
                deriv = derivatives_data[deriv_idx]  # [2]
                daxis = list(range(deriv.ndim - tangent.ndim, deriv.ndim))
                jvp = jnp.tensordot(deriv, tangent, axes=(daxis, taxis))
                jvps[res_idx] = jvps[res_idx] + jvp

        # jvps must match the type of primals
        # due to pytrees, primals are a tuple
        primal_type = type(primals)
        jvps = primal_type(jvps)
        if len(jvps) == 1:
            jvps = jvps[0]

        return results, jvps

    @debug_logger
    def __call__(self, *args, **kwargs):
        return self.jaxed_function(*args, **kwargs)<|MERGE_RESOLUTION|>--- conflicted
+++ resolved
@@ -137,11 +137,7 @@
         disable_assertions (bool): If set to ``True``, runtime assertions included in
             ``fn`` via :func:`~.debug_assert` will be disabled during compilation.
         seed (Optional[Int]):
-<<<<<<< HEAD
-            The seed for mid-circuit measurement and sample results when the qjit-compiled function is executed
-=======
             The seed for circuit readout results when the qjit-compiled function is executed
->>>>>>> d2a35046
             on simulator devices including ``lightning.qubit`` and ``lightning.kokkos``.
             The default value is None, which means no seeding is performed, and all processes
             are random. A seed is expected to be an unsigned 32-bit integer.
