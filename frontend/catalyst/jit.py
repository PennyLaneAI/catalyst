--- conflicted
+++ resolved
@@ -718,15 +718,11 @@
 
         if self.compile_options.experimental_capture:
             with Patcher(
-<<<<<<< HEAD
-                (jax._src.interpreters.partial_eval, "get_aval", get_aval2),
-=======
                 (
                     jax._src.interpreters.partial_eval,  # pylint: disable=protected-access
                     "get_aval",
                     get_aval2,
                 ),
->>>>>>> 2a3d4fa0
             ):
                 return trace_from_pennylane(
                     self.user_function, static_argnums, abstracted_axes, full_sig, kwargs
