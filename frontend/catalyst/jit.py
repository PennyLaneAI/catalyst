--- conflicted
+++ resolved
@@ -712,24 +712,10 @@
         dynamic_sig = get_abstract_signature(dynamic_args)
         full_sig = merge_static_args(dynamic_sig, args, static_argnums)
 
-<<<<<<< HEAD
-        if self.compile_options.experimental_capture:
-            with Patcher(
-                (
-                    jax._src.interpreters.partial_eval,  # pylint: disable=protected-access
-                    "get_aval",
-                    get_aval2,
-                ),
-            ):
-                return trace_from_pennylane(
-                    self.user_function, static_argnums, abstracted_axes, full_sig, kwargs
-                )
-=======
         if qml.capture.enabled():
             return trace_from_pennylane(
                 self.user_function, static_argnums, abstracted_axes, full_sig, kwargs
             )
->>>>>>> 7fdcb267
 
         def closure(qnode, *args, **kwargs):
             params = {}
