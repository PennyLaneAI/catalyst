--- conflicted
+++ resolved
@@ -66,6 +66,371 @@
 
 ## API ##
 @debug_logger
+# pylint: disable=too-many-instance-attributes
+class QJIT:
+    """Class representing a just-in-time compiled hybrid quantum-classical function.
+
+    .. note::
+
+        ``QJIT`` objects are created by the :func:`~.qjit` decorator. Please see
+        the :func:`~.qjit` documentation for more details.
+
+    Args:
+        fn (Callable): the quantum or classical function to compile
+        compile_options (CompileOptions): compilation options to use
+    """
+
+    def __init__(self, fn, compile_options):
+        self.original_function = fn
+        self.compile_options = compile_options
+        self.compiler = Compiler(compile_options)
+        self.fn_cache = CompilationCache(
+            compile_options.static_argnums, compile_options.abstracted_axes
+        )
+        # Active state of the compiler.
+        # TODO: rework ownership of workspace, possibly CompiledFunction
+        self.workspace = None
+        self.c_sig = None
+        self.out_treedef = None
+        self.compiled_function = None
+        self.jaxed_function = None
+        # IRs are only available for the most recently traced function.
+        self.jaxpr = None
+        self.mlir = None  # string form (historic presence)
+        self.mlir_module = None
+        self.qir = None
+
+        functools.update_wrapper(self, fn)
+        self.user_sig = get_type_annotations(fn)
+        self._validate_configuration()
+
+        self.user_function = self.pre_compilation()
+
+        # Static arguments require values, so we cannot AOT compile.
+        if self.user_sig is not None and not self.compile_options.static_argnums:
+            self.aot_compile()
+
+    def __call__(self, *args, **kwargs):
+        # Transparantly call Python function in case of nested QJIT calls.
+        if EvaluationContext.is_tracing():
+            return self.user_function(*args, **kwargs)
+
+        requires_promotion = self.jit_compile(args)
+
+        # If we receive tracers as input, dispatch to the JAX integration.
+        if any(isinstance(arg, jax.core.Tracer) for arg in tree_flatten(args)[0]):
+            if self.jaxed_function is None:
+                self.jaxed_function = JAX_QJIT(self)  # lazy gradient compilation
+            return self.jaxed_function(*args, **kwargs)
+
+        elif requires_promotion:
+            dynamic_args = filter_static_args(args, self.compile_options.static_argnums)
+            args = promote_arguments(self.c_sig, dynamic_args)
+
+        return self.run(args, kwargs)
+
+    def aot_compile(self):
+        """Compile Python function on initialization using the type hint signature."""
+
+        self.workspace = self._get_workspace()
+
+        # TODO: awkward, refactor or redesign the target feature
+        if self.compile_options.target in ("jaxpr", "mlir", "binary"):
+            self.jaxpr, self.out_treedef, self.c_sig = self.capture(self.user_sig or ())
+
+        if self.compile_options.target in ("mlir", "binary"):
+            self.mlir_module, self.mlir = self.generate_ir()
+
+        if self.compile_options.target in ("binary",):
+            self.compiled_function, self.qir = self.compile()
+            self.fn_cache.insert(
+                self.compiled_function, self.user_sig, self.out_treedef, self.workspace
+            )
+
+    def jit_compile(self, args):
+        """Compile Python function on invocation using the provided arguments.
+
+        Args:
+            args (Iterable): arguments to use for program capture
+
+        Returns:
+            bool: whether the provided arguments will require promotion to be used with the compiled
+                  function
+        """
+
+        cached_fn, requires_promotion = self.fn_cache.lookup(args)
+
+        if cached_fn is None:
+            if self.user_sig and not self.compile_options.static_argnums:
+                msg = "Provided arguments did not match declared signature, recompiling..."
+                warnings.warn(msg, UserWarning)
+
+            # Cleanup before recompilation:
+            #  - recompilation should always happen in new workspace
+            #  - compiled functions for jax integration are not yet cached
+            #  - close existing shared library
+            self.workspace = self._get_workspace()
+            self.jaxed_function = None
+            if self.compiled_function and self.compiled_function.shared_object:
+                self.compiled_function.shared_object.close()
+
+            self.jaxpr, self.out_treedef, self.c_sig = self.capture(args)
+            self.mlir_module, self.mlir = self.generate_ir()
+            self.compiled_function, self.qir = self.compile()
+
+            self.fn_cache.insert(self.compiled_function, args, self.out_treedef, self.workspace)
+
+        elif self.compiled_function is not cached_fn.compiled_fn:
+            # Restore active state from cache.
+            self.workspace = cached_fn.workspace
+            self.compiled_function = cached_fn.compiled_fn
+            self.out_treedef = cached_fn.out_treedef
+            self.c_sig = cached_fn.signature
+            self.jaxed_function = None
+
+            self.compiled_function.shared_object.open()
+
+        return requires_promotion
+
+    # Processing Stages #
+
+    @instrument
+    def pre_compilation(self):
+        """Perform pre-processing tasks on the Python function, such as AST transformations."""
+        processed_fn = self.original_function
+
+        if self.compile_options.autograph:
+            processed_fn = run_autograph(self.original_function)
+
+        return processed_fn
+
+    @instrument(size_from=0)
+    def capture(self, args):
+        """Capture the JAX program representation (JAXPR) of the wrapped function.
+
+        Args:
+            args (Iterable): arguments to use for program capture
+
+        Returns:
+            ClosedJaxpr: captured JAXPR
+            PyTreeDef: PyTree metadata of the function output
+            Tuple[Any]: the dynamic argument signature
+        """
+
+        self._verify_static_argnums(args)
+        static_argnums = self.compile_options.static_argnums
+        abstracted_axes = self.compile_options.abstracted_axes
+
+        dynamic_args = filter_static_args(args, static_argnums)
+        dynamic_sig = get_abstract_signature(dynamic_args)
+        full_sig = merge_static_args(dynamic_sig, args, static_argnums)
+
+        with Patcher(
+            (qml.QNode, "__call__", QFunc.__call__),
+        ):
+            # TODO: improve PyTree handling
+            jaxpr, treedef = trace_to_jaxpr(
+                self.user_function, static_argnums, abstracted_axes, full_sig, {}
+            )
+
+        return jaxpr, treedef, dynamic_sig
+
+    @instrument(size_from=0, has_finegrained=True)
+    def generate_ir(self):
+        """Generate Catalyst's intermediate representation (IR) as an MLIR module.
+
+        Returns:
+            Tuple[ir.Module, str]: the in-memory MLIR module and its string representation
+        """
+
+        mlir_module, ctx = lower_jaxpr_to_mlir(self.jaxpr, self.__name__)
+
+        # Inject Runtime Library-specific functions (e.g. setup/teardown).
+        inject_functions(mlir_module, ctx)
+
+        # Canonicalize the MLIR since there can be a lot of redundancy coming from JAX.
+        options = copy.deepcopy(self.compile_options)
+        options.pipelines = [("canonicalize", ["canonicalize"])]
+        options.lower_to_llvm = False
+        canonicalizer = Compiler(options)
+
+        # TODO: the in-memory and textual form are different after this, consider unification
+        _, mlir_string, _ = canonicalizer.run(mlir_module, self.workspace)
+
+        return mlir_module, mlir_string
+
+    @instrument(size_from=1, has_finegrained=True)
+    def compile(self):
+        """Compile an MLIR module to LLVMIR and shared library code.
+
+        Returns:
+            Tuple[CompiledFunction, str]: the compilation result and LLVMIR
+        """
+
+        # WARNING: assumption is that the first function is the entry point to the compiled program.
+        entry_point_func = self.mlir_module.body.operations[0]
+        restype = entry_point_func.type.results
+
+        for res in restype:
+            baseType = mlir.ir.RankedTensorType(res).element_type
+            # This will make a check before sending it to the compiler that the return type
+            # is actually available in most systems. f16 needs a special symbol and linking
+            # will fail if it is not available.
+            mlir_type_to_numpy_type(baseType)
+
+        # The function name out of MLIR has quotes around it, which we need to remove.
+        # The MLIR function name is actually a derived type from string which has no
+        # `replace` method, so we need to get a regular Python string out of it.
+        func_name = str(self.mlir_module.body.operations[0].name).replace('"', "")
+        shared_object, llvm_ir, _ = self.compiler.run(self.mlir_module, self.workspace)
+        compiled_fn = CompiledFunction(shared_object, func_name, restype, self.compile_options)
+
+        return compiled_fn, llvm_ir
+
+    @instrument(has_finegrained=True)
+    def run(self, args, kwargs):
+        """Invoke a previously compiled function with the supplied arguments.
+
+        Args:
+            args (Iterable): the positional arguments to the compiled function
+            kwargs: the keyword arguments to the compiled function
+
+        Returns:
+            Any: results of the execution arranged into the original function's output PyTrees
+        """
+
+        results = self.compiled_function(*args, **kwargs)
+
+        # TODO: Move this to the compiled function object.
+        return tree_unflatten(self.out_treedef, results)
+
+    # Helper Methods #
+
+    def _validate_configuration(self):
+        """Run validations on the supplied options and parameters."""
+        if not hasattr(self.original_function, "__name__"):
+            self.__name__ = "unknown"  # allow these cases anyways?
+
+    def _verify_static_argnums(self, args):
+        for argnum in self.compile_options.static_argnums:
+            if argnum < 0 or argnum >= len(args):
+                msg = f"argnum {argnum} is beyond the valid range of [0, {len(args)})."
+                raise CompileError(msg)
+
+    def _get_workspace(self):
+        """Get or create a workspace to use for compilation."""
+
+        workspace_name = self.__name__
+        preferred_workspace_dir = os.getcwd() if self.compile_options.keep_intermediate else None
+
+        return WorkspaceManager.get_or_create_workspace(workspace_name, preferred_workspace_dir)
+
+
+class JAX_QJIT:
+    """Wrapper class around :class:`~.QJIT` that enables compatibility with JAX transformations.
+
+    The primary mechanism through which this is effected is by wrapping the invocation of the QJIT
+    object inside a JAX ``pure_callback``. Additionally, a custom JVP is defined in order to support
+    JAX-based differentiation, which is itself a ``pure_callback`` around a second QJIT object which
+    invokes :func:`~.grad` on the original function. Using this class thus incurs additional
+    compilation time.
+
+    Args:
+        qjit_function (QJIT): the compiled quantum function object to wrap
+    """
+
+    def __init__(self, qjit_function):
+        @jax.custom_jvp
+        def jaxed_function(*args, **kwargs):
+            return self.wrap_callback(qjit_function, *args, **kwargs)
+
+        self.qjit_function = qjit_function
+        self.derivative_functions = {}
+        self.jaxed_function = jaxed_function
+        jaxed_function.defjvp(self.compute_jvp, symbolic_zeros=True)
+
+    @staticmethod
+    def wrap_callback(qjit_function, *args, **kwargs):
+        """Wrap a QJIT function inside a jax host callback."""
+        data = jax.pure_callback(
+            qjit_function, qjit_function.jaxpr.out_avals, *args, vectorized=False, **kwargs
+        )
+
+        # Unflatten the return value w.r.t. the original PyTree definition if available
+        assert qjit_function.out_treedef is not None, "PyTree shape must not be none."
+        return tree_unflatten(qjit_function.out_treedef, data)
+
+    def get_derivative_qjit(self, argnums):
+        """Compile a function computing the derivative of the wrapped QJIT for the given argnums."""
+
+        argnum_key = "".join(str(idx) for idx in argnums)
+        if argnum_key in self.derivative_functions:
+            return self.derivative_functions[argnum_key]
+
+        # Here we define the signature for the new QJIT object explicitly, rather than relying on
+        # functools.wrap, in order to guarantee compilation is triggered on instantiation.
+        # The signature of the original QJIT object is guaranteed to be defined by now, located
+        # in QJIT.c_sig, however we don't update the original function with these annotations.
+        annotations = {}
+        updated_params = []
+        signature = inspect.signature(self.qjit_function)
+        for idx, (arg_name, param) in enumerate(signature.parameters.items()):
+            annotations[arg_name] = self.qjit_function.c_sig[idx]
+            updated_params.append(param.replace(annotation=annotations[arg_name]))
+
+        def deriv_wrapper(*args, **kwargs):
+            return catalyst.jacobian(self.qjit_function, argnum=argnums)(*args, **kwargs)
+
+        deriv_wrapper.__name__ = "deriv_" + self.qjit_function.__name__
+        deriv_wrapper.__annotations__ = annotations
+        deriv_wrapper.__signature__ = signature.replace(parameters=updated_params)
+
+        self.derivative_functions[argnum_key] = QJIT(
+            deriv_wrapper, self.qjit_function.compile_options
+        )
+        return self.derivative_functions[argnum_key]
+
+    def compute_jvp(self, primals, tangents):
+        """Compute the set of results and JVPs for a QJIT function."""
+        # Assume we have primals of shape `[a,b]` and results of shape `[c,d]`. Derivatives [2]
+        # would get the shape `[c,d,a,b]` and tangents [1] would have the same shape as primals.
+        # Now, In this function we apply tensordot using the pattern `[c,d,a,b]*[a,b] -> [c,d]`.
+
+        # Optimization: Do not compute Jacobians for arguments which do not participate in
+        #               differentiation.
+        argnums = []
+        for idx, tangent in enumerate(tangents):
+            if not isinstance(tangent, jax.custom_derivatives.SymbolicZero):
+                argnums.append(idx)
+
+        results = self.wrap_callback(self.qjit_function, *primals)
+        results_data, _results_shape = tree_flatten(results)
+        derivatives = self.wrap_callback(self.get_derivative_qjit(argnums), *primals)
+        derivatives_data, _derivatives_shape = tree_flatten(derivatives)
+
+        jvps = [jnp.zeros_like(results_data[res_idx]) for res_idx in range(len(results_data))]
+        for diff_arg_idx, arg_idx in enumerate(argnums):
+            tangent = tangents[arg_idx]  # [1]
+            taxis = list(range(tangent.ndim))
+            for res_idx in range(len(results_data)):
+                deriv_idx = diff_arg_idx + res_idx * len(argnums)
+                deriv = derivatives_data[deriv_idx]  # [2]
+                daxis = list(range(deriv.ndim - tangent.ndim, deriv.ndim))
+                jvp = jnp.tensordot(deriv, tangent, axes=(daxis, taxis))
+                jvps[res_idx] = jvps[res_idx] + jvp
+
+        # jvps must match the type of primals
+        # due to pytrees, primals are a tuple
+        primal_type = type(primals)
+        jvps = primal_type(jvps)
+        if len(jvps) == 1:
+            jvps = jvps[0]
+
+        return results, jvps
+
+    def __call__(self, *args, **kwargs):
+        return self.jaxed_function(*args, **kwargs)
+
 def qjit(
     fn=None,
     *,
@@ -79,6 +444,7 @@
     pipelines=None,
     static_argnums=None,
     abstracted_axes=None,
+    multi_threaded_compilation=False,
 ):  # pylint: disable=too-many-arguments,unused-argument
     """A just-in-time decorator for PennyLane and JAX programs using Catalyst.
 
@@ -265,15 +631,7 @@
             for i in range(first_dim):
                 result[i] = x[i] * 2
 
-<<<<<<< HEAD
             return result
-=======
-        # Canonicalize the MLIR since there can be a lot of redundancy coming from JAX.
-        options = copy.deepcopy(self.compile_options)
-        options.pipelines = [("canonicalize", ["canonicalize"])]
-        options.lower_to_llvm = False
-        canonicalizer = Compiler(options)
->>>>>>> 1bbf6e02
 
         Under the hood, Catalyst converts anything coming in the latter notation into the
         former one.
@@ -408,7 +766,6 @@
             sum(jnp.array([1]))     # Compilation happens here.
             sum(jnp.array([1, 1]))  # And here!
 
-<<<<<<< HEAD
         The ``sum`` function would recompile each time an array of different size is passed
         as an argument.
 
@@ -429,23 +786,6 @@
 
     if fn is None:
         return functools.partial(qjit, **kwargs)
-=======
-def qjit(
-    fn=None,
-    *,
-    autograph=False,
-    async_qnodes=False,
-    target="binary",
-    keep_intermediate=False,
-    verbose=False,
-    logfile=None,
-    pipelines=None,
-    static_argnums=None,
-    abstracted_axes=None,
-    multi_threaded_compilation=False,
-):  # pylint: disable=too-many-arguments,unused-argument
-    """A just-in-time decorator for PennyLane and JAX programs using Catalyst.
->>>>>>> 1bbf6e02
 
     return QJIT(fn, CompileOptions(**kwargs))
 
