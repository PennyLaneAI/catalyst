# Copyright 2022-2024 Xanadu Quantum Technologies Inc.

# Licensed under the Apache License, Version 2.0 (the "License");
# you may not use this file except in compliance with the License.
# You may obtain a copy of the License at

#     http://www.apache.org/licenses/LICENSE-2.0

# Unless required by applicable law or agreed to in writing, software
# distributed under the License is distributed on an "AS IS" BASIS,
# WITHOUT WARRANTIES OR CONDITIONS OF ANY KIND, either express or implied.
# See the License for the specific language governing permissions and
# limitations under the License.

"""This module contains classes and decorators for just-in-time and ahead-of-time
compilation of hybrid quantum-classical functions using Catalyst.
"""

import copy
import functools
import inspect
import os
import warnings

import jax
import jax.numpy as jnp
import pennylane as qml
from jax.interpreters import mlir
from jax.tree_util import tree_flatten, tree_unflatten
from malt.core import config as ag_config

import catalyst
from catalyst.autograph import ag_primitives, run_autograph
from catalyst.compiled_functions import CompilationCache, CompiledFunction
from catalyst.compiler import CompileOptions, Compiler
from catalyst.debug.instruments import instrument
from catalyst.jax_tracer import lower_jaxpr_to_mlir, trace_to_jaxpr
from catalyst.qfunc import QFunc
from catalyst.tracing.contexts import EvaluationContext
from catalyst.tracing.type_signatures import (
    filter_static_args,
    get_abstract_signature,
    get_type_annotations,
    merge_static_args,
    promote_arguments,
)
from catalyst.utils.c_template import mlir_type_to_numpy_type
from catalyst.utils.exceptions import CompileError
from catalyst.utils.filesystem import WorkspaceManager
from catalyst.utils.gen_mlir import inject_functions
from catalyst.utils.patching import Patcher

# Required for JAX tracer objects as PennyLane wires.
# pylint: disable=unnecessary-lambda
setattr(jax.interpreters.partial_eval.DynamicJaxprTracer, "__hash__", lambda x: id(x))

# This flag cannot be set in ``QJIT.get_mlir()`` because values created before
# that function is called must be consistent with the JAX configuration value.
jax.config.update("jax_enable_x64", True)


## API ##
def qjit(
    fn=None,
    *,
    autograph=False,
    autograph_include=(),
    async_qnodes=False,
    target="binary",
    keep_intermediate=False,
    verbose=False,
    logfile=None,
    pipelines=None,
    static_argnums=None,
    abstracted_axes=None,
):  # pylint: disable=too-many-arguments,unused-argument
    """A just-in-time decorator for PennyLane and JAX programs using Catalyst.

    This decorator enables both just-in-time and ahead-of-time compilation,
    depending on whether function argument type hints are provided.

    .. note::

        The supported backend devices are currently ``lightning.qubit``, ``lightning.kokkos``,
        ``braket.local.qubit``, ``braket.aws.qubit``, and ``oqc.cloud``. For a list of supported
        operations, observables, and measurements, please see the :doc:`/dev/quick_start`.

    Args:
        fn (Callable): the quantum or classical function
        autograph (bool): Experimental support for automatically converting Python control
            flow statements to Catalyst-compatible control flow. Currently supports Python ``if``,
            ``elif``, ``else``, and ``for`` statements. Note that this feature requires an
            available TensorFlow installation. For more details, see the
            :doc:`AutoGraph guide </dev/autograph>`.
        autograph_include: A list of (sub)modules to be allow-listed for autograph conversion.
        async_qnodes (bool): Experimental support for automatically executing
            QNodes asynchronously, if supported by the device runtime.
        target (str): the compilation target
        keep_intermediate (bool): Whether or not to store the intermediate files throughout the
            compilation. If ``True``, intermediate representations are available via the
            :attr:`~.QJIT.mlir`, :attr:`~.QJIT.jaxpr`, and :attr:`~.QJIT.qir`, representing
            different stages in the optimization process.
        verbosity (bool): If ``True``, the tools and flags used by Catalyst behind the scenes are
            printed out.
        logfile (Optional[TextIOWrapper]): File object to write verbose messages to (default -
            ``sys.stderr``).
        pipelines (Optional(List[Tuple[str,List[str]]])): A list of pipelines to be executed. The
            elements of this list are named sequences of MLIR passes to be executed. A ``None``
            value (the default) results in the execution of the default pipeline. This option is
            considered to be used by advanced users for low-level debugging purposes.
        static_argnums(int or Seqence[Int]): an index or a sequence of indices that specifies the
            positions of static arguments.
        abstracted_axes (Sequence[Sequence[str]] or Dict[int, str] or Sequence[Dict[int, str]]):
            An experimental option to specify dynamic tensor shapes.
            This option affects the compilation of the annotated function.
            Function arguments with ``abstracted_axes`` specified will be compiled to ranked tensors
            with dynamic shapes. For more details, please see the Dynamically-shaped Arrays section
            below.

<<<<<<< HEAD
    def __init__(self, fn, compile_options):
        self.original_function = fn
        self.compile_options = compile_options
        self.compiler = Compiler(compile_options)
        self.fn_cache = CompilationCache(
            compile_options.static_argnums, compile_options.abstracted_axes
        )
        # Active state of the compiler.
        # TODO: rework ownership of workspace, possibly CompiledFunction
        self.workspace = None
        self.c_sig = None
        self.out_treedef = None
        self.compiled_function = None
        self.jaxed_function = None
        # IRs are only available for the most recently traced function.
        self.jaxpr = None
        self.mlir = None  # string form (historic presence)
        self.mlir_module = None
        self.qir = None
        self.out_type = None
=======
    Returns:
        QJIT object.
>>>>>>> de712cfd

    Raises:
        FileExistsError: Unable to create temporary directory
        PermissionError: Problems creating temporary directory
        OSError: Problems while creating folder for intermediate files
        AutoGraphError: Raised if there was an issue converting the given the function(s).
        ImportError: Raised if AutoGraph is turned on and TensorFlow could not be found.

    **Example**

    In just-in-time (JIT) mode, the compilation is triggered at the call site the
    first time the quantum function is executed. For example, ``circuit`` is
    compiled as early as the first call.

    .. code-block:: python

        @qjit
        @qml.qnode(qml.device("lightning.qubit", wires=2))
        def circuit(theta):
            qml.Hadamard(wires=0)
            qml.RX(theta, wires=1)
            qml.CNOT(wires=[0,1])
            return qml.expval(qml.PauliZ(wires=1))

    >>> circuit(0.5)  # the first call, compilation occurs here
    array(0.)
    >>> circuit(0.5)  # the precompiled quantum function is called
    array(0.)

    Alternatively, if argument type hints are provided, compilation
    can occur 'ahead of time' when the function is decorated.

    .. code-block:: python

        from jax.core import ShapedArray

        @qjit  # compilation happens at definition
        @qml.qnode(qml.device("lightning.qubit", wires=2))
        def circuit(x: complex, z: ShapedArray(shape=(3,), dtype=jnp.float64)):
            theta = jnp.abs(x)
            qml.RY(theta, wires=0)
            qml.Rot(z[0], z[1], z[2], wires=0)
            return qml.state()

    >>> circuit(0.2j, jnp.array([0.3, 0.6, 0.9]))  # calls precompiled function
    array([0.75634905-0.52801002j, 0. +0.j,
           0.35962678+0.14074839j, 0. +0.j])

<<<<<<< HEAD
        # TODO: awkward, refactor or redesign the target feature
        if self.compile_options.target in ("jaxpr", "mlir", "binary"):
            # Capture with the patched conversion rules
            with Patcher(
                (ag_primitives, "module_allowlist", self.patched_module_allowlist),
            ):
                self.jaxpr, self.out_type, self.out_treedef, self.c_sig = self.capture(
                    self.user_sig or ()
                )
=======
    For more details on compilation and debugging, please see :doc:`/dev/sharp_bits`.
>>>>>>> de712cfd

    .. important::

        Most decomposition logic will be equivalent to PennyLane's decomposition.
        However, decomposition logic will differ in the following cases:

        1. All :class:`qml.Controlled <pennylane.ops.op_math.Controlled>` operations will decompose
            to :class:`qml.QubitUnitary <pennylane.QubitUnitary>` operations.

        2. :class:`qml.ControlledQubitUnitary <pennylane.ControlledQubitUnitary>` operations will
            decompose to :class:`qml.QubitUnitary <pennylane.QubitUnitary>` operations.

        3. The list of device-supported gates employed by Catalyst is currently different than that
            of the ``lightning.qubit`` device, as defined by the
            :class:`~.qjit_device.QJITDevice`.

    .. details::
        :title: AutoGraph and Python control flow

        Catalyst also supports capturing imperative Python control flow in compiled programs. You
        can enable this feature via the ``autograph=True`` parameter. Note that it does come with
        some restrictions, in particular whenever global state is involved. Refer to the
        :doc:`AutoGraph guide </dev/autograph>` for a complete discussion of the
        supported and unsupported use-cases.

        .. code-block:: python

<<<<<<< HEAD
            # Capture with the patched conversion rules
            with Patcher(
                (ag_primitives, "module_allowlist", self.patched_module_allowlist),
            ):
                self.jaxpr, self.out_type, self.out_treedef, self.c_sig = self.capture(args)
=======
            @qjit(autograph=True)
            @qml.qnode(qml.device("lightning.qubit", wires=2))
            def circuit(x: int):
>>>>>>> de712cfd

                if x < 5:
                    qml.Hadamard(wires=0)
                else:
                    qml.T(wires=0)

                return qml.expval(qml.PauliZ(0))

        >>> circuit(3)
        array(0.)

        >>> circuit(5)
        array(1.)

        Note that imperative control flow will still work in Catalyst even when the AutoGraph
        feature is turned off, it just won't be captured in the compiled program and cannot involve
        traced values. The example above would then raise a tracing error, as there is no value for
        ``x`` yet than can be compared in the if statement. A loop like ``for i in range(5)`` would
        be unrolled during tracing, "copy-pasting" the body 5 times into the program rather than
        appearing as is.


    .. details::
        :title: Adding modules for Autograph conversion

        Library code is not meant to be targeted by Autograph conversion, hence
        ``pennylane``, ``catalyst`` and ``jax`` modules have been excluded from it.
        But sometimes it might make sense enabling specific submodules from the
        excluded modules for which conversion may be appropriate. For these cases
        one can use the ``autograph_include`` parameter, which provides a list
        of modules/submodules that will always be enabled for conversion no matter
        if the default conversion rules were excluding them before.

        .. code-block:: python

            import excluded_module

            @qjit(autograph=True, autograph_include=["excluded_module.submodule"])
            def g(x: int):
                return excluded_module.submodule.f(x)

        Notice that ``autograph=True`` must be set in order to process the
        ``autograph_include`` list. Otherwise an error will be reported.


    .. details::
        :title: In-place JAX array assignments with Autograph

<<<<<<< HEAD
        with Patcher(
            (qml.QNode, "__call__", QFunc.__call__),
        ):
            # TODO: improve PyTree handling
            jaxpr, out_type, treedef = trace_to_jaxpr(
                self.user_function, static_argnums, abstracted_axes, full_sig, {}
            )

        return jaxpr, out_type, treedef, dynamic_sig
=======
        To update array values when using JAX, the JAX syntax for array assignment
        (which uses the array ``at`` and ``set`` methods) must be used:

        .. code-block:: python
>>>>>>> de712cfd

            @qjit(autograph=True)
            def f(x):
            first_dim = x.shape[0]
            result = jnp.empty((first_dim,), dtype=x.dtype)

            for i in range(first_dim):
                result = result.at[i].set(x[i]* 2)

            return result

        However, if updating a single index of the array, Autograph supports conversion of
        standard Python array assignment syntax:

        .. code-block:: python

            @qjit(autograph=True)
            def f(x):
            first_dim = x.shape[0]
            result = jnp.empty((first_dim,), dtype=x.dtype)

            for i in range(first_dim):
                result[i] = x[i] * 2

            return result

        Under the hood, Catalyst converts anything coming in the latter notation into the
        former one.


    .. details::
        :title: Static arguments

<<<<<<< HEAD
        # The function name out of MLIR has quotes around it, which we need to remove.
        # The MLIR function name is actually a derived type from string which has no
        # `replace` method, so we need to get a regular Python string out of it.
        func_name = str(self.mlir_module.body.operations[0].name).replace('"', "")
        shared_object, llvm_ir, _ = self.compiler.run(self.mlir_module, self.workspace)
        compiled_fn = CompiledFunction(
            shared_object, func_name, restype, self.out_type, self.compile_options
        )
=======
        ``static_argnums`` defines which elements should be treated as static. If it takes an
        integer, it means the argument whose index is equal to the integer is static. If it takes
        an iterable of integers, arguments whose index is contained in the iterable are static.
        Changing static arguments will introduce re-compilation.
>>>>>>> de712cfd

        A valid static argument must be hashable and its ``__hash__`` method must be able to
        reflect any changes of its attributes.

        .. code-block:: python

            @dataclass
            class MyClass:
                val: int

                def __hash__(self):
                    return hash(str(self))

            @qjit(static_argnums=1)
            def f(
                x: int,
                y: MyClass,
            ):
                return x + y.val

            f(1, MyClass(5))
            f(1, MyClass(6)) # re-compilation
            f(2, MyClass(5)) # no re-compilation

        In the example above, ``y`` is static. Note that the second function call triggers
        re-compilation since the input object is different from the previous one. However,
        the third function call direcly uses the previous compiled one and does not introduce
        re-compilation.

        .. code-block:: python

            @dataclass
            class MyClass:
                val: int

                def __hash__(self):
                    return hash(str(self))

            @qjit(static_argnums=(1, 2))
            def f(
                x: int,
                y: MyClass,
                z: MyClass,
            ):
                return x + y.val + z.val

            my_obj_1 = MyClass(5)
            my_obj_2 = MyClass(6)
            f(1, my_obj_1, my_obj_2)
            my_obj_1.val = 7
            f(1, my_obj_1, my_obj_2) # re-compilation

        In the example above, ``y`` and ``z`` are static. The second function should make
        function ``f`` be re-compiled because ``my_obj_1`` is changed. This requires that
        the mutation is properly reflected in the hash value.

        Note that even when ``static_argnums`` is used in conjunction with type hinting,
        ahead-of-time compilation will not be possible since the static argument values
        are not yet available. Instead, compilation will be just-in-time.


    .. details::
        :title: Dynamically-shaped arrays

        There are three ways to use ``abstracted_axes``; by passing a sequence of tuples, a
        dictionary, or a sequence of dictionaries. Passing a sequence of tuples:

        .. code-block:: python

            abstracted_axes=((), ('n',), ('m', 'n'))

        Each tuple in the sequence corresponds to one of the arguments in the annotated
        function. Empty tuples can
        be used and correspond to parameters with statically known shapes.
        Non-empty tuples correspond to parameters with dynamically known shapes.

        In this example above,

        - the first argument will have a statically known shape,

        - the second argument has its zeroth axis have dynamic
          shape ``n``, and

        - the third argument will have its zeroth axis with dynamic shape
          ``m`` and first axis with dynamic shape ``n``.

        Passing a dictionary:

        .. code-block:: python

            abstracted_axes={0: 'n'}

        This approach allows a concise expression of the relationships
        between axes for different function arguments. In this example,
        it specifies that for all function arguments, the zeroth axis will
        have dynamic shape ``n``.

        Passing a sequence of dictionaries:

        .. code-block:: python

            abstracted_axes=({}, {0: 'n'}, {1: 'm', 0: 'n'})

        The example here is a more verbose version of the tuple example. This convention
        allows axes to be omitted from the list of abstracted axes.

        Using ``abstracted_axes`` can help avoid the cost of recompilation.
        By using ``abstracted_axes``, a more general version of the compiled function will be
        generated. This more general version is parametrized over the abstracted axes and
        allows results to be computed over tensors independently of their axes lengths.

        For example:

        .. code-block:: python

            @qjit
            def sum(arr):
                return jnp.sum(arr)

            sum(jnp.array([1]))     # Compilation happens here.
            sum(jnp.array([1, 1]))  # And here!

        The ``sum`` function would recompile each time an array of different size is passed
        as an argument.

        .. code-block:: python

            @qjit(abstracted_axes={0: "n"})
            def sum_abstracted(arr):
                return jnp.sum(arr)

            sum(jnp.array([1]))     # Compilation happens here.
            sum(jnp.array([1, 1]))  # No need to recompile.

        the ``sum_abstracted`` function would only compile once and its definition would be
        reused for subsequent function calls.
    """
    kwargs = copy.copy(locals())
    kwargs.pop("fn")

    if fn is None:
        return functools.partial(qjit, **kwargs)

    return QJIT(fn, CompileOptions(**kwargs))


## IMPL ##


# pylint: disable=too-many-instance-attributes
class QJIT:
    """Class representing a just-in-time compiled hybrid quantum-classical function.

    .. note::

        ``QJIT`` objects are created by the :func:`~.qjit` decorator. Please see
        the :func:`~.qjit` documentation for more details.

    Args:
        fn (Callable): the quantum or classical function to compile
        compile_options (CompileOptions): compilation options to use

    :ivar original_function: This attribute stores `fn`, the quantum or classical function
                             object to compile, as is, without any modifications
    :ivar jaxpr: This attribute stores the Jaxpr compiled from the function as a string.
    :ivar mlir: This attribute stores the MLIR compiled from the function as a string.
    :ivar qir: This attribute stores the QIR in LLVM IR form compiled from the function as a string.

    """

    def __init__(self, fn, compile_options):
        self.original_function = fn
        self.compile_options = compile_options
        self.compiler = Compiler(compile_options)
        self.fn_cache = CompilationCache(
            compile_options.static_argnums, compile_options.abstracted_axes
        )
        # Active state of the compiler.
        # TODO: rework ownership of workspace, possibly CompiledFunction
        self.workspace = None
        self.c_sig = None
        self.out_treedef = None
        self.compiled_function = None
        self.jaxed_function = None
        # IRs are only available for the most recently traced function.
        self.jaxpr = None
        self.mlir = None  # string form (historic presence)
        self.mlir_module = None
        self.qir = None

        functools.update_wrapper(self, fn)
        self.user_sig = get_type_annotations(fn)
        self._validate_configuration()

        # Patch the conversion rules by adding the included modules before the block list
        include_convertlist = tuple(
            ag_config.Convert(rule) for rule in self.compile_options.autograph_include
        )
        self.patched_module_allowlist = include_convertlist + ag_primitives.module_allowlist

        # Pre-compile with the patched conversion rules
        with Patcher(
            (ag_primitives, "module_allowlist", self.patched_module_allowlist),
        ):
            self.user_function = self.pre_compilation()

        # Static arguments require values, so we cannot AOT compile.
        if self.user_sig is not None and not self.compile_options.static_argnums:
            self.aot_compile()

    def __call__(self, *args, **kwargs):
        # Transparantly call Python function in case of nested QJIT calls.
        if EvaluationContext.is_tracing():
            return self.user_function(*args, **kwargs)

        requires_promotion = self.jit_compile(args)

        # If we receive tracers as input, dispatch to the JAX integration.
        if any(isinstance(arg, jax.core.Tracer) for arg in tree_flatten(args)[0]):
            if self.jaxed_function is None:
                self.jaxed_function = JAX_QJIT(self)  # lazy gradient compilation
            return self.jaxed_function(*args, **kwargs)

        elif requires_promotion:
            dynamic_args = filter_static_args(args, self.compile_options.static_argnums)
            args = promote_arguments(self.c_sig, dynamic_args)

        return self.run(args, kwargs)

    def aot_compile(self):
        """Compile Python function on initialization using the type hint signature."""

        self.workspace = self._get_workspace()

        # TODO: awkward, refactor or redesign the target feature
        if self.compile_options.target in ("jaxpr", "mlir", "binary"):
            # Capture with the patched conversion rules
            with Patcher(
                (ag_primitives, "module_allowlist", self.patched_module_allowlist),
            ):
                self.jaxpr, self.out_treedef, self.c_sig = self.capture(self.user_sig or ())

        if self.compile_options.target in ("mlir", "binary"):
            self.mlir_module, self.mlir = self.generate_ir()

        if self.compile_options.target in ("binary",):
            self.compiled_function, self.qir = self.compile()
            self.fn_cache.insert(
                self.compiled_function, self.user_sig, self.out_treedef, self.workspace
            )

    def jit_compile(self, args):
        """Compile Python function on invocation using the provided arguments.

        Args:
            args (Iterable): arguments to use for program capture

        Returns:
            bool: whether the provided arguments will require promotion to be used with the compiled
                  function
        """

        cached_fn, requires_promotion = self.fn_cache.lookup(args)

        if cached_fn is None:
            if self.user_sig and not self.compile_options.static_argnums:
                msg = "Provided arguments did not match declared signature, recompiling..."
                warnings.warn(msg, UserWarning)

            # Cleanup before recompilation:
            #  - recompilation should always happen in new workspace
            #  - compiled functions for jax integration are not yet cached
            #  - close existing shared library
            self.workspace = self._get_workspace()
            self.jaxed_function = None
            if self.compiled_function and self.compiled_function.shared_object:
                self.compiled_function.shared_object.close()

            # Capture with the patched conversion rules
            with Patcher(
                (ag_primitives, "module_allowlist", self.patched_module_allowlist),
            ):
                self.jaxpr, self.out_treedef, self.c_sig = self.capture(args)

            self.mlir_module, self.mlir = self.generate_ir()
            self.compiled_function, self.qir = self.compile()

            self.fn_cache.insert(self.compiled_function, args, self.out_treedef, self.workspace)

        elif self.compiled_function is not cached_fn.compiled_fn:
            # Restore active state from cache.
            self.workspace = cached_fn.workspace
            self.compiled_function = cached_fn.compiled_fn
            self.out_treedef = cached_fn.out_treedef
            self.c_sig = cached_fn.signature
            self.jaxed_function = None

            self.compiled_function.shared_object.open()

        return requires_promotion

    # Processing Stages #

    @instrument
    def pre_compilation(self):
        """Perform pre-processing tasks on the Python function, such as AST transformations."""
        processed_fn = self.original_function

        if self.compile_options.autograph:
            processed_fn = run_autograph(self.original_function)

        return processed_fn

    @instrument(size_from=0)
    def capture(self, args):
        """Capture the JAX program representation (JAXPR) of the wrapped function.

        Args:
            args (Iterable): arguments to use for program capture

        Returns:
            ClosedJaxpr: captured JAXPR
            PyTreeDef: PyTree metadata of the function output
            Tuple[Any]: the dynamic argument signature
        """

        self._verify_static_argnums(args)
        static_argnums = self.compile_options.static_argnums
        abstracted_axes = self.compile_options.abstracted_axes

        dynamic_args = filter_static_args(args, static_argnums)
        dynamic_sig = get_abstract_signature(dynamic_args)
        full_sig = merge_static_args(dynamic_sig, args, static_argnums)

        with Patcher(
            (qml.QNode, "__call__", QFunc.__call__),
        ):
            # TODO: improve PyTree handling
            jaxpr, treedef = trace_to_jaxpr(
                self.user_function, static_argnums, abstracted_axes, full_sig, {}
            )

        return jaxpr, treedef, dynamic_sig

    @instrument(size_from=0, has_finegrained=True)
    def generate_ir(self):
        """Generate Catalyst's intermediate representation (IR) as an MLIR module.

        Returns:
            Tuple[ir.Module, str]: the in-memory MLIR module and its string representation
        """

        mlir_module, ctx = lower_jaxpr_to_mlir(self.jaxpr, self.__name__)

        # Inject Runtime Library-specific functions (e.g. setup/teardown).
        inject_functions(mlir_module, ctx)

        # Canonicalize the MLIR since there can be a lot of redundancy coming from JAX.
        options = copy.deepcopy(self.compile_options)
        options.pipelines = [("0_canonicalize", ["canonicalize"])]
        options.lower_to_llvm = False
        canonicalizer = Compiler(options)

        # TODO: the in-memory and textual form are different after this, consider unification
        _, mlir_string, _ = canonicalizer.run(mlir_module, self.workspace)

        return mlir_module, mlir_string

    @instrument(size_from=1, has_finegrained=True)
    def compile(self):
        """Compile an MLIR module to LLVMIR and shared library code.

        Returns:
            Tuple[CompiledFunction, str]: the compilation result and LLVMIR
        """

        # WARNING: assumption is that the first function is the entry point to the compiled program.
        entry_point_func = self.mlir_module.body.operations[0]
        restype = entry_point_func.type.results

        for res in restype:
            baseType = mlir.ir.RankedTensorType(res).element_type
            # This will make a check before sending it to the compiler that the return type
            # is actually available in most systems. f16 needs a special symbol and linking
            # will fail if it is not available.
            mlir_type_to_numpy_type(baseType)

        # The function name out of MLIR has quotes around it, which we need to remove.
        # The MLIR function name is actually a derived type from string which has no
        # `replace` method, so we need to get a regular Python string out of it.
        func_name = str(self.mlir_module.body.operations[0].name).replace('"', "")
        shared_object, llvm_ir, _ = self.compiler.run(self.mlir_module, self.workspace)
        compiled_fn = CompiledFunction(shared_object, func_name, restype, self.compile_options)

        return compiled_fn, llvm_ir

    @instrument(has_finegrained=True)
    def run(self, args, kwargs):
        """Invoke a previously compiled function with the supplied arguments.

        Args:
            args (Iterable): the positional arguments to the compiled function
            kwargs: the keyword arguments to the compiled function

        Returns:
            Any: results of the execution arranged into the original function's output PyTrees
        """

        results = self.compiled_function(*args, **kwargs)

        # TODO: Move this to the compiled function object.
        return tree_unflatten(self.out_treedef, results)

    # Helper Methods #

    def _validate_configuration(self):
        """Run validations on the supplied options and parameters."""
        if not hasattr(self.original_function, "__name__"):
            self.__name__ = "unknown"  # allow these cases anyways?

        if not self.compile_options.autograph and len(self.compile_options.autograph_include) > 0:
            raise CompileError(
                "In order for 'autograph_include' to work, 'autograph' must be set to True"
            )

    def _verify_static_argnums(self, args):
        for argnum in self.compile_options.static_argnums:
            if argnum < 0 or argnum >= len(args):
                msg = f"argnum {argnum} is beyond the valid range of [0, {len(args)})."
                raise CompileError(msg)

    def _get_workspace(self):
        """Get or create a workspace to use for compilation."""

        workspace_name = self.__name__
        preferred_workspace_dir = os.getcwd() if self.compile_options.keep_intermediate else None

        return WorkspaceManager.get_or_create_workspace(workspace_name, preferred_workspace_dir)


class JAX_QJIT:
    """Wrapper class around :class:`~.QJIT` that enables compatibility with JAX transformations.

    The primary mechanism through which this is effected is by wrapping the invocation of the QJIT
    object inside a JAX ``pure_callback``. Additionally, a custom JVP is defined in order to support
    JAX-based differentiation, which is itself a ``pure_callback`` around a second QJIT object which
    invokes :func:`~.grad` on the original function. Using this class thus incurs additional
    compilation time.

    Args:
        qjit_function (QJIT): the compiled quantum function object to wrap
    """

    def __init__(self, qjit_function):
        @jax.custom_jvp
        def jaxed_function(*args, **kwargs):
            return self.wrap_callback(qjit_function, *args, **kwargs)

        self.qjit_function = qjit_function
        self.derivative_functions = {}
        self.jaxed_function = jaxed_function
        jaxed_function.defjvp(self.compute_jvp, symbolic_zeros=True)

    @staticmethod
    def wrap_callback(qjit_function, *args, **kwargs):
        """Wrap a QJIT function inside a jax host callback."""
        data = jax.pure_callback(
            qjit_function, qjit_function.jaxpr.out_avals, *args, vectorized=False, **kwargs
        )

        # Unflatten the return value w.r.t. the original PyTree definition if available
        assert qjit_function.out_treedef is not None, "PyTree shape must not be none."
        return tree_unflatten(qjit_function.out_treedef, data)

    def get_derivative_qjit(self, argnums):
        """Compile a function computing the derivative of the wrapped QJIT for the given argnums."""

        argnum_key = "".join(str(idx) for idx in argnums)
        if argnum_key in self.derivative_functions:
            return self.derivative_functions[argnum_key]

        # Here we define the signature for the new QJIT object explicitly, rather than relying on
        # functools.wrap, in order to guarantee compilation is triggered on instantiation.
        # The signature of the original QJIT object is guaranteed to be defined by now, located
        # in QJIT.c_sig, however we don't update the original function with these annotations.
        annotations = {}
        updated_params = []
        signature = inspect.signature(self.qjit_function)
        for idx, (arg_name, param) in enumerate(signature.parameters.items()):
            annotations[arg_name] = self.qjit_function.c_sig[idx]
            updated_params.append(param.replace(annotation=annotations[arg_name]))

        def deriv_wrapper(*args, **kwargs):
            return catalyst.jacobian(self.qjit_function, argnum=argnums)(*args, **kwargs)

        deriv_wrapper.__name__ = "deriv_" + self.qjit_function.__name__
        deriv_wrapper.__annotations__ = annotations
        deriv_wrapper.__signature__ = signature.replace(parameters=updated_params)

        self.derivative_functions[argnum_key] = QJIT(
            deriv_wrapper, self.qjit_function.compile_options
        )
        return self.derivative_functions[argnum_key]

    def compute_jvp(self, primals, tangents):
        """Compute the set of results and JVPs for a QJIT function."""
        # Assume we have primals of shape `[a,b]` and results of shape `[c,d]`. Derivatives [2]
        # would get the shape `[c,d,a,b]` and tangents [1] would have the same shape as primals.
        # Now, In this function we apply tensordot using the pattern `[c,d,a,b]*[a,b] -> [c,d]`.

        # Optimization: Do not compute Jacobians for arguments which do not participate in
        #               differentiation.
        argnums = []
        for idx, tangent in enumerate(tangents):
            if not isinstance(tangent, jax.custom_derivatives.SymbolicZero):
                argnums.append(idx)

        results = self.wrap_callback(self.qjit_function, *primals)
        results_data, _results_shape = tree_flatten(results)
        derivatives = self.wrap_callback(self.get_derivative_qjit(argnums), *primals)
        derivatives_data, _derivatives_shape = tree_flatten(derivatives)

        jvps = [jnp.zeros_like(results_data[res_idx]) for res_idx in range(len(results_data))]
        for diff_arg_idx, arg_idx in enumerate(argnums):
            tangent = tangents[arg_idx]  # [1]
            taxis = list(range(tangent.ndim))
            for res_idx in range(len(results_data)):
                deriv_idx = diff_arg_idx + res_idx * len(argnums)
                deriv = derivatives_data[deriv_idx]  # [2]
                daxis = list(range(deriv.ndim - tangent.ndim, deriv.ndim))
                jvp = jnp.tensordot(deriv, tangent, axes=(daxis, taxis))
                jvps[res_idx] = jvps[res_idx] + jvp

        # jvps must match the type of primals
        # due to pytrees, primals are a tuple
        primal_type = type(primals)
        jvps = primal_type(jvps)
        if len(jvps) == 1:
            jvps = jvps[0]

        return results, jvps

    def __call__(self, *args, **kwargs):
        return self.jaxed_function(*args, **kwargs)<|MERGE_RESOLUTION|>--- conflicted
+++ resolved
@@ -117,7 +117,346 @@
             with dynamic shapes. For more details, please see the Dynamically-shaped Arrays section
             below.
 
-<<<<<<< HEAD
+    Returns:
+        QJIT object.
+
+    Raises:
+        FileExistsError: Unable to create temporary directory
+        PermissionError: Problems creating temporary directory
+        OSError: Problems while creating folder for intermediate files
+        AutoGraphError: Raised if there was an issue converting the given the function(s).
+        ImportError: Raised if AutoGraph is turned on and TensorFlow could not be found.
+
+    **Example**
+
+    In just-in-time (JIT) mode, the compilation is triggered at the call site the
+    first time the quantum function is executed. For example, ``circuit`` is
+    compiled as early as the first call.
+
+    .. code-block:: python
+
+        @qjit
+        @qml.qnode(qml.device("lightning.qubit", wires=2))
+        def circuit(theta):
+            qml.Hadamard(wires=0)
+            qml.RX(theta, wires=1)
+            qml.CNOT(wires=[0,1])
+            return qml.expval(qml.PauliZ(wires=1))
+
+    >>> circuit(0.5)  # the first call, compilation occurs here
+    array(0.)
+    >>> circuit(0.5)  # the precompiled quantum function is called
+    array(0.)
+
+    Alternatively, if argument type hints are provided, compilation
+    can occur 'ahead of time' when the function is decorated.
+
+    .. code-block:: python
+
+        from jax.core import ShapedArray
+
+        @qjit  # compilation happens at definition
+        @qml.qnode(qml.device("lightning.qubit", wires=2))
+        def circuit(x: complex, z: ShapedArray(shape=(3,), dtype=jnp.float64)):
+            theta = jnp.abs(x)
+            qml.RY(theta, wires=0)
+            qml.Rot(z[0], z[1], z[2], wires=0)
+            return qml.state()
+
+    >>> circuit(0.2j, jnp.array([0.3, 0.6, 0.9]))  # calls precompiled function
+    array([0.75634905-0.52801002j, 0. +0.j,
+           0.35962678+0.14074839j, 0. +0.j])
+
+    For more details on compilation and debugging, please see :doc:`/dev/sharp_bits`.
+
+    .. important::
+
+        Most decomposition logic will be equivalent to PennyLane's decomposition.
+        However, decomposition logic will differ in the following cases:
+
+        1. All :class:`qml.Controlled <pennylane.ops.op_math.Controlled>` operations will decompose
+            to :class:`qml.QubitUnitary <pennylane.QubitUnitary>` operations.
+
+        2. :class:`qml.ControlledQubitUnitary <pennylane.ControlledQubitUnitary>` operations will
+            decompose to :class:`qml.QubitUnitary <pennylane.QubitUnitary>` operations.
+
+        3. The list of device-supported gates employed by Catalyst is currently different than that
+            of the ``lightning.qubit`` device, as defined by the
+            :class:`~.qjit_device.QJITDevice`.
+
+    .. details::
+        :title: AutoGraph and Python control flow
+
+        Catalyst also supports capturing imperative Python control flow in compiled programs. You
+        can enable this feature via the ``autograph=True`` parameter. Note that it does come with
+        some restrictions, in particular whenever global state is involved. Refer to the
+        :doc:`AutoGraph guide </dev/autograph>` for a complete discussion of the
+        supported and unsupported use-cases.
+
+        .. code-block:: python
+
+            @qjit(autograph=True)
+            @qml.qnode(qml.device("lightning.qubit", wires=2))
+            def circuit(x: int):
+
+                if x < 5:
+                    qml.Hadamard(wires=0)
+                else:
+                    qml.T(wires=0)
+
+                return qml.expval(qml.PauliZ(0))
+
+        >>> circuit(3)
+        array(0.)
+
+        >>> circuit(5)
+        array(1.)
+
+        Note that imperative control flow will still work in Catalyst even when the AutoGraph
+        feature is turned off, it just won't be captured in the compiled program and cannot involve
+        traced values. The example above would then raise a tracing error, as there is no value for
+        ``x`` yet than can be compared in the if statement. A loop like ``for i in range(5)`` would
+        be unrolled during tracing, "copy-pasting" the body 5 times into the program rather than
+        appearing as is.
+
+
+    .. details::
+        :title: Adding modules for Autograph conversion
+
+        Library code is not meant to be targeted by Autograph conversion, hence
+        ``pennylane``, ``catalyst`` and ``jax`` modules have been excluded from it.
+        But sometimes it might make sense enabling specific submodules from the
+        excluded modules for which conversion may be appropriate. For these cases
+        one can use the ``autograph_include`` parameter, which provides a list
+        of modules/submodules that will always be enabled for conversion no matter
+        if the default conversion rules were excluding them before.
+
+        .. code-block:: python
+
+            import excluded_module
+
+            @qjit(autograph=True, autograph_include=["excluded_module.submodule"])
+            def g(x: int):
+                return excluded_module.submodule.f(x)
+
+        Notice that ``autograph=True`` must be set in order to process the
+        ``autograph_include`` list. Otherwise an error will be reported.
+
+
+    .. details::
+        :title: In-place JAX array assignments with Autograph
+
+        To update array values when using JAX, the JAX syntax for array assignment
+        (which uses the array ``at`` and ``set`` methods) must be used:
+
+        .. code-block:: python
+
+            @qjit(autograph=True)
+            def f(x):
+            first_dim = x.shape[0]
+            result = jnp.empty((first_dim,), dtype=x.dtype)
+
+            for i in range(first_dim):
+                result = result.at[i].set(x[i]* 2)
+
+            return result
+
+        However, if updating a single index of the array, Autograph supports conversion of
+        standard Python array assignment syntax:
+
+        .. code-block:: python
+
+            @qjit(autograph=True)
+            def f(x):
+            first_dim = x.shape[0]
+            result = jnp.empty((first_dim,), dtype=x.dtype)
+
+            for i in range(first_dim):
+                result[i] = x[i] * 2
+
+            return result
+
+        Under the hood, Catalyst converts anything coming in the latter notation into the
+        former one.
+
+
+    .. details::
+        :title: Static arguments
+
+        ``static_argnums`` defines which elements should be treated as static. If it takes an
+        integer, it means the argument whose index is equal to the integer is static. If it takes
+        an iterable of integers, arguments whose index is contained in the iterable are static.
+        Changing static arguments will introduce re-compilation.
+
+        A valid static argument must be hashable and its ``__hash__`` method must be able to
+        reflect any changes of its attributes.
+
+        .. code-block:: python
+
+            @dataclass
+            class MyClass:
+                val: int
+
+                def __hash__(self):
+                    return hash(str(self))
+
+            @qjit(static_argnums=1)
+            def f(
+                x: int,
+                y: MyClass,
+            ):
+                return x + y.val
+
+            f(1, MyClass(5))
+            f(1, MyClass(6)) # re-compilation
+            f(2, MyClass(5)) # no re-compilation
+
+        In the example above, ``y`` is static. Note that the second function call triggers
+        re-compilation since the input object is different from the previous one. However,
+        the third function call direcly uses the previous compiled one and does not introduce
+        re-compilation.
+
+        .. code-block:: python
+
+            @dataclass
+            class MyClass:
+                val: int
+
+                def __hash__(self):
+                    return hash(str(self))
+
+            @qjit(static_argnums=(1, 2))
+            def f(
+                x: int,
+                y: MyClass,
+                z: MyClass,
+            ):
+                return x + y.val + z.val
+
+            my_obj_1 = MyClass(5)
+            my_obj_2 = MyClass(6)
+            f(1, my_obj_1, my_obj_2)
+            my_obj_1.val = 7
+            f(1, my_obj_1, my_obj_2) # re-compilation
+
+        In the example above, ``y`` and ``z`` are static. The second function should make
+        function ``f`` be re-compiled because ``my_obj_1`` is changed. This requires that
+        the mutation is properly reflected in the hash value.
+
+        Note that even when ``static_argnums`` is used in conjunction with type hinting,
+        ahead-of-time compilation will not be possible since the static argument values
+        are not yet available. Instead, compilation will be just-in-time.
+
+
+    .. details::
+        :title: Dynamically-shaped arrays
+
+        There are three ways to use ``abstracted_axes``; by passing a sequence of tuples, a
+        dictionary, or a sequence of dictionaries. Passing a sequence of tuples:
+
+        .. code-block:: python
+
+            abstracted_axes=((), ('n',), ('m', 'n'))
+
+        Each tuple in the sequence corresponds to one of the arguments in the annotated
+        function. Empty tuples can
+        be used and correspond to parameters with statically known shapes.
+        Non-empty tuples correspond to parameters with dynamically known shapes.
+
+        In this example above,
+
+        - the first argument will have a statically known shape,
+
+        - the second argument has its zeroth axis have dynamic
+          shape ``n``, and
+
+        - the third argument will have its zeroth axis with dynamic shape
+          ``m`` and first axis with dynamic shape ``n``.
+
+        Passing a dictionary:
+
+        .. code-block:: python
+
+            abstracted_axes={0: 'n'}
+
+        This approach allows a concise expression of the relationships
+        between axes for different function arguments. In this example,
+        it specifies that for all function arguments, the zeroth axis will
+        have dynamic shape ``n``.
+
+        Passing a sequence of dictionaries:
+
+        .. code-block:: python
+
+            abstracted_axes=({}, {0: 'n'}, {1: 'm', 0: 'n'})
+
+        The example here is a more verbose version of the tuple example. This convention
+        allows axes to be omitted from the list of abstracted axes.
+
+        Using ``abstracted_axes`` can help avoid the cost of recompilation.
+        By using ``abstracted_axes``, a more general version of the compiled function will be
+        generated. This more general version is parametrized over the abstracted axes and
+        allows results to be computed over tensors independently of their axes lengths.
+
+        For example:
+
+        .. code-block:: python
+
+            @qjit
+            def sum(arr):
+                return jnp.sum(arr)
+
+            sum(jnp.array([1]))     # Compilation happens here.
+            sum(jnp.array([1, 1]))  # And here!
+
+        The ``sum`` function would recompile each time an array of different size is passed
+        as an argument.
+
+        .. code-block:: python
+
+            @qjit(abstracted_axes={0: "n"})
+            def sum_abstracted(arr):
+                return jnp.sum(arr)
+
+            sum(jnp.array([1]))     # Compilation happens here.
+            sum(jnp.array([1, 1]))  # No need to recompile.
+
+        the ``sum_abstracted`` function would only compile once and its definition would be
+        reused for subsequent function calls.
+    """
+    kwargs = copy.copy(locals())
+    kwargs.pop("fn")
+
+    if fn is None:
+        return functools.partial(qjit, **kwargs)
+
+    return QJIT(fn, CompileOptions(**kwargs))
+
+
+## IMPL ##
+
+
+# pylint: disable=too-many-instance-attributes
+class QJIT:
+    """Class representing a just-in-time compiled hybrid quantum-classical function.
+
+    .. note::
+
+        ``QJIT`` objects are created by the :func:`~.qjit` decorator. Please see
+        the :func:`~.qjit` documentation for more details.
+
+    Args:
+        fn (Callable): the quantum or classical function to compile
+        compile_options (CompileOptions): compilation options to use
+
+    :ivar original_function: This attribute stores `fn`, the quantum or classical function
+                             object to compile, as is, without any modifications
+    :ivar jaxpr: This attribute stores the Jaxpr compiled from the function as a string.
+    :ivar mlir: This attribute stores the MLIR compiled from the function as a string.
+    :ivar qir: This attribute stores the QIR in LLVM IR form compiled from the function as a string.
+
+    """
+
     def __init__(self, fn, compile_options):
         self.original_function = fn
         self.compile_options = compile_options
@@ -138,59 +477,51 @@
         self.mlir_module = None
         self.qir = None
         self.out_type = None
-=======
-    Returns:
-        QJIT object.
->>>>>>> de712cfd
-
-    Raises:
-        FileExistsError: Unable to create temporary directory
-        PermissionError: Problems creating temporary directory
-        OSError: Problems while creating folder for intermediate files
-        AutoGraphError: Raised if there was an issue converting the given the function(s).
-        ImportError: Raised if AutoGraph is turned on and TensorFlow could not be found.
-
-    **Example**
-
-    In just-in-time (JIT) mode, the compilation is triggered at the call site the
-    first time the quantum function is executed. For example, ``circuit`` is
-    compiled as early as the first call.
-
-    .. code-block:: python
-
-        @qjit
-        @qml.qnode(qml.device("lightning.qubit", wires=2))
-        def circuit(theta):
-            qml.Hadamard(wires=0)
-            qml.RX(theta, wires=1)
-            qml.CNOT(wires=[0,1])
-            return qml.expval(qml.PauliZ(wires=1))
-
-    >>> circuit(0.5)  # the first call, compilation occurs here
-    array(0.)
-    >>> circuit(0.5)  # the precompiled quantum function is called
-    array(0.)
-
-    Alternatively, if argument type hints are provided, compilation
-    can occur 'ahead of time' when the function is decorated.
-
-    .. code-block:: python
-
-        from jax.core import ShapedArray
-
-        @qjit  # compilation happens at definition
-        @qml.qnode(qml.device("lightning.qubit", wires=2))
-        def circuit(x: complex, z: ShapedArray(shape=(3,), dtype=jnp.float64)):
-            theta = jnp.abs(x)
-            qml.RY(theta, wires=0)
-            qml.Rot(z[0], z[1], z[2], wires=0)
-            return qml.state()
-
-    >>> circuit(0.2j, jnp.array([0.3, 0.6, 0.9]))  # calls precompiled function
-    array([0.75634905-0.52801002j, 0. +0.j,
-           0.35962678+0.14074839j, 0. +0.j])
-
-<<<<<<< HEAD
+
+        functools.update_wrapper(self, fn)
+        self.user_sig = get_type_annotations(fn)
+        self._validate_configuration()
+
+        # Patch the conversion rules by adding the included modules before the block list
+        include_convertlist = tuple(
+            ag_config.Convert(rule) for rule in self.compile_options.autograph_include
+        )
+        self.patched_module_allowlist = include_convertlist + ag_primitives.module_allowlist
+
+        # Pre-compile with the patched conversion rules
+        with Patcher(
+            (ag_primitives, "module_allowlist", self.patched_module_allowlist),
+        ):
+            self.user_function = self.pre_compilation()
+
+        # Static arguments require values, so we cannot AOT compile.
+        if self.user_sig is not None and not self.compile_options.static_argnums:
+            self.aot_compile()
+
+    def __call__(self, *args, **kwargs):
+        # Transparantly call Python function in case of nested QJIT calls.
+        if EvaluationContext.is_tracing():
+            return self.user_function(*args, **kwargs)
+
+        requires_promotion = self.jit_compile(args)
+
+        # If we receive tracers as input, dispatch to the JAX integration.
+        if any(isinstance(arg, jax.core.Tracer) for arg in tree_flatten(args)[0]):
+            if self.jaxed_function is None:
+                self.jaxed_function = JAX_QJIT(self)  # lazy gradient compilation
+            return self.jaxed_function(*args, **kwargs)
+
+        elif requires_promotion:
+            dynamic_args = filter_static_args(args, self.compile_options.static_argnums)
+            args = promote_arguments(self.c_sig, dynamic_args)
+
+        return self.run(args, kwargs)
+
+    def aot_compile(self):
+        """Compile Python function on initialization using the type hint signature."""
+
+        self.workspace = self._get_workspace()
+
         # TODO: awkward, refactor or redesign the target feature
         if self.compile_options.target in ("jaxpr", "mlir", "binary"):
             # Capture with the patched conversion rules
@@ -200,96 +531,99 @@
                 self.jaxpr, self.out_type, self.out_treedef, self.c_sig = self.capture(
                     self.user_sig or ()
                 )
-=======
-    For more details on compilation and debugging, please see :doc:`/dev/sharp_bits`.
->>>>>>> de712cfd
-
-    .. important::
-
-        Most decomposition logic will be equivalent to PennyLane's decomposition.
-        However, decomposition logic will differ in the following cases:
-
-        1. All :class:`qml.Controlled <pennylane.ops.op_math.Controlled>` operations will decompose
-            to :class:`qml.QubitUnitary <pennylane.QubitUnitary>` operations.
-
-        2. :class:`qml.ControlledQubitUnitary <pennylane.ControlledQubitUnitary>` operations will
-            decompose to :class:`qml.QubitUnitary <pennylane.QubitUnitary>` operations.
-
-        3. The list of device-supported gates employed by Catalyst is currently different than that
-            of the ``lightning.qubit`` device, as defined by the
-            :class:`~.qjit_device.QJITDevice`.
-
-    .. details::
-        :title: AutoGraph and Python control flow
-
-        Catalyst also supports capturing imperative Python control flow in compiled programs. You
-        can enable this feature via the ``autograph=True`` parameter. Note that it does come with
-        some restrictions, in particular whenever global state is involved. Refer to the
-        :doc:`AutoGraph guide </dev/autograph>` for a complete discussion of the
-        supported and unsupported use-cases.
-
-        .. code-block:: python
-
-<<<<<<< HEAD
+
+        if self.compile_options.target in ("mlir", "binary"):
+            self.mlir_module, self.mlir = self.generate_ir()
+
+        if self.compile_options.target in ("binary",):
+            self.compiled_function, self.qir = self.compile()
+            self.fn_cache.insert(
+                self.compiled_function, self.user_sig, self.out_treedef, self.workspace
+            )
+
+    def jit_compile(self, args):
+        """Compile Python function on invocation using the provided arguments.
+
+        Args:
+            args (Iterable): arguments to use for program capture
+
+        Returns:
+            bool: whether the provided arguments will require promotion to be used with the compiled
+                  function
+        """
+
+        cached_fn, requires_promotion = self.fn_cache.lookup(args)
+
+        if cached_fn is None:
+            if self.user_sig and not self.compile_options.static_argnums:
+                msg = "Provided arguments did not match declared signature, recompiling..."
+                warnings.warn(msg, UserWarning)
+
+            # Cleanup before recompilation:
+            #  - recompilation should always happen in new workspace
+            #  - compiled functions for jax integration are not yet cached
+            #  - close existing shared library
+            self.workspace = self._get_workspace()
+            self.jaxed_function = None
+            if self.compiled_function and self.compiled_function.shared_object:
+                self.compiled_function.shared_object.close()
+
             # Capture with the patched conversion rules
             with Patcher(
                 (ag_primitives, "module_allowlist", self.patched_module_allowlist),
             ):
                 self.jaxpr, self.out_type, self.out_treedef, self.c_sig = self.capture(args)
-=======
-            @qjit(autograph=True)
-            @qml.qnode(qml.device("lightning.qubit", wires=2))
-            def circuit(x: int):
->>>>>>> de712cfd
-
-                if x < 5:
-                    qml.Hadamard(wires=0)
-                else:
-                    qml.T(wires=0)
-
-                return qml.expval(qml.PauliZ(0))
-
-        >>> circuit(3)
-        array(0.)
-
-        >>> circuit(5)
-        array(1.)
-
-        Note that imperative control flow will still work in Catalyst even when the AutoGraph
-        feature is turned off, it just won't be captured in the compiled program and cannot involve
-        traced values. The example above would then raise a tracing error, as there is no value for
-        ``x`` yet than can be compared in the if statement. A loop like ``for i in range(5)`` would
-        be unrolled during tracing, "copy-pasting" the body 5 times into the program rather than
-        appearing as is.
-
-
-    .. details::
-        :title: Adding modules for Autograph conversion
-
-        Library code is not meant to be targeted by Autograph conversion, hence
-        ``pennylane``, ``catalyst`` and ``jax`` modules have been excluded from it.
-        But sometimes it might make sense enabling specific submodules from the
-        excluded modules for which conversion may be appropriate. For these cases
-        one can use the ``autograph_include`` parameter, which provides a list
-        of modules/submodules that will always be enabled for conversion no matter
-        if the default conversion rules were excluding them before.
-
-        .. code-block:: python
-
-            import excluded_module
-
-            @qjit(autograph=True, autograph_include=["excluded_module.submodule"])
-            def g(x: int):
-                return excluded_module.submodule.f(x)
-
-        Notice that ``autograph=True`` must be set in order to process the
-        ``autograph_include`` list. Otherwise an error will be reported.
-
-
-    .. details::
-        :title: In-place JAX array assignments with Autograph
-
-<<<<<<< HEAD
+
+            self.mlir_module, self.mlir = self.generate_ir()
+            self.compiled_function, self.qir = self.compile()
+
+            self.fn_cache.insert(self.compiled_function, args, self.out_treedef, self.workspace)
+
+        elif self.compiled_function is not cached_fn.compiled_fn:
+            # Restore active state from cache.
+            self.workspace = cached_fn.workspace
+            self.compiled_function = cached_fn.compiled_fn
+            self.out_treedef = cached_fn.out_treedef
+            self.c_sig = cached_fn.signature
+            self.jaxed_function = None
+
+            self.compiled_function.shared_object.open()
+
+        return requires_promotion
+
+    # Processing Stages #
+
+    @instrument
+    def pre_compilation(self):
+        """Perform pre-processing tasks on the Python function, such as AST transformations."""
+        processed_fn = self.original_function
+
+        if self.compile_options.autograph:
+            processed_fn = run_autograph(self.original_function)
+
+        return processed_fn
+
+    @instrument(size_from=0)
+    def capture(self, args):
+        """Capture the JAX program representation (JAXPR) of the wrapped function.
+
+        Args:
+            args (Iterable): arguments to use for program capture
+
+        Returns:
+            ClosedJaxpr: captured JAXPR
+            PyTreeDef: PyTree metadata of the function output
+            Tuple[Any]: the dynamic argument signature
+        """
+
+        self._verify_static_argnums(args)
+        static_argnums = self.compile_options.static_argnums
+        abstracted_axes = self.compile_options.abstracted_axes
+
+        dynamic_args = filter_static_args(args, static_argnums)
+        dynamic_sig = get_abstract_signature(dynamic_args)
+        full_sig = merge_static_args(dynamic_sig, args, static_argnums)
+
         with Patcher(
             (qml.QNode, "__call__", QFunc.__call__),
         ):
@@ -299,46 +633,50 @@
             )
 
         return jaxpr, out_type, treedef, dynamic_sig
-=======
-        To update array values when using JAX, the JAX syntax for array assignment
-        (which uses the array ``at`` and ``set`` methods) must be used:
-
-        .. code-block:: python
->>>>>>> de712cfd
-
-            @qjit(autograph=True)
-            def f(x):
-            first_dim = x.shape[0]
-            result = jnp.empty((first_dim,), dtype=x.dtype)
-
-            for i in range(first_dim):
-                result = result.at[i].set(x[i]* 2)
-
-            return result
-
-        However, if updating a single index of the array, Autograph supports conversion of
-        standard Python array assignment syntax:
-
-        .. code-block:: python
-
-            @qjit(autograph=True)
-            def f(x):
-            first_dim = x.shape[0]
-            result = jnp.empty((first_dim,), dtype=x.dtype)
-
-            for i in range(first_dim):
-                result[i] = x[i] * 2
-
-            return result
-
-        Under the hood, Catalyst converts anything coming in the latter notation into the
-        former one.
-
-
-    .. details::
-        :title: Static arguments
-
-<<<<<<< HEAD
+
+    @instrument(size_from=0, has_finegrained=True)
+    def generate_ir(self):
+        """Generate Catalyst's intermediate representation (IR) as an MLIR module.
+
+        Returns:
+            Tuple[ir.Module, str]: the in-memory MLIR module and its string representation
+        """
+
+        mlir_module, ctx = lower_jaxpr_to_mlir(self.jaxpr, self.__name__)
+
+        # Inject Runtime Library-specific functions (e.g. setup/teardown).
+        inject_functions(mlir_module, ctx)
+
+        # Canonicalize the MLIR since there can be a lot of redundancy coming from JAX.
+        options = copy.deepcopy(self.compile_options)
+        options.pipelines = [("0_canonicalize", ["canonicalize"])]
+        options.lower_to_llvm = False
+        canonicalizer = Compiler(options)
+
+        # TODO: the in-memory and textual form are different after this, consider unification
+        _, mlir_string, _ = canonicalizer.run(mlir_module, self.workspace)
+
+        return mlir_module, mlir_string
+
+    @instrument(size_from=1, has_finegrained=True)
+    def compile(self):
+        """Compile an MLIR module to LLVMIR and shared library code.
+
+        Returns:
+            Tuple[CompiledFunction, str]: the compilation result and LLVMIR
+        """
+
+        # WARNING: assumption is that the first function is the entry point to the compiled program.
+        entry_point_func = self.mlir_module.body.operations[0]
+        restype = entry_point_func.type.results
+
+        for res in restype:
+            baseType = mlir.ir.RankedTensorType(res).element_type
+            # This will make a check before sending it to the compiler that the return type
+            # is actually available in most systems. f16 needs a special symbol and linking
+            # will fail if it is not available.
+            mlir_type_to_numpy_type(baseType)
+
         # The function name out of MLIR has quotes around it, which we need to remove.
         # The MLIR function name is actually a derived type from string which has no
         # `replace` method, so we need to get a regular Python string out of it.
@@ -347,405 +685,6 @@
         compiled_fn = CompiledFunction(
             shared_object, func_name, restype, self.out_type, self.compile_options
         )
-=======
-        ``static_argnums`` defines which elements should be treated as static. If it takes an
-        integer, it means the argument whose index is equal to the integer is static. If it takes
-        an iterable of integers, arguments whose index is contained in the iterable are static.
-        Changing static arguments will introduce re-compilation.
->>>>>>> de712cfd
-
-        A valid static argument must be hashable and its ``__hash__`` method must be able to
-        reflect any changes of its attributes.
-
-        .. code-block:: python
-
-            @dataclass
-            class MyClass:
-                val: int
-
-                def __hash__(self):
-                    return hash(str(self))
-
-            @qjit(static_argnums=1)
-            def f(
-                x: int,
-                y: MyClass,
-            ):
-                return x + y.val
-
-            f(1, MyClass(5))
-            f(1, MyClass(6)) # re-compilation
-            f(2, MyClass(5)) # no re-compilation
-
-        In the example above, ``y`` is static. Note that the second function call triggers
-        re-compilation since the input object is different from the previous one. However,
-        the third function call direcly uses the previous compiled one and does not introduce
-        re-compilation.
-
-        .. code-block:: python
-
-            @dataclass
-            class MyClass:
-                val: int
-
-                def __hash__(self):
-                    return hash(str(self))
-
-            @qjit(static_argnums=(1, 2))
-            def f(
-                x: int,
-                y: MyClass,
-                z: MyClass,
-            ):
-                return x + y.val + z.val
-
-            my_obj_1 = MyClass(5)
-            my_obj_2 = MyClass(6)
-            f(1, my_obj_1, my_obj_2)
-            my_obj_1.val = 7
-            f(1, my_obj_1, my_obj_2) # re-compilation
-
-        In the example above, ``y`` and ``z`` are static. The second function should make
-        function ``f`` be re-compiled because ``my_obj_1`` is changed. This requires that
-        the mutation is properly reflected in the hash value.
-
-        Note that even when ``static_argnums`` is used in conjunction with type hinting,
-        ahead-of-time compilation will not be possible since the static argument values
-        are not yet available. Instead, compilation will be just-in-time.
-
-
-    .. details::
-        :title: Dynamically-shaped arrays
-
-        There are three ways to use ``abstracted_axes``; by passing a sequence of tuples, a
-        dictionary, or a sequence of dictionaries. Passing a sequence of tuples:
-
-        .. code-block:: python
-
-            abstracted_axes=((), ('n',), ('m', 'n'))
-
-        Each tuple in the sequence corresponds to one of the arguments in the annotated
-        function. Empty tuples can
-        be used and correspond to parameters with statically known shapes.
-        Non-empty tuples correspond to parameters with dynamically known shapes.
-
-        In this example above,
-
-        - the first argument will have a statically known shape,
-
-        - the second argument has its zeroth axis have dynamic
-          shape ``n``, and
-
-        - the third argument will have its zeroth axis with dynamic shape
-          ``m`` and first axis with dynamic shape ``n``.
-
-        Passing a dictionary:
-
-        .. code-block:: python
-
-            abstracted_axes={0: 'n'}
-
-        This approach allows a concise expression of the relationships
-        between axes for different function arguments. In this example,
-        it specifies that for all function arguments, the zeroth axis will
-        have dynamic shape ``n``.
-
-        Passing a sequence of dictionaries:
-
-        .. code-block:: python
-
-            abstracted_axes=({}, {0: 'n'}, {1: 'm', 0: 'n'})
-
-        The example here is a more verbose version of the tuple example. This convention
-        allows axes to be omitted from the list of abstracted axes.
-
-        Using ``abstracted_axes`` can help avoid the cost of recompilation.
-        By using ``abstracted_axes``, a more general version of the compiled function will be
-        generated. This more general version is parametrized over the abstracted axes and
-        allows results to be computed over tensors independently of their axes lengths.
-
-        For example:
-
-        .. code-block:: python
-
-            @qjit
-            def sum(arr):
-                return jnp.sum(arr)
-
-            sum(jnp.array([1]))     # Compilation happens here.
-            sum(jnp.array([1, 1]))  # And here!
-
-        The ``sum`` function would recompile each time an array of different size is passed
-        as an argument.
-
-        .. code-block:: python
-
-            @qjit(abstracted_axes={0: "n"})
-            def sum_abstracted(arr):
-                return jnp.sum(arr)
-
-            sum(jnp.array([1]))     # Compilation happens here.
-            sum(jnp.array([1, 1]))  # No need to recompile.
-
-        the ``sum_abstracted`` function would only compile once and its definition would be
-        reused for subsequent function calls.
-    """
-    kwargs = copy.copy(locals())
-    kwargs.pop("fn")
-
-    if fn is None:
-        return functools.partial(qjit, **kwargs)
-
-    return QJIT(fn, CompileOptions(**kwargs))
-
-
-## IMPL ##
-
-
-# pylint: disable=too-many-instance-attributes
-class QJIT:
-    """Class representing a just-in-time compiled hybrid quantum-classical function.
-
-    .. note::
-
-        ``QJIT`` objects are created by the :func:`~.qjit` decorator. Please see
-        the :func:`~.qjit` documentation for more details.
-
-    Args:
-        fn (Callable): the quantum or classical function to compile
-        compile_options (CompileOptions): compilation options to use
-
-    :ivar original_function: This attribute stores `fn`, the quantum or classical function
-                             object to compile, as is, without any modifications
-    :ivar jaxpr: This attribute stores the Jaxpr compiled from the function as a string.
-    :ivar mlir: This attribute stores the MLIR compiled from the function as a string.
-    :ivar qir: This attribute stores the QIR in LLVM IR form compiled from the function as a string.
-
-    """
-
-    def __init__(self, fn, compile_options):
-        self.original_function = fn
-        self.compile_options = compile_options
-        self.compiler = Compiler(compile_options)
-        self.fn_cache = CompilationCache(
-            compile_options.static_argnums, compile_options.abstracted_axes
-        )
-        # Active state of the compiler.
-        # TODO: rework ownership of workspace, possibly CompiledFunction
-        self.workspace = None
-        self.c_sig = None
-        self.out_treedef = None
-        self.compiled_function = None
-        self.jaxed_function = None
-        # IRs are only available for the most recently traced function.
-        self.jaxpr = None
-        self.mlir = None  # string form (historic presence)
-        self.mlir_module = None
-        self.qir = None
-
-        functools.update_wrapper(self, fn)
-        self.user_sig = get_type_annotations(fn)
-        self._validate_configuration()
-
-        # Patch the conversion rules by adding the included modules before the block list
-        include_convertlist = tuple(
-            ag_config.Convert(rule) for rule in self.compile_options.autograph_include
-        )
-        self.patched_module_allowlist = include_convertlist + ag_primitives.module_allowlist
-
-        # Pre-compile with the patched conversion rules
-        with Patcher(
-            (ag_primitives, "module_allowlist", self.patched_module_allowlist),
-        ):
-            self.user_function = self.pre_compilation()
-
-        # Static arguments require values, so we cannot AOT compile.
-        if self.user_sig is not None and not self.compile_options.static_argnums:
-            self.aot_compile()
-
-    def __call__(self, *args, **kwargs):
-        # Transparantly call Python function in case of nested QJIT calls.
-        if EvaluationContext.is_tracing():
-            return self.user_function(*args, **kwargs)
-
-        requires_promotion = self.jit_compile(args)
-
-        # If we receive tracers as input, dispatch to the JAX integration.
-        if any(isinstance(arg, jax.core.Tracer) for arg in tree_flatten(args)[0]):
-            if self.jaxed_function is None:
-                self.jaxed_function = JAX_QJIT(self)  # lazy gradient compilation
-            return self.jaxed_function(*args, **kwargs)
-
-        elif requires_promotion:
-            dynamic_args = filter_static_args(args, self.compile_options.static_argnums)
-            args = promote_arguments(self.c_sig, dynamic_args)
-
-        return self.run(args, kwargs)
-
-    def aot_compile(self):
-        """Compile Python function on initialization using the type hint signature."""
-
-        self.workspace = self._get_workspace()
-
-        # TODO: awkward, refactor or redesign the target feature
-        if self.compile_options.target in ("jaxpr", "mlir", "binary"):
-            # Capture with the patched conversion rules
-            with Patcher(
-                (ag_primitives, "module_allowlist", self.patched_module_allowlist),
-            ):
-                self.jaxpr, self.out_treedef, self.c_sig = self.capture(self.user_sig or ())
-
-        if self.compile_options.target in ("mlir", "binary"):
-            self.mlir_module, self.mlir = self.generate_ir()
-
-        if self.compile_options.target in ("binary",):
-            self.compiled_function, self.qir = self.compile()
-            self.fn_cache.insert(
-                self.compiled_function, self.user_sig, self.out_treedef, self.workspace
-            )
-
-    def jit_compile(self, args):
-        """Compile Python function on invocation using the provided arguments.
-
-        Args:
-            args (Iterable): arguments to use for program capture
-
-        Returns:
-            bool: whether the provided arguments will require promotion to be used with the compiled
-                  function
-        """
-
-        cached_fn, requires_promotion = self.fn_cache.lookup(args)
-
-        if cached_fn is None:
-            if self.user_sig and not self.compile_options.static_argnums:
-                msg = "Provided arguments did not match declared signature, recompiling..."
-                warnings.warn(msg, UserWarning)
-
-            # Cleanup before recompilation:
-            #  - recompilation should always happen in new workspace
-            #  - compiled functions for jax integration are not yet cached
-            #  - close existing shared library
-            self.workspace = self._get_workspace()
-            self.jaxed_function = None
-            if self.compiled_function and self.compiled_function.shared_object:
-                self.compiled_function.shared_object.close()
-
-            # Capture with the patched conversion rules
-            with Patcher(
-                (ag_primitives, "module_allowlist", self.patched_module_allowlist),
-            ):
-                self.jaxpr, self.out_treedef, self.c_sig = self.capture(args)
-
-            self.mlir_module, self.mlir = self.generate_ir()
-            self.compiled_function, self.qir = self.compile()
-
-            self.fn_cache.insert(self.compiled_function, args, self.out_treedef, self.workspace)
-
-        elif self.compiled_function is not cached_fn.compiled_fn:
-            # Restore active state from cache.
-            self.workspace = cached_fn.workspace
-            self.compiled_function = cached_fn.compiled_fn
-            self.out_treedef = cached_fn.out_treedef
-            self.c_sig = cached_fn.signature
-            self.jaxed_function = None
-
-            self.compiled_function.shared_object.open()
-
-        return requires_promotion
-
-    # Processing Stages #
-
-    @instrument
-    def pre_compilation(self):
-        """Perform pre-processing tasks on the Python function, such as AST transformations."""
-        processed_fn = self.original_function
-
-        if self.compile_options.autograph:
-            processed_fn = run_autograph(self.original_function)
-
-        return processed_fn
-
-    @instrument(size_from=0)
-    def capture(self, args):
-        """Capture the JAX program representation (JAXPR) of the wrapped function.
-
-        Args:
-            args (Iterable): arguments to use for program capture
-
-        Returns:
-            ClosedJaxpr: captured JAXPR
-            PyTreeDef: PyTree metadata of the function output
-            Tuple[Any]: the dynamic argument signature
-        """
-
-        self._verify_static_argnums(args)
-        static_argnums = self.compile_options.static_argnums
-        abstracted_axes = self.compile_options.abstracted_axes
-
-        dynamic_args = filter_static_args(args, static_argnums)
-        dynamic_sig = get_abstract_signature(dynamic_args)
-        full_sig = merge_static_args(dynamic_sig, args, static_argnums)
-
-        with Patcher(
-            (qml.QNode, "__call__", QFunc.__call__),
-        ):
-            # TODO: improve PyTree handling
-            jaxpr, treedef = trace_to_jaxpr(
-                self.user_function, static_argnums, abstracted_axes, full_sig, {}
-            )
-
-        return jaxpr, treedef, dynamic_sig
-
-    @instrument(size_from=0, has_finegrained=True)
-    def generate_ir(self):
-        """Generate Catalyst's intermediate representation (IR) as an MLIR module.
-
-        Returns:
-            Tuple[ir.Module, str]: the in-memory MLIR module and its string representation
-        """
-
-        mlir_module, ctx = lower_jaxpr_to_mlir(self.jaxpr, self.__name__)
-
-        # Inject Runtime Library-specific functions (e.g. setup/teardown).
-        inject_functions(mlir_module, ctx)
-
-        # Canonicalize the MLIR since there can be a lot of redundancy coming from JAX.
-        options = copy.deepcopy(self.compile_options)
-        options.pipelines = [("0_canonicalize", ["canonicalize"])]
-        options.lower_to_llvm = False
-        canonicalizer = Compiler(options)
-
-        # TODO: the in-memory and textual form are different after this, consider unification
-        _, mlir_string, _ = canonicalizer.run(mlir_module, self.workspace)
-
-        return mlir_module, mlir_string
-
-    @instrument(size_from=1, has_finegrained=True)
-    def compile(self):
-        """Compile an MLIR module to LLVMIR and shared library code.
-
-        Returns:
-            Tuple[CompiledFunction, str]: the compilation result and LLVMIR
-        """
-
-        # WARNING: assumption is that the first function is the entry point to the compiled program.
-        entry_point_func = self.mlir_module.body.operations[0]
-        restype = entry_point_func.type.results
-
-        for res in restype:
-            baseType = mlir.ir.RankedTensorType(res).element_type
-            # This will make a check before sending it to the compiler that the return type
-            # is actually available in most systems. f16 needs a special symbol and linking
-            # will fail if it is not available.
-            mlir_type_to_numpy_type(baseType)
-
-        # The function name out of MLIR has quotes around it, which we need to remove.
-        # The MLIR function name is actually a derived type from string which has no
-        # `replace` method, so we need to get a regular Python string out of it.
-        func_name = str(self.mlir_module.body.operations[0].name).replace('"', "")
-        shared_object, llvm_ir, _ = self.compiler.run(self.mlir_module, self.workspace)
-        compiled_fn = CompiledFunction(shared_object, func_name, restype, self.compile_options)
 
         return compiled_fn, llvm_ir
 
