--- conflicted
+++ resolved
@@ -287,19 +287,12 @@
     .. details::
         :title: Static arguments
 
-<<<<<<< HEAD
         - ``static_argnums`` defines which positional arguments should be treated as static. If it
           takes an integer, it means the argument whose index is equal to the integer is static. If
           it takes an iterable of integers, arguments whose index is contained in the iterable are
           static. Changing static arguments will introduce re-compilation.
 
         - ``static_argnames`` defines which named function arguments should be treated as static.
-=======
-        - ``static_argnums`` defines which positional arguments should be treated as static. If it takes an
-        integer, it means the argument whose index is equal to the integer is static. If it takes
-        an iterable of integers, arguments whose index is contained in the iterable are static.
-        Changing static arguments will introduce re-compilation.
->>>>>>> d8091555
 
         - ``static_argnames`` defines which named function arguments should be treated as static.
 
