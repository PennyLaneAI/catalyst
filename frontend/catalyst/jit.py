--- conflicted
+++ resolved
@@ -32,11 +32,7 @@
 import catalyst
 from catalyst.autograph import run_autograph
 from catalyst.compiled_functions import CompilationCache, CompiledFunction
-<<<<<<< HEAD
-from catalyst.compiler import CompileOptions, Compiler, _canonicalize, _opt, _to_llvmir
-=======
-from catalyst.compiler import CompileOptions, Compiler, canonicalize, to_llvmir
->>>>>>> f34646ed
+from catalyst.compiler import CompileOptions, Compiler, canonicalize, quantum_opt, to_llvmir
 from catalyst.debug.instruments import instrument
 from catalyst.from_plxpr import trace_from_pennylane
 from catalyst.jax_tracer import lower_jaxpr_to_mlir, trace_to_jaxpr
@@ -518,8 +514,7 @@
         if not self.mlir_module:
             return None
 
-<<<<<<< HEAD
-        return _canonicalize(stdin=str(self.mlir_module))
+        return canonicalize(stdin=str(self.mlir_module))
 
     @property
     def mlir_opt(self):
@@ -527,10 +522,7 @@
         if not self.mlir_module:
             return None
 
-        return _opt(stdin=str(self.mlir_module))
-=======
-        return canonicalize(stdin=str(self.mlir_module))
->>>>>>> f34646ed
+        return quantum_opt(stdin=str(self.mlir_module))
 
     @debug_logger
     def __call__(self, *args, **kwargs):
@@ -585,11 +577,7 @@
             return None
 
         _mlir = str(self.mlir_module)
-<<<<<<< HEAD
-        return _to_llvmir(stdin=_mlir, options=self.compile_options)
-=======
         return to_llvmir(stdin=_mlir, options=self.compile_options)
->>>>>>> f34646ed
 
     @debug_logger
     def jit_compile(self, args, **kwargs):
