# Copyright 2022-2024 Xanadu Quantum Technologies Inc.

# Licensed under the Apache License, Version 2.0 (the "License");
# you may not use this file except in compliance with the License.
# You may obtain a copy of the License at

#     http://www.apache.org/licenses/LICENSE-2.0

# Unless required by applicable law or agreed to in writing, software
# distributed under the License is distributed on an "AS IS" BASIS,
# WITHOUT WARRANTIES OR CONDITIONS OF ANY KIND, either express or implied.
# See the License for the specific language governing permissions and
# limitations under the License.

"""This module contains classes and decorators for just-in-time and ahead-of-time
compilation of hybrid quantum-classical functions using Catalyst.
"""

import copy
import functools
import inspect
import logging
import os
import warnings

import jax
import jax.numpy as jnp
import pennylane as qml
from jax.interpreters import mlir
from jax.tree_util import tree_flatten, tree_unflatten
from malt.core import config as ag_config

import catalyst
from catalyst.autograph import ag_primitives, run_autograph
from catalyst.compiled_functions import CompilationCache, CompiledFunction
from catalyst.compiler import CompileOptions, Compiler
from catalyst.debug.instruments import instrument
from catalyst.jax_tracer import lower_jaxpr_to_mlir, trace_to_jaxpr
from catalyst.logging import debug_logger, debug_logger_init
from catalyst.qfunc import QFunc
from catalyst.tracing.contexts import EvaluationContext
from catalyst.tracing.type_signatures import (
    filter_static_args,
    get_abstract_signature,
    get_type_annotations,
    merge_static_args,
    promote_arguments,
    verify_static_argnums,
)
from catalyst.utils.c_template import mlir_type_to_numpy_type
from catalyst.utils.exceptions import CompileError
from catalyst.utils.filesystem import WorkspaceManager
from catalyst.utils.gen_mlir import inject_functions
from catalyst.utils.patching import Patcher

logger = logging.getLogger(__name__)
logger.addHandler(logging.NullHandler())

# Required for JAX tracer objects as PennyLane wires.
# pylint: disable=unnecessary-lambda
setattr(jax.interpreters.partial_eval.DynamicJaxprTracer, "__hash__", lambda x: id(x))

# This flag cannot be set in ``QJIT.get_mlir()`` because values created before
# that function is called must be consistent with the JAX configuration value.
jax.config.update("jax_enable_x64", True)


## API ##
@debug_logger
def qjit(
    fn=None,
    *,
    autograph=False,
    autograph_include=(),
    async_qnodes=False,
    target="binary",
    keep_intermediate=False,
    verbose=False,
    logfile=None,
    pipelines=None,
    static_argnums=None,
    abstracted_axes=None,
<<<<<<< HEAD
    seed="",
=======
    disable_assertions=False,
>>>>>>> bfab1781
):  # pylint: disable=too-many-arguments,unused-argument
    """A just-in-time decorator for PennyLane and JAX programs using Catalyst.

    This decorator enables both just-in-time and ahead-of-time compilation,
    depending on whether function argument type hints are provided.

    .. note::

        The supported backend devices are currently ``lightning.qubit``, ``lightning.kokkos``,
        ``braket.local.qubit``, ``braket.aws.qubit``, and ``oqc.cloud``. For a list of supported
        operations, observables, and measurements, please see the :doc:`/dev/quick_start`.

    Args:
        fn (Callable): the quantum or classical function
        autograph (bool): Experimental support for automatically converting Python control
            flow statements to Catalyst-compatible control flow. Currently supports Python ``if``,
            ``elif``, ``else``, and ``for`` statements. Note that this feature requires an
            available TensorFlow installation. For more details, see the
            :doc:`AutoGraph guide </dev/autograph>`.
        autograph_include: A list of (sub)modules to be allow-listed for autograph conversion.
        async_qnodes (bool): Experimental support for automatically executing
            QNodes asynchronously, if supported by the device runtime.
        target (str): the compilation target
        keep_intermediate (bool): Whether or not to store the intermediate files throughout the
            compilation. If ``True``, intermediate representations are available via the
            :attr:`~.QJIT.mlir`, :attr:`~.QJIT.jaxpr`, and :attr:`~.QJIT.qir`, representing
            different stages in the optimization process.
        verbosity (bool): If ``True``, the tools and flags used by Catalyst behind the scenes are
            printed out.
        logfile (Optional[TextIOWrapper]): File object to write verbose messages to (default -
            ``sys.stderr``).
        pipelines (Optional(List[Tuple[str,List[str]]])): A list of pipelines to be executed. The
            elements of this list are named sequences of MLIR passes to be executed. A ``None``
            value (the default) results in the execution of the default pipeline. This option is
            considered to be used by advanced users for low-level debugging purposes.
        static_argnums(int or Seqence[Int]): an index or a sequence of indices that specifies the
            positions of static arguments.
        abstracted_axes (Sequence[Sequence[str]] or Dict[int, str] or Sequence[Dict[int, str]]):
            An experimental option to specify dynamic tensor shapes.
            This option affects the compilation of the annotated function.
            Function arguments with ``abstracted_axes`` specified will be compiled to ranked tensors
            with dynamic shapes. For more details, please see the Dynamically-shaped Arrays section
            below.
        seed (str):
            The seed for random operations in a qjit call, such as circuit measurement results.
            The default value is an empty string, which means no seeding is performed, and all
            processes are random.
            Note that if the circuit is run from shots, the sampled results are NOT seeded.

    Returns:
        QJIT object.

    Raises:
        FileExistsError: Unable to create temporary directory
        PermissionError: Problems creating temporary directory
        OSError: Problems while creating folder for intermediate files
        AutoGraphError: Raised if there was an issue converting the given the function(s).
        ImportError: Raised if AutoGraph is turned on and TensorFlow could not be found.

    **Example**

    In just-in-time (JIT) mode, the compilation is triggered at the call site the
    first time the quantum function is executed. For example, ``circuit`` is
    compiled as early as the first call.

    .. code-block:: python

        @qjit
        @qml.qnode(qml.device("lightning.qubit", wires=2))
        def circuit(theta):
            qml.Hadamard(wires=0)
            qml.RX(theta, wires=1)
            qml.CNOT(wires=[0,1])
            return qml.expval(qml.PauliZ(wires=1))

    >>> circuit(0.5)  # the first call, compilation occurs here
    array(0.)
    >>> circuit(0.5)  # the precompiled quantum function is called
    array(0.)

    Alternatively, if argument type hints are provided, compilation
    can occur 'ahead of time' when the function is decorated.

    .. code-block:: python

        from jax.core import ShapedArray

        @qjit  # compilation happens at definition
        @qml.qnode(qml.device("lightning.qubit", wires=2))
        def circuit(x: complex, z: ShapedArray(shape=(3,), dtype=jnp.float64)):
            theta = jnp.abs(x)
            qml.RY(theta, wires=0)
            qml.Rot(z[0], z[1], z[2], wires=0)
            return qml.state()

    >>> circuit(0.2j, jnp.array([0.3, 0.6, 0.9]))  # calls precompiled function
    array([0.75634905-0.52801002j, 0. +0.j,
           0.35962678+0.14074839j, 0. +0.j])

    For more details on compilation and debugging, please see :doc:`/dev/sharp_bits`.

    .. details::
        :title: AutoGraph and Python control flow

        Catalyst also supports capturing imperative Python control flow in compiled programs. You
        can enable this feature via the ``autograph=True`` parameter. Note that it does come with
        some restrictions, in particular whenever global state is involved. Refer to the
        :doc:`AutoGraph guide </dev/autograph>` for a complete discussion of the
        supported and unsupported use-cases.

        .. code-block:: python

            @qjit(autograph=True)
            @qml.qnode(qml.device("lightning.qubit", wires=2))
            def circuit(x: int):

                if x < 5:
                    qml.Hadamard(wires=0)
                else:
                    qml.T(wires=0)

                return qml.expval(qml.PauliZ(0))

        >>> circuit(3)
        array(0.)

        >>> circuit(5)
        array(1.)

        Note that imperative control flow will still work in Catalyst even when the AutoGraph
        feature is turned off, it just won't be captured in the compiled program and cannot involve
        traced values. The example above would then raise a tracing error, as there is no value for
        ``x`` yet than can be compared in the if statement. A loop like ``for i in range(5)`` would
        be unrolled during tracing, "copy-pasting" the body 5 times into the program rather than
        appearing as is.


    .. details::
        :title: Adding modules for Autograph conversion

        Library code is not meant to be targeted by Autograph conversion, hence
        ``pennylane``, ``catalyst`` and ``jax`` modules have been excluded from it.
        But sometimes it might make sense enabling specific submodules from the
        excluded modules for which conversion may be appropriate. For these cases
        one can use the ``autograph_include`` parameter, which provides a list
        of modules/submodules that will always be enabled for conversion no matter
        if the default conversion rules were excluding them before.

        .. code-block:: python

            import excluded_module

            @qjit(autograph=True, autograph_include=["excluded_module.submodule"])
            def g(x: int):
                return excluded_module.submodule.f(x)

        Notice that ``autograph=True`` must be set in order to process the
        ``autograph_include`` list. Otherwise an error will be reported.


    .. details::
        :title: In-place JAX array assignments with Autograph

        To update array values when using JAX, the JAX syntax for array assignment
        (which uses the array ``at`` and ``set`` methods) must be used:

        .. code-block:: python

            @qjit(autograph=True)
            def f(x):
            first_dim = x.shape[0]
            result = jnp.empty((first_dim,), dtype=x.dtype)

            for i in range(first_dim):
                result = result.at[i].set(x[i]* 2)

            return result

        However, if updating a single index of the array, Autograph supports conversion of
        standard Python array assignment syntax:

        .. code-block:: python

            @qjit(autograph=True)
            def f(x):
            first_dim = x.shape[0]
            result = jnp.empty((first_dim,), dtype=x.dtype)

            for i in range(first_dim):
                result[i] = x[i] * 2

            return result

        Under the hood, Catalyst converts anything coming in the latter notation into the
        former one.


    .. details::
        :title: Static arguments

        ``static_argnums`` defines which elements should be treated as static. If it takes an
        integer, it means the argument whose index is equal to the integer is static. If it takes
        an iterable of integers, arguments whose index is contained in the iterable are static.
        Changing static arguments will introduce re-compilation.

        A valid static argument must be hashable and its ``__hash__`` method must be able to
        reflect any changes of its attributes.

        .. code-block:: python

            @dataclass
            class MyClass:
                val: int

                def __hash__(self):
                    return hash(str(self))

            @qjit(static_argnums=1)
            def f(
                x: int,
                y: MyClass,
            ):
                return x + y.val

            f(1, MyClass(5))
            f(1, MyClass(6)) # re-compilation
            f(2, MyClass(5)) # no re-compilation

        In the example above, ``y`` is static. Note that the second function call triggers
        re-compilation since the input object is different from the previous one. However,
        the third function call direcly uses the previous compiled one and does not introduce
        re-compilation.

        .. code-block:: python

            @dataclass
            class MyClass:
                val: int

                def __hash__(self):
                    return hash(str(self))

            @qjit(static_argnums=(1, 2))
            def f(
                x: int,
                y: MyClass,
                z: MyClass,
            ):
                return x + y.val + z.val

            my_obj_1 = MyClass(5)
            my_obj_2 = MyClass(6)
            f(1, my_obj_1, my_obj_2)
            my_obj_1.val = 7
            f(1, my_obj_1, my_obj_2) # re-compilation

        In the example above, ``y`` and ``z`` are static. The second function should make
        function ``f`` be re-compiled because ``my_obj_1`` is changed. This requires that
        the mutation is properly reflected in the hash value.

        Note that even when ``static_argnums`` is used in conjunction with type hinting,
        ahead-of-time compilation will not be possible since the static argument values
        are not yet available. Instead, compilation will be just-in-time.


    .. details::
        :title: Dynamically-shaped arrays

        There are three ways to use ``abstracted_axes``; by passing a sequence of tuples, a
        dictionary, or a sequence of dictionaries. Passing a sequence of tuples:

        .. code-block:: python

            abstracted_axes=((), ('n',), ('m', 'n'))

        Each tuple in the sequence corresponds to one of the arguments in the annotated
        function. Empty tuples can
        be used and correspond to parameters with statically known shapes.
        Non-empty tuples correspond to parameters with dynamically known shapes.

        In this example above,

        - the first argument will have a statically known shape,

        - the second argument has its zeroth axis have dynamic
          shape ``n``, and

        - the third argument will have its zeroth axis with dynamic shape
          ``m`` and first axis with dynamic shape ``n``.

        Passing a dictionary:

        .. code-block:: python

            abstracted_axes={0: 'n'}

        This approach allows a concise expression of the relationships
        between axes for different function arguments. In this example,
        it specifies that for all function arguments, the zeroth axis will
        have dynamic shape ``n``.

        Passing a sequence of dictionaries:

        .. code-block:: python

            abstracted_axes=({}, {0: 'n'}, {1: 'm', 0: 'n'})

        The example here is a more verbose version of the tuple example. This convention
        allows axes to be omitted from the list of abstracted axes.

        Using ``abstracted_axes`` can help avoid the cost of recompilation.
        By using ``abstracted_axes``, a more general version of the compiled function will be
        generated. This more general version is parametrized over the abstracted axes and
        allows results to be computed over tensors independently of their axes lengths.

        For example:

        .. code-block:: python

            @qjit
            def sum(arr):
                return jnp.sum(arr)

            sum(jnp.array([1]))     # Compilation happens here.
            sum(jnp.array([1, 1]))  # And here!

        The ``sum`` function would recompile each time an array of different size is passed
        as an argument.

        .. code-block:: python

            @qjit(abstracted_axes={0: "n"})
            def sum_abstracted(arr):
                return jnp.sum(arr)

            sum(jnp.array([1]))     # Compilation happens here.
            sum(jnp.array([1, 1]))  # No need to recompile.

        the ``sum_abstracted`` function would only compile once and its definition would be
        reused for subsequent function calls.
    """
    kwargs = copy.copy(locals())
    kwargs.pop("fn")

    if fn is None:
        return functools.partial(qjit, **kwargs)

    return QJIT(fn, CompileOptions(**kwargs))


## IMPL ##


# pylint: disable=too-many-instance-attributes
class QJIT:
    """Class representing a just-in-time compiled hybrid quantum-classical function.

    .. note::

        ``QJIT`` objects are created by the :func:`~.qjit` decorator. Please see
        the :func:`~.qjit` documentation for more details.

    Args:
        fn (Callable): the quantum or classical function to compile
        compile_options (CompileOptions): compilation options to use

    :ivar original_function: This attribute stores `fn`, the quantum or classical function
                             object to compile, as is, without any modifications
    :ivar jaxpr: This attribute stores the Jaxpr compiled from the function as a string.
    :ivar mlir: This attribute stores the MLIR compiled from the function as a string.
    :ivar qir: This attribute stores the QIR in LLVM IR form compiled from the function as a string.

    """

    @debug_logger_init
    def __init__(self, fn, compile_options):
        self.original_function = fn
        self.compile_options = compile_options
        self.compiler = Compiler(compile_options)
        self.fn_cache = CompilationCache(
            compile_options.static_argnums, compile_options.abstracted_axes
        )
        # Active state of the compiler.
        # TODO: rework ownership of workspace, possibly CompiledFunction
        self.workspace = None
        self.c_sig = None
        self.out_treedef = None
        self.compiled_function = None
        self.jaxed_function = None
        # IRs are only available for the most recently traced function.
        self.jaxpr = None
        self.mlir = None  # string form (historic presence)
        self.mlir_module = None
        self.qir = None
        self.out_type = None

        functools.update_wrapper(self, fn)
        self.user_sig = get_type_annotations(fn)
        self._validate_configuration()

        # Patch the conversion rules by adding the included modules before the block list
        include_convertlist = tuple(
            ag_config.Convert(rule) for rule in self.compile_options.autograph_include
        )
        self.patched_module_allowlist = include_convertlist + ag_primitives.module_allowlist

        # Pre-compile with the patched conversion rules
        with Patcher(
            (ag_primitives, "module_allowlist", self.patched_module_allowlist),
        ):
            self.user_function = self.pre_compilation()

        # Static arguments require values, so we cannot AOT compile.
        if self.user_sig is not None and not self.compile_options.static_argnums:
            self.aot_compile()

    @debug_logger
    def __call__(self, *args, **kwargs):
        # Transparantly call Python function in case of nested QJIT calls.
        if EvaluationContext.is_tracing():
            isQNode = isinstance(self.user_function, qml.QNode)
            if isQNode and self.compile_options.static_argnums:
                kwargs = {"static_argnums": self.compile_options.static_argnums, **kwargs}

            return self.user_function(*args, **kwargs)

        requires_promotion = self.jit_compile(args)

        # If we receive tracers as input, dispatch to the JAX integration.
        if any(isinstance(arg, jax.core.Tracer) for arg in tree_flatten(args)[0]):
            if self.jaxed_function is None:
                self.jaxed_function = JAX_QJIT(self)  # lazy gradient compilation
            return self.jaxed_function(*args, **kwargs)

        elif requires_promotion:
            dynamic_args = filter_static_args(args, self.compile_options.static_argnums)
            args = promote_arguments(self.c_sig, dynamic_args)

        return self.run(args, kwargs)

    @debug_logger
    def aot_compile(self):
        """Compile Python function on initialization using the type hint signature."""

        self.workspace = self._get_workspace()

        # TODO: awkward, refactor or redesign the target feature
        if self.compile_options.target in ("jaxpr", "mlir", "binary"):
            # Capture with the patched conversion rules
            with Patcher(
                (ag_primitives, "module_allowlist", self.patched_module_allowlist),
            ):
                self.jaxpr, self.out_type, self.out_treedef, self.c_sig = self.capture(
                    self.user_sig or ()
                )

        if self.compile_options.target in ("mlir", "binary"):
            self.mlir_module, self.mlir = self.generate_ir()

        if self.compile_options.target in ("binary",):
            self.compiled_function, self.qir = self.compile()
            self.fn_cache.insert(
                self.compiled_function, self.user_sig, self.out_treedef, self.workspace
            )

    @debug_logger
    def jit_compile(self, args):
        """Compile Python function on invocation using the provided arguments.

        Args:
            args (Iterable): arguments to use for program capture

        Returns:
            bool: whether the provided arguments will require promotion to be used with the compiled
                  function
        """

        cached_fn, requires_promotion = self.fn_cache.lookup(args)

        if cached_fn is None:
            if self.user_sig and not self.compile_options.static_argnums:
                msg = "Provided arguments did not match declared signature, recompiling..."
                warnings.warn(msg, UserWarning)

            # Cleanup before recompilation:
            #  - recompilation should always happen in new workspace
            #  - compiled functions for jax integration are not yet cached
            #  - close existing shared library
            self.workspace = self._get_workspace()
            self.jaxed_function = None
            if self.compiled_function and self.compiled_function.shared_object:
                self.compiled_function.shared_object.close()

            # Capture with the patched conversion rules
            with Patcher(
                (ag_primitives, "module_allowlist", self.patched_module_allowlist),
            ):
                self.jaxpr, self.out_type, self.out_treedef, self.c_sig = self.capture(args)

            self.mlir_module, self.mlir = self.generate_ir()
            self.compiled_function, self.qir = self.compile()

            self.fn_cache.insert(self.compiled_function, args, self.out_treedef, self.workspace)

        elif self.compiled_function is not cached_fn.compiled_fn:
            # Restore active state from cache.
            self.workspace = cached_fn.workspace
            self.compiled_function = cached_fn.compiled_fn
            self.out_treedef = cached_fn.out_treedef
            self.c_sig = cached_fn.signature
            self.jaxed_function = None

            self.compiled_function.shared_object.open()

        return requires_promotion

    # Processing Stages #

    @instrument
    @debug_logger
    def pre_compilation(self):
        """Perform pre-processing tasks on the Python function, such as AST transformations."""
        processed_fn = self.original_function

        if self.compile_options.autograph:
            processed_fn = run_autograph(self.original_function)

        return processed_fn

    @instrument(size_from=0)
    @debug_logger
    def capture(self, args):
        """Capture the JAX program representation (JAXPR) of the wrapped function.

        Args:
            args (Iterable): arguments to use for program capture

        Returns:
            ClosedJaxpr: captured JAXPR
            PyTreeDef: PyTree metadata of the function output
            Tuple[Any]: the dynamic argument signature
        """

        verify_static_argnums(args, self.compile_options.static_argnums)
        static_argnums = self.compile_options.static_argnums
        abstracted_axes = self.compile_options.abstracted_axes

        dynamic_args = filter_static_args(args, static_argnums)
        dynamic_sig = get_abstract_signature(dynamic_args)
        full_sig = merge_static_args(dynamic_sig, args, static_argnums)

        def closure(*args, **kwargs):
            st_argnums = kwargs.pop("static_argnums", static_argnums)
            return QFunc.__call__(*args, static_argnums=st_argnums, **kwargs)

        with Patcher(
            (qml.QNode, "__call__", closure),
        ):
            # TODO: improve PyTree handling
            jaxpr, out_type, treedef = trace_to_jaxpr(
                self.user_function, static_argnums, abstracted_axes, full_sig, {}
            )

        return jaxpr, out_type, treedef, dynamic_sig

    @instrument(size_from=0, has_finegrained=True)
    @debug_logger
    def generate_ir(self):
        """Generate Catalyst's intermediate representation (IR) as an MLIR module.

        Returns:
            Tuple[ir.Module, str]: the in-memory MLIR module and its string representation
        """

        mlir_module, ctx = lower_jaxpr_to_mlir(self.jaxpr, self.__name__)

        # Inject Runtime Library-specific functions (e.g. setup/teardown).
        inject_functions(mlir_module, ctx, self.compile_options.seed)

        # Canonicalize the MLIR since there can be a lot of redundancy coming from JAX.
        options = copy.deepcopy(self.compile_options)
        options.pipelines = [("0_canonicalize", ["canonicalize"])]
        options.lower_to_llvm = False
        canonicalizer = Compiler(options)

        # TODO: the in-memory and textual form are different after this, consider unification
        _, mlir_string, _ = canonicalizer.run(mlir_module, self.workspace)

        return mlir_module, mlir_string

    @instrument(size_from=1, has_finegrained=True)
    @debug_logger
    def compile(self):
        """Compile an MLIR module to LLVMIR and shared library code.

        Returns:
            Tuple[CompiledFunction, str]: the compilation result and LLVMIR
        """

        # WARNING: assumption is that the first function is the entry point to the compiled program.
        entry_point_func = self.mlir_module.body.operations[0]
        restype = entry_point_func.type.results

        for res in restype:
            baseType = mlir.ir.RankedTensorType(res).element_type
            # This will make a check before sending it to the compiler that the return type
            # is actually available in most systems. f16 needs a special symbol and linking
            # will fail if it is not available.
            mlir_type_to_numpy_type(baseType)

        # The function name out of MLIR has quotes around it, which we need to remove.
        # The MLIR function name is actually a derived type from string which has no
        # `replace` method, so we need to get a regular Python string out of it.
        func_name = str(self.mlir_module.body.operations[0].name).replace('"', "")
        shared_object, llvm_ir, _ = self.compiler.run(self.mlir_module, self.workspace)
        compiled_fn = CompiledFunction(
            shared_object, func_name, restype, self.out_type, self.compile_options
        )

        return compiled_fn, llvm_ir

    @instrument(has_finegrained=True)
    @debug_logger
    def run(self, args, kwargs):
        """Invoke a previously compiled function with the supplied arguments.

        Args:
            args (Iterable): the positional arguments to the compiled function
            kwargs: the keyword arguments to the compiled function

        Returns:
            Any: results of the execution arranged into the original function's output PyTrees
        """

        results = self.compiled_function(*args, **kwargs)

        # TODO: Move this to the compiled function object.
        return tree_unflatten(self.out_treedef, results)

    # Helper Methods #

    def _validate_configuration(self):
        """Run validations on the supplied options and parameters."""
        if not hasattr(self.original_function, "__name__"):
            self.__name__ = "unknown"  # allow these cases anyways?

        if not self.compile_options.autograph and len(self.compile_options.autograph_include) > 0:
            raise CompileError(
                "In order for 'autograph_include' to work, 'autograph' must be set to True"
            )

    def _get_workspace(self):
        """Get or create a workspace to use for compilation."""

        workspace_name = self.__name__
        preferred_workspace_dir = os.getcwd() if self.compile_options.keep_intermediate else None

        return WorkspaceManager.get_or_create_workspace(workspace_name, preferred_workspace_dir)


class JAX_QJIT:
    """Wrapper class around :class:`~.QJIT` that enables compatibility with JAX transformations.

    The primary mechanism through which this is effected is by wrapping the invocation of the QJIT
    object inside a JAX ``pure_callback``. Additionally, a custom JVP is defined in order to support
    JAX-based differentiation, which is itself a ``pure_callback`` around a second QJIT object which
    invokes :func:`~.grad` on the original function. Using this class thus incurs additional
    compilation time.

    Args:
        qjit_function (QJIT): the compiled quantum function object to wrap
    """

    @debug_logger_init
    def __init__(self, qjit_function):
        @jax.custom_jvp
        def jaxed_function(*args, **kwargs):
            return self.wrap_callback(qjit_function, *args, **kwargs)

        self.qjit_function = qjit_function
        self.derivative_functions = {}
        self.jaxed_function = jaxed_function
        jaxed_function.defjvp(self.compute_jvp, symbolic_zeros=True)

    @staticmethod
    @debug_logger
    def wrap_callback(qjit_function, *args, **kwargs):
        """Wrap a QJIT function inside a jax host callback."""
        data = jax.pure_callback(
            qjit_function, qjit_function.jaxpr.out_avals, *args, vectorized=False, **kwargs
        )

        # Unflatten the return value w.r.t. the original PyTree definition if available
        assert qjit_function.out_treedef is not None, "PyTree shape must not be none."
        return tree_unflatten(qjit_function.out_treedef, data)

    @debug_logger
    def get_derivative_qjit(self, argnums):
        """Compile a function computing the derivative of the wrapped QJIT for the given argnums."""

        argnum_key = "".join(str(idx) for idx in argnums)
        if argnum_key in self.derivative_functions:
            return self.derivative_functions[argnum_key]

        # Here we define the signature for the new QJIT object explicitly, rather than relying on
        # functools.wrap, in order to guarantee compilation is triggered on instantiation.
        # The signature of the original QJIT object is guaranteed to be defined by now, located
        # in QJIT.c_sig, however we don't update the original function with these annotations.
        annotations = {}
        updated_params = []
        signature = inspect.signature(self.qjit_function)
        for idx, (arg_name, param) in enumerate(signature.parameters.items()):
            annotations[arg_name] = self.qjit_function.c_sig[idx]
            updated_params.append(param.replace(annotation=annotations[arg_name]))

        def deriv_wrapper(*args, **kwargs):
            return catalyst.jacobian(self.qjit_function, argnum=argnums)(*args, **kwargs)

        deriv_wrapper.__name__ = "deriv_" + self.qjit_function.__name__
        deriv_wrapper.__annotations__ = annotations
        deriv_wrapper.__signature__ = signature.replace(parameters=updated_params)

        self.derivative_functions[argnum_key] = QJIT(
            deriv_wrapper, self.qjit_function.compile_options
        )
        return self.derivative_functions[argnum_key]

    @debug_logger
    def compute_jvp(self, primals, tangents):
        """Compute the set of results and JVPs for a QJIT function."""
        # Assume we have primals of shape `[a,b]` and results of shape `[c,d]`. Derivatives [2]
        # would get the shape `[c,d,a,b]` and tangents [1] would have the same shape as primals.
        # Now, In this function we apply tensordot using the pattern `[c,d,a,b]*[a,b] -> [c,d]`.

        # Optimization: Do not compute Jacobians for arguments which do not participate in
        #               differentiation.
        argnums = []
        for idx, tangent in enumerate(tangents):
            if not isinstance(tangent, jax.custom_derivatives.SymbolicZero):
                argnums.append(idx)

        results = self.wrap_callback(self.qjit_function, *primals)
        results_data, _results_shape = tree_flatten(results)
        derivatives = self.wrap_callback(self.get_derivative_qjit(argnums), *primals)
        derivatives_data, _derivatives_shape = tree_flatten(derivatives)

        jvps = [jnp.zeros_like(results_data[res_idx]) for res_idx in range(len(results_data))]
        for diff_arg_idx, arg_idx in enumerate(argnums):
            tangent = tangents[arg_idx]  # [1]
            taxis = list(range(tangent.ndim))
            for res_idx in range(len(results_data)):
                deriv_idx = diff_arg_idx + res_idx * len(argnums)
                deriv = derivatives_data[deriv_idx]  # [2]
                daxis = list(range(deriv.ndim - tangent.ndim, deriv.ndim))
                jvp = jnp.tensordot(deriv, tangent, axes=(daxis, taxis))
                jvps[res_idx] = jvps[res_idx] + jvp

        # jvps must match the type of primals
        # due to pytrees, primals are a tuple
        primal_type = type(primals)
        jvps = primal_type(jvps)
        if len(jvps) == 1:
            jvps = jvps[0]

        return results, jvps

    @debug_logger
    def __call__(self, *args, **kwargs):
        return self.jaxed_function(*args, **kwargs)<|MERGE_RESOLUTION|>--- conflicted
+++ resolved
@@ -80,11 +80,8 @@
     pipelines=None,
     static_argnums=None,
     abstracted_axes=None,
-<<<<<<< HEAD
+    disable_assertions=False,
     seed="",
-=======
-    disable_assertions=False,
->>>>>>> bfab1781
 ):  # pylint: disable=too-many-arguments,unused-argument
     """A just-in-time decorator for PennyLane and JAX programs using Catalyst.
 
@@ -132,7 +129,7 @@
             The seed for random operations in a qjit call, such as circuit measurement results.
             The default value is an empty string, which means no seeding is performed, and all
             processes are random.
-            Note that if the circuit is run from shots, the sampled results are NOT seeded.
+            Note that if the circuit is run from shots, the sampled results are currently NOT seeded.
 
     Returns:
         QJIT object.
