--- conflicted
+++ resolved
@@ -92,13 +92,8 @@
     Args:
         fn (Callable): function to instrument
         size_from (int | None): optional index indicating from which result to measure program size
-<<<<<<< HEAD
-            by number of newlines in the string representation of the result
+            (by number of newlines in the string representation of the result)
         has_finegrained (bool): whether to instrument finegrained steps in the compiler and runtime.
-=======
-            (by number of newlines in the string representation of the result)
-        detailed (bool): whether to instrument finegrained steps in the compiler and runtime.
->>>>>>> 2746a820
             If ``False``, only high-level steps such as program capture and
             compilation are reported.
 
