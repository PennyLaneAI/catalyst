--- conflicted
+++ resolved
@@ -184,7 +184,33 @@
 
 
 @debug_logger
-<<<<<<< HEAD
+def replace_ir(fn, stage, new_ir):
+    """Replace the IR at any compilation stage that will be used the next time the function runs.
+
+    It is important that the function signature (inputs & outputs) for the next execution matches
+    that of the provided IR, or else the behaviour is undefined.
+
+    All the available stages are:
+
+    - MILR: mlir, HLOLoweringPass, QuantumCompilationPass, BufferizationPass, and MLIRToLLVMDialect.
+
+    - LLVM: llvm_ir, CoroOpt, O2Opt, Enzyme, and last.
+
+    Note that `CoroOpt` (Coroutine lowering), `O2Opt` (O2 optimization), and `Enzyme` (Automatic
+    differentiation) passes do not always happen. `last` denotes the stage right before object file
+    generation.
+
+    Args:
+        fn (QJIT): a qjit-decorated function
+        stage (str): Recompilation picks up after this stage.
+        new_ir (str): The replacement IR to use for recompilation.
+    """
+    fn.overwrite_ir = new_ir
+    fn.compiler.options.checkpoint_stage = stage
+    fn.fn_cache.clear()
+
+
+@debug_logger
 def compile_executable(fn, *args):
     """Generate and compile a C program that calls a jitted function with the provided arguments.
 
@@ -253,30 +279,4 @@
                 check=True,
             )
 
-    return output_file
-=======
-def replace_ir(fn, stage, new_ir):
-    """Replace the IR at any compilation stage that will be used the next time the function runs.
-
-    It is important that the function signature (inputs & outputs) for the next execution matches
-    that of the provided IR, or else the behaviour is undefined.
-
-    All the available stages are:
-
-    - MILR: mlir, HLOLoweringPass, QuantumCompilationPass, BufferizationPass, and MLIRToLLVMDialect.
-
-    - LLVM: llvm_ir, CoroOpt, O2Opt, Enzyme, and last.
-
-    Note that `CoroOpt` (Coroutine lowering), `O2Opt` (O2 optimization), and `Enzyme` (Automatic
-    differentiation) passes do not always happen. `last` denotes the stage right before object file
-    generation.
-
-    Args:
-        fn (QJIT): a qjit-decorated function
-        stage (str): Recompilation picks up after this stage.
-        new_ir (str): The replacement IR to use for recompilation.
-    """
-    fn.overwrite_ir = new_ir
-    fn.compiler.options.checkpoint_stage = stage
-    fn.fn_cache.clear()
->>>>>>> 2d37eff5
+    return output_file