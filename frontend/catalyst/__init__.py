# Copyright 2022-2023 Xanadu Quantum Technologies Inc.

# Licensed under the Apache License, Version 2.0 (the "License");
# you may not use this file except in compliance with the License.
# You may obtain a copy of the License at

#     http://www.apache.org/licenses/LICENSE-2.0

# Unless required by applicable law or agreed to in writing, software
# distributed under the License is distributed on an "AS IS" BASIS,
# WITHOUT WARRANTIES OR CONDITIONS OF ANY KIND, either express or implied.
# See the License for the specific language governing permissions and
# limitations under the License.
"""
This package contains the Catalyst Python interface.
"""

# pylint: disable=wrong-import-position

import sys
import types
from os.path import dirname

import jaxlib as _jaxlib

_jaxlib_version = "0.6.2"
if _jaxlib.__version__ != _jaxlib_version:
    import warnings

    warnings.warn(
        "Catalyst detected a version mismatch for the installed 'jaxlib' package. Please make sure "
        "to install the exact version required by Catalyst to avoid undefined behaviour.\n"
        f"Expected: {_jaxlib_version} Found: {_jaxlib.__version__}",
    )


from catalyst._configuration import INSTALLED
from catalyst._version import __version__
from catalyst.jax_extras.patches import mock_attributes

try:
    if INSTALLED:
        from catalyst._revision import __revision__  # pragma: no cover
    else:
        from subprocess import check_output

        __revision__ = (
            check_output(["/usr/bin/env", "git", "rev-parse", "HEAD"], cwd=dirname(__file__))
            .decode()
            .strip()
        )
except Exception:  # pylint: disable=broad-exception-caught  # pragma: no cover
    # Revision was not determined
    __revision__ = None

if not INSTALLED:
    import os

    default_bindings_path = os.path.join(
        os.path.dirname(__file__), "../../mlir/build/python_packages/quantum"
    )
    if os.path.exists(default_bindings_path):  # pragma: no cover
        sys.path.insert(0, default_bindings_path)

# Patch certain modules to integrate our MLIR bindings with JAX. This needs to happen before any
# part of 'mlir_quantum' is imported.
# Note that '__import__' does not return the specific submodule, only the parent package.
# pylint: disable=protected-access
sys.modules["mlir_quantum.ir"] = __import__("jaxlib.mlir.ir").mlir.ir
sys.modules["mlir_quantum._mlir_libs"] = __import__("jaxlib.mlir._mlir_libs").mlir._mlir_libs

<<<<<<< HEAD
from catalyst.jax_extras.patches import patch_primitives

patch_primitives()

=======
# Mock _ods_cext.globals.register_traceback_file_exclusion due to API conflicts between
# Catalyst's MLIR version and the MLIR version used by JAX. The current JAX version has not
# yet updated to the latest MLIR, causing compatibility issues. This workaround will be removed
# once JAX updates to a compatible MLIR version
from jaxlib.mlir._mlir_libs import _mlir as _ods_cext

_ods_cext.globals = mock_attributes(
    _ods_cext.globals, {"register_traceback_file_exclusion": lambda x: None}
)

# pylint: disable=ungrouped-imports
>>>>>>> 0e1543c0
from catalyst import debug, logging, passes
from catalyst.api_extensions import *
from catalyst.api_extensions import __all__ as _api_extension_list
from catalyst.autograph import *
from catalyst.autograph import __all__ as _autograph_functions
from catalyst.compiler import CompileOptions
from catalyst.debug.assertion import debug_assert
from catalyst.jit import QJIT, qjit
from catalyst.passes.pass_api import pipeline
from catalyst.utils.exceptions import (
    AutoGraphError,
    CompileError,
    DifferentiableCompileError,
    PlxprCaptureCFCompatibilityError,
)

autograph_ignore_fallbacks = False
"""bool: Specify whether AutoGraph should avoid raising
warnings when conversion fails and control flow instead falls back
to being interpreted by Python at compile-time.

**Example**

In certain cases, AutoGraph will fail to convert control flow (for example,
when an object that can not be converted to a JAX array is indexed in a
loop), and will raise a warning informing of the failure.

>>> @qjit(autograph=True)
... @qml.qnode(dev)
... def f():
...     x = ["0.1", "0.2", "0.3"]
...     for i in range(3):
...         qml.RX(float(x[i]), wires=i)
...     return qml.expval(qml.PauliZ(0))
Warning: Tracing of an AutoGraph converted for loop failed with an exception:
...
If you intended for the conversion to happen, make sure that the (now dynamic)
loop variable is not used in tracing-incompatible ways, for instance by indexing a
Python list with it. In that case, the list should be wrapped into an array.

Setting this variable to ``True`` will suppress warning messages:

>>> catalyst.autograph_strict_conversion = False
>>> catalyst.autograph_ignore_fallbacks = True
>>> @qjit(autograph=True)
... @qml.qnode(dev)
... def f():
...     x = ["0.1", "0.2", "0.3"]
...     for i in range(3):
...         qml.RX(float(x[i]), wires=i)
...     return qml.expval(qml.PauliZ(0))
>>> f()
array(0.99500417)
"""

autograph_strict_conversion = False
"""bool: Specify whether AutoGraph should raise exceptions
when conversion fails, rather than falling back to interpreting
control flow by Python at compile-time.

**Example**

In certain cases, AutoGraph will fail to convert control flow (for example,
when an object that cannot be converted to a JAX array is indexed in a
loop), and will automatically fallback to interpreting the control flow
logic at compile-time via Python:

>>> dev = qml.device("lightning.qubit", wires=1)
>>> @qjit(autograph=True)
... @qml.qnode(dev)
... def f():
...     params = ["0", "1", "2"]
...     for x in params:
...         qml.RY(int(x) * jnp.pi / 4, wires=0)
...     return qml.expval(qml.PauliZ(0))
>>> f()
array(-0.70710678)

Setting this variable to ``True`` will cause AutoGraph
to error rather than fallback when conversion fails:

>>> catalyst.autograph_strict_conversion = True
>>> @qjit(autograph=True)
... @qml.qnode(dev)
... def f():
...     params = ["0", "1", "2"]
...     for x in params:
...         qml.RY(int(x) * jnp.pi / 4, wires=0)
...     return qml.expval(qml.PauliZ(0))
AutoGraphError: Could not convert the iteration target ['0', '1', '2'] to array
while processing the following with AutoGraph:
  File "<ipython-input-44-dbae11e6d745>", line 7, in f
    for x in params:
"""


__all__ = (
    "qjit",
    "QJIT",
    "autograph_ignore_fallbacks",
    "autograph_strict_conversion",
    "AutoGraphError",
    "PlxprCaptureCFCompatibilityError",
    "CompileError",
    "DifferentiableCompileError",
    "debug_assert",
    "CompileOptions",
    "debug",
    "passes",
    "pipeline",
    *_api_extension_list,
    *_autograph_functions,
)<|MERGE_RESOLUTION|>--- conflicted
+++ resolved
@@ -69,12 +69,6 @@
 sys.modules["mlir_quantum.ir"] = __import__("jaxlib.mlir.ir").mlir.ir
 sys.modules["mlir_quantum._mlir_libs"] = __import__("jaxlib.mlir._mlir_libs").mlir._mlir_libs
 
-<<<<<<< HEAD
-from catalyst.jax_extras.patches import patch_primitives
-
-patch_primitives()
-
-=======
 # Mock _ods_cext.globals.register_traceback_file_exclusion due to API conflicts between
 # Catalyst's MLIR version and the MLIR version used by JAX. The current JAX version has not
 # yet updated to the latest MLIR, causing compatibility issues. This workaround will be removed
@@ -86,7 +80,10 @@
 )
 
 # pylint: disable=ungrouped-imports
->>>>>>> 0e1543c0
+from catalyst.jax_extras.patches import patch_primitives
+
+patch_primitives()
+
 from catalyst import debug, logging, passes
 from catalyst.api_extensions import *
 from catalyst.api_extensions import __all__ as _api_extension_list
