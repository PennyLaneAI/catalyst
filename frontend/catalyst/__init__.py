--- conflicted
+++ resolved
@@ -202,19 +202,11 @@
             self.mode = "python"
             self.tracer_entries = tracer_entries
 
-<<<<<<< HEAD
-        elif mode == "passes":
-            self.mode = "passes"
-
-        elif mode == "ir":
-            self.mode = "ir"
-=======
         elif mode == "compiler":
             self.mode = "compiler"
             
         elif mode == "user runtime":
             self.mode = "user runtime"
->>>>>>> d25561c8
 
         elif mode == "user memory":
             profiler.memory_mode = "user memory"
@@ -231,19 +223,11 @@
     - "python": returns the python profile. Non-python processes, for example the mlir passes,
                 the cpp runtime, and the internal device processes, are treated as blackboxes
                 from their corresponding Python callsites.
-<<<<<<< HEAD
-    - "passes": returns the profile for the mlir passes in the Catalyst compiler.
-    - "device": returns the runtime profile for the C++ functions, which includes the Catalyst runtime and the C++ devices.
-    - "ir": returns the runtime profile for the mlir IR based on debug location information.
-    - "memory": ...
-            """
-            )
-=======
     - "compiler": returns the profile for the mlir passes in the Catalyst compiler.
     - "user runtime": returns the runtime profile for the mlir IR based on debug location information.
+    - "device": returns the runtime profile for the C++ functions, which includes the Catalyst runtime and the C++ devices.
     - "user memory": ...
             """)
->>>>>>> d25561c8
             raise RuntimeError("Bad mode")
 
     def __enter__(self):
@@ -256,17 +240,15 @@
             self.py_tracer = VizTracer(tracer_entries=self.tracer_entries)
             self.py_tracer.start()
 
-<<<<<<< HEAD
-        else:  # cpp, passes, memory
-            pass
-=======
         elif self.mode == "compiler":
             pass
-        
+
+        elif self.mode == "device":
+            pass
+
         elif self.mode == "user runtime":
             pass
 
->>>>>>> d25561c8
 
     def __exit__(self, *_, **__):
         if self.mode == "idle":
@@ -279,16 +261,7 @@
             filename = "__py_result.json"
             self.py_tracer.save(filename)
             subprocess.run(f"vizviewer {filename}", shell=True)
-<<<<<<< HEAD
-        elif self.mode == "memory":
-            pass
-        elif self.mode == "device":
-            pass
-        elif self.mode == "passes":
-=======
-
         elif self.mode == "compiler":
->>>>>>> d25561c8
             filename = "perf_output.txt"
             subprocess.run("sudo perf script -i __perf_qopt.data > perf_output.txt", shell=True)
             print(
