# Copyright 2022-2023 Xanadu Quantum Technologies Inc.

# Licensed under the Apache License, Version 2.0 (the "License");
# you may not use this file except in compliance with the License.
# You may obtain a copy of the License at

#     http://www.apache.org/licenses/LICENSE-2.0

# Unless required by applicable law or agreed to in writing, software
# distributed under the License is distributed on an "AS IS" BASIS,
# WITHOUT WARRANTIES OR CONDITIONS OF ANY KIND, either express or implied.
# See the License for the specific language governing permissions and
# limitations under the License.
"""
This package contains the Catalyst Python interface.
"""

# pylint: disable=wrong-import-position

import sys
import types
from os.path import dirname

import jaxlib as _jaxlib

_jaxlib_version = "0.4.28"
if _jaxlib.__version__ != _jaxlib_version:
    import warnings

    warnings.warn(
        "Catalyst detected a version mismatch for the installed 'jaxlib' package. Please make sure "
        "to install the exact version required by Catalyst to avoid undefined behaviour.\n"
        f"Expected: {_jaxlib_version} Found: {_jaxlib.__version__}",
    )


from catalyst._configuration import INSTALLED
from catalyst._version import __version__

try:
    if INSTALLED:
        from catalyst._revision import __revision__  # pragma: no cover
    else:
        from subprocess import check_output

        __revision__ = (
            check_output(["/usr/bin/env", "git", "rev-parse", "HEAD"], cwd=dirname(__file__))
            .decode()
            .strip()
        )
except Exception:  # pylint: disable=broad-exception-caught  # pragma: no cover
    # Revision was not determined
    __revision__ = None

if not INSTALLED:
    import os

    default_bindings_path = os.path.join(
        os.path.dirname(__file__), "../../mlir/build/python_packages/quantum"
    )
    if os.path.exists(default_bindings_path):  # pragma: no cover
        sys.path.insert(0, default_bindings_path)

# Patch certain modules to integrate our MLIR bindings with JAX. This needs to happen before any
# part of 'mlir_quantum' is imported.
# Note that '__import__' does not return the specific submodule, only the parent package.
# pylint: disable=protected-access
sys.modules["mlir_quantum.ir"] = __import__("jaxlib.mlir.ir").mlir.ir
sys.modules["mlir_quantum._mlir_libs"] = __import__("jaxlib.mlir._mlir_libs").mlir._mlir_libs
# C++ extensions to the dialects are mocked out.
sys.modules["mlir_quantum._mlir_libs._quantumDialects.gradient"] = types.ModuleType(
    "mlir_quantum._mlir_libs._quantumDialects.gradient"
)
sys.modules["mlir_quantum._mlir_libs._quantumDialects.quantum"] = types.ModuleType(
    "mlir_quantum._mlir_libs._quantumDialects.quantum"
)
sys.modules["mlir_quantum._mlir_libs._quantumDialects.catalyst"] = types.ModuleType(
    "mlir_quantum._mlir_libs._quantumDialects.catalyst"
)
sys.modules["mlir_quantum._mlir_libs._quantumDialects.mitigation"] = types.ModuleType(
    "mlir_quantum._mlir_libs._quantumDialects.mitigation"
)

from catalyst import debug, logging, passes
from catalyst.api_extensions import *
from catalyst.api_extensions import __all__ as _api_extension_list
from catalyst.autograph import *
from catalyst.autograph import __all__ as _autograph_functions
from catalyst.compiler import CompileOptions
from catalyst.debug.assertion import debug_assert
from catalyst.jit import QJIT, qjit
<<<<<<< HEAD
from catalyst.passes.pass_api import pipeline
=======
from catalyst.passes import Pass, PassPlugin, apply_pass, apply_pass_plugin, pipeline
>>>>>>> 55d424ba
from catalyst.utils.exceptions import (
    AutoGraphError,
    CompileError,
    DifferentiableCompileError,
)

autograph_ignore_fallbacks = False
"""bool: Specify whether AutoGraph should avoid raising
warnings when conversion fails and control flow instead falls back
to being interpreted by Python at compile-time.

**Example**

In certain cases, AutoGraph will fail to convert control flow (for example,
when an object that can not be converted to a JAX array is indexed in a
loop), and will raise a warning informing of the failure.

>>> @qjit(autograph=True)
... @qml.qnode(dev)
... def f():
...     x = ["0.1", "0.2", "0.3"]
...     for i in range(3):
...         qml.RX(float(x[i]), wires=i)
...     return qml.expval(qml.PauliZ(0))
Warning: Tracing of an AutoGraph converted for loop failed with an exception:
...
If you intended for the conversion to happen, make sure that the (now dynamic)
loop variable is not used in tracing-incompatible ways, for instance by indexing a
Python list with it. In that case, the list should be wrapped into an array.

Setting this variable to ``True`` will suppress warning messages:

>>> catalyst.autograph_strict_conversion = False
>>> catalyst.autograph_ignore_fallbacks = True
>>> @qjit(autograph=True)
... @qml.qnode(dev)
... def f():
...     x = ["0.1", "0.2", "0.3"]
...     for i in range(3):
...         qml.RX(float(x[i]), wires=i)
...     return qml.expval(qml.PauliZ(0))
>>> f()
array(0.99500417)
"""

autograph_strict_conversion = False
"""bool: Specify whether AutoGraph should raise exceptions
when conversion fails, rather than falling back to interpreting
control flow by Python at compile-time.

**Example**

In certain cases, AutoGraph will fail to convert control flow (for example,
when an object that cannot be converted to a JAX array is indexed in a
loop), and will automatically fallback to interpreting the control flow
logic at compile-time via Python:

>>> dev = qml.device("lightning.qubit", wires=1)
>>> @qjit(autograph=True)
... @qml.qnode(dev)
... def f():
...     params = ["0", "1", "2"]
...     for x in params:
...         qml.RY(int(x) * jnp.pi / 4, wires=0)
...     return qml.expval(qml.PauliZ(0))
>>> f()
array(-0.70710678)

Setting this variable to ``True`` will cause AutoGraph
to error rather than fallback when conversion fails:

>>> catalyst.autograph_strict_conversion = True
>>> @qjit(autograph=True)
... @qml.qnode(dev)
... def f():
...     params = ["0", "1", "2"]
...     for x in params:
...         qml.RY(int(x) * jnp.pi / 4, wires=0)
...     return qml.expval(qml.PauliZ(0))
AutoGraphError: Could not convert the iteration target ['0', '1', '2'] to array
while processing the following with AutoGraph:
  File "<ipython-input-44-dbae11e6d745>", line 7, in f
    for x in params:
"""


__all__ = (
    "qjit",
    "QJIT",
    "autograph_ignore_fallbacks",
    "autograph_strict_conversion",
    "AutoGraphError",
    "CompileError",
    "DifferentiableCompileError",
    "debug_assert",
    "CompileOptions",
    "debug",
<<<<<<< HEAD
    "passes",
=======
    "apply_pass",
    "apply_pass_plugin",
>>>>>>> 55d424ba
    "pipeline",
    "Pass",
    "PassPlugin",
    *_api_extension_list,
    *_autograph_functions,
)<|MERGE_RESOLUTION|>--- conflicted
+++ resolved
@@ -89,11 +89,7 @@
 from catalyst.compiler import CompileOptions
 from catalyst.debug.assertion import debug_assert
 from catalyst.jit import QJIT, qjit
-<<<<<<< HEAD
 from catalyst.passes.pass_api import pipeline
-=======
-from catalyst.passes import Pass, PassPlugin, apply_pass, apply_pass_plugin, pipeline
->>>>>>> 55d424ba
 from catalyst.utils.exceptions import (
     AutoGraphError,
     CompileError,
@@ -191,12 +187,7 @@
     "debug_assert",
     "CompileOptions",
     "debug",
-<<<<<<< HEAD
     "passes",
-=======
-    "apply_pass",
-    "apply_pass_plugin",
->>>>>>> 55d424ba
     "pipeline",
     "Pass",
     "PassPlugin",
