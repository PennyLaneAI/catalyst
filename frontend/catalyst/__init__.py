--- conflicted
+++ resolved
@@ -68,11 +68,8 @@
 from catalyst.pennylane_extensions import (
     adjoint,
     cond,
-<<<<<<< HEAD
+    ctrl,
     debug_print,
-=======
-    ctrl,
->>>>>>> 941ac09e
     for_loop,
     grad,
     jacobian,
