--- conflicted
+++ resolved
@@ -16,8 +16,4 @@
    Version number (major.minor.patch[-label])
 """
 
-<<<<<<< HEAD
-__version__ = "0.6.0"
-=======
-__version__ = "0.7.0-dev"
->>>>>>> 5f07164d
+__version__ = "0.7.0-dev"