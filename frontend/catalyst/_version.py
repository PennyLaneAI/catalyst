--- conflicted
+++ resolved
@@ -16,8 +16,4 @@
 Version number (major.minor.patch[-label])
 """
 
-<<<<<<< HEAD
-__version__ = "0.14.0-dev2"
-=======
-__version__ = "0.13.0-rc2"
->>>>>>> 4e1cc947
+__version__ = "0.13.0-rc2"