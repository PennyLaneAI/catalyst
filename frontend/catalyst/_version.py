--- conflicted
+++ resolved
@@ -16,8 +16,4 @@
 Version number (major.minor.patch[-label])
 """
 
-<<<<<<< HEAD
-__version__ = "0.13.0-dev5"
-=======
-__version__ = "0.13.0-dev6"
->>>>>>> 995e7df8
+__version__ = "0.13.0-dev6"