--- conflicted
+++ resolved
@@ -16,8 +16,4 @@
    Version number (major.minor.patch[-label])
 """
 
-<<<<<<< HEAD
-__version__ = "0.1.0"
-=======
-__version__ = "0.2.0-dev"
->>>>>>> e207222a
+__version__ = "0.2.0-dev"