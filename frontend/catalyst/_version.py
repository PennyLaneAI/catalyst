# Copyright 2022-2023 Xanadu Quantum Technologies Inc.

# Licensed under the Apache License, Version 2.0 (the "License");
# you may not use this file except in compliance with the License.
# You may obtain a copy of the License at

#     http://www.apache.org/licenses/LICENSE-2.0

# Unless required by applicable law or agreed to in writing, software
# distributed under the License is distributed on an "AS IS" BASIS,
# WITHOUT WARRANTIES OR CONDITIONS OF ANY KIND, either express or implied.
# See the License for the specific language governing permissions and
# limitations under the License.

"""Version information.
Version number (major.minor.patch[-label])
"""

<<<<<<< HEAD
__version__ = "0.14.0-dev1"
=======
__version__ = "0.13.0-rc1"
>>>>>>> bb264bf9
<|MERGE_RESOLUTION|>--- conflicted
+++ resolved
@@ -16,8 +16,4 @@
 Version number (major.minor.patch[-label])
 """
 
-<<<<<<< HEAD
-__version__ = "0.14.0-dev1"
-=======
-__version__ = "0.13.0-rc1"
->>>>>>> bb264bf9
+__version__ = "0.13.0-rc1"