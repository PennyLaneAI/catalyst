--- conflicted
+++ resolved
@@ -31,77 +31,6 @@
 
 from catalyst.jax_primitives import decomposition_rule
 
-<<<<<<< HEAD
-COMPILER_OPERATIONS_NUM_WIRES = {
-    "CNOT": 2,
-    "ControlledPhaseShift": 2,
-    "CRot": 2,
-    "CRX": 2,
-    "CRY": 2,
-    "CRZ": 2,
-    "CSWAP": 3,
-    "CY": 2,
-    "CZ": 2,
-    "Hadamard": 1,
-    "Identity": 1,
-    "IsingXX": 2,
-    "IsingXY": 2,
-    "IsingYY": 2,
-    "IsingZZ": 2,
-    "SingleExcitation": 2,
-    "DoubleExcitation": 4,
-    "ISWAP": 2,
-    "PauliX": 1,
-    "PauliY": 1,
-    "PauliZ": 1,
-    "PhaseShift": 1,
-    "PSWAP": 2,
-    "Rot": 1,
-    "RX": 1,
-    "RY": 1,
-    "RZ": 1,
-    "S": 1,
-    "SWAP": 2,
-    "T": 1,
-    "Toffoli": 3,
-    "U1": 1,
-    "U2": 1,
-    "U3": 1,
-}
-
-def create_decomposition_rule(func: Callable, op_name: str, num_wires: int):
-    """Create a decomposition rule from a function."""
-
-    sig_func = inspect.signature(func)
-    type_hints = get_type_hints(func)
-
-    args = {}
-    for name in sig_func.parameters.keys():
-        typ = type_hints.get(name, None)
-
-        # Skip tailing kwargs in the rules
-        if name == "__":
-            continue
-
-        if typ is float or name in ("phi", "theta", "omega", "delta"):
-            args[name] = float
-        elif typ is int:
-            args[name] = int
-        elif typ is WiresLike or name == "wires":
-            args[name] = qml.math.array([0] * num_wires, like="jax")
-        else:
-            raise ValueError(
-                f"Unsupported type annotation {typ} for parameter {name} in func {func}."
-            )
-
-    # Update the name of decomposition rule
-    rule_name = "_rule" if func.__name__[0] == "_" else "_rule_"
-    func.__name__ = op_name + rule_name + func.__name__ + "_wires_" + str(num_wires)
-
-    return decomposition_rule(func)(**args)
-
-=======
->>>>>>> fa14d935
 
 # pylint: disable=too-few-public-methods
 class GraphSolutionInterpreter(qml.capture.PlxprInterpreter):
