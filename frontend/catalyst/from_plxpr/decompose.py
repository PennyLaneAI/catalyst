# Copyright 2025 Xanadu Quantum Technologies Inc.

# Licensed under the Apache License, Version 2.0 (the "License");
# you may not use this file except in compliance with the License.
# You may obtain a copy of the License at

#     http://www.apache.org/licenses/LICENSE-2.0

# Unless required by applicable law or agreed to in writing, software
# distributed under the License is distributed on an "AS IS" BASIS,
# WITHOUT WARRANTIES OR CONDITIONS OF ANY KIND, either express or implied.
# See the License for the specific language governing permissions and
# limitations under the License.
"""
A transform for the new MLIR-based Catalyst decomposition system.
"""


from __future__ import annotations

import inspect
from collections.abc import Callable
from copy import copy
from typing import get_type_hints

import jax
import pennylane as qml

# GraphSolutionInterpreter:
from pennylane.decomposition import DecompositionGraph
from pennylane.measurements import MidMeasureMP
from pennylane.wires import WiresLike

from catalyst.jax_primitives import decomposition_rule

<<<<<<< HEAD
=======
COMPILER_OPERATIONS_NUM_WIRES = {
    "CNOT": 2,
    "ControlledPhaseShift": 2,
    "CRot": 2,
    "CRX": 2,
    "CRY": 2,
    "CRZ": 2,
    "CSWAP": 3,
    "CY": 2,
    "CZ": 2,
    "Hadamard": 1,
    "Identity": 1,
    "IsingXX": 2,
    "IsingXY": 2,
    "IsingYY": 2,
    "IsingZZ": 2,
    "SingleExcitation": 2,
    "DoubleExcitation": 4,
    "ISWAP": 2,
    "PauliX": 1,
    "PauliY": 1,
    "PauliZ": 1,
    "PhaseShift": 1,
    "PSWAP": 2,
    "Rot": 1,
    "RX": 1,
    "RY": 1,
    "RZ": 1,
    "S": 1,
    "SWAP": 2,
    "T": 1,
    "Toffoli": 3,
    "U1": 1,
    "U2": 1,
    "U3": 1,
}

>>>>>>> 51c71795

def create_decomposition_rule(func: Callable, op_name: str, num_wires: int):
    """Create a decomposition rule from a function."""

    sig_func = inspect.signature(func)
    type_hints = get_type_hints(func)

    args = {}
    for name in sig_func.parameters.keys():
        typ = type_hints.get(name, None)

        # Skip tailing kwargs in the rules
        if name == "__":
            continue

        if typ is float or name in ("phi", "theta", "omega", "delta"):
            args[name] = float
        elif typ is int:
            args[name] = int
        elif typ is WiresLike or name == "wires":
            args[name] = qml.math.array([0] * num_wires, like="jax")
        else:
            raise ValueError(
                f"Unsupported type annotation {typ} for parameter {name} in func {func}."
            )

    # Update the name of decomposition rule
    rule_name = "_rule" if func.__name__[0] == "_" else "_rule_"
<<<<<<< HEAD
    func.__name__ = op_name + rule_name + func.__name__
=======
    func.__name__ = op_name + rule_name + func.__name__ + "_wires_" + str(num_wires)
>>>>>>> 51c71795

    return decomposition_rule(func)(**args)


# pylint: disable=too-few-public-methods
class GraphSolutionInterpreter(qml.capture.PlxprInterpreter):
    """Interpreter for getting the decomposition graph solution
    from a jaxpr when program capture is enabled.
    """

    def __init__(
        self,
        *,
        gate_set=None,
        fixed_decomps=None,
        alt_decomps=None,
    ):  # pylint: disable=too-many-arguments

        if not qml.decomposition.enabled_graph():
            raise TypeError(
                "The GraphSolutionInterpreter can only be used when"
                "graph-based decomposition is enabled."
            )

        self._gate_set = gate_set
        self._fixed_decomps = fixed_decomps
        self._alt_decomps = alt_decomps

        self._captured = False
        self._operations = set()
        self._decomp_graph_solution = {}

    def interpret_operation(self, op: "qml.operation.Operator"):
        """Interpret a PennyLane operation instance.

        Args:
            op (Operator): a pennylane operator instance

        Returns:
            Any

        This method is only called when the operator's output is a dropped variable,
        so the output will not affect later equations in the circuit.

        We cache the list of operations seen during the interpretation
        to build the decomposition graph in the later stages.

        See also: :meth:`~.interpret_operation_eqn`.

        """

        self._operations.add(op)
        data, struct = jax.tree_util.tree_flatten(op)
        return jax.tree_util.tree_unflatten(struct, data)

    def interpret_measurement(self, measurement: "qml.measurement.MeasurementProcess"):
        """Interpret a measurement process instance.

        Args:
            measurement (MeasurementProcess): a measurement instance.

        See also :meth:`~.interpret_measurement_eqn`.

        """

        if not self._captured and not isinstance(measurement, MidMeasureMP):
            self._captured = True
<<<<<<< HEAD
            if self._fixed_decomps:
                for op, rule in self._fixed_decomps.items():
                    # TODO: number of wires for multi-wires custom gates
                    create_decomposition_rule(
                        rule._impl, op if isinstance(op, str) else op.__name__, num_wires=1
                    )

=======
>>>>>>> 51c71795
            self._decomp_graph_solution = _solve_decomposition_graph(
                self._operations,
                self._gate_set,
                fixed_decomps=self._fixed_decomps,
                alt_decomps=self._alt_decomps,
            )

            captured_ops = copy(self._operations)
            for op, rule in self._decomp_graph_solution.items():
<<<<<<< HEAD
                for o in captured_ops:
                    if o.name == op.op.name:
                        create_decomposition_rule(rule, op_name=op.op.name, num_wires=len(o.wires))
                        captured_ops.remove(o)
                        break
                else:
                    # else query the number of wires by name
                    create_decomposition_rule(rule, op_name=op.op.name, num_wires=1)
=======
                if (o := next((o for o in captured_ops if o.name == op.op.name), None)) is not None:
                    create_decomposition_rule(rule, op_name=op.op.name, num_wires=len(o.wires))
                elif op.op.name in COMPILER_OPERATIONS_NUM_WIRES:
                    num_wires = COMPILER_OPERATIONS_NUM_WIRES[op.op.name]
                    create_decomposition_rule(rule, op_name=op.op.name, num_wires=num_wires)
                else:
                    raise ValueError(f"Could not capture {op} without the number of wires.")
>>>>>>> 51c71795

        data, struct = jax.tree_util.tree_flatten(measurement)
        return jax.tree_util.tree_unflatten(struct, data)


# pylint: disable=protected-access
def _solve_decomposition_graph(operations, gate_set, fixed_decomps, alt_decomps):
    """Get the decomposition graph solution for the given operations and gate set."""

    # decomp_graph_solution
    decomp_graph_solution = {}

    decomp_graph = DecompositionGraph(
        operations,
        gate_set,
        fixed_decomps=fixed_decomps,
        alt_decomps=alt_decomps,
    )

    # Find the efficient pathways to the target gate set
    solutions = decomp_graph.solve()

    def is_solved_for(op):
        return (
            op in solutions._all_op_indices
            and solutions._all_op_indices[op] in solutions._visitor.distances
        )

    for op_node, op_node_idx in solutions._all_op_indices.items():
        if is_solved_for(op_node) and op_node_idx in solutions._visitor.predecessors:
            d_node_idx = solutions._visitor.predecessors[op_node_idx]
            decomp_graph_solution[op_node] = solutions._graph[d_node_idx].rule._impl

    return decomp_graph_solution<|MERGE_RESOLUTION|>--- conflicted
+++ resolved
@@ -33,8 +33,6 @@
 
 from catalyst.jax_primitives import decomposition_rule
 
-<<<<<<< HEAD
-=======
 COMPILER_OPERATIONS_NUM_WIRES = {
     "CNOT": 2,
     "ControlledPhaseShift": 2,
@@ -72,8 +70,6 @@
     "U3": 1,
 }
 
->>>>>>> 51c71795
-
 def create_decomposition_rule(func: Callable, op_name: str, num_wires: int):
     """Create a decomposition rule from a function."""
 
@@ -101,11 +97,7 @@
 
     # Update the name of decomposition rule
     rule_name = "_rule" if func.__name__[0] == "_" else "_rule_"
-<<<<<<< HEAD
-    func.__name__ = op_name + rule_name + func.__name__
-=======
     func.__name__ = op_name + rule_name + func.__name__ + "_wires_" + str(num_wires)
->>>>>>> 51c71795
 
     return decomposition_rule(func)(**args)
 
@@ -173,16 +165,6 @@
 
         if not self._captured and not isinstance(measurement, MidMeasureMP):
             self._captured = True
-<<<<<<< HEAD
-            if self._fixed_decomps:
-                for op, rule in self._fixed_decomps.items():
-                    # TODO: number of wires for multi-wires custom gates
-                    create_decomposition_rule(
-                        rule._impl, op if isinstance(op, str) else op.__name__, num_wires=1
-                    )
-
-=======
->>>>>>> 51c71795
             self._decomp_graph_solution = _solve_decomposition_graph(
                 self._operations,
                 self._gate_set,
@@ -192,16 +174,6 @@
 
             captured_ops = copy(self._operations)
             for op, rule in self._decomp_graph_solution.items():
-<<<<<<< HEAD
-                for o in captured_ops:
-                    if o.name == op.op.name:
-                        create_decomposition_rule(rule, op_name=op.op.name, num_wires=len(o.wires))
-                        captured_ops.remove(o)
-                        break
-                else:
-                    # else query the number of wires by name
-                    create_decomposition_rule(rule, op_name=op.op.name, num_wires=1)
-=======
                 if (o := next((o for o in captured_ops if o.name == op.op.name), None)) is not None:
                     create_decomposition_rule(rule, op_name=op.op.name, num_wires=len(o.wires))
                 elif op.op.name in COMPILER_OPERATIONS_NUM_WIRES:
@@ -209,7 +181,6 @@
                     create_decomposition_rule(rule, op_name=op.op.name, num_wires=num_wires)
                 else:
                     raise ValueError(f"Could not capture {op} without the number of wires.")
->>>>>>> 51c71795
 
         data, struct = jax.tree_util.tree_flatten(measurement)
         return jax.tree_util.tree_unflatten(struct, data)
