# Copyright 2025 Xanadu Quantum Technologies Inc.

# Licensed under the Apache License, Version 2.0 (the "License");
# you may not use this file except in compliance with the License.
# You may obtain a copy of the License at

#     http://www.apache.org/licenses/LICENSE-2.0

# Unless required by applicable law or agreed to in writing, software
# distributed under the License is distributed on an "AS IS" BASIS,
# WITHOUT WARRANTIES OR CONDITIONS OF ANY KIND, either express or implied.
# See the License for the specific language governing permissions and
# limitations under the License.

"""
Qubit value managers for from_plxpr conversion.

The fundamental challenge in from_plxpr is that Plxpr (and frontend PennyLane) uses wire index
semantics, but Catalyst jaxpr uses qubit value semantics.

In plxpr, there is the notion of an implicit global state, and each operation (gates, or meta-
ops like control flow, adjoint, or subroutines) is essentially an update to the global state.
At any time, the target of an operation is the implicit global state. This is also in line with
devices: most simulators have a global state vector, and hardware has the one piece of hardware
that gates are applied to.

However, in Catalyst no such global state exists. Each (pure) operation consumes an SSA qubit
(or qreg for meta ops) value and return a new qubit (or qreg) value. The target of an operation,
while expressed by a plain wire index in plxpr, needs to be converted to the **current**
SSA qubit value at that index in catalyst jaxpr.

For example, the RX operation in the snippet (pseudo code)
    qreg:AbstractQreg() = ...
    q0:AbstractQbit() = qextract qreg 0
    q1:AbstractQbit() = qinst[
       op=RX
    ] q0 3.14
would update the current qubit value on index 0 of register qreg from q0 to q1.

The same goes for registers. The for loop operation in this snippet (pseudo code)
    qreg0:AbstractQreg() = qalloc 3
    qreg1:AbstractQreg() = for_loop[
        body_jaxpr={ lambda ; d:i64[] e:AbstractQreg(). let
            ...
            yield:AbstractQreg() = ...
          in (yield,) }
    ] ...for_loop_args... qreg0
would update the current qreg value for that particular allocation from qreg0 to qreg1.

There are two places where a fresh, new qreg value (i.e. the root qreg value of a def-use
chain) can appear in catalyst jaxpr:
1. From a brand new allocation, i.e. the result of a qalloc primitive.
2. From an argument of the current scope's jaxpr.

Importantly, registers are never explicit in plxpr. Plxpr only maintains a list of global wire
indices (integer for static, int tracer for dynamic), and all operations are explicitly targeting
the wire indices. The notion of a "register" is maintained by groups of indices in plxpr.
For example, the `qml.allocate()` would trace to the following primitive:
    b:i64[] c:i64[] d:i64[] = allocate[
        num_wires=3
        other_params=...
    ]
and the integer indices `b, c, d` are logically a register, corresponding to a catalyst qreg value.

Therefore, the two central questions we wish to answer is:
1. Given a global wire index in plxpr, which logical catalyst register does this wire belong to?
2. Given a logical catalyst register, what is its current qreg SSA value, and what are its current
   qubit SSA values on its wires?
"""

import textwrap

from catalyst.jax_extras import DynamicJaxprTracer
from catalyst.jax_primitives import AbstractQbit, AbstractQreg, qextract_p, qinsert_p
from catalyst.utils.exceptions import CompileError

QREG_MIN_HASH = 1e12


class QubitIndexRecorder:
    """
    A manager that records what global plxpr wire index belongs to what logical register.

    This manager answers the first question.
    Since plxpr indices are global, there should be one instance of the class per
    PLxPRToQuantumJaxprInterpreter.

    This class promises the following:
    - `QubitIndexRecorder[i]` (i = global index in plxpr) returns the `QubitHandler` instance
       for the logical register that this wire belongs to.

    Users of this class are expected to:
    - Create an instance of this class per plxpr
    - Pass that instance to all `QubitHandler` instances created when tracing that plxpr
    """

    def __init__(self):
        self.map = {}

    def __getitem__(self, global_index):
        """
        Returns the `QubitHandler` instance that contains the requested global wire index.
        """
        assert global_index in self.map
        return self.map[global_index]

    def __setitem__(self, global_index, qreg_QubitHandler):
        """
        Set the corresponding quantum register `QubitHandler` for the provided global wire index.
        """
        self.map[global_index] = qreg_QubitHandler

    def contains(self, global_index):
        """
        Check if a global index is contained in any of the recorded qreg `QubitHandler`s.
        """
        return global_index in self.map


class QubitHandler:
    """
    A Qubit handler that manages converting plxpr wire indices into catalyst jaxpr qreg or qubits,
    depending on the context.

    Args:
        qubit_or_qreg_ref: An `AbstractQreg` value, or a list/tuple of `AbstractQbit` values.

    If `qubit_or_qreg_ref` is an `AbstractQreg`, this handler manages converting the qubits in qreg.

    However, if `qubit_or_qreg_ref` is a list/tuple of `AbstractQbit` values, this handler
    manages converting the qubits in the list/tuple. This is useful when the qubits
    are passed in as arguments to the function being converted. This feature is mainly
    useful for lowering decomposition rules that take in qubits as arguments.

    In qreg mode, this manager answers the second question, i.e. given a logical catalyst register,
    what is its current qreg SSA value, and what are its current qubit SSA values on its wires?

    This `QubitHandler` class promises the following in qreg mode:
    1. An instance of this class will always be tied to one root qreg value.
    2. At any moment during the from_plxpr conversion:
       - `QubitHandler[i]` (i=0,1,2....) returns the current catalyst qubit SSA value for the i-th
          index on the managed root register on that instance. If none exists, a new qubit will be
          extracted.
       - `QubitHandler.get()` returns the current catalyst qreg SSA value for the managed
          root register on that instance;

    To achieve the above, users of this class are expected to:
    1. Initialize an instance with the qreg SSA value from a new allocation or a new block argument;
    2. Whenever a new meta-op/op is bind-ed, update the current qreg/qubit SSA value with:
       - `QubitHandler.set(new_qreg_value)`
       - `QubitHandler[i] = new_qubit_value` (i=0,1,2....)
    """

    wire_map: dict[int | DynamicJaxprTracer, AbstractQbit]

<<<<<<< HEAD
    def __init__(self, qubit_or_qreg_ref: AbstractQreg | list[AbstractQbit] | tuple[AbstractQbit]):
=======
    def __init__(
        self,
        qubit_or_qreg_ref: AbstractQreg | list[AbstractQbit] | tuple[AbstractQbit],
        recorder: QubitIndexRecorder,
        dynamically_alloced=False,
    ):

        # Qubit mode
>>>>>>> bfc389b8
        if isinstance(qubit_or_qreg_ref, (list, tuple)):
            self.abstract_qreg_val = None
            self.qubit_indices = qubit_or_qreg_ref
            # oddly enough we want to map the refs to themselves initially,
            # because when we interpret the plxpr it is done with the argument
            # types we want for the catalyst jaxpr (i.e. AbstractQbits),
            # so the original int[] invars are mapped to qubit tracers during the eval,
            # and each gate using the integer wires originally is interpreted with qubit
            # wires instead
            self.wire_map = dict(zip(self.qubit_indices, self.qubit_indices))
            return

        # Qreg mode
        else:
            # If this is an AbstractQreg, DynamicJaxprTracer, or None (for unit tests),
            self.qubit_indices = []
            self.abstract_qreg_val = qubit_or_qreg_ref
            self.recorder = recorder

            # A map from plxpr's *global* indices to the current catalyst SSA qubit values
            # for the wires on this qreg.
            self.wire_map = {}

            # Plxpr works with absolute indices, i.e. all unique, even across registers
            # However, catalyst qreg work with relative indices
            # i.e. extracting and inserting with every new catalyst qreg use indices 0,1,2,...
            # To distinguish between different registers, we require that each one has a hash.
            # For the static initial qreg, all the global indices in plxpr are 0, 1, 2... already
            # So for these non-dynamically allocated registers, the root hash is just zero, and
            # their local and global indices are the same.
            self.root_hash = (
                int(id(qubit_or_qreg_ref) + QREG_MIN_HASH) if dynamically_alloced else 0
            )

    def is_qubit_mode(self):
        """
        Returns True if the handler instance is in qubit mode, False if in qreg mode.
        """
        return self.abstract_qreg_val is None

    def get(self) -> AbstractQreg | list[AbstractQbit]:
        """
        Return the current AbstractQreg value or final AbstractQbit values
        depending on whichever is used to create the instance.
        """
        if self.is_qubit_mode():
            return [self.wire_map[idx] for idx in self.qubit_indices]
        else:
            return self.abstract_qreg_val

    def set(self, qreg: AbstractQreg):
        """
        Set the current AbstractQreg value.
        This is needed, for example, when exiting regions, like submodules and control flow.
        """

        if self.is_qubit_mode():
            # Devalidate the old qubit values if user wants to set a qreg
            self.wire_map = {}
            self.qubit_indices = []

        else:
            # The old qreg SSA value is no longer usable since a new one has appeared
            # Therefore all dangling qubits from the old one also all expire
            # These dangling qubit values will be dead, so there must be none.
            if len(self.wire_map) != 0:
                raise CompileError(
                    "Setting new qreg value, but the previous one still has dangling qubits."
                )
            self.abstract_qreg_val = qreg

    def __getitem__(self, local_index: int) -> AbstractQbit:
        """
        Get the newest ``AbstractQbit`` corresponding to a wire index, index = 0, 1, 2, ...
        If the qubit value does not exist yet at this index, extract the fresh qubit.
        """
        if self.is_qubit_mode():
            index = local_index
        else:
            index = self.local_index_to_global_index(local_index)

        if index in self.wire_map:
            return self.wire_map[index]

        return self.extract(local_index)

    def __setitem__(self, local_index: int, qubit: AbstractQbit):
        """
        Update the wire_map when a new qubit value for a wire index is produced,
        for example by gates.
        """
        if self.is_qubit_mode():
            index = local_index
        else:
            index = self.local_index_to_global_index(local_index)

        self.wire_map[index] = qubit

    def __iter__(self):
        """Iterate over wires map dictionary"""
        return iter(self.wire_map.items())

    def extract(self, index: int) -> AbstractQbit:
        """Create the extract primitive that produces an AbstractQbit value."""
        if self.is_qubit_mode():
            raise CompileError(
                f"Cannot extract a qubit at index {index} as there is no qreg."
                " Consider setting a qreg value first."
            )

        # Extract must be fresh
        global_index = self.local_index_to_global_index(index)
        assert global_index not in self.wire_map

        # record that this global wire index is on this register
        self.recorder[global_index] = self

        # extract and update current qubit value
        extracted_qubit = qextract_p.bind(self.abstract_qreg_val, index)
        self.wire_map[global_index] = extracted_qubit

        return extracted_qubit

    def insert(self, index: int, qubit: AbstractQbit):
        """
        Create the insert primitive.
        """
        if self.is_qubit_mode():
            raise CompileError(
                f"Cannot insert a qubit at index {index} as there is no qreg."
                " Consider setting a qreg value first."
            )

        global_index = self.local_index_to_global_index(index)
        self.abstract_qreg_val = qinsert_p.bind(self.abstract_qreg_val, index, qubit)
        self.wire_map.pop(global_index)

    def insert_all_dangling_qubits(self):
        """
        Insert all dangling qubits back into a qreg.

        This is necessary, for example, at the end of the qreg lifetime before deallocing,
        or when passing qregs into and out of scopes like control flow.
        """
        if self.is_qubit_mode():
            raise CompileError("Cannot insert qubits back into a qreg as there is no qreg.")

        for global_index, qubit in self.wire_map.items():
            if isinstance(global_index, DynamicJaxprTracer):
                # If tracer, user directly provides value during function their call
                # so no need to do anything
                idx = global_index
            else:
                idx = global_index - self.root_hash
            self.abstract_qreg_val = qinsert_p.bind(self.abstract_qreg_val, idx, qubit)

        self.wire_map.clear()

    def get_all_current_global_indices(self):
        """
        Return a list of the plxpr global indices of all the wires currently in the qreg.
        """
        return list(self.wire_map.keys())

    def global_index_to_local_index(self, global_index: int | DynamicJaxprTracer):
        """
        Convert a plxpr global index to the local index of this qreg.
        """
        if isinstance(global_index, DynamicJaxprTracer):
            # If tracer, user directly provides value during function their call
            # so no need to do anything
            return global_index
        return global_index - self.root_hash

    def local_index_to_global_index(self, local_index: int | DynamicJaxprTracer):
        """
        Convert a local index of this qreg to the plxpr global index.
        """
        if isinstance(local_index, DynamicJaxprTracer):
            # If tracer, user directly provides value during function their call
            # so no need to do anything
            return local_index
        return local_index + self.root_hash

    def insert_dynamic_qubits(self, wires):
        """
        When wire label is dynamic, such gates will need to interrupt analysis like cancel inverses:
           qml.X(wires=0)
           qml.Hadamard(wires=w)
           qml.X(wires=0)
        In the above, because we don't know whether `w` is `0` or not until runtime, we must not
        cancel the inverse PauliX gates on `0`.

        Thus in the IR def use chain we need to interrupt the first X gate's %out_qubit to be used
        as the second X gate's qubit operand directly.
        To do this, for the dynamic wire gate we insert back to the register.
        """
        if self.is_qubit_mode():
            raise CompileError("Cannot insert dynamic qubits back into a qreg as there is no qreg.")

        # Cancel-inverses style passes only work on gates with same number of qubits
        same_number_of_wires = len(wires) == len(self.wire_map)

        all_static_requested = all(isinstance(wire, int) for wire in wires)
        all_static_cached = all(isinstance(wire, int) for wire in self.wire_map.keys())
        all_static = all_static_requested and all_static_cached

        if all_static:
            # no need to insert back anything if nothing is dynamic
            return

        all_dynamic = False
        keep_cache = False
        if same_number_of_wires:
            # Notice that we can keep using the current qubit value in the wire_map (if one exists
            # there) even for dynamic case if they are the same dynamic wire, i.e.
            #   qml.gate(wires=[w0,w1])
            #   qml.gate(wires=[w0,w1])
            # these cases do not need to insert back

            wires_all_in_cache = all(wire in self.wire_map.keys() for wire in wires)
            all_dynamic = all(not isinstance(wire, int) for wire in wires)
            keep_cache = wires_all_in_cache and all_dynamic

        if not keep_cache:
            self.insert_all_dangling_qubits()


def get_in_qubit_values(
    wires, qubit_index_recorder: QubitIndexRecorder, fallback_qreg: QubitHandler
):
    """
    Return the current SSA qreg and qubit values corresponding to the plxpr global indices `wires`.

    Args:
        wires (Iterable): the global plxpr indices to be queried.
        qubit_index_recorder (QubitIndexRecorder): the recorder of the current interpreter.
        fallback_qreg (QubitHandler): the qreg to extract qubits from if the requested plxpr wire
        indices have not been recorded on the recorder.

    Returns:
        in_qregs (List): the i-th entry of this result is the current qreg SSA value for the
        register containing the i-th wire in the argument.
        in_qubits (List): the i-th entry of this result is the current qubit SSA value for the
        i-th wire in the argument.
    """
    in_qregs = []
    in_qubits = []

    for w in wires:
        if not qubit_index_recorder.contains(w):
            # First time the global wire index w is encountered
            # Need to extract from fallback qreg
            # TODO: this can now only be from the global qreg, because right now in from_plxpr
            # conversion, subscopes (control flow, adjoint, ...) can only take in the global
            # qreg as the final scope argument. They cannot take an arbitrary number of qreg
            # values yet.
            # Supporting multiple registers requires refactoring the from_plxpr conversion's
            # implementation.
            if isinstance(w, int) and w > QREG_MIN_HASH:
                raise NotImplementedError(
                    textwrap.dedent(
                        """
                    Dynamically allocated wires in a parent scope cannot be used in a child
                    scope yet. Please consider dynamical allocation inside the child scope.
                    """
                    )
                )
            in_qubits.append(fallback_qreg[fallback_qreg.global_index_to_local_index(w)])
            in_qregs.append(fallback_qreg)

        else:
            in_qreg = qubit_index_recorder[w]
            in_qregs.append(in_qreg)
            in_qubits.append(in_qreg[in_qreg.global_index_to_local_index(w)])

    return in_qregs, in_qubits<|MERGE_RESOLUTION|>--- conflicted
+++ resolved
@@ -153,9 +153,6 @@
 
     wire_map: dict[int | DynamicJaxprTracer, AbstractQbit]
 
-<<<<<<< HEAD
-    def __init__(self, qubit_or_qreg_ref: AbstractQreg | list[AbstractQbit] | tuple[AbstractQbit]):
-=======
     def __init__(
         self,
         qubit_or_qreg_ref: AbstractQreg | list[AbstractQbit] | tuple[AbstractQbit],
@@ -164,7 +161,6 @@
     ):
 
         # Qubit mode
->>>>>>> bfc389b8
         if isinstance(qubit_or_qreg_ref, (list, tuple)):
             self.abstract_qreg_val = None
             self.qubit_indices = qubit_or_qreg_ref
