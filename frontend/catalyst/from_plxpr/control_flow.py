--- conflicted
+++ resolved
@@ -383,15 +383,10 @@
 
     jaxpr = ClosedJaxpr(jaxpr_body_fn, consts_body)
 
-<<<<<<< HEAD
     f = partial(_calling_convention, self, jaxpr, outer_dynqreg_handlers=dynalloced_qregs)
-    converted_body_jaxpr_branch = jax.make_jaxpr(f)(*args_plus_qreg).jaxpr
-
-=======
-    f = partial(_calling_convention, self, jaxpr)
     converted_body_jaxpr_branch = jax.make_jaxpr(f)(*args_plus_qreg)
     new_consts_body = converted_body_jaxpr_branch.consts
->>>>>>> b3f95b7c
+
     converted_body_closed_jaxpr_branch = ClosedJaxpr(
         convert_constvars_jaxpr(converted_body_jaxpr_branch.jaxpr), ()
     )
@@ -407,25 +402,18 @@
         _calling_convention, self, jaxpr, outer_dynqreg_handlers=dynalloced_qregs, return_qreg=False
     )
 
-<<<<<<< HEAD
-    converted_cond_jaxpr_branch = jax.make_jaxpr(f_remove_qreg)(*args_plus_qreg).jaxpr
-=======
-    converted_cond_jaxpr_branch = jax.make_jaxpr(remove_qreg)(*args_plus_qreg)
->>>>>>> b3f95b7c
+    converted_cond_jaxpr_branch = jax.make_jaxpr(f_remove_qreg)(*args_plus_qreg)
+
     converted_cond_closed_jaxpr_branch = ClosedJaxpr(
         convert_constvars_jaxpr(converted_cond_jaxpr_branch.jaxpr), ()
     )
 
+    # Build Catalyst compatible input values
     new_consts_cond = converted_cond_jaxpr_branch.consts
-    # Build Catalyst compatible input values
-<<<<<<< HEAD
-    consts_body = tuple(
-        const for const in consts_body if const not in dynalloced_wire_global_indices
-    )
-    while_loop_invals = [*consts_cond, *consts_body, *args_plus_qreg]
-=======
+    new_consts_body = tuple(
+        const for const in new_consts_body if const not in dynalloced_wire_global_indices
+    )
     while_loop_invals = [*new_consts_cond, *new_consts_body, *args_plus_qreg]
->>>>>>> b3f95b7c
 
     # Perform the binding
     outvals = while_p.bind(
