# Copyright 2025 Xanadu Quantum Technologies Inc.

# Licensed under the Apache License, Version 2.0 (the "License");
# you may not use this file except in compliance with the License.
# You may obtain a copy of the License at

#     http://www.apache.org/licenses/LICENSE-2.0

# Unless required by applicable law or agreed to in writing, software
# distributed under the License is distributed on an "AS IS" BASIS,
# WITHOUT WARRANTIES OR CONDITIONS OF ANY KIND, either express or implied.
# See the License for the specific language governing permissions and
# limitations under the License.

"""
Conversion from control flow plxpr primitives.
"""
from copy import copy
from functools import partial

import jax
from jax.extend.core import ClosedJaxpr
from jax.interpreters.partial_eval import convert_constvars_jaxpr
from pennylane.capture.primitives import cond_prim as plxpr_cond_prim
from pennylane.capture.primitives import for_loop_prim as plxpr_for_loop_prim
from pennylane.capture.primitives import while_loop_prim as plxpr_while_loop_prim

<<<<<<< HEAD
from catalyst.from_plxpr.from_plxpr import (
    PLxPRToQuantumJaxprInterpreter,
    WorkflowInterpreter,
    _tuple_to_slice,
)
from catalyst.from_plxpr.qubit_handler import QubitHandler, QubitIndexRecorder
=======
from catalyst.from_plxpr.from_plxpr import PLxPRToQuantumJaxprInterpreter, WorkflowInterpreter
from catalyst.from_plxpr.qubit_handler import (
    QubitHandler,
    QubitIndexRecorder,
    _get_dynamically_allocated_qregs,
)
>>>>>>> 372c376e
from catalyst.jax_extras import jaxpr_pad_consts
from catalyst.jax_primitives import cond_p, for_p, while_p


def _calling_convention(
    interpreter, closed_jaxpr, *args_plus_qregs, outer_dynqreg_handlers=(), return_qreg=True
):
    # Arg structure (all args are tracers, since this function is to be `make_jaxpr`'d):
    # Regular args, then dynamically allocated qregs, then global qreg
    # TODO: merge dynamically allocaed qregs into regular args?
    # But this is tricky, since qreg arguments need all the SSA value semantics conversion infra
    # and are different from the regular plain arguments.
    *args_plus_dynqregs, global_qreg = args_plus_qregs
    num_dynamic_alloced_qregs = len(outer_dynqreg_handlers)
    args, dynalloced_qregs = (
        args_plus_dynqregs[: len(args_plus_dynqregs) - num_dynamic_alloced_qregs],
        args_plus_dynqregs[len(args_plus_dynqregs) - num_dynamic_alloced_qregs :],
    )

    # Launch a new interpreter for the body region
    # A new interpreter's root qreg value needs a new recorder
    converter = copy(interpreter)
    converter.qubit_index_recorder = QubitIndexRecorder()
    init_qreg = QubitHandler(global_qreg, converter.qubit_index_recorder)
    converter.init_qreg = init_qreg

    # add dynamic qregs to recorder
    qreg_map = {}
    dyn_qreg_handlers = []
    for dyn_qreg, outer_dynqreg_handler in zip(
        dynalloced_qregs, outer_dynqreg_handlers, strict=True
    ):
        dyn_qreg_handler = QubitHandler(dyn_qreg, converter.qubit_index_recorder)
        dyn_qreg_handlers.append(dyn_qreg_handler)

        # plxpr global wire index does not change across scopes
        # So scope arg dynamic qregs need to have the same root hash as their corresponding
        # qreg tracers outside
        dyn_qreg_handler.root_hash = outer_dynqreg_handler.root_hash

        # Each qreg argument of the subscope corresponds to a qreg from the outer scope
        qreg_map[outer_dynqreg_handler] = dyn_qreg_handler

    # The new interpreter's recorder needs to be updated to include the qreg args
    # of this scope, instead of the outer qregs
    if qreg_map:
        for k, outer_dynqreg_handler in interpreter.qubit_index_recorder.map.items():
            converter.qubit_index_recorder[k] = qreg_map[outer_dynqreg_handler]

    retvals = converter(closed_jaxpr, *args)
    if not return_qreg:
        return retvals

    init_qreg.insert_all_dangling_qubits()

    # Return all registers
    for dyn_qreg_handler in dyn_qreg_handlers:
        dyn_qreg_handler.insert_all_dangling_qubits()
        retvals.append(dyn_qreg_handler.get())
    return *retvals, converter.init_qreg.get()


def _to_bool_if_not(arg):
    if getattr(arg, "dtype", None) == jax.numpy.bool:
        return arg
    return jax.numpy.bool(arg)


@WorkflowInterpreter.register_primitive(plxpr_cond_prim)
def workflow_cond(self, *plxpr_invals, jaxpr_branches, consts_slices, args_slice):
    """Handle the conversion from plxpr to Catalyst jaxpr for the cond primitive

    Args:
        consts_slices: List of tuples (start, stop, step) to slice consts for each branch
        args_slice: Tuple (start, stop, step) to slice args from plxpr_invals
    """
    args = plxpr_invals[_tuple_to_slice(args_slice)]
    converted_jaxpr_branches = []
    all_consts = []

    # Convert each branch from plxpr to jaxpr
    for const_slice, plxpr_branch in zip(consts_slices, jaxpr_branches):

        # Store all branches consts in a flat list
        branch_consts = plxpr_invals[_tuple_to_slice(const_slice)]

        evaluator = partial(copy(self).eval, plxpr_branch, branch_consts)
        new_jaxpr = jax.make_jaxpr(evaluator)(*args)
        all_consts = all_consts + new_jaxpr.consts

        converted_jaxpr_branches.append(new_jaxpr.jaxpr)

    predicate = [_to_bool_if_not(p) for p in plxpr_invals[: len(jaxpr_branches) - 1]]

    # Build Catalyst compatible input values
    cond_invals = [*predicate, *all_consts, *args]

    return cond_p.bind(
        *cond_invals,
        branch_jaxprs=jaxpr_pad_consts(converted_jaxpr_branches),
        nimplicit_outputs=0,
    )


@PLxPRToQuantumJaxprInterpreter.register_primitive(plxpr_cond_prim)
def handle_cond(self, *plxpr_invals, jaxpr_branches, consts_slices, args_slice):
    """Handle the conversion from plxpr to Catalyst jaxpr for the cond primitive

    Args:
        consts_slices: List of tuples (start, stop, step) to slice consts for each branch
        args_slice: Tuple (start, stop, step) to slice args from plxpr_invals
    """
    args = plxpr_invals[_tuple_to_slice(args_slice)]
    self.init_qreg.insert_all_dangling_qubits()

    dynalloced_qregs, dynalloced_wire_global_indices = _get_dynamically_allocated_qregs(
        plxpr_invals, self.qubit_index_recorder, self.init_qreg
    )

    # Add the qregs to the args
    args_plus_qreg = [
        *args,
        *[dyn_qreg.get() for dyn_qreg in dynalloced_qregs],
        self.init_qreg.get(),
    ]

    converted_jaxpr_branches = []
    all_consts = []

    # Convert each branch from plxpr to jaxpr
    for const_slice, plxpr_branch in zip(consts_slices, jaxpr_branches):

        # Store all branches consts in a flat list
        branch_consts = plxpr_invals[_tuple_to_slice(const_slice)]

        converted_jaxpr_branch = None
        closed_jaxpr = ClosedJaxpr(plxpr_branch, branch_consts)

        f = partial(
            _calling_convention, self, closed_jaxpr, outer_dynqreg_handlers=dynalloced_qregs
        )
        converted_jaxpr_branch = jax.make_jaxpr(f)(*args_plus_qreg)

        all_consts += converted_jaxpr_branch.consts
        converted_jaxpr_branches.append(converted_jaxpr_branch.jaxpr)

    predicate = [_to_bool_if_not(p) for p in plxpr_invals[: len(jaxpr_branches) - 1]]

    # Build Catalyst compatible input values
    # strip global wire indices of dynamic wires
    all_consts = tuple(const for const in all_consts if const not in dynalloced_wire_global_indices)
    cond_invals = [*predicate, *all_consts, *args_plus_qreg]

    # Perform the binding
    outvals = cond_p.bind(
        *cond_invals,
        branch_jaxprs=jaxpr_pad_consts(converted_jaxpr_branches),
        nimplicit_outputs=None,
    )

    # Output structure:
    # First a list of dynamically allocated qregs, then the global qreg
    # Update the current qreg and remove it from the output values.
    self.init_qreg.set(outvals.pop())
    for dyn_qreg in reversed(dynalloced_qregs):
        dyn_qreg.set(outvals.pop())

    # Return only the output values that match the plxpr output values
    return outvals


# pylint: disable=unused-argument, too-many-arguments
@WorkflowInterpreter.register_primitive(plxpr_for_loop_prim)
def workflow_for_loop(
    self,
    start,
    stop,
    step,
    *plxpr_invals,
    jaxpr_body_fn,
    consts_slice,
    args_slice,
    abstract_shapes_slice,
):
    """Handle the conversion from plxpr to Catalyst jaxpr for the for loop primitive

    Args:
        consts_slice: Tuple (start, stop, step) to slice consts from plxpr_invals
        args_slice: Tuple (start, stop, step) to slice args from plxpr_invals
        abstract_shapes_slice: Tuple (start, stop, step) to slice abstract shapes
    """
    assert jaxpr_body_fn is not None
    args = plxpr_invals[_tuple_to_slice(args_slice)]

    consts = plxpr_invals[_tuple_to_slice(consts_slice)]

    converter = copy(self)
    evaluator = partial(converter.eval, jaxpr_body_fn, consts)

    converted_jaxpr_branch = jax.make_jaxpr(evaluator)(start, *args)
    converted_closed_jaxpr_branch = ClosedJaxpr(
        convert_constvars_jaxpr(converted_jaxpr_branch.jaxpr), ()
    )

    # Config additional for loop settings
    apply_reverse_transform = isinstance(step, int) and step < 0

    return for_p.bind(
        *converted_jaxpr_branch.consts,
        start,
        stop,
        step,
        start,
        *args,
        body_jaxpr=converted_closed_jaxpr_branch,
        body_nconsts=len(consts),
        apply_reverse_transform=apply_reverse_transform,
        nimplicit=0,
        preserve_dimensions=True,
    )


# pylint: disable=unused-argument, too-many-arguments
@PLxPRToQuantumJaxprInterpreter.register_primitive(plxpr_for_loop_prim)
def handle_for_loop(
    self,
    start,
    stop,
    step,
    *plxpr_invals,
    jaxpr_body_fn,
    consts_slice,
    args_slice,
    abstract_shapes_slice,
):
    """Handle the conversion from plxpr to Catalyst jaxpr for the for loop primitive

    Args:
        consts_slice: Tuple (start, stop, step) to slice consts from plxpr_invals
        args_slice: Tuple (start, stop, step) to slice args from plxpr_invals
        abstract_shapes_slice: Tuple (start, stop, step) to slice abstract shapes
    """
    assert jaxpr_body_fn is not None
    args = plxpr_invals[_tuple_to_slice(args_slice)]

    # Add the iteration start and the qreg to the args
    self.init_qreg.insert_all_dangling_qubits()

    dynalloced_qregs, dynalloced_wire_global_indices = _get_dynamically_allocated_qregs(
        plxpr_invals, self.qubit_index_recorder, self.init_qreg
    )

    start_plus_args_plus_qreg = [
        start,
        *args,
        *[dyn_qreg.get() for dyn_qreg in dynalloced_qregs],
        self.init_qreg.get(),
    ]

    consts = plxpr_invals[_tuple_to_slice(consts_slice)]

    jaxpr = ClosedJaxpr(jaxpr_body_fn, consts)

    f = partial(
        _calling_convention,
        self,
        jaxpr,
        outer_dynqreg_handlers=dynalloced_qregs,
    )
    converted_jaxpr_branch = jax.make_jaxpr(f)(*start_plus_args_plus_qreg)

    converted_closed_jaxpr_branch = ClosedJaxpr(
        convert_constvars_jaxpr(converted_jaxpr_branch.jaxpr), ()
    )

    # Build Catalyst compatible input values
    # strip global wire indices of dynamic wires
    new_consts = converted_jaxpr_branch.consts
    new_consts = tuple(const for const in new_consts if const not in dynalloced_wire_global_indices)
    for_loop_invals = [*new_consts, start, stop, step, *start_plus_args_plus_qreg]

    # Config additional for loop settings
    apply_reverse_transform = isinstance(step, int) and step < 0

    # Perform the binding
    outvals = for_p.bind(
        *for_loop_invals,
        body_jaxpr=converted_closed_jaxpr_branch,
        body_nconsts=len(new_consts),
        apply_reverse_transform=apply_reverse_transform,
        nimplicit=0,
        preserve_dimensions=True,
    )

    # Output structure:
    # First a list of dynamically allocated qregs, then the global qreg
    # Update the current qreg and remove it from the output values.
    self.init_qreg.set(outvals.pop())

    for dyn_qreg in reversed(dynalloced_qregs):
        dyn_qreg.set(outvals.pop())

    # Return only the output values that match the plxpr output values
    return outvals


# pylint: disable=too-many-arguments
@WorkflowInterpreter.register_primitive(plxpr_while_loop_prim)
def workflow_while_loop(
    self,
    *plxpr_invals,
    jaxpr_body_fn,
    jaxpr_cond_fn,
    body_slice,
    cond_slice,
    args_slice,
):
    """Handle the conversion from plxpr to Catalyst jaxpr for the while loop primitive

    Args:
        body_slice: Tuple (start, stop, step) to slice body consts from plxpr_invals
        cond_slice: Tuple (start, stop, step) to slice cond consts from plxpr_invals
        args_slice: Tuple (start, stop, step) to slice args from plxpr_invals
    """
    consts_body = plxpr_invals[_tuple_to_slice(body_slice)]
    consts_cond = plxpr_invals[_tuple_to_slice(cond_slice)]
    args = plxpr_invals[_tuple_to_slice(args_slice)]

    evaluator_body = partial(copy(self).eval, jaxpr_body_fn, consts_body)
    new_body_jaxpr = jax.make_jaxpr(evaluator_body)(*args)
    evaluator_cond = partial(copy(self).eval, jaxpr_cond_fn, consts_cond)
    new_cond_jaxpr = jax.make_jaxpr(evaluator_cond)(*args)

    converted_body_closed_jaxpr_branch = ClosedJaxpr(
        convert_constvars_jaxpr(new_body_jaxpr.jaxpr), ()
    )
    converted_cond_closed_jaxpr_branch = ClosedJaxpr(
        convert_constvars_jaxpr(new_cond_jaxpr.jaxpr), ()
    )
    # Build Catalyst compatible input values
    while_loop_invals = [*new_cond_jaxpr.consts, *new_body_jaxpr.consts, *args]

    return while_p.bind(
        *while_loop_invals,
        cond_jaxpr=converted_cond_closed_jaxpr_branch,
        body_jaxpr=converted_body_closed_jaxpr_branch,
        cond_nconsts=len(new_cond_jaxpr.consts),
        body_nconsts=len(new_body_jaxpr.consts),
        nimplicit=0,
        preserve_dimensions=True,
    )


# pylint: disable=too-many-arguments
@PLxPRToQuantumJaxprInterpreter.register_primitive(plxpr_while_loop_prim)
def handle_while_loop(
    self,
    *plxpr_invals,
    jaxpr_body_fn,
    jaxpr_cond_fn,
    body_slice,
    cond_slice,
    args_slice,
):
    """Handle the conversion from plxpr to Catalyst jaxpr for the while loop primitive

    Args:
        body_slice: Tuple (start, stop, step) to slice body consts from plxpr_invals
        cond_slice: Tuple (start, stop, step) to slice cond consts from plxpr_invals
        args_slice: Tuple (start, stop, step) to slice args from plxpr_invals
    """
    self.init_qreg.insert_all_dangling_qubits()
<<<<<<< HEAD
    consts_body = plxpr_invals[_tuple_to_slice(body_slice)]
    consts_cond = plxpr_invals[_tuple_to_slice(cond_slice)]
    args = plxpr_invals[_tuple_to_slice(args_slice)]
    args_plus_qreg = [*args, self.init_qreg.get()]  # Add the qreg to the args
=======
    dynalloced_qregs, dynalloced_wire_global_indices = _get_dynamically_allocated_qregs(
        plxpr_invals, self.qubit_index_recorder, self.init_qreg
    )
    consts_body = plxpr_invals[body_slice]
    consts_cond = plxpr_invals[cond_slice]
    args = plxpr_invals[args_slice]
    args_plus_qreg = [
        *args,
        *[dyn_qreg.get() for dyn_qreg in dynalloced_qregs],
        self.init_qreg.get(),
    ]  # Add the qreg to the args
>>>>>>> 372c376e

    jaxpr = ClosedJaxpr(jaxpr_body_fn, consts_body)

    f = partial(_calling_convention, self, jaxpr, outer_dynqreg_handlers=dynalloced_qregs)
    converted_body_jaxpr_branch = jax.make_jaxpr(f)(*args_plus_qreg)
    new_consts_body = converted_body_jaxpr_branch.consts

    converted_body_closed_jaxpr_branch = ClosedJaxpr(
        convert_constvars_jaxpr(converted_body_jaxpr_branch.jaxpr), ()
    )

    # Convert for condition from plxpr to Catalyst jaxpr
    # We need to be able to handle arbitrary plxpr here.
    # But we want to be able to create a state where:
    # * We do not pass the quantum register as an argument.
    # So let's just remove the quantum register here at the end
    jaxpr = ClosedJaxpr(jaxpr_cond_fn, consts_cond)

    f_remove_qreg = partial(
        _calling_convention, self, jaxpr, outer_dynqreg_handlers=dynalloced_qregs, return_qreg=False
    )

    converted_cond_jaxpr_branch = jax.make_jaxpr(f_remove_qreg)(*args_plus_qreg)

    converted_cond_closed_jaxpr_branch = ClosedJaxpr(
        convert_constvars_jaxpr(converted_cond_jaxpr_branch.jaxpr), ()
    )

    # Build Catalyst compatible input values
    new_consts_cond = converted_cond_jaxpr_branch.consts
    new_consts_body = tuple(
        const for const in new_consts_body if const not in dynalloced_wire_global_indices
    )
    while_loop_invals = [*new_consts_cond, *new_consts_body, *args_plus_qreg]

    # Perform the binding
    outvals = while_p.bind(
        *while_loop_invals,
        cond_jaxpr=converted_cond_closed_jaxpr_branch,
        body_jaxpr=converted_body_closed_jaxpr_branch,
        cond_nconsts=len(new_consts_cond),
        body_nconsts=len(new_consts_body),
        nimplicit=0,
        preserve_dimensions=True,
    )

    # We assume the last output value is the returned qreg.
    # Update the current qreg and remove it from the output values.
    self.init_qreg.set(outvals.pop())

    for dyn_qreg in reversed(dynalloced_qregs):
        dyn_qreg.set(outvals.pop())

    # Return only the output values that match the plxpr output values
    return outvals<|MERGE_RESOLUTION|>--- conflicted
+++ resolved
@@ -25,21 +25,16 @@
 from pennylane.capture.primitives import for_loop_prim as plxpr_for_loop_prim
 from pennylane.capture.primitives import while_loop_prim as plxpr_while_loop_prim
 
-<<<<<<< HEAD
 from catalyst.from_plxpr.from_plxpr import (
     PLxPRToQuantumJaxprInterpreter,
     WorkflowInterpreter,
     _tuple_to_slice,
 )
-from catalyst.from_plxpr.qubit_handler import QubitHandler, QubitIndexRecorder
-=======
-from catalyst.from_plxpr.from_plxpr import PLxPRToQuantumJaxprInterpreter, WorkflowInterpreter
 from catalyst.from_plxpr.qubit_handler import (
     QubitHandler,
     QubitIndexRecorder,
     _get_dynamically_allocated_qregs,
 )
->>>>>>> 372c376e
 from catalyst.jax_extras import jaxpr_pad_consts
 from catalyst.jax_primitives import cond_p, for_p, while_p
 
@@ -412,24 +407,17 @@
         args_slice: Tuple (start, stop, step) to slice args from plxpr_invals
     """
     self.init_qreg.insert_all_dangling_qubits()
-<<<<<<< HEAD
+    dynalloced_qregs, dynalloced_wire_global_indices = _get_dynamically_allocated_qregs(
+        plxpr_invals, self.qubit_index_recorder, self.init_qreg
+    )
     consts_body = plxpr_invals[_tuple_to_slice(body_slice)]
     consts_cond = plxpr_invals[_tuple_to_slice(cond_slice)]
     args = plxpr_invals[_tuple_to_slice(args_slice)]
-    args_plus_qreg = [*args, self.init_qreg.get()]  # Add the qreg to the args
-=======
-    dynalloced_qregs, dynalloced_wire_global_indices = _get_dynamically_allocated_qregs(
-        plxpr_invals, self.qubit_index_recorder, self.init_qreg
-    )
-    consts_body = plxpr_invals[body_slice]
-    consts_cond = plxpr_invals[cond_slice]
-    args = plxpr_invals[args_slice]
     args_plus_qreg = [
         *args,
         *[dyn_qreg.get() for dyn_qreg in dynalloced_qregs],
         self.init_qreg.get(),
     ]  # Add the qreg to the args
->>>>>>> 372c376e
 
     jaxpr = ClosedJaxpr(jaxpr_body_fn, consts_body)
 
