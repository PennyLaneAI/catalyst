--- conflicted
+++ resolved
@@ -61,15 +61,9 @@
                 device = self.device
                 shots = self.shots
                 # `qreg` is the scope argument for the body jaxpr
-<<<<<<< HEAD
                 qreg_manager = QregManager(qreg, self.qubit_index_recorder)
                 converter = PLxPRToQuantumJaxprInterpreter(
-                    device, shots, qreg_manager, self.qubit_index_recorder
-=======
-                qreg_manager = QregManager(qreg)
-                converter = PLxPRToQuantumJaxprInterpreter(
-                    device, shots, qreg_manager, self.subroutine_cache
->>>>>>> ff6be2fe
+                    device, shots, qreg_manager, self.subroutine_cache, self.qubit_index_recorder
                 )
                 # pylint: disable-next=cell-var-from-loop
                 retvals = converter(closed_jaxpr, *args)
@@ -139,15 +133,9 @@
         device = self.device
         shots = self.shots
         # `qreg` is the scope argument for the body jaxpr
-<<<<<<< HEAD
         qreg_manager = QregManager(qreg, self.qubit_index_recorder)
         converter = PLxPRToQuantumJaxprInterpreter(
-            device, shots, qreg_manager, self.qubit_index_recorder
-=======
-        qreg_manager = QregManager(qreg)
-        converter = PLxPRToQuantumJaxprInterpreter(
-            device, shots, qreg_manager, self.subroutine_cache
->>>>>>> ff6be2fe
+            device, shots, qreg_manager, self.subroutine_cache, self.qubit_index_recorder
         )
         retvals = converter(jaxpr, *args)
         qreg_manager.insert_all_dangling_qubits()
@@ -206,15 +194,9 @@
         device = self.device
         shots = self.shots
         # `qreg` is the scope argument for the body jaxpr
-<<<<<<< HEAD
         qreg_manager = QregManager(qreg, self.qubit_index_recorder)
         converter = PLxPRToQuantumJaxprInterpreter(
-            device, shots, qreg_manager, self.qubit_index_recorder
-=======
-        qreg_manager = QregManager(qreg)
-        converter = PLxPRToQuantumJaxprInterpreter(
-            device, shots, qreg_manager, self.subroutine_cache
->>>>>>> ff6be2fe
+            device, shots, qreg_manager, self.subroutine_cache, self.qubit_index_recorder
         )
         retvals = converter(jaxpr, *args)
         qreg_manager.insert_all_dangling_qubits()
@@ -239,15 +221,9 @@
         device = self.device
         shots = self.shots
         # `qreg` is the scope argument for the body jaxpr
-<<<<<<< HEAD
         qreg_manager = QregManager(qreg, self.qubit_index_recorder)
         converter = PLxPRToQuantumJaxprInterpreter(
-            device, shots, qreg_manager, self.qubit_index_recorder
-=======
-        qreg_manager = QregManager(qreg)
-        converter = PLxPRToQuantumJaxprInterpreter(
-            device, shots, qreg_manager, self.subroutine_cache
->>>>>>> ff6be2fe
+            device, shots, qreg_manager, self.subroutine_cache, self.qubit_index_recorder
         )
 
         return converter(jaxpr, *args)
