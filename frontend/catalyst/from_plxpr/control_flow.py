# Copyright 2025 Xanadu Quantum Technologies Inc.

# Licensed under the Apache License, Version 2.0 (the "License");
# you may not use this file except in compliance with the License.
# You may obtain a copy of the License at

#     http://www.apache.org/licenses/LICENSE-2.0

# Unless required by applicable law or agreed to in writing, software
# distributed under the License is distributed on an "AS IS" BASIS,
# WITHOUT WARRANTIES OR CONDITIONS OF ANY KIND, either express or implied.
# See the License for the specific language governing permissions and
# limitations under the License.

"""
Conversion from control flow plxpr primitives.
"""
from copy import copy
from functools import partial

import jax
from jax.extend.core import ClosedJaxpr
from jax.interpreters.partial_eval import convert_constvars_jaxpr
from pennylane.capture.primitives import cond_prim as plxpr_cond_prim
from pennylane.capture.primitives import for_loop_prim as plxpr_for_loop_prim
from pennylane.capture.primitives import while_loop_prim as plxpr_while_loop_prim

from catalyst.from_plxpr.from_plxpr import PLxPRToQuantumJaxprInterpreter, WorkflowInterpreter
from catalyst.from_plxpr.qubit_handler import QubitHandler
from catalyst.jax_extras import jaxpr_pad_consts
from catalyst.jax_primitives import cond_p, for_p, while_p


def _calling_convention(interpreter, closed_jaxpr, *args_plus_qreg):
    *args, qreg = args_plus_qreg
    # `qreg` is the scope argument for the body jaxpr
<<<<<<< HEAD
    #qreg_manager = QregManager(qreg)
    qreg_manager = QregManager(qreg, interpreter.qubit_index_recorder, absolute_addressing=True)
=======
    qubit_handler = QubitHandler(qreg)
>>>>>>> 82642215
    converter = copy(interpreter)
    converter.qubit_handler = qubit_handler
    # pylint: disable-next=cell-var-from-loop
    retvals = converter(closed_jaxpr, *args)
    qubit_handler.insert_all_dangling_qubits()
    return *retvals, converter.qubit_handler.get()


def _to_bool_if_not(arg):
    if getattr(arg, "dtype", None) == jax.numpy.bool:
        return arg
    return jax.numpy.bool(arg)


@WorkflowInterpreter.register_primitive(plxpr_cond_prim)
def workflow_cond(self, *plxpr_invals, jaxpr_branches, consts_slices, args_slice):
    """Handle the conversion from plxpr to Catalyst jaxpr for the cond primitive"""
    args = plxpr_invals[args_slice]
    converted_jaxpr_branches = []
    all_consts = []

    # Convert each branch from plxpr to jaxpr
    for const_slice, plxpr_branch in zip(consts_slices, jaxpr_branches):

        # Store all branches consts in a flat list
        branch_consts = plxpr_invals[const_slice]
        all_consts = all_consts + [*branch_consts]

        evaluator = partial(copy(self).eval, plxpr_branch, branch_consts)
        new_jaxpr = jax.make_jaxpr(evaluator)(*args)

        converted_jaxpr_branches.append(new_jaxpr.jaxpr)

    predicate = [_to_bool_if_not(p) for p in plxpr_invals[: len(jaxpr_branches) - 1]]

    # Build Catalyst compatible input values
    cond_invals = [*predicate, *all_consts, *args]

    return cond_p.bind(
        *cond_invals,
        branch_jaxprs=jaxpr_pad_consts(converted_jaxpr_branches),
        nimplicit_outputs=0,
    )


@PLxPRToQuantumJaxprInterpreter.register_primitive(plxpr_cond_prim)
def handle_cond(self, *plxpr_invals, jaxpr_branches, consts_slices, args_slice):
    """Handle the conversion from plxpr to Catalyst jaxpr for the cond primitive"""
    args = plxpr_invals[args_slice]
    self.qubit_handler.insert_all_dangling_qubits()
    args_plus_qreg = [*args, self.qubit_handler.get()]  # Add the qreg to the args
    converted_jaxpr_branches = []
    all_consts = []

    # Convert each branch from plxpr to jaxpr
    for const_slice, plxpr_branch in zip(consts_slices, jaxpr_branches):

        # Store all branches consts in a flat list
        branch_consts = plxpr_invals[const_slice]
        all_consts = all_consts + [*branch_consts]

        converted_jaxpr_branch = None
        closed_jaxpr = ClosedJaxpr(plxpr_branch, branch_consts)

        f = partial(_calling_convention, self, closed_jaxpr)
        converted_jaxpr_branch = jax.make_jaxpr(f)(*args_plus_qreg).jaxpr

        converted_jaxpr_branches.append(converted_jaxpr_branch)

    predicate = [_to_bool_if_not(p) for p in plxpr_invals[: len(jaxpr_branches) - 1]]

    # Build Catalyst compatible input values
    cond_invals = [*predicate, *all_consts, *args_plus_qreg]

    # Perform the binding
    outvals = cond_p.bind(
        *cond_invals,
        branch_jaxprs=jaxpr_pad_consts(converted_jaxpr_branches),
        nimplicit_outputs=None,
    )

    # We assume the last output value is the returned qreg.
    # Update the current qreg and remove it from the output values.
    self.qubit_handler.set(outvals.pop())

    # Return only the output values that match the plxpr output values
    return outvals


# pylint: disable=unused-argument, too-many-arguments
@WorkflowInterpreter.register_primitive(plxpr_for_loop_prim)
def workflow_for_loop(
    self,
    start,
    stop,
    step,
    *plxpr_invals,
    jaxpr_body_fn,
    consts_slice,
    args_slice,
    abstract_shapes_slice,
):
    """Handle the conversion from plxpr to Catalyst jaxpr for the for loop primitive"""
    assert jaxpr_body_fn is not None
    args = plxpr_invals[args_slice]

    consts = plxpr_invals[consts_slice]

    converter = copy(self)
    evaluator = partial(converter.eval, jaxpr_body_fn, consts)

    converted_jaxpr_branch = jax.make_jaxpr(evaluator)(start, *args).jaxpr
    converted_closed_jaxpr_branch = ClosedJaxpr(convert_constvars_jaxpr(converted_jaxpr_branch), ())

    # Config additional for loop settings
    apply_reverse_transform = isinstance(step, int) and step < 0

    return for_p.bind(
        *consts,
        start,
        stop,
        step,
        start,
        *args,
        body_jaxpr=converted_closed_jaxpr_branch,
        body_nconsts=len(consts),
        apply_reverse_transform=apply_reverse_transform,
        nimplicit=0,
        preserve_dimensions=True,
    )


# pylint: disable=unused-argument, too-many-arguments
@PLxPRToQuantumJaxprInterpreter.register_primitive(plxpr_for_loop_prim)
def handle_for_loop(
    self,
    start,
    stop,
    step,
    *plxpr_invals,
    jaxpr_body_fn,
    consts_slice,
    args_slice,
    abstract_shapes_slice,
):
    """Handle the conversion from plxpr to Catalyst jaxpr for the for loop primitive"""
    assert jaxpr_body_fn is not None
    args = plxpr_invals[args_slice]

    # Add the iteration start and the qreg to the args
    self.qubit_handler.insert_all_dangling_qubits()
    start_plus_args_plus_qreg = [
        start,
        *args,
        self.qubit_handler.get(),
    ]

    consts = plxpr_invals[consts_slice]

    jaxpr = ClosedJaxpr(jaxpr_body_fn, consts)

    f = partial(_calling_convention, self, jaxpr)
    converted_jaxpr_branch = jax.make_jaxpr(f)(*start_plus_args_plus_qreg).jaxpr

    converted_closed_jaxpr_branch = ClosedJaxpr(convert_constvars_jaxpr(converted_jaxpr_branch), ())

    # Build Catalyst compatible input values
    for_loop_invals = [*consts, start, stop, step, *start_plus_args_plus_qreg]

    # Config additional for loop settings
    apply_reverse_transform = isinstance(step, int) and step < 0

    # Perform the binding
    outvals = for_p.bind(
        *for_loop_invals,
        body_jaxpr=converted_closed_jaxpr_branch,
        body_nconsts=len(consts),
        apply_reverse_transform=apply_reverse_transform,
        nimplicit=0,
        preserve_dimensions=True,
    )

    # We assume the last output value is the returned qreg.
    # Update the current qreg and remove it from the output values.
    self.qubit_handler.set(outvals.pop())

    # Return only the output values that match the plxpr output values
    return outvals


# pylint: disable=too-many-arguments
@WorkflowInterpreter.register_primitive(plxpr_while_loop_prim)
def workflow_while_loop(
    self,
    *plxpr_invals,
    jaxpr_body_fn,
    jaxpr_cond_fn,
    body_slice,
    cond_slice,
    args_slice,
):
    """Handle the conversion from plxpr to Catalyst jaxpr for the while loop primitive"""
    consts_body = plxpr_invals[body_slice]
    consts_cond = plxpr_invals[cond_slice]
    args = plxpr_invals[args_slice]

    evaluator_body = partial(copy(self).eval, jaxpr_body_fn, consts_body)
    new_body_jaxpr = jax.make_jaxpr(evaluator_body)(*args)
    evaluator_cond = partial(copy(self).eval, jaxpr_cond_fn, consts_cond)
    new_cond_jaxpr = jax.make_jaxpr(evaluator_cond)(*args)

    converted_body_closed_jaxpr_branch = ClosedJaxpr(
        convert_constvars_jaxpr(new_body_jaxpr.jaxpr), ()
    )
    converted_cond_closed_jaxpr_branch = ClosedJaxpr(
        convert_constvars_jaxpr(new_cond_jaxpr.jaxpr), ()
    )
    # Build Catalyst compatible input values
    while_loop_invals = [*consts_cond, *consts_body, *args]

    return while_p.bind(
        *while_loop_invals,
        cond_jaxpr=converted_cond_closed_jaxpr_branch,
        body_jaxpr=converted_body_closed_jaxpr_branch,
        cond_nconsts=len(consts_cond),
        body_nconsts=len(consts_body),
        nimplicit=0,
        preserve_dimensions=True,
    )


# pylint: disable=too-many-arguments
@PLxPRToQuantumJaxprInterpreter.register_primitive(plxpr_while_loop_prim)
def handle_while_loop(
    self,
    *plxpr_invals,
    jaxpr_body_fn,
    jaxpr_cond_fn,
    body_slice,
    cond_slice,
    args_slice,
):
    """Handle the conversion from plxpr to Catalyst jaxpr for the while loop primitive"""
    self.qubit_handler.insert_all_dangling_qubits()
    consts_body = plxpr_invals[body_slice]
    consts_cond = plxpr_invals[cond_slice]
    args = plxpr_invals[args_slice]
    args_plus_qreg = [*args, self.qubit_handler.get()]  # Add the qreg to the args

    jaxpr = ClosedJaxpr(jaxpr_body_fn, consts_body)

    f = partial(_calling_convention, self, jaxpr)
    converted_body_jaxpr_branch = jax.make_jaxpr(f)(*args_plus_qreg).jaxpr

    converted_body_closed_jaxpr_branch = ClosedJaxpr(
        convert_constvars_jaxpr(converted_body_jaxpr_branch), ()
    )

    # Convert for condition from plxpr to Catalyst jaxpr
    # We need to be able to handle arbitrary plxpr here.
    # But we want to be able to create a state where:
    # * We do not pass the quantum register as an argument.

    # So let's just remove the quantum register here at the end

    jaxpr = ClosedJaxpr(jaxpr_cond_fn, consts_cond)

    def remove_qreg(*args_plus_qreg):
        *args, qreg = args_plus_qreg
        # `qreg` is the scope argument for the body jaxpr
<<<<<<< HEAD
        qreg_manager = QregManager(qreg, self.qubit_index_recorder, absolute_addressing=True)
=======
        qubit_handler = QubitHandler(qreg)
>>>>>>> 82642215
        converter = copy(self)
        converter.qubit_handler = qubit_handler

        return converter(jaxpr, *args)

    converted_cond_jaxpr_branch = jax.make_jaxpr(remove_qreg)(*args_plus_qreg).jaxpr
    converted_cond_closed_jaxpr_branch = ClosedJaxpr(
        convert_constvars_jaxpr(converted_cond_jaxpr_branch), ()
    )

    # Build Catalyst compatible input values
    while_loop_invals = [*consts_cond, *consts_body, *args_plus_qreg]

    # Perform the binding
    outvals = while_p.bind(
        *while_loop_invals,
        cond_jaxpr=converted_cond_closed_jaxpr_branch,
        body_jaxpr=converted_body_closed_jaxpr_branch,
        cond_nconsts=len(consts_cond),
        body_nconsts=len(consts_body),
        nimplicit=0,
        preserve_dimensions=True,
    )

    # We assume the last output value is the returned qreg.
    # Update the current qreg and remove it from the output values.
    self.qubit_handler.set(outvals.pop())

    # Return only the output values that match the plxpr output values
    return outvals<|MERGE_RESOLUTION|>--- conflicted
+++ resolved
@@ -34,12 +34,7 @@
 def _calling_convention(interpreter, closed_jaxpr, *args_plus_qreg):
     *args, qreg = args_plus_qreg
     # `qreg` is the scope argument for the body jaxpr
-<<<<<<< HEAD
-    #qreg_manager = QregManager(qreg)
-    qreg_manager = QregManager(qreg, interpreter.qubit_index_recorder, absolute_addressing=True)
-=======
-    qubit_handler = QubitHandler(qreg)
->>>>>>> 82642215
+    qreg_manager = QubitHandler(qreg, interpreter.qubit_index_recorder, absolute_addressing=True)
     converter = copy(interpreter)
     converter.qubit_handler = qubit_handler
     # pylint: disable-next=cell-var-from-loop
@@ -310,11 +305,7 @@
     def remove_qreg(*args_plus_qreg):
         *args, qreg = args_plus_qreg
         # `qreg` is the scope argument for the body jaxpr
-<<<<<<< HEAD
-        qreg_manager = QregManager(qreg, self.qubit_index_recorder, absolute_addressing=True)
-=======
-        qubit_handler = QubitHandler(qreg)
->>>>>>> 82642215
+        qreg_manager = QubitHandler(qreg, self.qubit_index_recorder, absolute_addressing=True)
         converter = copy(self)
         converter.qubit_handler = qubit_handler
 
