--- conflicted
+++ resolved
@@ -247,7 +247,6 @@
 
     jaxpr = ClosedJaxpr(jaxpr_body_fn, consts)
 
-<<<<<<< HEAD
     f = partial(
         _calling_convention,
         self,
@@ -255,25 +254,17 @@
         num_dynamic_alloced_qregs=len(dynalloced_qregs),
         root_hashes=[dyn_qreg.root_hash for dyn_qreg in dynalloced_qregs],
     )
-    converted_jaxpr_branch = jax.make_jaxpr(f)(*start_plus_args_plus_qreg).jaxpr
-=======
-    f = partial(_calling_convention, self, jaxpr)
     converted_jaxpr_branch = jax.make_jaxpr(f)(*start_plus_args_plus_qreg)
->>>>>>> 6c68848d
 
     converted_closed_jaxpr_branch = ClosedJaxpr(
         convert_constvars_jaxpr(converted_jaxpr_branch.jaxpr), ()
     )
 
     # Build Catalyst compatible input values
-<<<<<<< HEAD
     # strip global wire indices of dynamic wires
-    consts = tuple(const for const in consts if const not in dynalloced_wire_global_indices)
-    for_loop_invals = [*consts, start, stop, step, *start_plus_args_plus_qreg]
-=======
     new_consts = converted_jaxpr_branch.consts
+    new_consts = tuple(const for const in new_consts if const not in dynalloced_wire_global_indices)
     for_loop_invals = [*new_consts, start, stop, step, *start_plus_args_plus_qreg]
->>>>>>> 6c68848d
 
     # Config additional for loop settings
     apply_reverse_transform = isinstance(step, int) and step < 0
@@ -282,7 +273,7 @@
     outvals = for_p.bind(
         *for_loop_invals,
         body_jaxpr=converted_closed_jaxpr_branch,
-        body_nconsts=len(consts),
+        body_nconsts=len(new_consts),
         apply_reverse_transform=apply_reverse_transform,
         nimplicit=0,
         preserve_dimensions=True,
