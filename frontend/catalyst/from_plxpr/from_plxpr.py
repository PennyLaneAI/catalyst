--- conflicted
+++ resolved
@@ -46,11 +46,7 @@
     qdealloc_p,
     quantum_kernel_p,
 )
-<<<<<<< HEAD
-=======
-from catalyst.passes.pass_api import Pass
 from catalyst.utils.patching import Patcher
->>>>>>> a5aa5ec7
 
 from .qfunc_interpreter import PLxPRToQuantumJaxprInterpreter
 from .qubit_handler import (
@@ -417,34 +413,7 @@
         and transform._plxpr_transform.__name__ == "decompose_plxpr_to_plxpr"
         and qml.decomposition.enabled_graph()
     ):
-<<<<<<< HEAD
         return _handle_decompose_transform(self, inner_jaxpr, consts, non_const_args, tkwargs)
-=======
-        # Handle the conversion from plxpr to Catalyst jaxpr for a PL transform.
-        if not self.requires_decompose_lowering:
-            self.requires_decompose_lowering = True
-        else:
-            raise NotImplementedError("Multiple decomposition transforms are not yet supported.")
-
-        next_eval = copy(self)
-        # Update the decompose_gateset to be used by the quantum kernel primitive
-        # TODO: we originally wanted to treat decompose_gateset as a queue of
-        # gatesets to be used by the decompose-lowering pass at MLIR
-        # but this requires a C++ implementation of the graph-based decomposition
-        # which doesn't exist yet.
-        next_eval.decompose_tkwargs = tkwargs
-
-        # Note. We don't perform the compiler-specific decomposition here
-        # to be able to support multiple decomposition transforms
-        # and collect all the required gatesets
-        # as well as being able to support other transforms in between.
-
-        # The compiler specific transformation will be performed
-        # in the qnode handler.
-
-        # Add the decompose-lowering pass to the start of the pipeline
-        next_eval._pass_pipeline.insert(0, Pass("decompose-lowering"))
->>>>>>> a5aa5ec7
 
     catalyst_pass_name = transform.pass_name
     if catalyst_pass_name is None:
