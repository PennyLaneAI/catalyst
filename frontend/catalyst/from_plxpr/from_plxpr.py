--- conflicted
+++ resolved
@@ -205,12 +205,10 @@
 ):
     """Handle the conversion from plxpr to Catalyst jaxpr for the qnode primitive"""
 
-<<<<<<< HEAD
     # hopefully this patch stays patchy and doesn't become permanent
     closed_jaxpr = _decompose_jaxpr_to_gateset(qfunc_jaxpr, consts, device)
-=======
+
     self.qubit_index_recorder = QubitIndexRecorder()
->>>>>>> a007d47e
 
     if shots_len > 1:
         raise NotImplementedError("shot vectors are not yet supported for catalyst conversion.")
