--- conflicted
+++ resolved
@@ -187,11 +187,8 @@
     def __init__(self):
         self._pass_pipeline = []
         self.qubit_handler = None
-<<<<<<< HEAD
-=======
 
         # Compiler options for the new decomposition system
->>>>>>> 6253c901
         self.compiler_decompose = False
         self.decomp_gateset = []
 
@@ -221,9 +218,7 @@
             **_get_device_kwargs(device),
         )
         qreg = qalloc_p.bind(len(device.wires))
-        self.qubit_handler = QubitHandler(
-            qreg, disable_wire_caching=self.compiler_decompose
-        )
+        self.qubit_handler = QubitHandler(qreg, disable_wire_caching=self.compiler_decompose)
         converter = PLxPRToQuantumJaxprInterpreter(device, shots, self.qubit_handler, {})
         retvals = converter(closed_jaxpr, *args)
         self.qubit_handler.insert_all_dangling_qubits()
@@ -398,11 +393,6 @@
         # TODO: we assume the qreg value passed into a scope is the unique qreg in the scope
         # In other words, we assume no new qreg will be allocated in the scope
         self.qubit_handler = qubit_handler
-<<<<<<< HEAD
-        self.compiler_decompose = False
-        self.decomp_gateset = []
-=======
->>>>>>> 6253c901
         self.subroutine_cache = cache
         self.control_wires = control_wires
         """Any control wires used for a subroutine."""
