--- conflicted
+++ resolved
@@ -44,13 +44,9 @@
 from pennylane.transforms import unitary_to_rot as pl_unitary_to_rot
 
 from catalyst.device import extract_backend_info
-<<<<<<< HEAD
 from catalyst.device.qjit_device import COMPILER_OPERATIONS
 from catalyst.from_plxpr.decompose import DecompRuleInterpreter
-from catalyst.from_plxpr.qubit_handler import QubitHandler
-=======
 from catalyst.from_plxpr.qubit_handler import QubitHandler, QubitIndexRecorder, get_in_qubit_values
->>>>>>> bfc389b8
 from catalyst.jax_extras import jaxpr_pad_consts, make_jaxpr2, transient_jax_config
 from catalyst.jax_primitives import (
     AbstractQbit,
@@ -186,16 +182,12 @@
 
     def __init__(self):
         self._pass_pipeline = []
-<<<<<<< HEAD
-        self.qubit_handler = None
+        self.init_qreg = None
 
         # Compiler options for the new decomposition system
         self.requires_decompose_lowering = False
         self.decompose_tkwargs = {}  # target gateset
 
-=======
-        self.init_qreg = None
->>>>>>> bfc389b8
         super().__init__()
 
 
