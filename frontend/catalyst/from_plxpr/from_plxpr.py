# Copyright 2024 Xanadu Quantum Technologies Inc.

# Licensed under the Apache License, Version 2.0 (the "License");
# you may not use this file except in compliance with the License.
# You may obtain a copy of the License at

#     http://www.apache.org/licenses/LICENSE-2.0

# Unless required by applicable law or agreed to in writing, software
# distributed under the License is distributed on an "AS IS" BASIS,
# WITHOUT WARRANTIES OR CONDITIONS OF ANY KIND, either express or implied.
# See the License for the specific language governing permissions and
# limitations under the License.
"""
This submodule defines a utility for converting plxpr into Catalyst jaxpr.
"""
# pylint: disable=protected-access

import warnings
from copy import copy
from functools import partial
from typing import Callable

import jax
import pennylane as qml
from jax.extend.core import ClosedJaxpr, Jaxpr
from jax.extend.linear_util import wrap_init
from pennylane.capture import PlxprInterpreter, qnode_prim
from pennylane.capture.expand_transforms import ExpandTransformsInterpreter
from pennylane.capture.primitives import jacobian_prim as pl_jac_prim
from pennylane.capture.primitives import transform_prim
from pennylane.ops.functions.map_wires import _map_wires_transform as pl_map_wires
from pennylane.transforms import cancel_inverses as pl_cancel_inverses
from pennylane.transforms import commute_controlled as pl_commute_controlled
from pennylane.transforms import decompose as pl_decompose
from pennylane.transforms import merge_amplitude_embedding as pl_merge_amplitude_embedding
from pennylane.transforms import merge_rotations as pl_merge_rotations
from pennylane.transforms import single_qubit_fusion as pl_single_qubit_fusion
from pennylane.transforms import unitary_to_rot as pl_unitary_to_rot

from catalyst.device import extract_backend_info
from catalyst.from_plxpr.decompose import COMPILER_OPS_FOR_DECOMPOSITION, DecompRuleInterpreter
from catalyst.jax_extras import make_jaxpr2, transient_jax_config
from catalyst.jax_extras.patches import patched_make_eqn
from catalyst.jax_primitives import (
    device_init_p,
    device_release_p,
    qalloc_p,
    qdealloc_p,
    quantum_kernel_p,
)
from catalyst.passes.pass_api import Pass
from catalyst.utils.patching import Patcher

from .qfunc_interpreter import PLxPRToQuantumJaxprInterpreter
from .qubit_handler import (
    QubitHandler,
    QubitIndexRecorder,
)


def _tuple_to_slice(t):
    """Convert a tuple representation of a slice back to a slice object.

    JAX converts slice objects to tuples for hashability in jaxpr parameters.
    This function converts them back to slice objects for use with indexing.

    Args:
        t: Either a slice object (returned as-is) or a tuple (start, stop, step)

    Returns:
        slice: A slice object
    """
    if isinstance(t, tuple) and len(t) == 3:
        return slice(*t)
    return t


def _is_dict_like_tuple(t):
    """Checks if a tuple t is structured like a list of (key, value) pairs."""
    return isinstance(t, tuple) and all(isinstance(item, tuple) and len(item) == 2 for item in t)


def _tuple_to_dict(t):
    """
    Recursively converts JAX-hashable tuple representations back to dicts,
    and list-like tuples back to lists.

    Args:
        t: The item to convert. Can be a dict, a tuple, or a scalar.

    Returns:
        The converted dict, list, or the original scalar value.
    """

    if not isinstance(t, (dict, tuple, list)):
        return t

    if isinstance(t, dict):
        return {k: _tuple_to_dict(v) for k, v in t.items()}

    if isinstance(t, list):
        return [_tuple_to_dict(item) for item in t]

    if isinstance(t, tuple):

        # A. Dict-like tuple: Convert to dict, then recurse on values
        if _is_dict_like_tuple(t):
            # This handles the main (key, value) pair structure
            return {key: _tuple_to_dict(value) for key, value in t}

        # B. List-like tuple: Convert to list, then recurse on elements
        else:
            return [_tuple_to_dict(item) for item in t]

    return t


def _get_device_kwargs(device) -> dict:
    """Calulcate the params for a device equation."""
    info = extract_backend_info(device)
    # Note that the value of rtd_kwargs is a string version of
    # the info kwargs, not the info kwargs itself
    # this is due to ease of serialization to MLIR
    return {
        "rtd_kwargs": str(info.kwargs),
        "rtd_lib": info.lpath,
        "rtd_name": info.c_interface_name,
    }


# code example has long lines
# pylint: disable=line-too-long
def from_plxpr(plxpr: ClosedJaxpr) -> Callable[..., Jaxpr]:
    """Convert PennyLane variant jaxpr to Catalyst variant jaxpr.

    Args:
        jaxpr (ClosedJaxpr): PennyLane variant jaxpr

    Returns:
        Callable: A function that accepts the same arguments as the plxpr and returns catalyst
        variant jaxpr.

    Note that the input jaxpr should be workflow level and contain qnode primitives, rather than
    qfunc level with individual operators.

    .. code-block:: python

        from catalyst.from_plxpr import from_plxpr

        qml.capture.enable()

        @qml.qnode(qml.device('lightning.qubit', wires=2))
        def circuit(x):
            qml.RX(x, 0)
            return qml.probs(wires=(0, 1))

        def f(x):
            return circuit(2 * x) ** 2

        plxpr = jax.make_jaxpr(circuit)(0.5)

        print(from_plxpr(plxpr)(0.5))

    .. code-block:: none

        { lambda ; a:f64[]. let
            b:f64[4] = func[
            call_jaxpr={ lambda ; c:f64[]. let
                device_init[
                    rtd_kwargs={'shots': 0, 'mcmc': False, 'num_burnin': 0, 'kernel_name': None}
                    rtd_lib=***
                    rtd_name=LightningSimulator
                ]
                d:AbstractQreg() = qalloc 2
                e:AbstractQbit() = qextract d 0
                f:AbstractQbit() = qinst[
                    adjoint=False
                    ctrl_len=0
                    op=RX
                    params_len=1
                    qubits_len=1
                ] e c
                g:AbstractQbit() = qextract d 1
                h:AbstractObs(num_qubits=2,primitive=compbasis) = compbasis f g
                i:f64[4] = probs[shape=(4,) shots=None] h
                j:AbstractQreg() = qinsert d 0 f
                qdealloc j
                in (i,) }
            qnode=<QNode: device='<lightning.qubit device (wires=2) at 0x302761c90>', interface='auto', diff_method='best'>
            ] a
        in (b,) }

    """

    original_fn = partial(WorkflowInterpreter().eval, plxpr.jaxpr, plxpr.consts)

    # pylint: disable=import-outside-toplevel
    from jax._src.interpreters.partial_eval import DynamicJaxprTrace

    def wrapped_fn(*args, **kwargs):
        with Patcher(
            (DynamicJaxprTrace, "make_eqn", patched_make_eqn),
        ):
            return jax.make_jaxpr(original_fn)(*args, **kwargs)

    return wrapped_fn


class WorkflowInterpreter(PlxprInterpreter):
    """An interpreter that converts a qnode primitive from a plxpr variant to a catalyst jaxpr variant."""

    def __copy__(self):
        new_version = WorkflowInterpreter()
        new_version._pass_pipeline = copy(self._pass_pipeline)
        new_version.init_qreg = self.init_qreg
        new_version.requires_decompose_lowering = self.requires_decompose_lowering
        new_version.decompose_tkwargs = copy(self.decompose_tkwargs)
        return new_version

    def __init__(self):
        self._pass_pipeline = []
        self.init_qreg = None

        # Compiler options for the new decomposition system
        self.requires_decompose_lowering = False
        self.decompose_tkwargs = {}  # target gateset

        super().__init__()


@WorkflowInterpreter.register_primitive(pl_jac_prim)
def handle_grad(self, *args, jaxpr, n_consts, **kwargs):
    """Translate a grad equation."""
    f = partial(copy(self).eval, jaxpr, args[:n_consts])
    new_jaxpr = jax.make_jaxpr(f)(*args[n_consts:])

    new_args = (*new_jaxpr.consts, *args[n_consts:])
    return pl_jac_prim.bind(
        *new_args, jaxpr=new_jaxpr.jaxpr, n_consts=len(new_jaxpr.consts), **kwargs
    )


# pylint: disable=unused-argument, too-many-arguments
@WorkflowInterpreter.register_primitive(qnode_prim)
def handle_qnode(
    self, *args, qnode, device, shots_len, execution_config, qfunc_jaxpr, n_consts, batch_dims=None
):
    """Handle the conversion from plxpr to Catalyst jaxpr for the qnode primitive"""

    self.qubit_index_recorder = QubitIndexRecorder()

    if shots_len > 1:
        raise NotImplementedError("shot vectors are not yet supported for catalyst conversion.")

    shots = args[0] if shots_len else 0
    consts = args[shots_len : n_consts + shots_len]
    non_const_args = args[shots_len + n_consts :]

    closed_jaxpr = (
        ClosedJaxpr(qfunc_jaxpr, consts)
        if not self.requires_decompose_lowering
        else _apply_compiler_decompose_to_plxpr(
            inner_jaxpr=qfunc_jaxpr,
            consts=consts,
            ncargs=non_const_args,
            tgateset=list(self.decompose_tkwargs.get("gate_set", [])),
        )
    )

    graph_succeeded = False
    if self.requires_decompose_lowering:
        closed_jaxpr, graph_succeeded = _collect_and_compile_graph_solutions(
            inner_jaxpr=closed_jaxpr.jaxpr,
            consts=closed_jaxpr.consts,
            tkwargs=self.decompose_tkwargs,
            ncargs=non_const_args,
        )

        # Fallback to the legacy decomposition if the graph-based decomposition failed
        if not graph_succeeded:
            # Remove the decompose-lowering pass from the pipeline
            self._pass_pipeline = [p for p in self._pass_pipeline if p.name != "decompose-lowering"]
            closed_jaxpr = _apply_compiler_decompose_to_plxpr(
                inner_jaxpr=closed_jaxpr.jaxpr,
                consts=closed_jaxpr.consts,
                ncargs=non_const_args,
                tkwargs=self.decompose_tkwargs,
            )

    def calling_convention(*args):
        device_init_p.bind(
            shots,
            auto_qubit_management=(device.wires is None),
            **_get_device_kwargs(device),
        )
        qreg = qalloc_p.bind(len(device.wires))
        self.init_qreg = QubitHandler(qreg, self.qubit_index_recorder)
        converter = PLxPRToQuantumJaxprInterpreter(
            device, shots, self.init_qreg, {}, self.qubit_index_recorder
        )
        retvals = converter(closed_jaxpr, *args)
        self.init_qreg.insert_all_dangling_qubits()
        qdealloc_p.bind(self.init_qreg.get())
        device_release_p.bind()
        return retvals

    if self.requires_decompose_lowering and graph_succeeded:
        # Add gate_set attribute to the quantum kernel primitive
        # decompose_gatesets is treated as a queue of gatesets to be used
        # but we only support a single gateset for now in from_plxpr
        # as supporting multiple gatesets requires an MLIR/C++ graph-decomposition
        # implementation. The current Python implementation cannot be mixed
        # with other transforms in between.
        gateset = [_get_operator_name(op) for op in self.decompose_tkwargs.get("gate_set", [])]
        setattr(qnode, "decompose_gatesets", [gateset])

    return quantum_kernel_p.bind(
        wrap_init(calling_convention, debug_info=qfunc_jaxpr.debug_info),
        *non_const_args,
        qnode=qnode,
        pipeline=self._pass_pipeline,
    )


# The map below describes the parity between PL transforms and Catalyst passes.
# PL transforms having a Catalyst pass counterpart will have a name as value,
# otherwise their value will be None. The second value indicates if the transform
# requires decomposition to be supported by Catalyst.
transforms_to_passes = {
    pl_cancel_inverses: ("remove-chained-self-inverse", False),
    pl_commute_controlled: (None, False),
    pl_decompose: (None, False),
    pl_map_wires: (None, False),
    pl_merge_amplitude_embedding: (None, True),
    pl_merge_rotations: ("merge-rotations", False),
    pl_single_qubit_fusion: (None, False),
    pl_unitary_to_rot: (None, False),
}


def register_transform(pl_transform, pass_name, decomposition):
    """Register pennylane transforms and their conversion to Catalyst transforms"""
    transforms_to_passes[pl_transform] = (pass_name, decomposition)


# pylint: disable=too-many-arguments
@WorkflowInterpreter.register_primitive(transform_prim)
def handle_transform(
    self,
    *args,
    args_slice,
    consts_slice,
    inner_jaxpr,
    targs_slice,
    tkwargs,
    transform,
):
    """Handle the conversion from plxpr to Catalyst jaxpr for a
    PL transform."""
    consts = args[consts_slice]
    non_const_args = args[args_slice]
    targs = args[targs_slice]

    # If the transform is a decomposition transform
    # and the graph-based decomposition is enabled
    if (
        hasattr(transform._plxpr_transform, "__name__")
        and transform._plxpr_transform.__name__ == "decompose_plxpr_to_plxpr"
        and qml.decomposition.enabled_graph()
    ):
<<<<<<< HEAD
        """Handle the conversion from plxpr to Catalyst jaxpr for a
        PL transform."""
        consts = args[_tuple_to_slice(consts_slice)]
        non_const_args = args[_tuple_to_slice(args_slice)]
        targs = args[_tuple_to_slice(targs_slice)]
        tkwargs = _tuple_to_dict(tkwargs)

        # If the transform is a decomposition transform
        # and the graph-based decomposition is enabled
        if (
            hasattr(pl_plxpr_transform, "__name__")
            and pl_plxpr_transform.__name__ == "decompose_plxpr_to_plxpr"
            and qml.decomposition.enabled_graph()
        ):
            if not self.requires_decompose_lowering:
                self.requires_decompose_lowering = True
            else:
                raise NotImplementedError(
                    "Multiple decomposition transforms are not yet supported."
                )

            next_eval = copy(self)
            # Update the decompose_gateset to be used by the quantum kernel primitive
            # TODO: we originally wanted to treat decompose_gateset as a queue of
            # gatesets to be used by the decompose-lowering pass at MLIR
            # but this requires a C++ implementation of the graph-based decomposition
            # which doesn't exist yet.
            next_eval.decompose_tkwargs = tkwargs

            # Note. We don't perform the compiler-specific decomposition here
            # to be able to support multiple decomposition transforms
            # and collect all the required gatesets
            # as well as being able to support other transforms in between.

            # The compiler specific transformation will be performed
            # in the qnode handler.

            # Add the decompose-lowering pass to the start of the pipeline
            next_eval._pass_pipeline.insert(0, Pass("decompose-lowering"))

            # We still need to construct and solve the graph based on
            # the current jaxpr based on the current gateset
            # but we don't rewrite the jaxpr at this stage.

            # gds_interpreter = DecompRuleInterpreter(*targs, **tkwargs)

            # def gds_wrapper(*args):
            #     return gds_interpreter.eval(inner_jaxpr, consts, *args)

            # final_jaxpr = jax.make_jaxpr(gds_wrapper)(*args)
            # return self.eval(final_jaxpr.jaxpr, consts, *non_const_args)
            return next_eval.eval(inner_jaxpr, consts, *non_const_args)

        if catalyst_pass_name is None:
            # Use PL's ExpandTransformsInterpreter to expand this and any embedded
            # transform according to PL rules. It works by overriding the primitive
            # registration, making all embedded transforms follow the PL rules
            # from now on, hence ignoring the Catalyst pass conversion
            def wrapper(*args):
                return ExpandTransformsInterpreter().eval(inner_jaxpr, consts, *args)

            unravelled_jaxpr = jax.make_jaxpr(wrapper)(*non_const_args)
            final_jaxpr = pl_plxpr_transform(
                unravelled_jaxpr.jaxpr, unravelled_jaxpr.consts, targs, tkwargs, *non_const_args
            )
=======
        if not self.requires_decompose_lowering:
            self.requires_decompose_lowering = True
        else:
            raise NotImplementedError("Multiple decomposition transforms are not yet supported.")
>>>>>>> 7af77ab2

        next_eval = copy(self)
        # Update the decompose_gateset to be used by the quantum kernel primitive
        # TODO: we originally wanted to treat decompose_gateset as a queue of
        # gatesets to be used by the decompose-lowering pass at MLIR
        # but this requires a C++ implementation of the graph-based decomposition
        # which doesn't exist yet.
        next_eval.decompose_tkwargs = tkwargs

        # Note. We don't perform the compiler-specific decomposition here
        # to be able to support multiple decomposition transforms
        # and collect all the required gatesets
        # as well as being able to support other transforms in between.

        # The compiler specific transformation will be performed
        # in the qnode handler.

        # Add the decompose-lowering pass to the start of the pipeline
        next_eval._pass_pipeline.insert(0, Pass("decompose-lowering"))

        # We still need to construct and solve the graph based on
        # the current jaxpr based on the current gateset
        # but we don't rewrite the jaxpr at this stage.

        # gds_interpreter = DecompRuleInterpreter(*targs, **tkwargs)

        # def gds_wrapper(*args):
        #     return gds_interpreter.eval(inner_jaxpr, consts, *args)

        # final_jaxpr = jax.make_jaxpr(gds_wrapper)(*args)
        # return self.eval(final_jaxpr.jaxpr, consts, *non_const_args)
        return next_eval.eval(inner_jaxpr, consts, *non_const_args)

    catalyst_pass_name = transforms_to_passes.get(transform, (None,))[0]
    if catalyst_pass_name is None:
        # Use PL's ExpandTransformsInterpreter to expand this and any embedded
        # transform according to PL rules. It works by overriding the primitive
        # registration, making all embedded transforms follow the PL rules
        # from now on, hence ignoring the Catalyst pass conversion
        def wrapper(*args):
            return ExpandTransformsInterpreter().eval(inner_jaxpr, consts, *args)

        unravelled_jaxpr = jax.make_jaxpr(wrapper)(*non_const_args)
        final_jaxpr = transform._plxpr_transform(
            unravelled_jaxpr.jaxpr, unravelled_jaxpr.consts, targs, tkwargs, *non_const_args
        )
        if transforms_to_passes[transform][1]:
            final_jaxpr = pl_decompose._plxpr_transform(
                final_jaxpr.jaxpr, final_jaxpr.consts, targs, tkwargs, *non_const_args
            )

        return copy(self).eval(final_jaxpr.jaxpr, final_jaxpr.consts, *non_const_args)

    # Apply the corresponding Catalyst pass counterpart
    next_eval = copy(self)
    next_eval._pass_pipeline.insert(0, Pass(catalyst_pass_name, *targs, **tkwargs))
    return next_eval.eval(inner_jaxpr, consts, *non_const_args)


# pylint: disable=too-many-positional-arguments
def trace_from_pennylane(
    fn, static_argnums, dynamic_args, abstracted_axes, sig, kwargs, debug_info=None
):
    """Capture the JAX program representation (JAXPR) of the wrapped function, using
    PL capure module.

    Args:
        fn(Callable): the user function to be traced
        static_argnums(int or Seqence[Int]): an index or a sequence of indices that specifies the
            positions of static arguments.
        dynamic_args(Seqence[Any]): the abstract values of the dynamic arguments.
        abstracted_axes (Sequence[Sequence[str]] or Dict[int, str] or Sequence[Dict[int, str]]):
            An experimental option to specify dynamic tensor shapes.
            This option affects the compilation of the annotated function.
            Function arguments with ``abstracted_axes`` specified will be compiled to ranked tensors
            with dynamic shapes. For more details, please see the Dynamically-shaped Arrays section
            below.
        sig(Sequence[Any]): a tuple indicating the argument signature of the function. Static arguments
            are indicated with their literal values, and dynamic arguments are indicated by abstract
            values.
        kwargs(Dict[str, Any]): keyword argumemts to the function.
        debug_info(jax.api_util.debug_info): a source debug information object required by jaxprs.

    Returns:
        ClosedJaxpr: captured JAXPR
        Tuple[Tuple[ShapedArray, bool]]: the return type of the captured JAXPR.
            The boolean indicates whether each result is a value returned by the user function.
        PyTreeDef: PyTree metadata of the function output
        Tuple[Any]: the dynamic argument signature
    """

    # pylint: disable=import-outside-toplevel
    import jax._src.interpreters.partial_eval as pe
    from jax._src.interpreters.partial_eval import DynamicJaxprTrace
    from jax._src.lax import lax
    from jax._src.pjit import jit_p

    from catalyst.jax_extras.patches import (
        get_aval2,
        patched_drop_unused_vars,
        patched_dyn_shape_staging_rule,
        patched_pjit_staging_rule,
    )
    from catalyst.utils.patching import DictPatchWrapper

    with transient_jax_config(
        {"jax_dynamic_shapes": True, "jax_use_shardy_partitioner": False}
    ), Patcher(
        (pe, "_drop_unused_vars", patched_drop_unused_vars),
        (DynamicJaxprTrace, "make_eqn", patched_make_eqn),
        (lax, "_dyn_shape_staging_rule", patched_dyn_shape_staging_rule),
        (
            jax._src.pjit,  # pylint: disable=protected-access
            "pjit_staging_rule",
            patched_pjit_staging_rule,
        ),
        (DictPatchWrapper(pe.custom_staging_rules, jit_p), "value", patched_pjit_staging_rule),
        (pe, "get_aval", get_aval2),
    ):

        make_jaxpr_kwargs = {
            "static_argnums": static_argnums,
            "abstracted_axes": abstracted_axes,
            "debug_info": debug_info,
        }

        args = sig

        if isinstance(fn, qml.QNode) and static_argnums:
            # `make_jaxpr2` sees the qnode
            # The static_argnum on the wrapped function takes precedence over the
            # one in `make_jaxpr`
            # https://github.com/jax-ml/jax/blob/636691bba40b936b8b64a4792c1d2158296e9dd4/jax/_src/linear_util.py#L231
            # Therefore we need to coordinate them manually
            fn.static_argnums = static_argnums

        plxpr, out_type, out_treedef = make_jaxpr2(fn, **make_jaxpr_kwargs)(*args, **kwargs)
        jaxpr = from_plxpr(plxpr)(*plxpr.in_avals)

    return jaxpr, out_type, out_treedef, sig


def _apply_compiler_decompose_to_plxpr(inner_jaxpr, consts, ncargs, tgateset=None, tkwargs=None):
    """Apply the compiler-specific decomposition for a given JAXPR.

    This function first disables the graph-based decomposition optimization
    to ensure that only high-level gates and templates with a single decomposition
    are decomposed. It then performs the pre-mlir decomposition using PennyLane's
    `plxpr_transform` function.

    `tgateset` is a list of target gateset for decomposition.
    If provided, it will be combined with the default compiler ops for decomposition.
    If not provided, `tkwargs` will be used as the keyword arguments for the
    decomposition transform. This is to ensure compatibility with the existing
    PennyLane decomposition transform as well as providing a fallback mechanism.

    Args:
        inner_jaxpr (Jaxpr): The input JAXPR to be decomposed.
        consts (list): The constants used in the JAXPR.
        ncargs (list): Non-constant arguments for the JAXPR.
        tgateset (list): A list of target gateset for decomposition. Defaults to None.
        tkwargs (list): The keyword arguments of the decompose transform. Defaults to None.

    Returns:
        ClosedJaxpr: The decomposed JAXPR.
    """

    # Disable the graph decomposition optimization

    # Why? Because for the compiler-specific decomposition we want to
    # only decompose higher-level gates and templates that only have
    # a single decomposition, and not do any further optimization
    # based on the graph solution.
    # Besides, the graph-based decomposition is not supported
    # yet in from_plxpr for most gates and templates.
    # TODO: Enable the graph-based decomposition
    qml.decomposition.disable_graph()

    kwargs = (
        {"gate_set": set(COMPILER_OPS_FOR_DECOMPOSITION.keys()).union(tgateset)}
        if tgateset
        else tkwargs
    )
    final_jaxpr = qml.transforms.decompose.plxpr_transform(inner_jaxpr, consts, (), kwargs, *ncargs)

    qml.decomposition.enable_graph()

    return final_jaxpr


def _collect_and_compile_graph_solutions(inner_jaxpr, consts, tkwargs, ncargs):
    """Collect and compile graph solutions for a given JAXPR.

    This function uses the DecompRuleInterpreter to evaluate
    the input JAXPR and obtain a new JAXPR that incorporates
    the graph-based decomposition solutions.

    This function doesn't modify the underlying quantum function
    but rather constructs a new JAXPR with decomposition rules.

    Args:
        inner_jaxpr (Jaxpr): The input JAXPR to be decomposed.
        consts (list): The constants used in the JAXPR.
        tkwargs (list): The keyword arguments of the decompose transform.
        ncargs (list): Non-constant arguments for the JAXPR.

    Returns:
        ClosedJaxpr: The decomposed JAXPR.
        bool: A flag indicating whether the graph-based decomposition was successful.
    """
    gds_interpreter = DecompRuleInterpreter(**tkwargs)

    def gds_wrapper(*args):
        return gds_interpreter.eval(inner_jaxpr, consts, *args)

    graph_succeeded = True

    with warnings.catch_warnings(record=True) as captured_warnings:
        warnings.simplefilter("always", UserWarning)
        final_jaxpr = jax.make_jaxpr(gds_wrapper)(*ncargs)

    for w in captured_warnings:
        warnings.showwarning(w.message, w.category, w.filename, w.lineno)
        # TODO: use a custom warning class for this in PennyLane to remove this
        # string matching and make it more robust.
        if "The graph-based decomposition system is unable" in str(w.message):  # pragma: no cover
            graph_succeeded = False
            warnings.warn(
                "Falling back to the legacy decomposition system.",
                UserWarning,
            )

    return final_jaxpr, graph_succeeded


def _get_operator_name(op):
    """Get the name of a pennylane operator, handling wrapped operators.

    Note: Controlled and Adjoint ops aren't supported in `gate_set`
    by PennyLane's DecompositionGraph; unit tests were added in PennyLane.
    """
    if isinstance(op, str):
        return op

    # Return NoNameOp if the operator has no _primitive.name attribute.
    # This is to avoid errors when we capture the program
    # as we deal with such ops later in the decomposition graph.
    return getattr(op._primitive, "name", "NoNameOp")<|MERGE_RESOLUTION|>--- conflicted
+++ resolved
@@ -369,78 +369,16 @@
         and transform._plxpr_transform.__name__ == "decompose_plxpr_to_plxpr"
         and qml.decomposition.enabled_graph()
     ):
-<<<<<<< HEAD
         """Handle the conversion from plxpr to Catalyst jaxpr for a
         PL transform."""
         consts = args[_tuple_to_slice(consts_slice)]
         non_const_args = args[_tuple_to_slice(args_slice)]
         targs = args[_tuple_to_slice(targs_slice)]
         tkwargs = _tuple_to_dict(tkwargs)
-
-        # If the transform is a decomposition transform
-        # and the graph-based decomposition is enabled
-        if (
-            hasattr(pl_plxpr_transform, "__name__")
-            and pl_plxpr_transform.__name__ == "decompose_plxpr_to_plxpr"
-            and qml.decomposition.enabled_graph()
-        ):
-            if not self.requires_decompose_lowering:
-                self.requires_decompose_lowering = True
-            else:
-                raise NotImplementedError(
-                    "Multiple decomposition transforms are not yet supported."
-                )
-
-            next_eval = copy(self)
-            # Update the decompose_gateset to be used by the quantum kernel primitive
-            # TODO: we originally wanted to treat decompose_gateset as a queue of
-            # gatesets to be used by the decompose-lowering pass at MLIR
-            # but this requires a C++ implementation of the graph-based decomposition
-            # which doesn't exist yet.
-            next_eval.decompose_tkwargs = tkwargs
-
-            # Note. We don't perform the compiler-specific decomposition here
-            # to be able to support multiple decomposition transforms
-            # and collect all the required gatesets
-            # as well as being able to support other transforms in between.
-
-            # The compiler specific transformation will be performed
-            # in the qnode handler.
-
-            # Add the decompose-lowering pass to the start of the pipeline
-            next_eval._pass_pipeline.insert(0, Pass("decompose-lowering"))
-
-            # We still need to construct and solve the graph based on
-            # the current jaxpr based on the current gateset
-            # but we don't rewrite the jaxpr at this stage.
-
-            # gds_interpreter = DecompRuleInterpreter(*targs, **tkwargs)
-
-            # def gds_wrapper(*args):
-            #     return gds_interpreter.eval(inner_jaxpr, consts, *args)
-
-            # final_jaxpr = jax.make_jaxpr(gds_wrapper)(*args)
-            # return self.eval(final_jaxpr.jaxpr, consts, *non_const_args)
-            return next_eval.eval(inner_jaxpr, consts, *non_const_args)
-
-        if catalyst_pass_name is None:
-            # Use PL's ExpandTransformsInterpreter to expand this and any embedded
-            # transform according to PL rules. It works by overriding the primitive
-            # registration, making all embedded transforms follow the PL rules
-            # from now on, hence ignoring the Catalyst pass conversion
-            def wrapper(*args):
-                return ExpandTransformsInterpreter().eval(inner_jaxpr, consts, *args)
-
-            unravelled_jaxpr = jax.make_jaxpr(wrapper)(*non_const_args)
-            final_jaxpr = pl_plxpr_transform(
-                unravelled_jaxpr.jaxpr, unravelled_jaxpr.consts, targs, tkwargs, *non_const_args
-            )
-=======
         if not self.requires_decompose_lowering:
             self.requires_decompose_lowering = True
         else:
             raise NotImplementedError("Multiple decomposition transforms are not yet supported.")
->>>>>>> 7af77ab2
 
         next_eval = copy(self)
         # Update the decompose_gateset to be used by the quantum kernel primitive
