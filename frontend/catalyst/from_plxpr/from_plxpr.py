# Copyright 2024 Xanadu Quantum Technologies Inc.

# Licensed under the Apache License, Version 2.0 (the "License");
# you may not use this file except in compliance with the License.
# You may obtain a copy of the License at

#     http://www.apache.org/licenses/LICENSE-2.0

# Unless required by applicable law or agreed to in writing, software
# distributed under the License is distributed on an "AS IS" BASIS,
# WITHOUT WARRANTIES OR CONDITIONS OF ANY KIND, either express or implied.
# See the License for the specific language governing permissions and
# limitations under the License.
"""
This submodule defines a utility for converting plxpr into Catalyst jaxpr.
"""
# pylint: disable=protected-access
from copy import copy
from functools import partial
from typing import Callable

import jax
import jax.core
import jax.numpy as jnp
import pennylane as qml
from jax._src.sharding_impls import UNSPECIFIED
from jax._src.tree_util import tree_flatten
from jax.extend.core import ClosedJaxpr, Jaxpr
from jax.extend.linear_util import wrap_init
from jax.interpreters.partial_eval import convert_constvars_jaxpr
from pennylane.capture import PlxprInterpreter, pause, qnode_prim
from pennylane.capture.expand_transforms import ExpandTransformsInterpreter
from pennylane.capture.primitives import adjoint_transform_prim as plxpr_adjoint_transform_prim
from pennylane.capture.primitives import ctrl_transform_prim as plxpr_ctrl_transform_prim
from pennylane.capture.primitives import measure_prim as plxpr_measure_prim
from pennylane.ftqc.primitives import measure_in_basis_prim as plxpr_measure_in_basis_prim
from pennylane.measurements import CountsMP
from pennylane.ops.functions.map_wires import _map_wires_transform as pl_map_wires
from pennylane.transforms import cancel_inverses as pl_cancel_inverses
from pennylane.transforms import commute_controlled as pl_commute_controlled
from pennylane.transforms import decompose as pl_decompose
from pennylane.transforms import merge_amplitude_embedding as pl_merge_amplitude_embedding
from pennylane.transforms import merge_rotations as pl_merge_rotations
from pennylane.transforms import single_qubit_fusion as pl_single_qubit_fusion
from pennylane.transforms import unitary_to_rot as pl_unitary_to_rot

from catalyst.device import extract_backend_info
from catalyst.from_plxpr.qubit_handler import QubitHandler, QubitIndexRecorder
from catalyst.jax_extras import jaxpr_pad_consts, make_jaxpr2, transient_jax_config
from catalyst.jax_primitives import (
    AbstractQbit,
    MeasurementPlane,
    adjoint_p,
    compbasis_p,
    cond_p,
    counts_p,
    decomprule_p,
    device_init_p,
    device_release_p,
    expval_p,
    gphase_p,
    hamiltonian_p,
    hermitian_p,
    measure_in_basis_p,
    measure_p,
    namedobs_p,
    probs_p,
    qalloc_p,
    qdealloc_p,
    qinst_p,
    quantum_kernel_p,
    quantum_subroutine_p,
    sample_p,
    set_basis_state_p,
    set_state_p,
    state_p,
    tensorobs_p,
    unitary_p,
    var_p,
)
from catalyst.passes.pass_api import Pass

measurement_map = {
    qml.measurements.SampleMP: sample_p,
    qml.measurements.ExpectationMP: expval_p,
    qml.measurements.VarianceMP: var_p,
    qml.measurements.ProbabilityMP: probs_p,
    qml.measurements.StateMP: state_p,
}


def _get_device_kwargs(device) -> dict:
    """Calulcate the params for a device equation."""
    info = extract_backend_info(device)
    # Note that the value of rtd_kwargs is a string version of
    # the info kwargs, not the info kwargs itself
    # this is due to ease of serialization to MLIR
    return {
        "rtd_kwargs": str(info.kwargs),
        "rtd_lib": info.lpath,
        "rtd_name": info.c_interface_name,
    }


def _flat_prod_gen(op: qml.ops.Prod):
    for o in op:
        if isinstance(o, qml.ops.Prod):
            yield from _flat_prod_gen(o)
        else:
            yield o


# code example has long lines
# pylint: disable=line-too-long
def from_plxpr(plxpr: ClosedJaxpr) -> Callable[..., Jaxpr]:
    """Convert PennyLane variant jaxpr to Catalyst variant jaxpr.

    Args:
        jaxpr (ClosedJaxpr): PennyLane variant jaxpr

    Returns:
        Callable: A function that accepts the same arguments as the plxpr and returns catalyst
        variant jaxpr.

    Note that the input jaxpr should be workflow level and contain qnode primitives, rather than
    qfunc level with individual operators.

    .. code-block:: python

        from catalyst.from_plxpr import from_plxpr

        qml.capture.enable()

        @qml.qnode(qml.device('lightning.qubit', wires=2))
        def circuit(x):
            qml.RX(x, 0)
            return qml.probs(wires=(0, 1))

        def f(x):
            return circuit(2 * x) ** 2

        plxpr = jax.make_jaxpr(circuit)(0.5)

        print(from_plxpr(plxpr)(0.5))

    .. code-block:: none

        { lambda ; a:f64[]. let
            b:f64[4] = func[
            call_jaxpr={ lambda ; c:f64[]. let
                device_init[
                    rtd_kwargs={'shots': 0, 'mcmc': False, 'num_burnin': 0, 'kernel_name': None}
                    rtd_lib=***
                    rtd_name=LightningSimulator
                ]
                d:AbstractQreg() = qalloc 2
                e:AbstractQbit() = qextract d 0
                f:AbstractQbit() = qinst[
                    adjoint=False
                    ctrl_len=0
                    op=RX
                    params_len=1
                    qubits_len=1
                ] e c
                g:AbstractQbit() = qextract d 1
                h:AbstractObs(num_qubits=2,primitive=compbasis) = compbasis f g
                i:f64[4] = probs[shape=(4,) shots=None] h
                j:AbstractQreg() = qinsert d 0 f
                qdealloc j
                in (i,) }
            qnode=<QNode: device='<lightning.qubit device (wires=2) at 0x302761c90>', interface='auto', diff_method='best'>
            ] a
        in (b,) }

    """
    return jax.make_jaxpr(partial(WorkflowInterpreter().eval, plxpr.jaxpr, plxpr.consts))


class WorkflowInterpreter(PlxprInterpreter):
    """An interpreter that converts a qnode primitive from a plxpr variant to a catalxpr variant."""

    def __init__(self):
        self._pass_pipeline = []
        self.init_qreg = None
        super().__init__()


# pylint: disable=unused-argument, too-many-arguments
@WorkflowInterpreter.register_primitive(qnode_prim)
def handle_qnode(
    self, *args, qnode, device, shots_len, execution_config, qfunc_jaxpr, n_consts, batch_dims=None
):
    """Handle the conversion from plxpr to Catalyst jaxpr for the qnode primitive"""

    self.qubit_index_recorder = QubitIndexRecorder()

    if shots_len > 1:
        raise NotImplementedError("shot vectors are not yet supported for catalyst conversion.")

    shots = args[0] if shots_len else 0
    consts = args[shots_len : n_consts + shots_len]
    non_const_args = args[shots_len + n_consts :]

    closed_jaxpr = ClosedJaxpr(qfunc_jaxpr, consts)

    def calling_convention(*args):
        device_init_p.bind(
            shots,
            auto_qubit_management=(device.wires is None),
            **_get_device_kwargs(device),
        )
        qreg = qalloc_p.bind(len(device.wires))
        self.init_qreg = QubitHandler(qreg, self.qubit_index_recorder)
        converter = PLxPRToQuantumJaxprInterpreter(
            device, shots, self.init_qreg, {}, self.qubit_index_recorder
        )
        retvals = converter(closed_jaxpr, *args)
        self.init_qreg.insert_all_dangling_qubits()
        qdealloc_p.bind(self.init_qreg.get())
        device_release_p.bind()
        return retvals

    return quantum_kernel_p.bind(
        wrap_init(calling_convention, debug_info=qfunc_jaxpr.debug_info),
        *non_const_args,
        qnode=qnode,
        pipeline=self._pass_pipeline,
    )


# The map below describes the parity between PL transforms and Catalyst passes.
# PL transforms having a Catalyst pass counterpart will have a name as value,
# otherwise their value will be None. The second value indicates if the transform
# requires decomposition to be supported by Catalyst.
transforms_to_passes = {
    pl_cancel_inverses: ("remove-chained-self-inverse", False),
    pl_commute_controlled: (None, False),
    pl_decompose: (None, False),
    pl_map_wires: (None, False),
    pl_merge_amplitude_embedding: (None, True),
    pl_merge_rotations: ("merge-rotations", False),
    pl_single_qubit_fusion: (None, False),
    pl_unitary_to_rot: (None, False),
}


# pylint: disable-next=redefined-outer-name
def register_transform(pl_transform, pass_name, decomposition):
    """Register pennylane transforms and their conversion to Catalyst transforms"""

    # pylint: disable=too-many-arguments
    @WorkflowInterpreter.register_primitive(pl_transform._primitive)
    def handle_transform(
        self,
        *args,
        args_slice,
        consts_slice,
        inner_jaxpr,
        targs_slice,
        tkwargs,
        catalyst_pass_name=pass_name,
        requires_decomposition=decomposition,
        pl_plxpr_transform=pl_transform._plxpr_transform,
    ):
        """Handle the conversion from plxpr to Catalyst jaxpr for a
        PL transform."""
        consts = args[consts_slice]
        non_const_args = args[args_slice]
        targs = args[targs_slice]

        if catalyst_pass_name is None:
            # Use PL's ExpandTransformsInterpreter to expand this and any embedded
            # transform according to PL rules. It works by overriding the primitive
            # registration, making all embedded transforms follow the PL rules
            # from now on, hence ignoring the Catalyst pass conversion
            def wrapper(*args):
                return ExpandTransformsInterpreter().eval(inner_jaxpr, consts, *args)

            unravelled_jaxpr = jax.make_jaxpr(wrapper)(*non_const_args)
            final_jaxpr = pl_plxpr_transform(
                unravelled_jaxpr.jaxpr, unravelled_jaxpr.consts, targs, tkwargs, *non_const_args
            )

            if requires_decomposition:
                final_jaxpr = pl_decompose._plxpr_transform(
                    final_jaxpr.jaxpr, final_jaxpr.consts, targs, tkwargs, *non_const_args
                )

            return self.eval(final_jaxpr.jaxpr, final_jaxpr.consts, *non_const_args)
        else:
            # Apply the corresponding Catalyst pass counterpart
            self._pass_pipeline.insert(0, Pass(catalyst_pass_name))
            return self.eval(inner_jaxpr, consts, *non_const_args)


# This is our registration factory for PL transforms. The loop below iterates
# across the map above and generates a custom handler for each transform.
# In order to ensure early binding, we pass the PL plxpr transform and the
# Catalyst pass as arguments whose default values are set by the loop.
for pl_transform, (pass_name, decomposition) in transforms_to_passes.items():
    register_transform(pl_transform, pass_name, decomposition)


class PLxPRToQuantumJaxprInterpreter(PlxprInterpreter):
    """
    Unlike the previous interpreters which modified the getattr and setattr
    and maintained a stack of references to the quantum register to be used
    as an access path in stack allocated objects, this translator receives
    the qreg over which qubits will be taken and inserted into as a parameter
    during initialization.
    """

    def __init__(
        self,
        device,
        shots,
        init_qreg,
        cache,
        qubit_index_recorder,
        *,
        control_wires=(),
        control_values=(),
    ):
        self.device = device
        self.shots = shots
        self.init_qreg = init_qreg
        self.qubit_index_recorder = qubit_index_recorder
        self.subroutine_cache = cache
        self.control_wires = control_wires
        """Any control wires used for a subroutine."""
        self.control_values = control_values
        """Any control values for executing a subroutine."""

        super().__init__()

    def interpret_operation(self, op, is_adjoint=False, control_values=(), control_wires=()):
        """Re-bind a pennylane operation as a catalyst instruction."""
        if isinstance(op, qml.ops.Adjoint):
            return self.interpret_operation(
                op.base,
                is_adjoint=not is_adjoint,
                control_values=control_values,
                control_wires=control_wires,
            )
        if type(op) in {qml.ops.Controlled, qml.ops.ControlledOp}:
            return self.interpret_operation(
                op.base,
                is_adjoint=is_adjoint,
                control_values=control_values + tuple(op.control_values),
                control_wires=control_wires + tuple(op.control_wires),
            )

        control_wires = control_wires + self.control_wires
        control_values = control_values + self.control_values

        # Insert dynamic qubits if a qreg is available
        if not self.init_qreg.is_qubit_mode():
            self.init_qreg.insert_dynamic_qubits(op.wires + control_wires)

        in_qubits = []
        in_qregs = []

        for w in op.wires:
            # Note: `w` is the plxpr global wire index
            if not self.qubit_index_recorder.contains(w):
                # First time the global wire index w is encountered
                # Need to extract from init qreg
                # This won't be a dynamically allocated qreg, since these have all
                # wires extracted after binding their alloc primitives immediately.
                in_qubits.append(self.init_qreg[self.init_qreg.global_index_to_local_index(w)])
                in_qregs.append(self.init_qreg)

            else:
                in_qreg = self.qubit_index_recorder[w]
                in_qregs.append(in_qreg)
                in_qubits.append(in_qreg[in_qreg.global_index_to_local_index(w)])

        in_ctrl_qubits = []
        in_ctrl_qregs = []
        for w in control_wires:
            # Note: `w` is the plxpr global wire index
            if not self.qubit_index_recorder.contains(w):
                # First time the global wire index w is encountered
                # Need to extract from init qreg
                # This won't be a dynamically allocated qreg, since these have all
                # wires extracted after binding their alloc primitives immediately.
                in_ctrl_qubits.append(self.init_qreg[self.init_qreg.global_index_to_local_index(w)])
                in_ctrl_qregs.append(self.init_qreg)

            else:
                in_ctrl_qreg = self.qubit_index_recorder[w]
                in_ctrl_qregs.append(in_ctrl_qreg)
                in_ctrl_qubits.append(in_ctrl_qreg[in_ctrl_qreg.global_index_to_local_index(w)])

        out_qubits = qinst_p.bind(
            *[*in_qubits, *op.data, *in_ctrl_qubits, *control_values],
            op=op.name,
            qubits_len=len(op.wires),
            params_len=len(op.data),
            ctrl_len=len(control_wires),
            adjoint=is_adjoint,
        )

        out_non_ctrl_qubits = out_qubits[: len(out_qubits) - len(control_wires)]
        out_ctrl_qubits = out_qubits[-len(control_wires) :]

        for in_qreg, w, new_wire in zip(in_qregs, op.wires, out_non_ctrl_qubits):
            in_qreg[in_qreg.global_index_to_local_index(w)] = new_wire

        for in_ctrl_qreg, w, new_ctrl_wire in zip(in_ctrl_qregs, control_wires, out_ctrl_qubits):
            in_ctrl_qreg[in_ctrl_qreg.global_index_to_local_index(w)] = new_ctrl_wire

        return out_qubits

    def _obs(self, obs):
        """Interpret the observable equation corresponding to a measurement equation's input."""
        if isinstance(obs, qml.ops.Prod):
            # catalyst cant handle product of products
            return tensorobs_p.bind(*(self._obs(t) for t in _flat_prod_gen(obs)))
        if obs.arithmetic_depth > 0:
            with pause():
                coeffs, terms = obs.terms()
            terms = [self._obs(t) for t in terms]
            return hamiltonian_p.bind(jnp.stack(coeffs), *terms)
        wires = [self.init_qreg[w] for w in obs.wires]
        if obs.name == "Hermitian":
            return hermitian_p.bind(obs.data[0], *wires)
        return namedobs_p.bind(*wires, *obs.data, kind=obs.name)

    def _compbasis_obs(self, *wires):
        """Add a computational basis sampling observable."""
        if wires:
            qubits = [self.init_qreg[w] for w in wires]
            return compbasis_p.bind(*qubits)
        else:
            self.init_qreg.insert_all_dangling_qubits()
            return compbasis_p.bind(self.init_qreg.get(), qreg_available=True)

    def interpret_measurement(self, measurement):
        """Rebind a measurement as a catalyst instruction."""
        if type(measurement) not in measurement_map:
            raise NotImplementedError(
                f"measurement {measurement} not yet supported for conversion."
            )

        if measurement._eigvals is not None:
            raise NotImplementedError(
                "from_plxpr does not yet support measurements with manual eigvals."
            )
        if (
            measurement.mv is not None
            or measurement.obs is not None
            and not isinstance(measurement.obs, qml.operation.Operator)
        ):
            raise NotImplementedError("Measurements of mcms are not yet supported.")

        if measurement.obs:
            obs = self._obs(measurement.obs)
        else:
            obs = self._compbasis_obs(*measurement.wires)

        shape, dtype = measurement._abstract_eval(
            n_wires=len(measurement.wires),
            shots=self.shots,
            num_device_wires=len(self.device.wires),
        )

        prim = measurement_map[type(measurement)]
        if prim is sample_p:
            num_qubits = len(measurement.wires) or len(self.device.wires)
            sample_shape = (self.shots, num_qubits)
            dyn_dims, static_shape = jax._src.lax.lax._extract_tracers_dyn_shape(sample_shape)
            mval = sample_p.bind(obs, *dyn_dims, static_shape=tuple(static_shape))
        elif prim in {expval_p, var_p}:
            mval = prim.bind(obs, shape=shape)
        else:
            dyn_dims, static_shape = jax._src.lax.lax._extract_tracers_dyn_shape(shape)
            mval = prim.bind(obs, *dyn_dims, static_shape=tuple(static_shape))

        # sample_p returns floats, so we need to converted it back to the expected integers here
        if dtype != mval.dtype:
            return jax.lax.convert_element_type(mval, dtype)
        return mval

    def _extract_shots_value(self, shots: qml.measurements.Shots | int):
        """Extract the shots value according to the type"""
        if isinstance(shots, int):
            return shots

        assert isinstance(shots, qml.measurements.Shots)

        return shots.total_shots if shots else 0

    def __call__(self, jaxpr, *args):
        """
        Execute this interpreter with this arguments.
        We expect this to be a flat function (i.e., always takes *args as inputs
        and no **kwargs) and the results is a sequence of values
        """
        return self.eval(jaxpr.jaxpr, jaxpr.consts, *args)


<<<<<<< HEAD
@PLxPRToQuantumJaxprInterpreter.register_primitive(qml.allocation.allocate_prim)
def handle_qml_alloc(self, *, num_wires, state=None, restored=False):
    """Handle the conversion from plxpr to Catalyst jaxpr for the qml.allocate primitive"""

    new_qreg = QubitHandler(
        qalloc_p.bind(num_wires), self.qubit_index_recorder, dynamically_alloced=True
    )

    # The plxpr alloc primitive returns the list of all indices available in the new qreg
    # So let's extract all qubits and return them
    for i in range(num_wires):
        new_qreg.extract(i)

    return new_qreg.get_all_current_global_indices()


@PLxPRToQuantumJaxprInterpreter.register_primitive(qml.allocation.deallocate_prim)
def handle_qml_dealloc(self, *wires):
    """Handle the conversion from plxpr to Catalyst jaxpr for the qml.deallocate primitive"""
    qreg = self.qubit_index_recorder[wires[0]]
    qreg.insert_all_dangling_qubits()

    # TODO: currently __catalyst__rt__qubit_release_array() in runtime would
    # call ReleaseAllQubits() on the device
    # This means we cannot deallocate until the very end
    # For now we just treat the dynamically allocated qubits in the same way as the
    # initial ones, and deallocate at the end.
    # Blocked by https://github.com/PennyLaneAI/catalyst/pull/1996
    # which is blocked by https://github.com/PennyLaneAI/pennylane-lightning/pull/1254
    # qdealloc_p.bind(qreg.get())

    return []
=======
@PLxPRToQuantumJaxprInterpreter.register_primitive(CountsMP._wires_primitive)
def interpret_counts(self, *wires, all_outcomes):
    """Interpret a CountsMP primitive as the catalyst version."""
    obs = self._compbasis_obs(*wires)
    num_wires = len(wires) if wires else len(self.device.wires)
    keys, vals = counts_p.bind(obs, static_shape=(2**num_wires,))
    keys = jax.lax.convert_element_type(keys, int)
    return keys, vals
>>>>>>> 9ea001f5


@PLxPRToQuantumJaxprInterpreter.register_primitive(quantum_subroutine_p)
def handle_subroutine(self, *args, **kwargs):
    """
    Transform the subroutine from PLxPR into JAXPR with quantum primitives.
    """
    backup = dict(self.init_qreg)
    self.init_qreg.insert_all_dangling_qubits()

    # Make sure the quantum register is updated
    plxpr = kwargs["jaxpr"]
    transformed = self.subroutine_cache.get(plxpr)

    def wrapper(qreg, *args):
        # Launch a new interpreter for the new subroutine region
        # A new interpreter's root qreg value needs a new recorder
        converter = copy(self)
        converter.qubit_index_recorder = QubitIndexRecorder()
        init_qreg = QubitHandler(qreg, converter.qubit_index_recorder)
        converter.init_qreg = init_qreg

        retvals = converter(plxpr, *args)
        converter.init_qreg.insert_all_dangling_qubits()
        return converter.init_qreg.get(), *retvals

    if not transformed:
        converted_closed_jaxpr_branch = jax.make_jaxpr(wrapper)(self.init_qreg.get(), *args)
        self.subroutine_cache[plxpr] = converted_closed_jaxpr_branch
    else:
        converted_closed_jaxpr_branch = transformed

    # quantum_subroutine_p.bind
    # is just pjit_p with a different name.
    vals_out = quantum_subroutine_p.bind(
        self.init_qreg.get(),
        *args,
        jaxpr=converted_closed_jaxpr_branch,
        in_shardings=(UNSPECIFIED, *kwargs["in_shardings"]),
        out_shardings=(UNSPECIFIED, *kwargs["out_shardings"]),
        in_layouts=(None, *kwargs["in_layouts"]),
        out_layouts=(None, *kwargs["out_layouts"]),
        donated_invars=kwargs["donated_invars"],
        ctx_mesh=kwargs["ctx_mesh"],
        name=kwargs["name"],
        keep_unused=kwargs["keep_unused"],
        inline=kwargs["inline"],
        compiler_options_kvs=kwargs["compiler_options_kvs"],
    )

    self.init_qreg.set(vals_out[0])
    vals_out = vals_out[1:]

    for orig_wire in backup.keys():
        self.init_qreg.extract(orig_wire)

    return vals_out


@PLxPRToQuantumJaxprInterpreter.register_primitive(decomprule_p)
def handle_decomposition_rule(self, *, pyfun, func_jaxpr, is_qreg, num_params):
    """
    Transform a quantum decomposition rule from PLxPR into JAXPR with quantum primitives.
    """

    if is_qreg:
        self.init_qreg.insert_all_dangling_qubits()

        def wrapper(qreg, *args):
            # Launch a new interpreter for the new subroutine region
            # A new interpreter's root qreg value needs a new recorder
            converter = copy(self)
            converter.qubit_index_recorder = QubitIndexRecorder()
            init_qreg = QubitHandler(qreg, converter.qubit_index_recorder)
            converter.init_qreg = init_qreg

            converter(func_jaxpr, *args)
            converter.init_qreg.insert_all_dangling_qubits()
            return converter.init_qreg.get()

        converted_closed_jaxpr_branch = jax.make_jaxpr(wrapper)(
            self.init_qreg.get(), *func_jaxpr.in_avals
        )
    else:

        def wrapper(*args):
            # Launch a new interpreter for the new subroutine region
            # A new interpreter's root qreg value needs a new recorder

            # TODO: it is a bit messy that the qubit mode of decompositions,
            # which just needs to keep track of a list of explicit qubit's latest SSA values,
            # is going through the entire qreg value mapping infra.
            # Two bitter things here are that:
            #   - qubit lists do not need a recorder (they don't need to remember which qubits
            #     belong to which qregs)
            #   - the qubit list object needs to piggy-back off the `init_qreg` attribute of the
            #     interpreter, which is a wrong name for this case
            # We should refactor the QubitHandler object into a qubit mode object and a qreg
            # mode object.

            converter = copy(self)
            qubit_handler = QubitHandler(args[num_params:], recorder=None)
            converter.init_qreg = qubit_handler

            converter(func_jaxpr, *args)
            return converter.init_qreg.get()

        new_in_avals = func_jaxpr.in_avals[:num_params] + [
            AbstractQbit() for _ in func_jaxpr.in_avals[num_params:]
        ]
        converted_closed_jaxpr_branch = jax.make_jaxpr(wrapper)(*new_in_avals)

    decomprule_p.bind(pyfun=pyfun, func_jaxpr=converted_closed_jaxpr_branch)

    return ()


@PLxPRToQuantumJaxprInterpreter.register_primitive(qml.QubitUnitary._primitive)
def handle_qubit_unitary(self, *invals, n_wires):
    """Handle the conversion from plxpr to Catalyst jaxpr for the QubitUnitary primitive"""
    wires = [self.init_qreg[w] for w in invals[1:]]
    outvals = unitary_p.bind(invals[0], *wires, qubits_len=n_wires, ctrl_len=0, adjoint=False)
    for wire_values, new_wire in zip(invals[1:], outvals):
        self.init_qreg[wire_values] = new_wire


# pylint: disable=unused-argument
@PLxPRToQuantumJaxprInterpreter.register_primitive(qml.GlobalPhase._primitive)
def handle_global_phase(self, phase, *wires, n_wires):
    """Handle the conversion from plxpr to Catalyst jaxpr for the GlobalPhase primitive"""
    gphase_p.bind(phase, ctrl_len=0, adjoint=False)


@PLxPRToQuantumJaxprInterpreter.register_primitive(qml.BasisState._primitive)
def handle_basis_state(self, *invals, n_wires):
    """Handle the conversion from plxpr to Catalyst jaxpr for the BasisState primitive"""
    state_inval = invals[0]
    wires_inval = invals[1:]

    state = jax.lax.convert_element_type(state_inval, jnp.dtype(jnp.bool))
    wires = [self.init_qreg[w] for w in wires_inval]
    out_wires = set_basis_state_p.bind(*wires, state)

    for wire_values, new_wire in zip(wires_inval, out_wires):
        self.init_qreg[wire_values] = new_wire


# pylint: disable=unused-argument
@PLxPRToQuantumJaxprInterpreter.register_primitive(qml.StatePrep._primitive)
def handle_state_prep(self, *invals, n_wires, **kwargs):
    """Handle the conversion from plxpr to Catalyst jaxpr for the StatePrep primitive"""
    state_inval = invals[0]
    wires_inval = invals[1:]

    # jnp.complex128 is the top element in the type promotion lattice so it is ok to do this:
    # https://jax.readthedocs.io/en/latest/type_promotion.html
    state = jax.lax.convert_element_type(state_inval, jnp.dtype(jnp.complex128))
    wires = [self.init_qreg[w] for w in wires_inval]
    out_wires = set_state_p.bind(*wires, state)

    for wire_values, new_wire in zip(wires_inval, out_wires):
        self.init_qreg[wire_values] = new_wire


@PLxPRToQuantumJaxprInterpreter.register_primitive(plxpr_measure_prim)
def handle_measure(self, wire, reset, postselect):
    """Handle the conversion from plxpr to Catalyst jaxpr for the mid-circuit measure primitive."""

    in_wire = self.init_qreg[wire]

    result, out_wire = measure_p.bind(in_wire, postselect=postselect)

    if reset:
        # Constants need to be passed as input values for some reason I forgot about.
        correction = jaxpr_pad_consts(
            [
                jax.make_jaxpr(lambda: qinst_p.bind(in_wire, op="PauliX", qubits_len=1))().jaxpr,
                jax.make_jaxpr(lambda: out_wire)().jaxpr,
            ]
        )
        out_wire = cond_p.bind(
            result, in_wire, out_wire, branch_jaxprs=correction, nimplicit_outputs=None
        )[0]

    self.init_qreg[wire] = out_wire
    return result


# pylint: disable=unused-argument, too-many-positional-arguments
@PLxPRToQuantumJaxprInterpreter.register_primitive(plxpr_measure_in_basis_prim)
def handle_measure_in_basis(self, angle, wire, plane, reset, postselect):
    """Handle the conversion from plxpr to Catalyst jaxpr for the measure_in_basis primitive"""
    _angle = jax.lax.convert_element_type(angle, jnp.dtype(jnp.float64))

    try:
        _plane = MeasurementPlane(plane)
    except ValueError as e:
        raise ValueError(
            f"Measurement plane must be one of {[plane.value for plane in MeasurementPlane]}"
        ) from e

    in_wire = self.init_qreg[wire]
    result, out_wire = measure_in_basis_p.bind(_angle, in_wire, plane=_plane, postselect=postselect)

    self.init_qreg[wire] = out_wire

    return result


# pylint: disable=unused-argument
@PLxPRToQuantumJaxprInterpreter.register_primitive(plxpr_ctrl_transform_prim)
def handle_ctrl_transform(self, *invals, jaxpr, n_control, control_values, work_wires, n_consts):
    """Interpret a control transform primitive."""
    consts = invals[:n_consts]
    args = invals[n_consts:-n_control]
    control_wires = invals[-n_control:]

    unroller = copy(self)
    unroller.control_wires += tuple(control_wires)
    unroller.control_values += tuple(control_values)
    unroller.eval(jaxpr, consts, *args)
    return []


# pylint: disable=unused-argument
@PLxPRToQuantumJaxprInterpreter.register_primitive(plxpr_adjoint_transform_prim)
def handle_adjoint_transform(
    self,
    *plxpr_invals,
    jaxpr,
    lazy,
    n_consts,
):
    """Handle the conversion from plxpr to Catalyst jaxpr for the adjoint primitive"""
    assert jaxpr is not None
    consts = plxpr_invals[:n_consts]
    args = plxpr_invals[n_consts:]

    # Add the iteration start and the qreg to the args
    self.init_qreg.insert_all_dangling_qubits()
    qreg = self.init_qreg.get()

    jaxpr = ClosedJaxpr(jaxpr, consts)

    def calling_convention(*args_plus_qreg):
        # The last arg is the scope argument for the body jaxpr
        *args, qreg = args_plus_qreg

        # Launch a new interpreter for the body region
        # A new interpreter's root qreg value needs a new recorder
        converter = copy(self)
        converter.qubit_index_recorder = QubitIndexRecorder()
        init_qreg = QubitHandler(qreg, converter.qubit_index_recorder)
        converter.init_qreg = init_qreg

        retvals = converter(jaxpr, *args)
        init_qreg.insert_all_dangling_qubits()
        return *retvals, converter.init_qreg.get()

    _, args_tree = tree_flatten((consts, args, [qreg]))
    converted_jaxpr_branch = jax.make_jaxpr(calling_convention)(*consts, *args, qreg).jaxpr

    converted_closed_jaxpr_branch = ClosedJaxpr(convert_constvars_jaxpr(converted_jaxpr_branch), ())
    # Perform the binding
    outvals = adjoint_p.bind(
        *consts,
        *args,
        qreg,
        jaxpr=converted_closed_jaxpr_branch,
        args_tree=args_tree,
    )

    # We assume the last output value is the returned qreg.
    # Update the current qreg and remove it from the output values.
    self.init_qreg.set(outvals.pop())

    # Return only the output values that match the plxpr output values
    return outvals


# pylint: disable=too-many-positional-arguments
def trace_from_pennylane(
    fn, static_argnums, dynamic_args, abstracted_axes, sig, kwargs, debug_info=None
):
    """Capture the JAX program representation (JAXPR) of the wrapped function, using
    PL capure module.

    Args:
        fn(Callable): the user function to be traced
        static_argnums(int or Seqence[Int]): an index or a sequence of indices that specifies the
            positions of static arguments.
        dynamic_args(Seqence[Any]): the abstract values of the dynamic arguments.
        abstracted_axes (Sequence[Sequence[str]] or Dict[int, str] or Sequence[Dict[int, str]]):
            An experimental option to specify dynamic tensor shapes.
            This option affects the compilation of the annotated function.
            Function arguments with ``abstracted_axes`` specified will be compiled to ranked tensors
            with dynamic shapes. For more details, please see the Dynamically-shaped Arrays section
            below.
        sig(Sequence[Any]): a tuple indicating the argument signature of the function. Static arguments
            are indicated with their literal values, and dynamic arguments are indicated by abstract
            values.
        kwargs(Dict[str, Any]): keyword argumemts to the function.
        debug_info(jax.api_util.debug_info): a source debug information object required by jaxprs.

    Returns:
        ClosedJaxpr: captured JAXPR
        Tuple[Tuple[ShapedArray, bool]]: the return type of the captured JAXPR.
            The boolean indicates whether each result is a value returned by the user function.
        PyTreeDef: PyTree metadata of the function output
        Tuple[Any]: the dynamic argument signature
    """

    with transient_jax_config({"jax_dynamic_shapes": True}):

        make_jaxpr_kwargs = {
            "static_argnums": static_argnums,
            "abstracted_axes": abstracted_axes,
            "debug_info": debug_info,
        }

        args = sig

        if isinstance(fn, qml.QNode) and static_argnums:
            # `make_jaxpr2` sees the qnode
            # The static_argnum on the wrapped function takes precedence over the
            # one in `make_jaxpr`
            # https://github.com/jax-ml/jax/blob/636691bba40b936b8b64a4792c1d2158296e9dd4/jax/_src/linear_util.py#L231
            # Therefore we need to coordinate them manually
            fn.static_argnums = static_argnums

        plxpr, out_type, out_treedef = make_jaxpr2(fn, **make_jaxpr_kwargs)(*args, **kwargs)
        jaxpr = from_plxpr(plxpr)(*dynamic_args, **kwargs)

    return jaxpr, out_type, out_treedef, sig<|MERGE_RESOLUTION|>--- conflicted
+++ resolved
@@ -500,7 +500,6 @@
         return self.eval(jaxpr.jaxpr, jaxpr.consts, *args)
 
 
-<<<<<<< HEAD
 @PLxPRToQuantumJaxprInterpreter.register_primitive(qml.allocation.allocate_prim)
 def handle_qml_alloc(self, *, num_wires, state=None, restored=False):
     """Handle the conversion from plxpr to Catalyst jaxpr for the qml.allocate primitive"""
@@ -533,7 +532,8 @@
     # qdealloc_p.bind(qreg.get())
 
     return []
-=======
+
+
 @PLxPRToQuantumJaxprInterpreter.register_primitive(CountsMP._wires_primitive)
 def interpret_counts(self, *wires, all_outcomes):
     """Interpret a CountsMP primitive as the catalyst version."""
@@ -542,7 +542,6 @@
     keys, vals = counts_p.bind(obs, static_shape=(2**num_wires,))
     keys = jax.lax.convert_element_type(keys, int)
     return keys, vals
->>>>>>> 9ea001f5
 
 
 @PLxPRToQuantumJaxprInterpreter.register_primitive(quantum_subroutine_p)
