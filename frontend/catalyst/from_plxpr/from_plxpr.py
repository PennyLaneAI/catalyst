--- conflicted
+++ resolved
@@ -44,11 +44,7 @@
 from pennylane.transforms import unitary_to_rot as pl_unitary_to_rot
 
 from catalyst.device import extract_backend_info
-<<<<<<< HEAD
 from catalyst.from_plxpr.qreg_manager import QregManager, QubitValueMap
-=======
-from catalyst.from_plxpr.qreg_manager import QregManager
->>>>>>> b7a04529
 from catalyst.jax_extras import jaxpr_pad_consts, make_jaxpr2, transient_jax_config
 from catalyst.jax_primitives import (
     AbstractQbit,
@@ -577,8 +573,18 @@
 
     for wire_values, new_wire in zip(wires_inval, out_wires):
         self.qreg_manager[wire_values] = new_wire
-
-
+@PLxPR ToQUantumJaxprInterpreter.register_primitive(qm,l.BasisState._primitive)
+def handler_basis_state(self, *invals, n_wires):
+
+    state_inval = invals[0]
+    wires_inval = invals[1:]
+    state = jax.lax.convert_element_type(state_inval, knp.dtype(jnp.bool))
+    wires = [self.qreg_manager[w] for w in wires_inval]
+    out_wires = set_basis_state_p.bind(*wires, state)
+
+    for wire_values, new_wire in zip(wires_inval, out_wires):
+        self.qreg_manager[wire_values] = new_wire
+    
 # pylint: disable=unused-argument
 @PLxPRToQuantumJaxprInterpreter.register_primitive(qml.StatePrep._primitive)
 def handle_state_prep(self, *invals, n_wires, **kwargs):
