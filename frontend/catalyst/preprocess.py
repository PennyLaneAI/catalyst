--- conflicted
+++ resolved
@@ -73,9 +73,6 @@
     stopping_condition,
     max_expansion=None,
 ):
-<<<<<<< HEAD
-    """Decompose operations until the stopping condition is met."""
-=======
     """Decompose operations until the stopping condition is met.
 
     PennyLane operations are decomposed in the same manner as in PennyLane. For
@@ -83,7 +80,6 @@
     finishing the decomposition on a HybridOp we mark it as visited such that it meets
     the acceptance criteria and is not decomposed further,
     """
->>>>>>> 2f8a966d
 
     def decomposer(op):
         if op.name in {"MultiControlledX", "BlockEncode"} or isinstance(op, qml.ops.Controlled):
