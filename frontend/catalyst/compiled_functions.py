--- conflicted
+++ resolved
@@ -338,11 +338,7 @@
         return get_template(self.func_name, self.restype, *buffer)
 
     def __call__(self, *args, **kwargs):
-<<<<<<< HEAD
-        static_argnums = self.compile_options.static_argnums if self.compile_options else None
-=======
         static_argnums = self.compile_options.static_argnums if self.compile_options else ()
->>>>>>> 192367b4
         dynamic_args = filter_static_args(args, static_argnums)
 
         if self.compile_options and self.compile_options.abstracted_axes is not None:
