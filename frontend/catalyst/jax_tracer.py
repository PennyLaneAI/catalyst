--- conflicted
+++ resolved
@@ -349,25 +349,14 @@
                         explicintess flags).
         PyTreeDef: PyTree-shape of the return values in ``PyTreeDef``
     """
-    # The compilation cache must be clear for each translation unit. Otherwise, MLIR functions
-    # which do not exist in the current translation unit will be assumed to exist if an equivalent
-    # python function is seen in the cache. This happens during testing or if we wanted to compile a
-    # single python function multiple times with different options.
-    mlir_fn_cache.clear()
-
-    with transient_jax_config():
-        with EvaluationContext(EvaluationMode.CLASSICAL_COMPILATION):
-            make_jaxpr_kwargs = {
-                "abstracted_axes": abstracted_axes,
-                "static_argnums": static_argnums,
-            }
-            jaxpr, out_type, out_tree = make_jaxpr2(func, **make_jaxpr_kwargs)(*args, **kwargs)
-
-        # We remove implicit Jaxpr result values since we are compiling a top-level jaxpr program.
-        jaxpr2, out_type2 = jaxpr_remove_implicit(jaxpr, out_type)
-        module, context = jaxpr_to_mlir(func.__name__, jaxpr2)
-
-<<<<<<< HEAD
+
+    with EvaluationContext(EvaluationMode.CLASSICAL_COMPILATION):
+        make_jaxpr_kwargs = {
+            "abstracted_axes": abstracted_axes,
+            "static_argnums": static_argnums,
+        }
+        jaxpr, out_type, out_tree = make_jaxpr2(func, **make_jaxpr_kwargs)(*args, **kwargs)
+
     # We remove implicit Jaxpr result values since we are compiling a top-level jaxpr program.
     jaxpr2, out_type2 = jaxpr_remove_implicit(jaxpr, out_type)
 
@@ -393,15 +382,19 @@
                         explicintess flags).
         PyTreeDef: PyTree-shape of the return values in ``PyTreeDef``
     """
-
-    jaxpr, postprocessed_jaxpr, out_type, out_tree = trace_to_jaxpr(
-        func, static_argnums, abstracted_axes, *args, **kwargs
-    )
-    module, context = jaxpr_to_mlir(func.__name__, postprocessed_jaxpr)
+    # The compilation cache must be clear for each translation unit. Otherwise, MLIR functions
+    # which do not exist in the current translation unit will be assumed to exist if an equivalent
+    # python function is seen in the cache. This happens during testing or if we wanted to compile a
+    # single python function multiple times with different options.
+    mlir_fn_cache.clear()
+
+    with transient_jax_config():
+        jaxpr, postprocessed_jaxpr, out_type, out_tree = trace_to_jaxpr(
+           func, static_argnums, abstracted_axes, *args, **kwargs
+        )
+        module, context = jaxpr_to_mlir(func.__name__, postprocessed_jaxpr)
+        
     return module, context, jaxpr, out_type, out_tree
-=======
-    return module, context, jaxpr, out_type2, out_tree
->>>>>>> 8649c9e1
 
 
 def trace_quantum_tape(
