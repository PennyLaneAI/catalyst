# Copyright 2022-2023 Xanadu Quantum Technologies Inc.

# Licensed under the Apache License, Version 2.0 (the "License");
# you may not use this file except in compliance with the License.
# You may obtain a copy of the License at

#     http://www.apache.org/licenses/LICENSE-2.0

# Unless required by applicable law or agreed to in writing, software
# distributed under the License is distributed on an "AS IS" BASIS,
# WITHOUT WARRANTIES OR CONDITIONS OF ANY KIND, either express or implied.
# See the License for the specific language governing permissions and
# limitations under the License.
"""This module contains functions tracing and lowering JAX code to MLIR.
"""
<<<<<<< HEAD

from contextlib import contextmanager
=======
>>>>>>> 79e2b56f
import logging
from dataclasses import dataclass
from functools import partial, reduce
from typing import Any, Callable, Dict, List, Optional, Sequence, Tuple, Union

import jax
import jax.numpy as jnp
import pennylane as qml
from pennylane import QubitDevice, QubitUnitary, QueuingManager
from pennylane.measurements import MeasurementProcess
from pennylane.operation import AnyWires, Operation, Operator, Wires
from pennylane.ops import Controlled, ControlledOp, ControlledQubitUnitary
from pennylane.tape import QuantumTape
from pennylane.transforms.core import TransformProgram

import catalyst
from catalyst.jax_extras import (
    ClosedJaxpr,
    DynamicJaxprTrace,
    DynamicJaxprTracer,
    DynshapedClosedJaxpr,
    PyTreeDef,
    PyTreeRegistry,
    ShapedArray,
    _abstractify,
    _input_type_to_tracers,
    convert_element_type,
    deduce_avals,
    eval_jaxpr,
    jaxpr_to_mlir,
    make_jaxpr2,
    sort_eqns,
    transient_jax_config,
    tree_flatten,
    tree_structure,
    tree_unflatten,
    wrap_init,
)
from catalyst.jax_primitives import (
    AbstractQreg,
    compbasis_p,
    cond_p,
    counts_p,
    expval_p,
    func_p,
    gphase_p,
    hamiltonian_p,
    hermitian_p,
    mlir_fn_cache,
    namedobs_p,
    probs_p,
    qalloc_p,
    qdealloc_p,
    qdevice_p,
    qextract_p,
    qinsert_p,
    qinst_p,
    qmeasure_p,
    qunitary_p,
    sample_p,
    state_p,
    tensorobs_p,
    var_p,
)
from catalyst.logging import debug_logger, debug_logger_init
from catalyst.programs.verification import (
    validate_observables_adjoint_diff,
    validate_observables_parameter_shift,
    verify_no_state_variance_returns,
    verify_operations,
)
from catalyst.tracing.contexts import (
    EvaluationContext,
    EvaluationMode,
    JaxTracingContext,
)
from catalyst.utils.exceptions import CompileError

logger = logging.getLogger(__name__)
logger.addHandler(logging.NullHandler())


# Global flag tracing wether the function that we trace might be used for gradients
TRACING_GRADIENTS: List[str] = []


def _in_gradient_tracing(qnode) -> Optional[str]:
    """If we are tracing gradient - return the current grad method."""
    if len(TRACING_GRADIENTS) == 0:
        return None

    method = TRACING_GRADIENTS[-1]
    return qnode.diff_method if method == "auto" else method


@contextmanager
def mark_gradient_tracing(method: str):
    """Wraps the inner flow with the gradient-tracing flag"""
    try:
        TRACING_GRADIENTS.append(method)
        yield
    finally:
        TRACING_GRADIENTS.pop()


class Function:
    """An object that represents a compiled function.

    At the moment, it is only used to compute sensible names for higher order derivative
    functions in MLIR.

    Args:
        fn (Callable): the function boundary.

    Raises:
        AssertionError: Invalid function type.
    """

    @debug_logger_init
    def __init__(self, fn):
        self.fn = fn
        self.__name__ = fn.__name__

    @debug_logger
    def __call__(self, *args, **kwargs):
        jaxpr, out_tree = make_jaxpr2(self.fn)(*args)

        def _eval_jaxpr(*args):
            return jax.core.eval_jaxpr(jaxpr.jaxpr, jaxpr.consts, *args)

        args, _ = jax.tree_util.tree_flatten(args)
        retval = func_p.bind(wrap_init(_eval_jaxpr), *args, fn=self.fn)
        return tree_unflatten(out_tree, retval)


KNOWN_NAMED_OBS = (qml.Identity, qml.PauliX, qml.PauliY, qml.PauliZ, qml.Hadamard)

# Take care when adding primitives to this set in order to avoid introducing a quadratic number of
# edges to the jaxpr equation graph in ``sort_eqns()``. Each equation with a primitive in this set
# is constrained to occur before all subsequent equations in the quantum operations trace.
FORCED_ORDER_PRIMITIVES = {qdevice_p, gphase_p}

PAULI_NAMED_MAP = {
    "I": "Identity",
    "X": "PauliX",
    "Y": "PauliY",
    "Z": "PauliZ",
}


@debug_logger
def retrace_with_result_types(jaxpr: ClosedJaxpr, target_types: List[ShapedArray]) -> ClosedJaxpr:
    """Return a JAXPR that is identical to the given one but with added type conversion operations
    to produce the provided type signature in its output."""
    # TODO: is eval expensive? or would it be better to modify the jaxpr in place?
    with_qreg = isinstance(target_types[-1], AbstractQreg)
    with EvaluationContext(EvaluationMode.CLASSICAL_COMPILATION) as ctx:
        with EvaluationContext.frame_tracing_context(ctx) as trace:
            in_tracers = _input_type_to_tracers(trace.new_arg, jaxpr.in_avals)
            out_tracers = [
                trace.full_raise(t) for t in eval_jaxpr(jaxpr.jaxpr, jaxpr.consts, *in_tracers)
            ]
            out_tracers_, target_types_ = (
                (out_tracers[:-1], target_types[:-1]) if with_qreg else (out_tracers, target_types)
            )
            out_promoted_tracers = [
                (convert_element_type(tr, ty) if _abstractify(tr).dtype != ty else tr)
                for tr, ty in zip(out_tracers_, target_types_)
            ]
            jaxpr2, _, consts = ctx.frames[trace].to_jaxpr2(
                out_promoted_tracers + ([out_tracers[-1]] if with_qreg else [])
            )
    return ClosedJaxpr(jaxpr2, consts)


@debug_logger
def unify_jaxpr_result_types(jaxprs: List[ClosedJaxpr]) -> List[ClosedJaxpr]:
    """Unify result signatures across a set of JAXPRs by promoting to common types.

    Args:
        jaxprs (List[ClosedJaxpr]): List of JAXPRs to unify. The result signatures must already have
                                    matching result numbers, abstract value kinds, and array shapes,
                                    but may differ in array dtypes.

    Returns
        List[ClosedJaxpr]: List of JAXPRs with unified result types.

    Raises:
        TypePromotionError: Type unification via promotion was not possible.
    """
    out_signatures = [jaxpr.out_avals for jaxpr in jaxprs]
    assert all(len(out_sig) == len(out_signatures[0]) for out_sig in out_signatures)

    if isinstance(jaxprs[0].out_avals[-1], AbstractQreg):
        # TODO: We seem to use AbstractQreg incorrectly, so JAX doesn't recognize it as a valid
        # abstact value. One need to investigate how to use it correctly and remove this condition.
        # Should we add AbstractQreg into the `_weak_types` list of JAX?
        out_signatures = [avals[:-1] for avals in out_signatures]

    promoted_types = list(map(partial(reduce, jnp.promote_types), zip(*out_signatures)))

    if isinstance(jaxprs[0].out_avals[-1], AbstractQreg):
        promoted_types.append(AbstractQreg())

    return [retrace_with_result_types(jaxpr, promoted_types) for jaxpr in jaxprs]


class QRegPromise:
    """QReg adaptor tracing the qubit extractions and insertions. The adaptor works by postponing
    the insertions in order to re-use qubits later thus skipping the extractions."""

    @debug_logger_init
    def __init__(self, qreg: DynamicJaxprTracer):
        self.base: DynamicJaxprTracer = qreg
        self.cache: Dict[Any, DynamicJaxprTracer] = {}

    @debug_logger
    def extract(self, wires: List[Any], allow_reuse=False) -> List[DynamicJaxprTracer]:
        """Extract qubits from the wrapped quantum register or get the already extracted qubits
        from cache"""
        # pylint: disable=consider-iterating-dictionary
        qrp = self
        cached_tracers = {w for w in qrp.cache.keys() if not isinstance(w, int)}
        requested_tracers = {w for w in wires if not isinstance(w, int)}
        if cached_tracers != requested_tracers:
            qrp.actualize()
        qubits = []
        for w in wires:
            if w in qrp.cache:
                qubit = qrp.cache[w]
                assert (
                    qubit is not None
                ), f"Attempting to extract wire {w} from register {qrp.base} for the second time"
                qubits.append(qubit)
                if not allow_reuse:
                    qrp.cache[w] = None
            else:
                qubits.append(qextract_p.bind(qrp.base, w))
        return qubits

    @debug_logger
    def insert(self, wires, qubits) -> None:
        """Insert qubits to the cache."""
        qrp = self
        assert len(wires) == len(qubits), f"len(wires)({len(wires)}) != len(qubits)({len(qubits)})"
        for w, qubit in zip(wires, qubits):
            assert (w not in qrp.cache) or (
                qrp.cache[w] is None
            ), f"Attempting to insert an already-inserted wire {w} into {qrp.base}"
            qrp.cache[w] = qubit

    @debug_logger
    def actualize(self) -> DynamicJaxprTracer:
        """Prune the qubit cache by performing the postponed insertions."""
        qrp = self
        qreg = qrp.base
        for w, qubit in qrp.cache.items():
            if qubit is not None:
                qreg = qinsert_p.bind(qreg, w, qubit)
        qrp.cache = {}
        qrp.base = qreg
        return qreg


@dataclass
class HybridOpRegion:
    """A code region of a nested HybridOp operation containing a JAX trace manager, a quantum tape,
    input and output classical tracers.

    Args:
        trace: JAX tracing context holding the tracers and equations for this region.
        quantum_tape: PennyLane tape containing quantum operations of this region.
        arg_classical_tracers: JAX tracers or constants, available in this region as
                               arguments during the classical tracing.
        res_classical_tracers: JAX tracers or constants returned to the outer scope after the
                               classical tracing of this region.
    """

    trace: Optional[DynamicJaxprTrace]
    quantum_tape: Optional[QuantumTape]
    arg_classical_tracers: List[DynamicJaxprTracer]
    res_classical_tracers: List[DynamicJaxprTracer]


class HybridOp(Operator):
    """A base class for operations carrying nested regions. The class stores the information
    obtained in the process of classical tracing and required for the completion of the quantum
    tracing. The methods of this class describe various aspects of quantum tracing.

    Args:
        in_classical_tracers (List of JAX tracers or constants):
            Classical tracers captured in the beginning of the classical tracing.
        out_classical_tracers (List of JAX tracers or constants):
            Classical tracers released as results of the classical tracing of this operation.
        regions (List of HybridOpRegions):
            Inner regions (e.g. body of a for-loop), each with its arguments, results and quantum
            tape, captured during the classical tracing.
        binder (Callable):
            JAX primitive binder function to call when the quantum tracing is complete.
    """

    def _no_binder(self, *_):
        raise RuntimeError("{self} does not support JAX binding")  # pragma: no cover

    num_wires = AnyWires
    binder: Callable = _no_binder

    @debug_logger_init
    def __init__(self, in_classical_tracers, out_classical_tracers, regions: List[HybridOpRegion]):
        self.in_classical_tracers = in_classical_tracers
        self.out_classical_tracers = out_classical_tracers
        self.regions: List[HybridOpRegion] = regions
        super().__init__(wires=Wires(HybridOp.num_wires))

    def __repr__(self):
        """Constructor-call-like representation."""
        nested_ops = [r.quantum_tape.operations for r in self.regions if r.quantum_tape]
        return f"{self.name}(tapes={nested_ops})"

    @debug_logger
    def bind_overwrite_classical_tracers(
        self, ctx: JaxTracingContext, trace: DynamicJaxprTrace, *args, **kwargs
    ) -> DynamicJaxprTracer:
        """Binds the JAX primitive but override the returned classical tracers with the already
        existing output tracers, stored in the operations."""
        # Notes:
        # [1] - We are interested in a new quantum tracer only, so we ignore all other (classical)
        #       tracers returned by JAX.
        # [2] - We add the already existing classical tracers into the last JAX equation created by
        #       JAX bind handler of the ``trace`` object.
        assert self.binder is not None, "HybridOp should set a binder"
        out_quantum_tracer = self.binder(*args, **kwargs)[-1]  # [1]
        eqn = ctx.frames[trace].eqns[-1]
        assert (len(eqn.outvars) - 1) == len(self.out_classical_tracers)
        for i, t in zip(range(len(eqn.outvars) - 1), self.out_classical_tracers):  # [2]
            eqn.outvars[i] = trace.getvar(t)
        return out_quantum_tracer

    @debug_logger
    def trace_quantum(
        self,
        ctx: JaxTracingContext,
        device: QubitDevice,
        trace: DynamicJaxprTrace,
        qrp: QRegPromise,
    ) -> QRegPromise:
        """Perform the second, quantum part of the Hybrid operation tracing."""
        raise NotImplementedError("HybridOp should implement trace")  # pragma: no cover


def has_nested_tapes(op: Operator) -> bool:
    """Detects if the PennyLane operation holds nested quantum tapes or not."""
    return (
        isinstance(op, HybridOp)
        and len(op.regions) > 0
        and any(r.quantum_tape is not None for r in op.regions)
    )


def nested_quantum_regions(op: Operation) -> List[HybridOpRegion]:
    """Returns the list of nested quantum regions."""
    return (
        [region for region in op.regions if region.quantum_tape is not None]
        if isinstance(op, HybridOp)
        else []
    )


@debug_logger
def trace_to_jaxpr(func, static_argnums, abstracted_axes, args, kwargs):
    """Trace a Python function to JAXPR.

    Args:
        func: python function to be traced
        static_argnums: indices of static arguments.
        abstracted_axes: abstracted axes specification. Necessary for JAX to use dynamic tensor
            sizes.
        args: arguments to ``func``
        kwargs: keyword arguments to ``func``

    Returns:
        ClosedJaxpr: the Jaxpr program corresponding to ``func``
        PyTreeDef: PyTree-shape of the return values in ``PyTreeDef``
    """

    with transient_jax_config():
        with EvaluationContext(EvaluationMode.CLASSICAL_COMPILATION):
            make_jaxpr_kwargs = {
                "static_argnums": static_argnums,
                "abstracted_axes": abstracted_axes,
            }
            jaxpr, out_treedef = make_jaxpr2(func, **make_jaxpr_kwargs)(*args, **kwargs)

    return jaxpr, out_treedef


@debug_logger
def lower_jaxpr_to_mlir(jaxpr, func_name):
    """Lower a JAXPR to MLIR.

    Args:
        ClosedJaxpr: the JAXPR to lower to MLIR
        func_name: a name to use for the MLIR function

    Returns:
        ir.Module: the MLIR module coontaining the JAX program
        ir.Context: the MLIR context
    """

    # The compilation cache must be clear for each translation unit. Otherwise, MLIR functions
    # which do not exist in the current translation unit will be assumed to exist if an equivalent
    # python function is seen in the cache. This happens during testing or if we wanted to compile a
    # single python function multiple times with different options.
    mlir_fn_cache.clear()

    with transient_jax_config():
        # We remove implicit Jaxpr result values since we are compiling a top-level jaxpr program.
        if isinstance(jaxpr, DynshapedClosedJaxpr):
            jaxpr = jaxpr.remove_implicit_results()

        mlir_module, ctx = jaxpr_to_mlir(func_name, jaxpr)

    return mlir_module, ctx


@debug_logger
def trace_quantum_tape(
    quantum_tape: QuantumTape,
    device: QubitDevice,
    qreg: DynamicJaxprTracer,
    ctx: JaxTracingContext,
    trace: DynamicJaxprTrace,
) -> QRegPromise:
    """Recursively trace ``quantum_tape`` containing both PennyLane original and Catalyst extension
    operations. Produce ``QRegPromise`` object holding the resulting quantum register tracer.

    Args:
        quantum_tape: PennyLane quantum tape to trace.
        device: PennyLane quantum device.
        qreg: JAX tracer for quantum register in its initial state.
        ctx: JAX tracing context object.
        trace: JAX frame to emit the Jaxpr equations into.

    Returns:
        qrp: QRegPromise object holding the JAX tracer representing the quantum register into its
             final state.
    """
    # Notes:
    # [1] - At this point JAX equation contains both equations added during the classical tracing
    #       and the equations added during the quantum tracing. The equations are linked by named
    #       variables which are in 1-to-1 correspondence with JAX tracers. Since we create
    #       classical tracers (e.g. for mid-circuit measurements) during the classical tracing, but
    #       emit the corresponding equations only now by ``bind``-ing primitives, we might get
    #       equations in a wrong order. The set of variables are always complete though, so we sort
    #       the equations to restore their correct order.

    def _bind_native_controlled_op(qrp, op, controlled_wires, controlled_values):
        # For named-controlled operations (e.g. CNOT, CY, CZ) - bind directly by name. For
        # `Controlled(OP)` bind OP with native quantum control syntax.
        is_catalyst_ctrl = isinstance(op, catalyst.api_extensions.Controlled)
        pl_ctrl_classes = {Controlled, ControlledOp, ControlledQubitUnitary}
        is_pl_ctrl = op.__class__ in pl_ctrl_classes
        is_ctrl = is_catalyst_ctrl or is_pl_ctrl
        if is_ctrl:
            return _bind_native_controlled_op(qrp, op.base, op.control_wires, op.control_values)
        elif isinstance(op, QubitUnitary):
            qubits = qrp.extract(op.wires)
            controlled_qubits = qrp.extract(controlled_wires)
            qubits2 = qunitary_p.bind(
                *[*op.parameters, *qubits, *controlled_qubits, *controlled_values],
                qubits_len=len(qubits),
                ctrl_len=len(controlled_qubits),
            )
            qrp.insert(op.wires, qubits2[: len(qubits)])
            qrp.insert(controlled_wires, qubits2[len(qubits) :])
        elif isinstance(op, qml.GlobalPhase):
            controlled_qubits = qrp.extract(controlled_wires)
            qubits2 = gphase_p.bind(
                *[*op.parameters, *controlled_qubits, *controlled_values],
                ctrl_len=len(controlled_qubits),
            )
            qrp.insert(controlled_wires, qubits2)
        else:
            qubits = qrp.extract(op.wires)
            controlled_qubits = qrp.extract(controlled_wires)
            qubits2 = qinst_p.bind(
                *[*qubits, *op.parameters, *controlled_qubits, *controlled_values],
                op=op.name,
                qubits_len=len(qubits),
                params_len=len(op.parameters),
                ctrl_len=len(controlled_qubits),
            )
            qrp.insert(op.wires, qubits2[: len(qubits)])
            qrp.insert(controlled_wires, qubits2[len(qubits) :])
        return qrp

    qrp = QRegPromise(qreg)
<<<<<<< HEAD

    if isinstance(device, qml.Device):
        # Old device API expands tapes here. Note: this way some ops might bypass the verification.
        # We decided to ignore this since we are aiming new device API.
=======
    if isinstance(device, qml.devices.LegacyDevice):
>>>>>>> 79e2b56f
        ops = device.expand_fn(quantum_tape)
    else:
        ops = quantum_tape

    for op in ops:
        qrp2 = None
        # We need to exclude HybridCtrl here because single-op control instances are kept
        # as instances of the Catalyst Controlled class, which also inherits from HybridCtrl,
        # but should be translated to JAXPR as a regular PennyLane Controlled op.
        # Native HybridCtrl operations are not yet supported in the compiler.
        if isinstance(op, HybridOp) and not isinstance(
            op, catalyst.api_extensions.quantum_operators.HybridCtrl
        ):
            qrp2 = op.trace_quantum(ctx, device, trace, qrp)
        else:
            if isinstance(op, MeasurementProcess):
                qrp2 = qrp
            else:
                qrp2 = _bind_native_controlled_op(qrp, op, [], [])

        assert qrp2 is not None
        qrp = qrp2

    ctx.frames[trace].eqns = sort_eqns(ctx.frames[trace].eqns, FORCED_ORDER_PRIMITIVES)  # [1]
    return qrp


@debug_logger
def trace_observables(
    obs: Operator, qrp: QRegPromise, m_wires: int
) -> Tuple[List[DynamicJaxprTracer], Optional[int]]:
    """Trace observables.

    Args:
        obs (Operator): an observable operator
        qrp (QRegPromise): Quantum register tracer with cached qubits
        m_wires (int): the default number of wires to use for this measurement process

    Returns:
        out_classical_tracers: a list of classical tracers corresponding to the measured values.
        nqubits: number of actually measured qubits.
    """
    wires = obs.wires if (obs and len(obs.wires) > 0) else m_wires
    qubits = None
    if obs is None:
        qubits = qrp.extract(wires, allow_reuse=True)
        obs_tracers = compbasis_p.bind(*qubits)
    elif isinstance(obs, KNOWN_NAMED_OBS):
        qubits = qrp.extract(wires, allow_reuse=True)
        obs_tracers = namedobs_p.bind(qubits[0], kind=type(obs).__name__)
    elif isinstance(obs, qml.Hermitian):
        # TODO: remove once fixed upstream: https://github.com/PennyLaneAI/pennylane/issues/4263
        qubits = qrp.extract(wires, allow_reuse=True)
        obs_tracers = hermitian_p.bind(jax.numpy.asarray(*obs.parameters), *qubits)
    elif isinstance(obs, qml.operation.Tensor):
        nested_obs = [trace_observables(o, qrp, m_wires)[0] for o in obs.obs]
        obs_tracers = tensorobs_p.bind(*nested_obs)
    elif isinstance(obs, qml.Hamiltonian):
        nested_obs = [trace_observables(o, qrp, m_wires)[0] for o in obs.ops]
        obs_tracers = hamiltonian_p.bind(jax.numpy.asarray(obs.coeffs), *nested_obs)
    elif isinstance(obs, qml.ops.op_math.Prod):
        nested_obs = [trace_observables(o, qrp, m_wires)[0] for o in obs]
        obs_tracers = tensorobs_p.bind(*nested_obs)
    elif isinstance(obs, qml.ops.op_math.Sum):
        nested_obs = [trace_observables(o, qrp, m_wires)[0] for o in obs]
        obs_tracers = hamiltonian_p.bind(jax.numpy.asarray(jnp.ones(len(obs))), *nested_obs)
    elif isinstance(obs, qml.ops.op_math.SProd):
        terms = obs.terms()
        coeffs = jax.numpy.array(terms[0])
        nested_obs = trace_observables(terms[1][0], qrp, m_wires)[0]
        obs_tracers = hamiltonian_p.bind(coeffs, nested_obs)
    else:
        raise NotImplementedError(
            f"Observable {obs} (of type {type(obs)}) is not impemented"
        )  # pragma: no cover
    return obs_tracers, (len(qubits) if qubits else 0)


@debug_logger
def pauli_sentence_to_hamiltonian_obs(paulis, qrp: QRegPromise) -> List[DynamicJaxprTracer]:
    """Convert a :class:`pennylane.pauli.PauliSentence` into a Hamiltonian.

    Args:
        paulis: a :class:`pennylane.pauli.PauliSentence`
        qrp (QRegPromise): Quantum register tracer with cached qubits

    Returns:
        List of JAX tracers representing a Hamiltonian
    """
    pwords, coeffs = zip(*paulis.items())
    nested_obs = [pauli_word_to_tensor_obs(pword, qrp) for pword in pwords]

    # No need to create a Hamiltonian for a single TensorObs
    if len(nested_obs) == 1 and coeffs[0] == 1.0:
        return nested_obs[0]

    coeffs = jax.numpy.asarray(coeffs)
    return hamiltonian_p.bind(coeffs, *nested_obs)


@debug_logger
def pauli_word_to_tensor_obs(obs, qrp: QRegPromise) -> List[DynamicJaxprTracer]:
    """Convert a :class:`pennylane.pauli.PauliWord` into a Named or Tensor observable.

    Args:
        obs: a :class:`pennylane.pauli.PauliWord`
        qrp (QRegPromise): Quantum register tracer with cached qubits

    Returns:
        List of JAX tracers representing NamedObs or TensorObs
    """
    if len(obs) == 1:
        wire, pauli = list(obs.items())[0]
        qubits = qrp.extract([wire], allow_reuse=True)
        return namedobs_p.bind(qubits[0], kind=PAULI_NAMED_MAP[pauli])

    nested_obs = []
    for wire, pauli in obs.items():
        qubits = qrp.extract([wire], allow_reuse=True)
        nested_obs.append(namedobs_p.bind(qubits[0], kind=PAULI_NAMED_MAP[pauli]))

    return tensorobs_p.bind(*nested_obs)


def identity_qnode_transform(tape: QuantumTape) -> (Sequence[QuantumTape], Callable):
    """Identity transform"""
    return [tape], lambda res: res[0]


# pylint: disable=too-many-statements,too-many-branches
@debug_logger
def trace_quantum_measurements(
    device: QubitDevice,
    qrp: QRegPromise,
    outputs: List[Union[MeasurementProcess, DynamicJaxprTracer, Any]],
    out_tree: PyTreeDef,
    tape: QuantumTape,
) -> Tuple[List[DynamicJaxprTracer], PyTreeDef]:
    """Trace quantum measurement. Accept a list of QNode ouptputs and its Pytree-shape. Process
    the quantum measurement outputs, leave other outputs as-is.

    Args:
        device (QubitDevice): PennyLane quantum device to use for quantum measurements.
        qrp (QRegPromise): Quantum register tracer with cached qubits
        outputs (List of quantum function results): List of qnode output JAX tracers to process.
        out_tree (PyTreeDef): PyTree-shape of the outputs.

    Returns:
        out_classical_tracers: modified list of JAX classical qnode ouput tracers.
        out_tree: modified PyTree-shape of the qnode output.
    """
    if isinstance(device, qml.devices.LegacyDevice):
        shots = device.shots
    else:
        # TODO: support shot vectors
        shots = tape.shots.total_shots
    out_classical_tracers = []

    for i, o in enumerate(outputs):
        if isinstance(o, MeasurementProcess):
            if isinstance(device, qml.devices.LegacyDevice):
                m_wires = o.wires if o.wires else range(device.num_wires)
            else:
                m_wires = o.wires if o.wires else range(len(device.wires))

            obs_tracers, nqubits = trace_observables(o.obs, qrp, m_wires)

            using_compbasis = obs_tracers.primitive == compbasis_p

            if o.return_type.value == "sample":
                if shots is None:
                    raise ValueError(
                        "qml.sample cannot work with shots=None. "
                        "Please specify a finite number of shots."
                    )
                if o.mv is not None:  # qml.sample(m)
                    out_classical_tracers.append(o.mv)
                else:
                    shape = (shots, nqubits) if using_compbasis else (shots,)
                    result = sample_p.bind(obs_tracers, shots=shots, shape=shape)
                    if using_compbasis:
                        result = jnp.astype(result, jnp.int64)
                    out_classical_tracers.append(result)
            elif o.return_type.value == "expval":
                out_classical_tracers.append(expval_p.bind(obs_tracers, shots=shots))
            elif o.return_type.value == "var":
                out_classical_tracers.append(var_p.bind(obs_tracers, shots=shots))
            elif o.return_type.value == "probs":
                assert using_compbasis
                shape = (2**nqubits,)
                out_classical_tracers.append(probs_p.bind(obs_tracers, shape=shape))
            elif o.return_type.value == "counts":
                if shots is None:
                    raise ValueError(
                        "qml.sample cannot work with shots=None. "
                        "Please specify a finite number of shots."
                    )
                shape = (2**nqubits,) if using_compbasis else (2,)
                results = counts_p.bind(obs_tracers, shots=shots, shape=shape)
                if using_compbasis:
                    results = (jnp.asarray(results[0], jnp.int64), results[1])
                out_classical_tracers.extend(results)
                counts_tree = tree_structure(("keys", "counts"))
                meas_return_trees_children = out_tree.children()
                if len(meas_return_trees_children):
                    meas_return_trees_children[i] = counts_tree
                    out_tree = out_tree.make_from_node_data_and_children(
                        PyTreeRegistry(),
                        out_tree.node_data(),
                        meas_return_trees_children,
                    )
                else:
                    out_tree = counts_tree
            elif o.return_type.value == "state":
                assert using_compbasis
                shape = (2**nqubits,)
                out_classical_tracers.append(state_p.bind(obs_tracers, shape=shape))
            else:
                raise NotImplementedError(
                    f"Measurement {o.return_type.value} is not impemented"
                )  # pragma: no cover
        elif isinstance(o, DynamicJaxprTracer):
            out_classical_tracers.append(o)
        else:
            assert not isinstance(o, (list, dict)), f"Expected a tracer or a measurement, got {o}"
            out_classical_tracers.append(o)

    return out_classical_tracers, out_tree


@debug_logger
def is_transform_valid_for_batch_transforms(tape, flat_results):
    """Not all transforms are valid for batch transforms.
    Batch transforms will increase the number of tapes from 1 to N.
    However, if the wave function collapses or there is any other non-deterministic behaviour
    such as noise present, then each tape would have different results.

    Also, MidCircuitMeasure is a HybridOp, which PL does not handle at the moment.
    Let's wait until mid-circuit measurements are better integrated into both PL
    and Catalyst and discussed more as well."""
    class_tracers, meas_tracers = split_tracers_and_measurements(flat_results)

    # Can transforms be applied?
    # Since transforms are a PL feature and PL does not support the same things as
    # Catalyst, transforms may have invariants that rely on PL invariants.
    # For example:
    #   * mid-circuit measurements (for batch-transforms)
    #   * that the output will be only a sequence of `MeasurementProcess`es.
    def is_measurement(op):
        """Only to avoid 100 character per line limit."""
        return isinstance(op, MeasurementProcess)

    is_out_measurements = map(is_measurement, meas_tracers)
    is_all_out_measurements = all(is_out_measurements) and not class_tracers
    is_out_measurement_sequence = is_all_out_measurements and isinstance(meas_tracers, Sequence)
    is_out_single_measurement = is_all_out_measurements and is_measurement(meas_tracers)

    def is_midcircuit_measurement(op):
        """Only to avoid 100 character per line limit."""
        return isinstance(op, catalyst.api_extensions.MidCircuitMeasure)

    is_valid_output = is_out_measurement_sequence or is_out_single_measurement
    if not is_valid_output:
        msg = (
            "A transformed quantum function must return either a single measurement, "
            "or a nonempty sequence of measurements."
        )
        raise CompileError(msg)

    is_wave_function_collapsed = any(map(is_midcircuit_measurement, tape.operations))
    are_batch_transforms_valid = is_valid_output and not is_wave_function_collapsed
    return are_batch_transforms_valid


@debug_logger
def apply_transform(
    qnode_program,
    device_program,
    verification_program,
    device_modify_measurements,
    tape,
    flat_results,
):  # pylint: disable=too-many-arguments
    """Apply transform."""
    # Some transforms use trainability as a basis for transforming.
    # See batch_params
    params = tape.get_parameters(trainable_only=False)
    tape.trainable_params = qml.math.get_trainable_indices(params)

    is_program_transformed = qnode_program

    if is_program_transformed and qnode_program.is_informative:
        msg = "Catalyst does not support informative transforms."
        raise CompileError(msg)

    if is_program_transformed or device_modify_measurements:
        is_valid_for_batch = is_transform_valid_for_batch_transforms(tape, flat_results)
        total_program = qnode_program + device_program + verification_program
    else:
        is_valid_for_batch = True
        total_program = device_program + verification_program

    tapes, post_processing = total_program([tape])
    if not is_valid_for_batch and len(tapes) > 1:
        msg = "Multiple tapes are generated, but each run might produce different results."
        raise CompileError(msg)
    return tapes, post_processing


@debug_logger
def split_tracers_and_measurements(flat_values):
    """Return classical tracers and measurements"""
    classical = []
    measurements = []
    for flat_value in flat_values:
        if isinstance(flat_value, DynamicJaxprTracer):
            # classical should remain empty for all valid cases at the moment.
            # This is because split_tracers_and_measurements is only called
            # when checking the validity of transforms. And transforms cannot
            # return any tracers.
            classical.append(flat_value)  # pragma: no cover
        else:
            measurements.append(flat_value)

    return classical, measurements


@debug_logger
def trace_post_processing(ctx, trace, post_processing: Callable, pp_args):
    """Trace post processing function.

    Args:
        ctx (EvaluationContext): context
        trace (DynamicJaxprTrace): trace
        post_processing(Callable): PennyLane transform post_processing function
        pp_args(structured Jax tracers): List of results returned from the PennyLane quantum
                                         transform function

    Returns:
        closed_jaxpr(ClosedJaxpr): JAXPR expression for the whole frame
        out_type(jax.OutputType) : List of abstract values with explicitness flag
        out_tree(PyTreeDef): PyTree shape of the qnode result
    """

    with EvaluationContext.frame_tracing_context(ctx, trace):
        # What is the input to the post_processing function?
        # The input to the post_processing function is going to be a list of values One for each
        # tape. The tracers are all flat in pp_args.

        # We need to deduce the type/shape/tree of the post_processing.
        wffa, _, _, out_tree_promise = deduce_avals(post_processing, (pp_args,), {})

        # wffa will take as an input a flatten tracers.
        # After wffa is called, then the shape becomes available in out_tree_promise.
        in_tracers = [trace.full_raise(t) for t in tree_flatten(pp_args)[0]]
        out_tracers = [trace.full_raise(t) for t in wffa.call_wrapped(*in_tracers)]
        jaxpr, out_type, consts = ctx.frames[trace].to_jaxpr2(out_tracers)
        closed_jaxpr = ClosedJaxpr(jaxpr, consts)
        return closed_jaxpr, out_type, out_tree_promise()


@debug_logger
def reset_qubit(qreg_in, w):
    """Perform a qubit reset on a single wire. Suitable for use during late-stage tracing,
    as JAX primitives are used directly. These operations will not appear on tape."""

    def flip(qreg):
        """Flip a qubit."""
        qbit = qextract_p.bind(qreg, w)
        qbit2 = qinst_p.bind(qbit, op="PauliX", qubits_len=1)[0]
        return qinsert_p.bind(qreg, w, qbit2)

    def dont_flip(qreg):
        """Identity function."""
        return qreg

    qbit = qextract_p.bind(qreg_in, w)
    m, qbit2 = qmeasure_p.bind(qbit)
    qreg_mid = qinsert_p.bind(qreg_in, w, qbit2)

    jaxpr_true = jax.make_jaxpr(flip)(qreg_mid)
    jaxpr_false = jax.make_jaxpr(dont_flip)(qreg_mid)
    qreg_out = cond_p.bind(m, qreg_mid, branch_jaxprs=[jaxpr_true, jaxpr_false])[0]

    return qreg_out


@debug_logger
def trace_quantum_function(
    f: Callable, device: QubitDevice, args, kwargs, qnode=None
) -> Tuple[ClosedJaxpr, Any]:
    """Trace quantum function in a way that allows building a nested quantum tape describing the
    quantum algorithm.

    The tracing is done as follows: (1) Classical tracing, producing the classical JAX tracers and
    the quantum tape (2) Quantum tape tracing, producing the remaining quantum and classical JAX
    tracers. With all the tracers in hands, the final JAXPR is produced. Note that caller can apply
    tape transformations by using PennyLane's transformation API on the argument function.

    Args:
        f (Callable): a function to trace
        device (QubitDevice): Quantum device to use for quantum computations
        args: Positional arguments to pass to ``f``
        kwargs: Keyword arguments to pass to ``f``
        qnode: The quantum node to be traced, it contains user transforms.

    Returns:
        closed_jaxpr: JAXPR expression of the function ``f``.
        out_type: JAXPR output type (list of abstract values with explicitness flags).
        out_tree: PyTree shapen of the result
    """
    with EvaluationContext(EvaluationMode.QUANTUM_COMPILATION) as ctx:
        # (1) - Classical tracing
        quantum_tape = QuantumTape(shots=device.shots)
        with EvaluationContext.frame_tracing_context(ctx) as trace:
            wffa, in_avals, keep_inputs, out_tree_promise = deduce_avals(f, args, kwargs)
            in_classical_tracers = _input_type_to_tracers(trace.new_arg, in_avals)
            with QueuingManager.stop_recording(), quantum_tape:
                # Quantum tape transformations happen at the end of tracing
                in_classical_tracers = [t for t, k in zip(in_classical_tracers, keep_inputs) if k]
                return_values_flat = wffa.call_wrapped(*in_classical_tracers)
            # Ans contains the leaves of the pytree (empty for measurement without
            # data https://github.com/PennyLaneAI/pennylane/pull/4607)
            # Therefore we need to compute the tree with measurements as leaves and it comes
            # with an extra computational cost

            # 1. Recompute the original return
            with QueuingManager.stop_recording():
                return_values = tree_unflatten(out_tree_promise(), return_values_flat)

            def is_leaf(obj):
                return isinstance(obj, qml.measurements.MeasurementProcess)

            # 2. Create a new tree that has measurements as leaves
            return_values_flat, return_values_tree = jax.tree_util.tree_flatten(
                return_values, is_leaf=is_leaf
            )

            if isinstance(device, qml.devices.Device):
                device_program, _ = device.preprocess(ctx)
                verification_program = TransformProgram()
                grad_method = _in_gradient_tracing(qnode)
                verification_program.add_transform(
                    verify_operations, grad_method=grad_method, qjit_device=device
                )
                if grad_method is not None:
                    verification_program.add_transform(verify_no_state_variance_returns)
                if grad_method == "adjoint":
                    verification_program.add_transform(
                        validate_observables_adjoint_diff, qjit_device=device
                    )
                elif grad_method == "parameter-shift":
                    verification_program.add_transform(validate_observables_parameter_shift)

            else:
                device_program = TransformProgram()
                verification_program = TransformProgram()

            qnode_program = qnode.transform_program if qnode else TransformProgram()

            device_modify_measurements = "measurements_from_counts" in [
                t.transform.__name__ for t in device_program
            ]

            tapes, post_processing = apply_transform(
                qnode_program,
                device_program,
                verification_program,
                device_modify_measurements,
                quantum_tape,
                return_values_flat,
            )

        # (2) - Quantum tracing
        transformed_results = []

        with EvaluationContext.frame_tracing_context(ctx, trace):
            # Set up same device and quantum register for all tapes in the program.
            # We just need to ensure the qubits are reset in between each.
            qdevice_p.bind(
                rtd_lib=device.backend_lib,
                rtd_name=device.backend_name,
                rtd_kwargs=str(device.backend_kwargs),
            )
            qreg_in = qalloc_p.bind(len(device.wires))

            qnode_transformed = len(qnode_program) > 0
            for i, tape in enumerate(tapes):
                # If the program is batched, that means that it was transformed.
                # If it was transformed, that means that the program might have
                # changed the output. See `split_non_commuting`
                if qnode_transformed or device_modify_measurements:
                    # TODO: In the future support arbitrary output from the user function.
                    output = tape.measurements
                    _, trees = jax.tree_util.tree_flatten(output, is_leaf=is_leaf)
                else:
                    output = return_values_flat
                    trees = return_values_tree

                qrp_out = trace_quantum_tape(tape, device, qreg_in, ctx, trace)
                meas, meas_trees = trace_quantum_measurements(device, qrp_out, output, trees, tape)
                qreg_out = qrp_out.actualize()

                meas_tracers = [trace.full_raise(m) for m in meas]
                meas_results = tree_unflatten(meas_trees, meas_tracers)

                # TODO: Allow the user to return whatever types they specify.
                if qnode_transformed or device_modify_measurements:
                    assert isinstance(meas_results, list)
                    if len(meas_results) == 1:
                        transformed_results.append(meas_results[0])
                    else:
                        transformed_results.append(tuple(meas_results))
                else:
                    transformed_results.append(meas_results)

                # Reset the qubits and update the register value for the next tape.
                if len(tapes) > 1 and i < len(tapes) - 1:
                    for w in device.wires:
                        qreg_out = reset_qubit(qreg_out, w)
                    qreg_in = qreg_out

            # Deallocate the register before tracing the post-processing.
            qdealloc_p.bind(qreg_out)

        closed_jaxpr, out_type, out_tree = trace_post_processing(
            ctx, trace, post_processing, transformed_results
        )
        # TODO: `check_jaxpr` complains about the `AbstractQreg` type. Consider fixing.
        # check_jaxpr(jaxpr)
    return closed_jaxpr, out_type, out_tree<|MERGE_RESOLUTION|>--- conflicted
+++ resolved
@@ -13,11 +13,9 @@
 # limitations under the License.
 """This module contains functions tracing and lowering JAX code to MLIR.
 """
-<<<<<<< HEAD
 
 from contextlib import contextmanager
-=======
->>>>>>> 79e2b56f
+
 import logging
 from dataclasses import dataclass
 from functools import partial, reduce
@@ -515,14 +513,10 @@
         return qrp
 
     qrp = QRegPromise(qreg)
-<<<<<<< HEAD
-
-    if isinstance(device, qml.Device):
+
+    if isinstance(device, qml.devices.LegacyDevice):
         # Old device API expands tapes here. Note: this way some ops might bypass the verification.
         # We decided to ignore this since we are aiming new device API.
-=======
-    if isinstance(device, qml.devices.LegacyDevice):
->>>>>>> 79e2b56f
         ops = device.expand_fn(quantum_tape)
     else:
         ops = quantum_tape
