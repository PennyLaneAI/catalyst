# Copyright 2022-2023 Xanadu Quantum Technologies Inc.

# Licensed under the Apache License, Version 2.0 (the "License");
# you may not use this file except in compliance with the License.
# You may obtain a copy of the License at

#     http://www.apache.org/licenses/LICENSE-2.0

# Unless required by applicable law or agreed to in writing, software
# distributed under the License is distributed on an "AS IS" BASIS,
# WITHOUT WARRANTIES OR CONDITIONS OF ANY KIND, either express or implied.
# See the License for the specific language governing permissions and
# limitations under the License.

"""
This module contains functions tracing and lowering JAX code to MLIR.
"""

import logging
from contextlib import contextmanager
from dataclasses import dataclass
from functools import partial, reduce
from typing import Any, Callable, Dict, List, Optional, Sequence, Tuple, Union

import jax
import jax.numpy as jnp
import pennylane as qml
<<<<<<< HEAD
from jax.core import call_p
from pennylane import QubitDevice, QubitUnitary, QueuingManager
=======
from pennylane import QubitUnitary, QueuingManager
from pennylane.devices import QubitDevice
>>>>>>> 4e58b7ac
from pennylane.measurements import DensityMatrixMP, MeasurementProcess, StateMP
from pennylane.operation import AnyWires, Operation, Operator, Wires
from pennylane.ops import Adjoint, Controlled, ControlledOp
from pennylane.tape import QuantumTape
from pennylane.transforms.core import TransformProgram

import catalyst
from catalyst.api_extensions.callbacks import MemrefCallable
from catalyst.jax_extras import (
    ClosedJaxpr,
    DynamicJaxprTrace,
    DynamicJaxprTracer,
    ExpansionStrategy,
    InputSignature,
    OutputSignature,
    PyTreeDef,
    PyTreeRegistry,
    ShapedArray,
    _abstractify,
    _input_type_to_tracers,
    cond_expansion_strategy,
    convert_element_type,
    deduce_avals,
    deduce_signatures,
    eval_jaxpr,
    input_type_to_tracers,
    jaxpr_to_mlir,
    make_jaxpr2,
    sort_eqns,
    transient_jax_config,
    tree_flatten,
    tree_structure,
    tree_unflatten,
    wrap_init,
)
from catalyst.jax_primitives import (
    AbstractQreg,
    compbasis_p,
    counts_p,
    expval_p,
    gphase_p,
    hamiltonian_p,
    hermitian_p,
    namedobs_p,
    probs_p,
    qalloc_p,
    qdealloc_p,
    qdevice_p,
    qextract_p,
    qinsert_p,
    qinst_p,
    qunitary_p,
    sample_p,
    set_basis_state_p,
    set_state_p,
    state_p,
    tensorobs_p,
    var_p,
)
from catalyst.logging import debug_logger, debug_logger_init
from catalyst.tracing.contexts import (
    EvaluationContext,
    EvaluationMode,
    JaxTracingContext,
)
from catalyst.utils.exceptions import CompileError

logger = logging.getLogger(__name__)
logger.addHandler(logging.NullHandler())

# TODO: refactor the tracer module
# pylint: disable=too-many-lines

# Global flag tracing wether the function that we trace might be used for gradients
TRACING_GRADIENTS: List[str] = []


def _in_gradient_tracing(qnode) -> Optional[str]:
    """If we are tracing gradient - return the current grad method."""
    if len(TRACING_GRADIENTS) == 0:
        return None

    method = TRACING_GRADIENTS[-1]
    return qnode.diff_method if method == "auto" else method


@contextmanager
def mark_gradient_tracing(method: str):
    """Wraps the inner flow with the gradient-tracing flag"""
    try:
        TRACING_GRADIENTS.append(method)
        yield
    finally:
        TRACING_GRADIENTS.pop()


def _make_execution_config(qnode):
    """Updates the execution_config object with information about execution. This is
    used in preprocess to determine what decomposition and validation is needed."""

    execution_config = qml.devices.ExecutionConfig()
    if qnode:
        execution_config.gradient_method = _in_gradient_tracing(qnode)

    return execution_config


def get_device_shots(dev):
    """Helper function to get device shots."""
    return dev.shots if isinstance(dev, qml.devices.LegacyDevice) else dev.shots.total_shots


def get_device_shot_vector(dev):
    """Helper function to get device shot vector."""
    return [(shot_copy.shots, shot_copy.copies) for shot_copy in dev.shots.shot_vector]


class Function:
    """An object that represents a compiled function.

    At the moment, it is only used to compute sensible names for higher order derivative
    functions in MLIR.

    Args:
        fn (Callable): the function boundary.

    Raises:
        AssertionError: Invalid function type.
    """

    @debug_logger_init
    def __init__(self, fn):
        self.fn = fn
        if isinstance(fn, partial):
            self.__name__ = fn.func.__name__
        else:
            self.__name__ = fn.__name__

    @debug_logger
    def __call__(self, *args, **kwargs):
        jaxpr, _, out_tree = make_jaxpr2(self.fn)(*args, **kwargs)

        def _eval_jaxpr(*args, **kwargs):
            return jax.core.eval_jaxpr(jaxpr.jaxpr, jaxpr.consts, *args, **kwargs)

        args, _ = jax.tree_util.tree_flatten((args, kwargs))
        retval = call_p.bind(wrap_init(_eval_jaxpr), *args)
        return tree_unflatten(out_tree, retval)


KNOWN_NAMED_OBS = (qml.Identity, qml.PauliX, qml.PauliY, qml.PauliZ, qml.Hadamard)

# Take care when adding primitives to this set in order to avoid introducing a quadratic number of
# edges to the jaxpr equation graph in ``sort_eqns()``. Each equation with a primitive in this set
# is constrained to occur before all subsequent equations in the quantum operations trace.
FORCED_ORDER_PRIMITIVES = {qdevice_p, gphase_p}

PAULI_NAMED_MAP = {
    "I": "Identity",
    "X": "PauliX",
    "Y": "PauliY",
    "Z": "PauliZ",
}


@debug_logger
def retrace_with_result_types(jaxpr: ClosedJaxpr, target_types: List[ShapedArray]) -> ClosedJaxpr:
    """Return a JAXPR that is identical to the given one but with added type conversion operations
    to produce the provided type signature in its output."""
    # TODO: is eval expensive? or would it be better to modify the jaxpr in place?
    with_qreg = isinstance(target_types[-1], AbstractQreg)
    with EvaluationContext(EvaluationMode.CLASSICAL_COMPILATION) as ctx:
        with EvaluationContext.frame_tracing_context(ctx) as trace:
            in_tracers = _input_type_to_tracers(trace.new_arg, jaxpr.in_avals)
            out_tracers = [
                trace.full_raise(t) for t in eval_jaxpr(jaxpr.jaxpr, jaxpr.consts, *in_tracers)
            ]
            out_tracers_, target_types_ = (
                (out_tracers[:-1], target_types[:-1]) if with_qreg else (out_tracers, target_types)
            )
            out_promoted_tracers = [
                (convert_element_type(tr, ty) if _abstractify(tr).dtype != ty else tr)
                for tr, ty in zip(out_tracers_, target_types_)
            ]
            jaxpr2, _, consts = ctx.frames[trace].to_jaxpr2(
                out_promoted_tracers + ([out_tracers[-1]] if with_qreg else [])
            )
    return ClosedJaxpr(jaxpr2, consts)


def _apply_result_type_conversion(
    ctx: JaxTracingContext,
    jaxpr: ClosedJaxpr,
    consts: List[Any],
    target_types: List[ShapedArray],
    num_implicit_outputs: int,
) -> Tuple[List[Any], InputSignature, OutputSignature]:
    """Re-trace the ``jaxpr`` program and apply type conversion to its results. Return full
    information about the modified Jaxpr program. The jaxpr program is only allowed to take zero or
    one quantum register as an argument.

    Args:
        ctx: Jax tracing context object.
        jaxpr: The Jaxpr program to apply the conversion to.
        consts: List of constant values we need to know to trace this program.
        target_types: List of types we want to convert the outputs of the program to. The list must
                      match the number of outputs, except maybe the very last output if it is Qreg.
        num_implicit_outputs: Number of implicit outputs found in the Jaxpr program.

    Returns:
        List[TracerLike]: output tracers of the program
        InputSignature: new input signature of the function
        OutputSignature: new output signature of the function
    """
    with_qreg = len(target_types) > 0 and isinstance(target_types[-1], AbstractQreg)
    args = [AbstractQreg()] if with_qreg else []

    def _fun(*in_tracers):
        out_tracers = eval_jaxpr(jaxpr, consts, *in_tracers)
        out_tracers_, target_types_ = (
            (out_tracers[:-1], target_types[:-1]) if with_qreg else (out_tracers, target_types)
        )
        out_promoted_tracers = [
            (convert_element_type(tr, ty) if _abstractify(tr).dtype != ty else tr)
            for tr, ty in zip(out_tracers_, target_types_)
        ]
        return out_promoted_tracers[num_implicit_outputs:] + (
            [out_tracers[-1]] if with_qreg else []
        )

    expanded_tracers, in_sig, out_sig = trace_function(
        ctx, _fun, *args, expansion_strategy=cond_expansion_strategy()
    )

    return expanded_tracers, in_sig, out_sig


def _promote_jaxpr_types(types: List[List[Any]]) -> List[Any]:
    # TODO: Our custom AbstractQreg happened to be incompatible with jnp.promote_types, we suspect
    # we failed to match some expectation of Jax. We suggest to make our abstract values compatible
    # and hopefully remove the logic behind the condition [1]. Should we add AbstractQreg into the
    # `_weak_types` list of JAX?
    assert len(types) > 0, "Expected one or more set of types"
    assert all(len(t) == len(types[0]) for t in types), "Expected matching number of arguments"

    def _shapes(ts):
        return [t.shape for t in ts if isinstance(t, ShapedArray)]

    assert all(_shapes(t) == _shapes(types[0]) for t in types), "Expected matching shapes"
    all_ends_with_qreg = all(len(t) > 0 and isinstance(t[-1], AbstractQreg) for t in types)
    all_not_ends_with_qreg = all(len(t) == 0 or not isinstance(t[-1], AbstractQreg) for t in types)
    assert (
        all_ends_with_qreg or all_not_ends_with_qreg
    ), "We require either all-qregs or all-non-qregs as last items of the type lists"
    if all_ends_with_qreg:  # [1]
        types = [t[:-1] for t in types]
    results = list(map(partial(reduce, jnp.promote_types), zip(*types)))
    return results + ([AbstractQreg()] if all_ends_with_qreg else [])


@debug_logger
def unify_convert_result_types(ctx, jaxprs, consts, nimplouts):
    """Unify result types of the jaxpr programs given.
    Args:
        jaxprs (list of ClosedJaxpr): Source Jaxpr programs. The program results must have
                                      matching sizes and numpy array shapes but dtypes might be
                                      different.
        consts (list of Jaxpr constants): Constants of the sourece Jaxpr programs.
        nimplout (list of integers): Numbers of implicit outputs of Jaxpr programs.

    Returns (list of output signatures):
        Output jaxprs of the new programs
        Output type of the new programs
        Output tracers of the new programs
        Constants of the new programs

    Raises:
        TypePromotionError: Unification is not possible.

    """
    promoted_types = _promote_jaxpr_types([[v.aval for v in j.outvars] for j in jaxprs])
    jaxpr_acc, type_acc, tracers_acc, consts_acc = [], [], [], []
    for j, a, num_implicit_outputs in zip(jaxprs, consts, nimplouts):
        tracers, _, out_sig = _apply_result_type_conversion(
            ctx, j, a, promoted_types, num_implicit_outputs
        )
        jaxpr_acc.append(out_sig.out_initial_jaxpr())
        type_acc.append(out_sig.out_type())
        tracers_acc.append(tracers)
        consts_acc.append(out_sig.out_consts())
    return jaxpr_acc, type_acc[0], tracers_acc, consts_acc


class QRegPromise:
    """QReg adaptor tracing the qubit extractions and insertions. The adaptor works by postponing
    the insertions in order to re-use qubits later thus skipping the extractions."""

    @debug_logger_init
    def __init__(self, qreg: DynamicJaxprTracer):
        self.base: DynamicJaxprTracer = qreg
        self.cache: Dict[Any, DynamicJaxprTracer] = {}

    @debug_logger
    def extract(self, wires: List[Any], allow_reuse=False) -> List[DynamicJaxprTracer]:
        """Extract qubits from the wrapped quantum register or get the already extracted qubits
        from cache"""
        # pylint: disable=consider-iterating-dictionary
        qrp = self
        cached_tracers = {w for w in qrp.cache.keys() if not isinstance(w, int)}
        requested_tracers = {w for w in wires if not isinstance(w, int)}
        if cached_tracers != requested_tracers:
            qrp.actualize()
        qubits = []
        for w in wires:
            if w in qrp.cache:
                qubit = qrp.cache[w]
                assert (
                    qubit is not None
                ), f"Attempting to extract wire {w} from register {qrp.base} for the second time"
                qubits.append(qubit)
                if not allow_reuse:
                    qrp.cache[w] = None
            else:
                qubits.append(qextract_p.bind(qrp.base, w))
        return qubits

    @debug_logger
    def insert(self, wires, qubits) -> None:
        """Insert qubits to the cache."""
        qrp = self
        assert len(wires) == len(qubits), f"len(wires)({len(wires)}) != len(qubits)({len(qubits)})"
        for w, qubit in zip(wires, qubits):
            assert (w not in qrp.cache) or (
                qrp.cache[w] is None
            ), f"Attempting to insert an already-inserted wire {w} into {qrp.base}"
            qrp.cache[w] = qubit

    @debug_logger
    def actualize(self) -> DynamicJaxprTracer:
        """Prune the qubit cache by performing the postponed insertions."""
        qrp = self
        qreg = qrp.base
        for w, qubit in qrp.cache.items():
            if qubit is not None:
                qreg = qinsert_p.bind(qreg, w, qubit)
        qrp.cache = {}
        qrp.base = qreg
        return qreg


@dataclass
class HybridOpRegion:
    """A code region of a nested HybridOp operation containing a JAX trace manager, a quantum tape,
    input and output classical tracers.

    Args:
        trace: JAX tracing context holding the tracers and equations for this region.
        quantum_tape: PennyLane tape containing quantum operations of this region.
        arg_classical_tracers: JAX tracers or constants, available in this region as
                               arguments during the classical tracing.
        res_classical_tracers: JAX tracers or constants returned to the outer scope after the
                               classical tracing of this region.
    """

    trace: Optional[DynamicJaxprTrace]
    quantum_tape: Optional[QuantumTape]
    arg_classical_tracers: List[DynamicJaxprTracer]
    res_classical_tracers: List[DynamicJaxprTracer]


class HybridOp(Operator):
    """A base class for operations carrying nested regions. The class stores the information
    obtained in the process of classical tracing and required for the completion of the quantum
    tracing. The methods of this class describe various aspects of quantum tracing.

    Args:
        in_classical_tracers (List of JAX tracers or constants):
            Classical tracers captured in the beginning of the classical tracing.
        out_classical_tracers (List of JAX tracers or constants):
            Classical tracers released as results of the classical tracing of this operation.
        regions (List of HybridOpRegions):
            Inner regions (e.g. body of a for-loop), each with its arguments, results and quantum
            tape, captured during the classical tracing.
        binder (Callable):
            JAX primitive binder function to call when the quantum tracing is complete.
    """

    def _no_binder(self, *_):
        raise RuntimeError("{self} does not support JAX binding")  # pragma: no cover

    num_wires = AnyWires
    binder: Callable = _no_binder

    @debug_logger_init
    def __init__(
        self,
        in_classical_tracers,
        out_classical_tracers,
        regions: List[HybridOpRegion],
        apply_reverse_transform=False,
        expansion_strategy=None,
    ):  # pylint: disable=too-many-arguments
        self.in_classical_tracers = in_classical_tracers
        self.out_classical_tracers = out_classical_tracers
        self.regions: List[HybridOpRegion] = regions
        self.expansion_strategy = expansion_strategy
        self.apply_reverse_transform = apply_reverse_transform
        super().__init__(wires=Wires(HybridOp.num_wires))

    def __repr__(self):
        """Constructor-call-like representation."""
        nested_ops = [r.quantum_tape.operations for r in self.regions if r.quantum_tape]
        return f"{self.name}(tapes={nested_ops})"

    @debug_logger
    def bind_overwrite_classical_tracers(
        self,
        ctx: JaxTracingContext,
        trace: DynamicJaxprTrace,
        in_expanded_tracers,
        out_expanded_tracers,
        **kwargs,
    ) -> DynamicJaxprTracer:
        """Binds the JAX primitive but override the returned classical tracers with the already
        existing output tracers, stored in the operations since the classical tracing stage.
        User-defined transformations might have changed them by the time this function is called.
        The quantum tracer, namely the quantum register is not supposed to be changed so it is kept
        as-is.
        """
        assert self.binder is not None, "HybridOp should set a binder"
        out_quantum_tracer = self.binder(*in_expanded_tracers, **kwargs)[-1]
        eqn = ctx.frames[trace].eqns[-1]
        assert len(eqn.outvars[:-1]) == len(
            out_expanded_tracers
        ), f"{eqn.outvars=}\n{out_expanded_tracers=}"
        for i, t in zip(range(len(eqn.outvars[:-1])), out_expanded_tracers):
            if trace.getvar(t) in set(
                [
                    *sum([e.outvars for e in ctx.frames[trace].eqns[:-1]], []),
                    *ctx.frames[trace].invars,
                    *ctx.frames[trace].constvar_to_val.keys(),
                ]
            ):
                # Do not re-assign vars from other equations
                continue
            eqn.outvars[i] = trace.getvar(t)
        return out_quantum_tracer

    @debug_logger
    def trace_quantum(
        self,
        ctx: JaxTracingContext,
        device: QubitDevice,
        trace: DynamicJaxprTrace,
        qrp: QRegPromise,
    ) -> QRegPromise:
        """Perform the second, quantum part of the Hybrid operation tracing."""
        raise NotImplementedError("HybridOp should implement trace")  # pragma: no cover


def has_nested_tapes(op: Operator) -> bool:
    """Detects if the PennyLane operation holds nested quantum tapes or not."""
    return (
        isinstance(op, HybridOp)
        and len(op.regions) > 0
        and any(r.quantum_tape is not None for r in op.regions)
    )


def nested_quantum_regions(op: Operation) -> List[HybridOpRegion]:
    """Returns the list of nested quantum regions."""
    return (
        [region for region in op.regions if region.quantum_tape is not None]
        if isinstance(op, HybridOp)
        else []
    )


@debug_logger
def trace_to_jaxpr(func, static_argnums, abstracted_axes, args, kwargs):
    """Trace a Python function to JAXPR.

    Args:
        func: python function to be traced
        static_argnums: indices of static arguments.
        abstracted_axes: abstracted axes specification. Necessary for JAX to use dynamic tensor
            sizes.
        args: arguments to ``func``
        kwargs: keyword arguments to ``func``

    Returns:
        ClosedJaxpr: the Jaxpr program corresponding to ``func``
        PyTreeDef: PyTree-shape of the return values in ``PyTreeDef``
    """

    with transient_jax_config({"jax_dynamic_shapes": True}):
        make_jaxpr_kwargs = {
            "static_argnums": static_argnums,
            "abstracted_axes": abstracted_axes,
        }
        with EvaluationContext(EvaluationMode.CLASSICAL_COMPILATION):
            jaxpr, out_type, out_treedef = make_jaxpr2(func, **make_jaxpr_kwargs)(*args, **kwargs)

    return jaxpr, out_type, out_treedef


@debug_logger
def lower_jaxpr_to_mlir(jaxpr, func_name):
    """Lower a JAXPR to MLIR.

    Args:
        ClosedJaxpr: the JAXPR to lower to MLIR
        func_name: a name to use for the MLIR function

    Returns:
        ir.Module: the MLIR module coontaining the JAX program
        ir.Context: the MLIR context
    """

    MemrefCallable.clearcache()

    with transient_jax_config({"jax_dynamic_shapes": True}):
        mlir_module, ctx = jaxpr_to_mlir(func_name, jaxpr)

    return mlir_module, ctx


def trace_state_prep(op, qrp):
    """Trace qml.StatePrep

    Args:
        op: StatePrep op being traced
        qrp: QRegPromise object holding the JAX tracer representing the quantum register's state

    Postcondition:
        qrp is updated to hold the output qubits from qml.StatePrep
    """
    assert isinstance(op, qml.StatePrep), "qml.StatePrep expected"

    qubits = qrp.extract(op.wires)
    partial_sv = op.parameters[0]
    # jnp.complex128 is the top element in the type promotion lattice
    # so it is ok to do this.
    # https://jax.readthedocs.io/en/latest/type_promotion.html
    partial_sv = jax.lax.convert_element_type(partial_sv, jnp.dtype(jnp.complex128))
    # The frontend guarantees that partial_sv.shape == (2**wires,)
    # We have a test for that, and just if in the future this changes:
    err_msg = "State vector must have shape (2**wires,)"
    assert partial_sv.shape == (2 ** len(qubits),), err_msg
    qubits2 = set_state_p.bind(*qubits, partial_sv)
    qrp.insert(op.wires, qubits2)


def trace_basis_state(op, qrp):
    """Trace qml.BasisState
    Args:
        op: qml.BasisState op being traced
        qrp: QRegPromise object holding the JAX tracer representing the quantum register's state
    Postcondition:
        qrp is updated to hold the output qubits from qml.StatePrep
    """
    assert isinstance(op, qml.BasisState), "qml.BasisState expected"

    qubits = qrp.extract(op.wires)
    basis_state = jax.lax.convert_element_type(op.parameters[0], jnp.dtype(jnp.bool))
    qubits2 = set_basis_state_p.bind(*qubits, basis_state)
    qrp.insert(op.wires, qubits2)


# pylint: disable=too-many-arguments
@debug_logger
def trace_quantum_operations(
    quantum_tape: QuantumTape,
    device: QubitDevice,
    qreg: DynamicJaxprTracer,
    ctx: JaxTracingContext,
    trace: DynamicJaxprTrace,
    mcm_config: qml.devices.MCMConfig = qml.devices.MCMConfig(),
) -> QRegPromise:
    """Recursively trace ``quantum_tape``'s operations containing both PennyLane original and
    Catalyst extension operations. Produce ``QRegPromise`` object holding the resulting quantum
    register tracer.

    Args:
        quantum_tape: PennyLane quantum tape to trace.
        device: PennyLane quantum device.
        qreg: JAX tracer for quantum register in its initial state.
        ctx: JAX tracing context object.
        trace: JAX frame to emit the Jaxpr equations into.

    Returns:
        qrp: QRegPromise object holding the JAX tracer representing the quantum register into its
             final state.
    """
    # Notes:
    # [1] - At this point JAX equation contains both equations added during the classical tracing
    #       and the equations added during the quantum tracing. The equations are linked by named
    #       variables which are in 1-to-1 correspondence with JAX tracers. Since we create
    #       classical tracers (e.g. for mid-circuit measurements) during the classical tracing, but
    #       emit the corresponding equations only now by ``bind``-ing primitives, we might get
    #       equations in a wrong order. The set of variables are always complete though, so we sort
    #       the equations to restore their correct order.

    def bind_native_operation(qrp, op, controlled_wires, controlled_values, adjoint=False):
        # For named-controlled operations (e.g. CNOT, CY, CZ) - bind directly by name. For
        # Controlled(OP) bind OP with native quantum control syntax, and similarly for Adjoint(OP).
        if type(op) in (Controlled, ControlledOp):
            return bind_native_operation(qrp, op.base, op.control_wires, op.control_values, adjoint)
        elif isinstance(op, Adjoint):
            return bind_native_operation(qrp, op.base, controlled_wires, controlled_values, True)
        elif isinstance(op, QubitUnitary):
            qubits = qrp.extract(op.wires)
            controlled_qubits = qrp.extract(controlled_wires)
            qubits2 = qunitary_p.bind(
                *[*op.parameters, *qubits, *controlled_qubits, *controlled_values],
                qubits_len=len(qubits),
                ctrl_len=len(controlled_qubits),
                adjoint=adjoint,
            )
            qrp.insert(op.wires, qubits2[: len(qubits)])
            qrp.insert(controlled_wires, qubits2[len(qubits) :])
        elif isinstance(op, qml.GlobalPhase):
            controlled_qubits = qrp.extract(controlled_wires)
            qubits2 = gphase_p.bind(
                *[*op.parameters, *controlled_qubits, *controlled_values],
                ctrl_len=len(controlled_qubits),
                adjoint=adjoint,
            )
            qrp.insert(controlled_wires, qubits2)
        elif isinstance(op, qml.StatePrep):
            trace_state_prep(op, qrp)
        elif isinstance(op, qml.BasisState):
            trace_basis_state(op, qrp)
        else:
            qubits = qrp.extract(op.wires)
            controlled_qubits = qrp.extract(controlled_wires)
            qubits2 = qinst_p.bind(
                *[*qubits, *op.parameters, *controlled_qubits, *controlled_values],
                op=op.name,
                qubits_len=len(qubits),
                params_len=len(op.parameters),
                ctrl_len=len(controlled_qubits),
                adjoint=adjoint,
            )
            qrp.insert(op.wires, qubits2[: len(qubits)])
            qrp.insert(controlled_wires, qubits2[len(qubits) :])
        return qrp

    qrp = QRegPromise(qreg)

    if isinstance(device, qml.devices.LegacyDevice):
        # Old device API expands tapes here. Note: this way some ops might bypass the verification.
        # We decided to ignore this since we are aiming new device API.
        ops = device.expand_fn(quantum_tape).operations
    else:
        ops = quantum_tape.operations

    for op in ops:
        qrp2 = None
        if isinstance(op, HybridOp):
            kwargs = (
                {"postselect_mode": mcm_config.postselect_mode}
                if isinstance(op, catalyst.api_extensions.quantum_operators.MidCircuitMeasure)
                else {}
            )
            qrp2 = op.trace_quantum(ctx, device, trace, qrp, **kwargs)
        elif isinstance(op, MeasurementProcess):
            qrp2 = qrp
        else:
            qrp2 = bind_native_operation(qrp, op, [], [])

        assert qrp2 is not None
        qrp = qrp2

    ctx.frames[trace].eqns = sort_eqns(ctx.frames[trace].eqns, FORCED_ORDER_PRIMITIVES)  # [1]
    return qrp


@debug_logger
def trace_observables(
    obs: Operator, qrp: QRegPromise, m_wires: int
) -> Tuple[List[DynamicJaxprTracer], Optional[int]]:
    """Trace observables.

    Args:
        obs (Operator): an observable operator
        qrp (QRegPromise): Quantum register tracer with cached qubits
        m_wires (int): the default number of wires to use for this measurement process

    Returns:
        out_classical_tracers: a list of classical tracers corresponding to the measured values.
        nqubits: number of actually measured qubits.
    """
    wires = obs.wires if (obs and len(obs.wires) > 0) else m_wires
    qubits = None
    if obs is None:
        qubits = qrp.extract(wires, allow_reuse=True)
        obs_tracers = compbasis_p.bind(*qubits)
    elif isinstance(obs, KNOWN_NAMED_OBS):
        qubits = qrp.extract(wires, allow_reuse=True)
        obs_tracers = namedobs_p.bind(qubits[0], kind=type(obs).__name__)
    elif isinstance(obs, qml.Hermitian):
        # TODO: remove once fixed upstream: https://github.com/PennyLaneAI/pennylane/issues/4263
        qubits = qrp.extract(wires, allow_reuse=True)
        obs_tracers = hermitian_p.bind(jax.numpy.asarray(*obs.parameters), *qubits)
    elif isinstance(obs, qml.operation.Tensor):
        nested_obs = [trace_observables(o, qrp, m_wires)[0] for o in obs.obs]
        obs_tracers = tensorobs_p.bind(*nested_obs)
    elif isinstance(obs, qml.Hamiltonian):
        nested_obs = [trace_observables(o, qrp, m_wires)[0] for o in obs.ops]
        obs_tracers = hamiltonian_p.bind(jax.numpy.asarray(obs.coeffs), *nested_obs)
    elif isinstance(obs, qml.ops.op_math.Prod):
        nested_obs = [trace_observables(o, qrp, m_wires)[0] for o in obs]
        obs_tracers = tensorobs_p.bind(*nested_obs)
    elif isinstance(obs, qml.ops.op_math.Sum):
        nested_obs = [trace_observables(o, qrp, m_wires)[0] for o in obs]
        obs_tracers = hamiltonian_p.bind(jax.numpy.asarray(jnp.ones(len(obs))), *nested_obs)
    elif isinstance(obs, qml.ops.op_math.SProd):
        coeffs, terms = obs.terms()
        coeffs = jax.numpy.array(coeffs)
        nested_obs = []
        for term in terms:
            obs = trace_observables(term, qrp, m_wires)[0]
            nested_obs.append(obs)
        obs_tracers = hamiltonian_p.bind(coeffs, *nested_obs)
    else:
        raise NotImplementedError(
            f"Observable {obs} (of type {type(obs)}) is not implemented"
        )  # pragma: no cover
    return obs_tracers, (len(qubits) if qubits else 0)


@debug_logger
def pauli_sentence_to_hamiltonian_obs(paulis, qrp: QRegPromise) -> List[DynamicJaxprTracer]:
    """Convert a :class:`pennylane.pauli.PauliSentence` into a Hamiltonian.

    Args:
        paulis: a :class:`pennylane.pauli.PauliSentence`
        qrp (QRegPromise): Quantum register tracer with cached qubits

    Returns:
        List of JAX tracers representing a Hamiltonian
    """
    pwords, coeffs = zip(*paulis.items())
    nested_obs = [pauli_word_to_tensor_obs(pword, qrp) for pword in pwords]

    # No need to create a Hamiltonian for a single TensorObs
    if len(nested_obs) == 1 and coeffs[0] == 1.0:
        return nested_obs[0]

    coeffs = jax.numpy.asarray(coeffs)
    return hamiltonian_p.bind(coeffs, *nested_obs)


@debug_logger
def pauli_word_to_tensor_obs(obs, qrp: QRegPromise) -> List[DynamicJaxprTracer]:
    """Convert a :class:`pennylane.pauli.PauliWord` into a Named or Tensor observable.

    Args:
        obs: a :class:`pennylane.pauli.PauliWord`
        qrp (QRegPromise): Quantum register tracer with cached qubits

    Returns:
        List of JAX tracers representing NamedObs or TensorObs
    """
    if len(obs) == 1:
        wire, pauli = list(obs.items())[0]
        qubits = qrp.extract([wire], allow_reuse=True)
        return namedobs_p.bind(qubits[0], kind=PAULI_NAMED_MAP[pauli])

    nested_obs = []
    for wire, pauli in obs.items():
        qubits = qrp.extract([wire], allow_reuse=True)
        nested_obs.append(namedobs_p.bind(qubits[0], kind=PAULI_NAMED_MAP[pauli]))

    return tensorobs_p.bind(*nested_obs)


def identity_qnode_transform(tape: QuantumTape) -> (Sequence[QuantumTape], Callable):
    """Identity transform"""
    return [tape], lambda res: res[0]


# pylint: disable=too-many-statements,too-many-branches
@debug_logger
def trace_quantum_measurements(
    device: QubitDevice,
    qrp: QRegPromise,
    outputs: List[Union[MeasurementProcess, DynamicJaxprTracer, Any]],
    out_tree: PyTreeDef,
) -> Tuple[List[DynamicJaxprTracer], PyTreeDef]:
    """Trace quantum measurements. Accept a list of QNode ouptputs and its Pytree-shape. Process
    the quantum measurement outputs, leave other outputs as-is.

    Args:
        device (QubitDevice): PennyLane quantum device to use for quantum measurements.
        qrp (QRegPromise): Quantum register tracer with cached qubits
        outputs (List of quantum function results): List of qnode output JAX tracers to process.
        out_tree (PyTreeDef): PyTree-shape of the outputs.
        quantum_tape: PennyLane quantum tape.

    Returns:
        out_classical_tracers: modified list of JAX classical qnode ouput tracers.
        out_tree: modified PyTree-shape of the qnode output.
    """
    shots = get_device_shots(device)
    out_classical_tracers = []

    for i, o in enumerate(outputs):
        if isinstance(o, MeasurementProcess):

            # Check if the measurement is supported shot-vector where num_of_total_copies > 1
            if device.shots.num_copies > 1 and o.return_type.value != "sample":  # qml.sample()
                raise NotImplementedError(
                    f"Measurement {o.return_type.value} is not supported a shot-vector. "
                    "Use qml.sample() instead."
                )

            if isinstance(device, qml.devices.LegacyDevice):
                m_wires = o.wires if o.wires else range(device.num_wires)
            else:
                m_wires = o.wires if o.wires else range(len(device.wires))

            obs_tracers, nqubits = trace_observables(o.obs, qrp, m_wires)

            using_compbasis = obs_tracers.primitive == compbasis_p

            if o.return_type.value == "sample":
                results = []  # list of results per copy

                if shots is None:  # needed for old device API only
                    raise ValueError(
                        "qml.sample cannot work with shots=None. "
                        "Please specify a finite number of shots."
                    )
                if o.mv is not None:  # qml.sample(m)
                    out_classical_tracers.append(o.mv)
                else:
                    shape = (shots, nqubits) if using_compbasis else (shots,)
                    result = sample_p.bind(obs_tracers, shots=shots, shape=shape)
                    if using_compbasis:
                        result = jnp.astype(result, jnp.int64)

                    reshaped_result = ()
                    shot_vector = get_device_shot_vector(device)
                    start_idx = 0  # Start index for slicing
                    for shot, copies in shot_vector:
                        for _ in range(copies):
                            sliced_result = result[start_idx : start_idx + shot]
                            reshaped_result += (sliced_result.reshape(shot, nqubits),)
                            start_idx += shot

                    if len(reshaped_result) == 1:
                        reshaped_result = reshaped_result[0]

                    out_classical_tracers.append(reshaped_result)

            elif o.return_type.value == "expval":
                out_classical_tracers.append(expval_p.bind(obs_tracers, shots=shots))
            elif o.return_type.value == "var":
                out_classical_tracers.append(var_p.bind(obs_tracers, shots=shots))
            elif o.return_type.value == "probs":
                assert using_compbasis
                shape = (2**nqubits,)
                out_classical_tracers.append(probs_p.bind(obs_tracers, shape=shape))
            elif o.return_type.value == "counts":
                if shots is None:  # needed for old device API only
                    raise ValueError(
                        "qml.sample cannot work with shots=None. "
                        "Please specify a finite number of shots."
                    )
                shape = (2**nqubits,) if using_compbasis else (2,)
                results = counts_p.bind(obs_tracers, shots=shots, shape=shape)
                if using_compbasis:
                    results = (jnp.asarray(results[0], jnp.int64), results[1])
                out_classical_tracers.extend(results)
                counts_tree = tree_structure(("keys", "counts"))
                meas_return_trees_children = out_tree.children()
                if len(meas_return_trees_children):
                    meas_return_trees_children[i] = counts_tree
                    out_tree = out_tree.make_from_node_data_and_children(
                        PyTreeRegistry(),
                        out_tree.node_data(),
                        meas_return_trees_children,
                    )
                else:
                    out_tree = counts_tree
            elif isinstance(o, StateMP) and not isinstance(o, DensityMatrixMP):
                assert using_compbasis
                shape = (2**nqubits,)
                out_classical_tracers.append(state_p.bind(obs_tracers, shape=shape))
            else:
                raise NotImplementedError(
                    f"Measurement {type(o)} is not implemented"
                )  # pragma: no cover
        elif isinstance(o, DynamicJaxprTracer):
            out_classical_tracers.append(o)
        else:
            assert not isinstance(o, (list, dict)), f"Expected a tracer or a measurement, got {o}"
            out_classical_tracers.append(o)

    return out_classical_tracers, out_tree


@debug_logger
def is_transform_valid_for_batch_transforms(tape, flat_results):
    """Not all transforms are valid for batch transforms.
    Batch transforms will increase the number of tapes from 1 to N.
    However, if the wave function collapses or there is any other non-deterministic behaviour
    such as noise present, then each tape would have different results.

    Also, MidCircuitMeasure is a HybridOp, which PL does not handle at the moment.
    Let's wait until mid-circuit measurements are better integrated into both PL
    and Catalyst and discussed more as well."""
    class_tracers, meas_tracers = split_tracers_and_measurements(flat_results)

    # Can transforms be applied?
    # Since transforms are a PL feature and PL does not support the same things as
    # Catalyst, transforms may have invariants that rely on PL invariants.
    # For example:
    #   * mid-circuit measurements (for batch-transforms)
    #   * that the output will be only a sequence of `MeasurementProcess`es.
    def is_measurement(op):
        """Only to avoid 100 character per line limit."""
        return isinstance(op, MeasurementProcess)

    is_out_measurements = map(is_measurement, meas_tracers)
    is_all_out_measurements = all(is_out_measurements) and not class_tracers
    is_out_measurement_sequence = is_all_out_measurements and isinstance(meas_tracers, Sequence)
    is_out_single_measurement = is_all_out_measurements and is_measurement(meas_tracers)

    def is_midcircuit_measurement(op):
        """Only to avoid 100 character per line limit."""
        return isinstance(op, catalyst.api_extensions.MidCircuitMeasure)

    is_valid_output = is_out_measurement_sequence or is_out_single_measurement
    if not is_valid_output:
        msg = (
            "A transformed quantum function must return either a single measurement, "
            "or a nonempty sequence of measurements."
        )
        raise CompileError(msg)

    is_wave_function_collapsed = any(map(is_midcircuit_measurement, tape.operations))
    are_batch_transforms_valid = is_valid_output and not is_wave_function_collapsed
    return are_batch_transforms_valid


@debug_logger
def apply_transform(
    qnode_program,
    device_program,
    device_modify_measurements,
    tape,
    flat_results,
):
    """Apply transform."""
    # Some transforms use trainability as a basis for transforming.
    # See batch_params
    params = tape.get_parameters(trainable_only=False)
    tape.trainable_params = qml.math.get_trainable_indices(params)

    if qnode_program.is_informative:
        msg = "Catalyst does not support informative transforms."
        raise CompileError(msg)

    if qnode_program or device_modify_measurements:
        is_valid_for_batch = is_transform_valid_for_batch_transforms(tape, flat_results)
        total_program = qnode_program + device_program
    else:
        is_valid_for_batch = True
        # Apply the identity transform in order to keep generalization
        total_program = device_program

    tapes, post_processing = total_program([tape])
    if not is_valid_for_batch and len(tapes) > 1:
        msg = "Multiple tapes are generated, but each run might produce different results."
        raise CompileError(msg)
    return tapes, post_processing


@debug_logger
def split_tracers_and_measurements(flat_values):
    """Return classical tracers and measurements"""
    classical = []
    measurements = []
    for flat_value in flat_values:
        if isinstance(flat_value, DynamicJaxprTracer):
            # classical should remain empty for all valid cases at the moment.
            # This is because split_tracers_and_measurements is only called
            # when checking the validity of transforms. And transforms cannot
            # return any tracers.
            classical.append(flat_value)  # pragma: no cover
        else:
            measurements.append(flat_value)

    return classical, measurements


@debug_logger
def trace_post_processing(ctx, trace, post_processing: Callable, pp_args):
    """Trace post processing function.

    Args:
        ctx (EvaluationContext): context
        trace (DynamicJaxprTrace): trace
        post_processing(Callable): PennyLane transform post_processing function
        pp_args(structured Jax tracers): List of results returned from the PennyLane quantum
                                         transform function

    Returns:
        closed_jaxpr(ClosedJaxpr): JAXPR expression for the whole frame
        out_type(jax.OutputType) : List of abstract values with explicitness flag
        out_tree(PyTreeDef): PyTree shape of the qnode result
    """

    with EvaluationContext.frame_tracing_context(ctx, trace):
        # What is the input to the post_processing function?
        # The input to the post_processing function is going to be a list of values One for each
        # tape. The tracers are all flat in pp_args.

        # We need to deduce the type/shape/tree of the post_processing.
        wffa, _, _, out_tree_promise = deduce_avals(post_processing, (pp_args,), {})

        # wffa will take as an input a flatten tracers.
        # After wffa is called, then the shape becomes available in out_tree_promise.
        in_tracers = [trace.full_raise(t) for t in tree_flatten(pp_args)[0]]
        out_tracers = [trace.full_raise(t) for t in wffa.call_wrapped(*in_tracers)]
        jaxpr, out_type, consts = ctx.frames[trace].to_jaxpr2(out_tracers)
        closed_jaxpr = ClosedJaxpr(jaxpr, consts)
        return closed_jaxpr, out_type, out_tree_promise()


@debug_logger
def trace_function(
    ctx: JaxTracingContext, fun: Callable, *args, expansion_strategy: ExpansionStrategy, **kwargs
) -> Tuple[List[Any], InputSignature, OutputSignature]:
    """Trace classical Python function containing no quantum computations. Arguments and results of
    the function are allowed to contain dynamic dimensions. Depending on the expansion strategy, the
    resulting Jaxpr program might or might not preserve sharing among the dynamic dimension
    variables. The support for expansion options makes this function different from
    `jax_extras.make_jaxpr2`.

    Args:
        ctx: Jax tracing context helper.
        fun: Callable python function.
        expansion_strategy: dynamic dimension expansion options.
        *args: Sample positional arguments of the function.
        **kwargs: Sample keyword arguments of the function.

    Result:
        Expanded list of output Jax tracers
        InputSignature of the resulting Jaxpr program
        OutputSignature of the resulting Jaxpr program
    """
    wfun, in_sig, out_sig = deduce_signatures(
        fun, args, kwargs, expansion_strategy=expansion_strategy
    )

    with EvaluationContext.frame_tracing_context(ctx) as trace:
        arg_expanded_tracers = input_type_to_tracers(
            in_sig.in_type, trace.new_arg, trace.full_raise
        )
        res_expanded_tracers = wfun.call_wrapped(*arg_expanded_tracers)

        return res_expanded_tracers, in_sig, out_sig


@debug_logger
def trace_quantum_function(
    f: Callable, device: QubitDevice, args, kwargs, qnode, static_argnums
) -> Tuple[ClosedJaxpr, Any]:
    """Trace quantum function in a way that allows building a nested quantum tape describing the
    quantum algorithm.

    The tracing is done as follows: (1) Classical tracing, producing the classical JAX tracers and
    the quantum tape (2) Quantum tape tracing, producing the remaining quantum and classical JAX
    tracers. With all the tracers in hands, the final JAXPR is produced. Note that caller can apply
    tape transformations by using PennyLane's transformation API on the argument function.

    Args:
        f (Callable): a function to trace
        device (QubitDevice): Quantum device to use for quantum computations
        args: Positional arguments to pass to ``f``
        kwargs: Keyword arguments to pass to ``f``
        qnode: The quantum node to be traced, it contains user transforms.

    Returns:
        closed_jaxpr: JAXPR expression of the function ``f``.
        out_type: JAXPR output type (list of abstract values with explicitness flags).
        out_tree: PyTree shapen of the result
    """
    with EvaluationContext(EvaluationMode.QUANTUM_COMPILATION) as ctx:
        # (1) - Classical tracing
        quantum_tape = QuantumTape(shots=device.shots)
        with EvaluationContext.frame_tracing_context(ctx) as trace:
            wffa, in_avals, keep_inputs, out_tree_promise = deduce_avals(
                f, args, kwargs, static_argnums
            )
            in_classical_tracers = _input_type_to_tracers(trace.new_arg, in_avals)
            with QueuingManager.stop_recording(), quantum_tape:
                # Quantum tape transformations happen at the end of tracing
                in_classical_tracers = [t for t, k in zip(in_classical_tracers, keep_inputs) if k]
                return_values_flat = wffa.call_wrapped(*in_classical_tracers)
            # Ans contains the leaves of the pytree (empty for measurement without
            # data https://github.com/PennyLaneAI/pennylane/pull/4607)
            # Therefore we need to compute the tree with measurements as leaves and it comes
            # with an extra computational cost

            # 1. Recompute the original return
            with QueuingManager.stop_recording():
                return_values = tree_unflatten(out_tree_promise(), return_values_flat)

            def is_leaf(obj):
                return isinstance(obj, qml.measurements.MeasurementProcess)

            # 2. Create a new tree that has measurements as leaves
            return_values_flat, return_values_tree = jax.tree_util.tree_flatten(
                return_values, is_leaf=is_leaf
            )
            if isinstance(device, qml.devices.Device):
                config = _make_execution_config(qnode)
                device_program, config = device.preprocess(ctx, config)
                device_modify_measurements = config.device_options["transforms_modify_measurements"]
            else:
                device_program = TransformProgram()
                device_modify_measurements = False  # this is only for the new API transform program

            qnode_program = qnode.transform_program if qnode else TransformProgram()

            tapes, post_processing = apply_transform(
                qnode_program,
                device_program,
                device_modify_measurements,
                quantum_tape,
                return_values_flat,
            )

        # (2) - Quantum tracing
        transformed_results = []

        with EvaluationContext.frame_tracing_context(ctx, trace):
            qnode_transformed = len(qnode_program) > 0
            for tape in tapes:
                # Set up quantum register for the current tape.
                # We just need to ensure there is a tape cut in between each.
                # Each tape will be outlined into its own function with mlir pass
                # -split-multiple-tapes
                qdevice_p.bind(
                    rtd_lib=device.backend_lib,
                    rtd_name=device.backend_name,
                    rtd_kwargs=str(device.backend_kwargs),
                )
                qreg_in = qalloc_p.bind(len(device.wires))

                # If the program is batched, that means that it was transformed.
                # If it was transformed, that means that the program might have
                # changed the output. See `split_non_commuting`
                if qnode_transformed or device_modify_measurements:
                    # TODO: In the future support arbitrary output from the user function.
                    output = tape.measurements
                    _, trees = jax.tree_util.tree_flatten(output, is_leaf=is_leaf)
                else:
                    output = return_values_flat
                    trees = return_values_tree

                mcm_config = qnode.execute_kwargs["mcm_config"]
                qrp_out = trace_quantum_operations(tape, device, qreg_in, ctx, trace, mcm_config)
                meas, meas_trees = trace_quantum_measurements(device, qrp_out, output, trees)
                qreg_out = qrp_out.actualize()

                # Check if the measurements are nested then apply the full_raise
                def check_full_raise(arr, func):
                    if isinstance(arr, (list, tuple)):
                        return type(arr)(check_full_raise(x, func) for x in arr)
                    else:
                        return func(arr)

                meas_tracers = check_full_raise(meas, trace.full_raise)
                meas_results = tree_unflatten(meas_trees, meas_tracers)

                # TODO: Allow the user to return whatever types they specify.
                if qnode_transformed or device_modify_measurements:
                    assert isinstance(meas_results, list)
                    if len(meas_results) == 1:
                        transformed_results.append(meas_results[0])
                    else:
                        transformed_results.append(tuple(meas_results))
                else:
                    transformed_results.append(meas_results)

                # Deallocate the register after the current tape is finished
                # This dealloc primitive also serves as the tape cut when splitting tapes
                qdealloc_p.bind(qreg_out)

        closed_jaxpr, out_type, out_tree = trace_post_processing(
            ctx, trace, post_processing, transformed_results
        )
        # TODO: `check_jaxpr` complains about the `AbstractQreg` type. Consider fixing.
        # check_jaxpr(jaxpr)
    return closed_jaxpr, out_type, out_tree, return_values_tree<|MERGE_RESOLUTION|>--- conflicted
+++ resolved
@@ -25,13 +25,9 @@
 import jax
 import jax.numpy as jnp
 import pennylane as qml
-<<<<<<< HEAD
 from jax.core import call_p
-from pennylane import QubitDevice, QubitUnitary, QueuingManager
-=======
 from pennylane import QubitUnitary, QueuingManager
 from pennylane.devices import QubitDevice
->>>>>>> 4e58b7ac
 from pennylane.measurements import DensityMatrixMP, MeasurementProcess, StateMP
 from pennylane.operation import AnyWires, Operation, Operator, Wires
 from pennylane.ops import Adjoint, Controlled, ControlledOp
