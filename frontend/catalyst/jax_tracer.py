--- conflicted
+++ resolved
@@ -137,14 +137,11 @@
     return execution_config
 
 
-<<<<<<< HEAD
-=======
 def get_device_shots(dev):
     """Helper function to get device shots."""
     return dev.shots if isinstance(dev, qml.devices.LegacyDevice) else dev.shots.total_shots
 
 
->>>>>>> d6d4d8e0
 class Function:
     """An object that represents a compiled function.
 
