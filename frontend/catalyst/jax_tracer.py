--- conflicted
+++ resolved
@@ -130,8 +130,7 @@
     finally:
         TRACING_GRADIENTS.pop()
 
-<<<<<<< HEAD
-
+        
 def _make_execution_config(qnode):
     """Updates the execution_config object with information about execution. This is 
     used in preprocess to determine what decomposition and validation is needed."""
@@ -145,8 +144,6 @@
     execution_config.gradient_method = _gradient_method
     return execution_config
 
-=======
->>>>>>> a36947d7
 
 class Function:
     """An object that represents a compiled function.
@@ -837,10 +834,6 @@
 def apply_transform(
     qnode_program,
     device_program,
-<<<<<<< HEAD
-=======
-    verification_program,
->>>>>>> a36947d7
     device_modify_measurements,
     tape,
     flat_results,
@@ -859,18 +852,11 @@
 
     if is_program_transformed or device_modify_measurements:
         is_valid_for_batch = is_transform_valid_for_batch_transforms(tape, flat_results)
-<<<<<<< HEAD
         total_program = qnode_program + device_program
     else:
         is_valid_for_batch = True
         # Apply the identity transform in order to keep generalization
         total_program = device_program
-=======
-        total_program = qnode_program + device_program + verification_program
-    else:
-        is_valid_for_batch = True
-        total_program = device_program + verification_program
->>>>>>> a36947d7
 
     tapes, post_processing = total_program([tape])
     if not is_valid_for_batch and len(tapes) > 1:
@@ -1040,26 +1026,8 @@
                 return_values, is_leaf=is_leaf
             )
             if isinstance(device, qml.devices.Device):
-<<<<<<< HEAD
                 config = _make_execution_config(qnode)
                 device_program, config = device.preprocess(ctx, config)
-=======
-                device_program, _ = device.preprocess(ctx)
-                verification_program = TransformProgram()
-                grad_method = _in_gradient_tracing(qnode)
-                verification_program.add_transform(
-                    verify_operations, grad_method=grad_method, qjit_device=device
-                )
-                if grad_method is not None:
-                    verification_program.add_transform(verify_no_state_variance_returns)
-                if grad_method == "adjoint":
-                    verification_program.add_transform(
-                        validate_observables_adjoint_diff, qjit_device=device
-                    )
-                elif grad_method == "parameter-shift":
-                    verification_program.add_transform(validate_observables_parameter_shift)
-
->>>>>>> a36947d7
             else:
                 device_program = TransformProgram()
                 verification_program = TransformProgram()
