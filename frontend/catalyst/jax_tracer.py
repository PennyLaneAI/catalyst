--- conflicted
+++ resolved
@@ -98,14 +98,8 @@
         def _eval_jaxpr(*args):
             return jax.core.eval_jaxpr(jaxpr.jaxpr, jaxpr.consts, *args)
 
-<<<<<<< HEAD
         retval = func_p.bind(wrap_init(_eval_jaxpr), *args, fn=self.fn)
-        return tree_unflatten(shape_tree, retval)
-=======
-        retval = func_p.bind(wrap_init(_eval_jaxpr), *args, fn=self)
         return tree_unflatten(out_tree, retval)
->>>>>>> de8a59f4
-
 
 KNOWN_NAMED_OBS = (qml.Identity, qml.PauliX, qml.PauliY, qml.PauliZ, qml.Hadamard)
 
