# Copyright 2022-2023 Xanadu Quantum Technologies Inc.

# Licensed under the Apache License, Version 2.0 (the "License");
# you may not use this file except in compliance with the License.
# You may obtain a copy of the License at

#     http://www.apache.org/licenses/LICENSE-2.0

# Unless required by applicable law or agreed to in writing, software
# distributed under the License is distributed on an "AS IS" BASIS,
# WITHOUT WARRANTIES OR CONDITIONS OF ANY KIND, either express or implied.
# See the License for the specific language governing permissions and
# limitations under the License.
"""This module contains functions tracing and lowering JAX code to MLIR.
"""

from dataclasses import dataclass
from functools import partial, reduce
from typing import Any, Callable, Dict, List, Optional, Sequence, Tuple, Union

import jax
import jax.numpy as jnp
import pennylane as qml
from pennylane import QubitDevice, QubitUnitary, QueuingManager
from pennylane.measurements import MeasurementProcess
from pennylane.operation import AnyWires, Operation, Wires
from pennylane.tape import QuantumTape

import catalyst
from catalyst.jax_primitives import (
    AbstractQreg,
    compbasis_p,
    counts_p,
    expval_p,
    func_p,
    hamiltonian_p,
    hermitian_p,
    mlir_fn_cache,
    namedobs_p,
    probs_p,
    qalloc_p,
    qdealloc_p,
    qdevice_p,
    qextract_p,
    qinsert_p,
    qinst_p,
    qunitary_p,
    sample_p,
    state_p,
    tensorobs_p,
    var_p,
)
from catalyst.utils.contexts import EvaluationContext, EvaluationMode, JaxTracingContext
from catalyst.utils.exceptions import CompileError
from catalyst.utils.jax_extras import (
    ClosedJaxpr,
    DynamicJaxprTrace,
    DynamicJaxprTracer,
    PyTreeDef,
    PyTreeRegistry,
    ShapedArray,
    _abstractify,
    _input_type_to_tracers,
    convert_element_type,
    deduce_avals,
    eval_jaxpr,
    jaxpr_remove_implicit,
    jaxpr_to_mlir,
    make_jaxpr2,
    sort_eqns,
    tree_flatten,
    tree_structure,
    tree_unflatten,
    wrap_init,
)


class Function:
    """An object that represents a compiled function.

    At the moment, it is only used to compute sensible names for higher order derivative
    functions in MLIR.

    Args:
        fn (Callable): the function boundary.

    Raises:
        AssertionError: Invalid function type.
    """

    def __init__(self, fn):
        self.fn = fn
        self.__name__ = fn.__name__

    def __call__(self, *args, **kwargs):
        jaxpr, _, out_tree = make_jaxpr2(self.fn)(*args)

        def _eval_jaxpr(*args):
            return jax.core.eval_jaxpr(jaxpr.jaxpr, jaxpr.consts, *args)

        retval = func_p.bind(wrap_init(_eval_jaxpr), *args, fn=self)
        return tree_unflatten(out_tree, retval)


KNOWN_NAMED_OBS = (qml.Identity, qml.PauliX, qml.PauliY, qml.PauliZ, qml.Hadamard)

FORCED_ORDER_PRIMITIVES = {qdevice_p, qextract_p, qinst_p}

PAULI_NAMED_MAP = {
    "I": "Identity",
    "X": "PauliX",
    "Y": "PauliY",
    "Z": "PauliZ",
}


def _promote_jaxpr_types(types: List[List[Any]]) -> List[Any]:
    # TODO: We seem to use AbstractQreg incorrectly, so JAX doesn't recognize it as a valid abstact
    # value. One need to investigate how to use it correctly and remove the condition [1]. Should we
    # add AbstractQreg into the `_weak_types` list of JAX?
    assert len(types) > 0, "Expected one or more set of types"
    assert all(len(t) == len(types[0]) for t in types), "Expected matching number of arguments"

    def _shapes(ts):
        return [t.shape for t in ts if isinstance(t, ShapedArray)]

    assert all(_shapes(t) == _shapes(types[0]) for t in types), "Expected matching shapes"
    all_ends_with_qreg = all(isinstance(t[-1], AbstractQreg) for t in types)
    all_not_ends_with_qreg = all(not isinstance(t[-1], AbstractQreg) for t in types)
    assert (
        all_ends_with_qreg or all_not_ends_with_qreg
    ), "We require either all-qregs or all-non-qregs as last items of the type lists"
    if all_ends_with_qreg:
        types = [t[:-1] for t in types]
    results = list(map(partial(reduce, jnp.promote_types), zip(*types)))
    return results + ([AbstractQreg()] if all_ends_with_qreg else [])


def _apply_result_type_conversion(
    jaxpr: ClosedJaxpr, target_types: List[ShapedArray]
) -> ClosedJaxpr:
    with_qreg = isinstance(target_types[-1], AbstractQreg)
    with EvaluationContext(EvaluationMode.CLASSICAL_COMPILATION) as ctx:
        with EvaluationContext.frame_tracing_context(ctx) as trace:
            in_tracers = _input_type_to_tracers(trace.new_arg, jaxpr.in_avals)
            out_tracers = [
                trace.full_raise(t) for t in eval_jaxpr(jaxpr.jaxpr, jaxpr.consts, *in_tracers)
            ]
            out_tracers_, target_types_ = (
                (out_tracers[:-1], target_types[:-1]) if with_qreg else (out_tracers, target_types)
            )
            out_promoted_tracers = [
                (convert_element_type(tr, ty) if _abstractify(tr).dtype != ty else tr)
                for tr, ty in zip(out_tracers_, target_types_)
            ]
            jaxpr2, _, consts = ctx.frames[trace].to_jaxpr2(
                out_promoted_tracers + ([out_tracers[-1]] if with_qreg else [])
            )
    return ClosedJaxpr(jaxpr2, consts)


def unify_result_types(jaxprs: List[ClosedJaxpr]) -> List[ClosedJaxpr]:
    """Unify result types of the jaxpr equations given.
    Args:
        jaxprs (list of ClosedJaxpr): Source JAXPR expressions. The expression results must have
                                      matching sizes and numpy array shapes but dtypes might be
                                      different.

    Returns (list of ClosedJaxpr):
        Same number of jaxprs with equal result dtypes.

    Raises:
        TypePromotionError: Unification is not possible.

    """
    promoted_types = _promote_jaxpr_types([j.out_avals for j in jaxprs])
    return [_apply_result_type_conversion(j, promoted_types) for j in jaxprs]


class QRegPromise:
    """QReg adaptor tracing the qubit extractions and insertions. The adaptor works by postponing
    the insertions in order to re-use qubits later thus skipping the extractions."""

    def __init__(self, qreg: DynamicJaxprTracer):
        self.base: DynamicJaxprTracer = qreg
        self.cache: Dict[Any, DynamicJaxprTracer] = {}

    def extract(self, wires: List[Any], allow_reuse=False) -> List[DynamicJaxprTracer]:
        """Extract qubits from the wrapped quantum register or get the already extracted qubits
        from cache"""
        # pylint: disable=consider-iterating-dictionary
        qrp = self
        cached_tracers = {w for w in qrp.cache.keys() if not isinstance(w, int)}
        requested_tracers = {w for w in wires if not isinstance(w, int)}
        if cached_tracers != requested_tracers:
            qrp.actualize()
        qubits = []
        for w in wires:
            if w in qrp.cache:
                qubit = qrp.cache[w]
                assert (
                    qubit is not None
                ), f"Attempting to extract wire {w} from register {qrp.base} for the second time"
                qubits.append(qubit)
                if not allow_reuse:
                    qrp.cache[w] = None
            else:
                qubits.append(qextract_p.bind(qrp.base, w))
        return qubits

    def insert(self, wires, qubits) -> None:
        """Insert qubits to the cache."""
        qrp = self
        assert len(wires) == len(qubits)
        for w, qubit in zip(wires, qubits):
            assert (w not in qrp.cache) or (
                qrp.cache[w] is None
            ), f"Attempting to insert an already-inserted wire {w} into {qrp.base}"
            qrp.cache[w] = qubit

    def actualize(self) -> DynamicJaxprTracer:
        """Prune the qubit cache by performing the postponed insertions."""
        qrp = self
        qreg = qrp.base
        for w, qubit in qrp.cache.items():
            qreg = qinsert_p.bind(qreg, w, qubit)
        qrp.cache = {}
        qrp.base = qreg
        return qreg


@dataclass
class HybridOpRegion:
    """A code region of a nested HybridOp operation containing a JAX trace manager, a quantum tape,
    input and output classical tracers.

    Args:
        trace: JAX tracing context holding the tracers and equations for this region.
        quantum_tape: PennyLane tape containing quantum operations of this region.
        arg_classical_tracers: JAX tracers or constants, available in this region as
                               arguments during the classical tracing.
        res_classical_tracers: JAX tracers or constants returned to the outer scope after the
                               classical tracing of this region.

    """

    trace: Optional[DynamicJaxprTrace]
    quantum_tape: Optional[QuantumTape]
    arg_classical_tracers: List[DynamicJaxprTracer]
    res_classical_tracers: List[DynamicJaxprTracer]


class HybridOp(Operation):
    """A base class for operations carrying nested regions. The class stores the information
    obtained in the process of classical tracing and required for the completion of the quantum
    tracing. The methods of this class describe various aspects of quantum tracing.

    Args:
        in_classical_tracers (List of JAX tracers or constants):
            Classical tracers captured in the beginning of the classical tracing.
        out_classical_tracers (List of JAX tracers or constants):
            Classical tracers released as results of the classical tracing of this operation.
        regions (List of HybridOpRegions):
            Inner regions (e.g. body of a for-loop), each with its arguments, results and quantum
            tape, captured during the classical tracing.
        binder (Callable):
            JAX primitive binder function to call when the quantum tracing is complete.
    """

    def _no_binder(self, *_):
        raise RuntimeError("{self} does not support JAX binding")  # pragma: no cover

    num_wires = AnyWires
    binder: Callable = _no_binder

    def __init__(self, in_classical_tracers, out_classical_tracers, regions: List[HybridOpRegion]):
        self.in_classical_tracers = in_classical_tracers
        self.out_classical_tracers = out_classical_tracers
        self.regions: List[HybridOpRegion] = regions
        super().__init__(wires=Wires(HybridOp.num_wires))

    def __repr__(self):
        """Constructor-call-like representation."""
        nested_ops = [r.quantum_tape.operations for r in self.regions if r.quantum_tape]
        return f"{self.name}(tapes={nested_ops})"

    def bind_overwrite_classical_tracers(
        self, ctx: JaxTracingContext, trace: DynamicJaxprTrace, *args, **kwargs
    ) -> DynamicJaxprTracer:
        """Binds the JAX primitive but override the returned classical tracers with the already
        existing output tracers, stored in the operations."""
        # Notes:
        # [1] - We are interested in a new quantum tracer only, so we ignore all other (classical)
        #       tracers returned by JAX.
        # [2] - We add the already existing classical tracers into the last JAX equation created by
        #       JAX bind handler of the ``trace`` object.
        assert self.binder is not None, "HybridOp should set a binder"
        out_quantum_tracer = self.binder(*args, **kwargs)[-1]  # [1]
        eqn = ctx.frames[trace].eqns[-1]
        assert (len(eqn.outvars) - 1) == len(self.out_classical_tracers)
        for i, t in zip(range(len(eqn.outvars) - 1), self.out_classical_tracers):  # [2]
            eqn.outvars[i] = trace.getvar(t)
        return out_quantum_tracer

    def trace_quantum(
        self,
        ctx: JaxTracingContext,
        device: QubitDevice,
        trace: DynamicJaxprTrace,
        qrp: QRegPromise,
    ) -> QRegPromise:
        """Perform the second, quantum part of the Hybrid operation tracing."""
        raise NotImplementedError("HybridOp should implement trace")  # pragma: no cover


def has_nested_tapes(op: Operation) -> bool:
    """Detects if the PennyLane operation holds nested quantum tapes or not."""
    return (
        isinstance(op, HybridOp)
        and len(op.regions) > 0
        and any(r.quantum_tape is not None for r in op.regions)
    )


def trace_to_mlir(func, abstracted_axes, *args, **kwargs):
    """Lower a Python function into an MLIR module.

    Args:
        func: python function to be lowered
        abstracted_axes: abstracted axes specification. Necessary for JAX to use dynamic tensor
            sizes.
        args: arguments to ``func``
        kwargs: keyword arguments to ``func``

    Returns:
        module: the MLIR module corresponding to ``func``
        context: the MLIR context corresponding
        jaxpr(ClosedJaxpr): the jaxpr corresponding to ``func``
        out_type(jax.OutputType): Jaxpr output type (a list of abstract values paired with
                                  explicintess flags).
        out_tree(PyTreeDef): PyTree shape of the return values in ``PyTreeDef``
    """
    # Notes:
    # [1] - The compilation cache must be clear for each translation unit.
    #       Otherwise, MLIR functions which do not exist in the current translation unit will be
    #       assumed to exist if an equivalent python function is seen in the cache. This happens
    #       during testing or if we wanted to compile a single python function multiple times with
    #       different options.
    # [2] - We remove implicit Jaxpr result values since we are compiling a top-level jaxpr program.

    mlir_fn_cache.clear()  # [1]

    with EvaluationContext(EvaluationMode.CLASSICAL_COMPILATION):
        make_jaxpr_kwargs = {"abstracted_axes": abstracted_axes}
        jaxpr, out_type, out_tree = make_jaxpr2(func, **make_jaxpr_kwargs)(*args, **kwargs)

    jaxpr2, out_type2 = jaxpr_remove_implicit(jaxpr, out_type)  # [2]
    module, context = jaxpr_to_mlir(func.__name__, jaxpr2)
    return module, context, jaxpr, out_type2, out_tree


def trace_quantum_tape(
    quantum_tape: QuantumTape,
    device: QubitDevice,
    qreg: DynamicJaxprTracer,
    ctx: JaxTracingContext,
    trace: DynamicJaxprTrace,
) -> QRegPromise:
    """Recursively trace ``quantum_tape`` containing both PennyLane original and Catalyst extension
    operations. Produce ``QRegPromise`` object holding the resulting quantum register tracer.

    Args:
        quantum_tape: PennyLane quantum tape to trace.
        device: PennyLane quantum device.
        qreg: JAX tracer for quantum register in its initial state.
        ctx: JAX tracing context object.
        trace: JAX frame to emit the Jaxpr quations into.

    Returns:
        qrp: QRegPromise object holding the JAX tracer representing the quantum register into its
             final state.
    """
    # Notes:
    # [1] - At this point JAX equation contains both equations added during the classical tracing
    #       and the equations added during the quantum tracing. The equations are linked by named
    #       variables which are in 1-to-1 correspondance with JAX tracers. Since we create
    #       classical tracers (e.g. for mid-circuit measurements) during the classical tracing, but
    #       emit the corresponding equations only now by ``bind``-ing primitives, we might get
    #       equatoins in a wrong order. The set of variables are always complete though, so we sort
    #       the equations to restore their correct order.

    qrp = QRegPromise(qreg)
    for op in device.expand_fn(quantum_tape):
        qrp2 = None
        if isinstance(op, HybridOp):
            qrp2 = op.trace_quantum(ctx, device, trace, qrp)
        else:
            if isinstance(op, MeasurementProcess):
                qrp2 = qrp
            else:
                qubits = qrp.extract(op.wires)
                if isinstance(op, QubitUnitary):
                    qubits2 = qunitary_p.bind(*[*op.parameters, *qubits])
                else:
                    qubits2 = qinst_p.bind(
                        *qubits, *op.parameters, op=op.name, qubits_len=len(qubits)
                    )
                qrp.insert(op.wires, qubits2)
                qrp2 = qrp

        assert qrp2 is not None
        qrp = qrp2

    ctx.frames[trace].eqns = sort_eqns(ctx.frames[trace].eqns, FORCED_ORDER_PRIMITIVES)  # [1]
    return qrp


def trace_observables(
    obs: Operation, qrp: QRegPromise, m_wires: int
) -> Tuple[List[DynamicJaxprTracer], Optional[int]]:
    """Trace observables.

    Args:
        obs (Operation): an observable operation
        qrp (QRegPromise): Quantum register tracer with cached qubits
        m_wires (int): the default number of wires to use for this measurement process

    Returns:
        out_classical_tracers: a list of classical tracers corresponding to the measured values.
        nqubits: number of actually measured qubits.
    """
    wires = obs.wires if (obs and len(obs.wires) > 0) else m_wires
    qubits = None
    if obs is None:
        qubits = qrp.extract(wires, allow_reuse=True)
        obs_tracers = compbasis_p.bind(*qubits)
    elif isinstance(obs, KNOWN_NAMED_OBS):
        qubits = qrp.extract(wires, allow_reuse=True)
        obs_tracers = namedobs_p.bind(qubits[0], kind=type(obs).__name__)
    elif isinstance(obs, qml.Hermitian):
        # TODO: remove once fixed upstream: https://github.com/PennyLaneAI/pennylane/issues/4263
        qubits = qrp.extract(wires, allow_reuse=True)
        obs_tracers = hermitian_p.bind(jax.numpy.asarray(*obs.parameters), *qubits)
    elif isinstance(obs, qml.operation.Tensor):
        nested_obs = [trace_observables(o, qrp, m_wires)[0] for o in obs.obs]
        obs_tracers = tensorobs_p.bind(*nested_obs)
    elif isinstance(obs, qml.Hamiltonian):
        nested_obs = [trace_observables(o, qrp, m_wires)[0] for o in obs.ops]
        obs_tracers = hamiltonian_p.bind(jax.numpy.asarray(obs.parameters), *nested_obs)
    elif paulis := obs._pauli_rep:  # pylint: disable=protected-access
        # Use the pauli sentence representation of the observable, if applicable
        obs_tracers = pauli_sentence_to_hamiltonian_obs(paulis, qrp)
    elif isinstance(obs, qml.ops.op_math.Prod):
        nested_obs = [trace_observables(o, qrp, m_wires)[0] for o in obs]
        obs_tracers = tensorobs_p.bind(*nested_obs)
    elif isinstance(obs, qml.ops.op_math.Sum):
        nested_obs = [trace_observables(o, qrp, m_wires)[0] for o in obs]
        obs_tracers = hamiltonian_p.bind(jax.numpy.asarray(jnp.ones(len(obs))), *nested_obs)
    elif isinstance(obs, qml.ops.op_math.SProd):
        terms = obs.terms()
        coeffs = jax.numpy.array(terms[0])
        nested_obs = trace_observables(terms[1][0], qrp, m_wires)[0]
        obs_tracers = hamiltonian_p.bind(coeffs, nested_obs)
    else:
        raise NotImplementedError(
            f"Observable {obs} (of type {type(obs)}) is not impemented"
        )  # pragma: no cover
    return obs_tracers, (len(qubits) if qubits else None)


def pauli_sentence_to_hamiltonian_obs(paulis, qrp: QRegPromise) -> List[DynamicJaxprTracer]:
    """Convert a :class:`pennylane.pauli.PauliSentence` into a Hamiltonian.

    Args:
        paulis: a :class:`pennylane.pauli.PauliSentence`
        qrp (QRegPromise): Quantum register tracer with cached qubits

    Returns:
        List of JAX tracers representing a Hamiltonian
    """
    pwords, coeffs = zip(*paulis.items())
    nested_obs = [pauli_word_to_tensor_obs(pword, qrp) for pword in pwords]

    # No need to create a Hamiltonian for a single TensorObs
    if len(nested_obs) == 1 and coeffs[0] == 1.0:
        return nested_obs[0]

    coeffs = jax.numpy.asarray(coeffs)
    return hamiltonian_p.bind(coeffs, *nested_obs)


def pauli_word_to_tensor_obs(obs, qrp: QRegPromise) -> List[DynamicJaxprTracer]:
    """Convert a :class:`pennylane.pauli.PauliWord` into a Named or Tensor observable.

    Args:
        obs: a :class:`pennylane.pauli.PauliWord`
        qrp (QRegPromise): Quantum register tracer with cached qubits

    Returns:
        List of JAX tracers representing NamedObs or TensorObs
    """
    if len(obs) == 1:
        wire, pauli = list(obs.items())[0]
        qubits = qrp.extract([wire], allow_reuse=True)
        return namedobs_p.bind(qubits[0], kind=PAULI_NAMED_MAP[pauli])

    nested_obs = []
    for wire, pauli in obs.items():
        qubits = qrp.extract([wire], allow_reuse=True)
        nested_obs.append(namedobs_p.bind(qubits[0], kind=PAULI_NAMED_MAP[pauli]))

    return tensorobs_p.bind(*nested_obs)


def identity_qnode_transform(tape: QuantumTape) -> (Sequence[QuantumTape], Callable):
    """Identity transform"""
    return [tape], lambda res: res[0]


def trace_quantum_measurements(
    device: QubitDevice,
    qrp: QRegPromise,
    outputs: List[Union[MeasurementProcess, DynamicJaxprTracer, Any]],
    out_tree: PyTreeDef,
) -> Tuple[List[DynamicJaxprTracer], PyTreeDef]:
    """Trace quantum measurement. Accept a list of QNode ouptputs and its Pytree-shape. Process
    the quantum measurement outputs, leave other outputs as-is.

    Args:
        device (QubitDevice): PennyLane quantum device to use for quantum measurements.
        qrp (QRegPromise): Quantum register tracer with cached qubits
        outputs (List of quantum function results): List of qnode output JAX tracers to process.
        out_tree (PyTreeDef): PyTree-shape of the outputs.

    Returns:
        out_classical_tracers: modified list of JAX classical qnode ouput tracers.
        out_tree: modified PyTree-shape of the qnode output.
    """
    # pylint: disable=too-many-branches
    shots = device.shots
    out_classical_tracers = []

    for i, o in enumerate(outputs):
        if isinstance(o, MeasurementProcess):
            m_wires = o.wires if o.wires else range(device.num_wires)
            obs_tracers, nqubits = trace_observables(o.obs, qrp, m_wires)

            using_compbasis = obs_tracers.primitive == compbasis_p
            if o.return_type.value == "sample":
                shape = (shots, nqubits) if using_compbasis else (shots,)
                out_classical_tracers.append(sample_p.bind(obs_tracers, shots=shots, shape=shape))
            elif o.return_type.value == "expval":
                out_classical_tracers.append(expval_p.bind(obs_tracers, shots=shots))
            elif o.return_type.value == "var":
                out_classical_tracers.append(var_p.bind(obs_tracers, shots=shots))
            elif o.return_type.value == "probs":
                assert using_compbasis
                shape = (2**nqubits,)
                out_classical_tracers.append(probs_p.bind(obs_tracers, shape=shape))
            elif o.return_type.value == "counts":
                shape = (2**nqubits,) if using_compbasis else (2,)
                out_classical_tracers.extend(counts_p.bind(obs_tracers, shots=shots, shape=shape))
                counts_tree = tree_structure(("keys", "counts"))
                meas_return_trees_children = out_tree.children()
                if len(meas_return_trees_children):
                    meas_return_trees_children[i] = counts_tree
                    out_tree = out_tree.make_from_node_data_and_children(
                        PyTreeRegistry(),
                        out_tree.node_data(),
                        meas_return_trees_children,
                    )
                else:
                    out_tree = counts_tree
            elif o.return_type.value == "state":
                assert using_compbasis
                shape = (2**nqubits,)
                out_classical_tracers.append(state_p.bind(obs_tracers, shape=shape))
            else:
                raise NotImplementedError(
                    f"Measurement {o.return_type.value} is not impemented"
                )  # pragma: no cover
        elif isinstance(o, DynamicJaxprTracer):
            out_classical_tracers.append(o)
        else:
            assert not isinstance(o, (list, dict)), f"Expected a tracer or a measurement, got {o}"
            out_classical_tracers.append(o)

    return out_classical_tracers, out_tree


def is_transform_valid_for_batch_transforms(tape, flat_results):
    """Not all transforms are valid for batch transforms.
    Batch transforms will increase the number of tapes from 1 to N.
    However, if the wave function collapses or there is any other non-deterministic behaviour
    such as noise present, then each tape would have different results.

    Also, MidCircuitMeasure is a HybridOp, which PL does not handle at the moment.
    Let's wait until mid-circuit measurements are better integrated into both PL
    and Catalyst and discussed more as well."""
    class_tracers, meas_tracers = split_tracers_and_measurements(flat_results)

    # Can transforms be applied?
    # Since transforms are a PL feature and PL does not support the same things as
    # Catalyst, transforms may have invariants that rely on PL invariants.
    # For example:
    #   * mid-circuit measurements (for batch-transforms)
    #   * that the output will be only a sequence of `MeasurementProcess`es.
    def is_measurement(op):
        """Only to avoid 100 character per line limit."""
        return isinstance(op, MeasurementProcess)

    is_out_measurements = map(is_measurement, meas_tracers)
    is_all_out_measurements = all(is_out_measurements) and not class_tracers
    is_out_measurement_sequence = is_all_out_measurements and isinstance(meas_tracers, Sequence)
    is_out_single_measurement = is_all_out_measurements and is_measurement(meas_tracers)

    def is_midcircuit_measurement(op):
        """Only to avoid 100 character per line limit."""
        return isinstance(op, catalyst.pennylane_extensions.MidCircuitMeasure)

    is_valid_output = is_out_measurement_sequence or is_out_single_measurement
    if not is_valid_output:
        msg = (
            "A transformed quantum function must return either a single measurement, "
            "or a nonempty sequence of measurements."
        )
        raise CompileError(msg)

    is_wave_function_collapsed = any(map(is_midcircuit_measurement, tape.operations))
    are_batch_transforms_valid = is_valid_output and not is_wave_function_collapsed
    return are_batch_transforms_valid


def apply_transform(qnode, tape, flat_results):
    """Apply transform."""

    # Some transforms use trainability as a basis for transforming.
    # See batch_params
    params = tape.get_parameters(trainable_only=False)
    tape.trainable_params = qml.math.get_trainable_indices(params)

    is_program_transformed = qnode and qnode.transform_program

    if is_program_transformed and qnode.transform_program.is_informative:
        msg = "Catalyst does not support informative transforms."
        raise CompileError(msg)

    if is_program_transformed:
        is_valid_for_batch = is_transform_valid_for_batch_transforms(tape, flat_results)
        tapes, post_processing = qnode.transform_program([tape])
        if not is_valid_for_batch and len(tapes) > 1:
            msg = "Multiple tapes are generated, but each run might produce different results."
            raise CompileError(msg)
    else:
        # Apply the identity transform in order to keep generalization
        tapes, post_processing = identity_qnode_transform(tape)
    return tapes, post_processing


def split_tracers_and_measurements(flat_values):
    """Return classical tracers and measurements"""
    classical = []
    measurements = []
    for flat_value in flat_values:
        if isinstance(flat_value, DynamicJaxprTracer):
            # classical should remain empty for all valid cases at the moment.
            # This is because split_tracers_and_measurements is only called
            # when checking the validity of transforms. And transforms cannot
            # return any tracers.
            classical.append(flat_value)  # pragma: no cover
        else:
            measurements.append(flat_value)

    return classical, measurements


def trace_post_processing(ctx, trace, post_processing: Callable, pp_args):
    """Trace post processing function.

    Args:
        ctx (EvaluationContext): context
        trace (DynamicJaxprTrace): trace
        post_processing(Callable): PennyLane transform post_processing function
        pp_args(structured Jax tracers): List of results returned from the PennyLane quantum
                                         transform function

    Returns:
        closed_jaxpr(ClosedJaxpr): JAXPR expression for the whole frame
        out_type(jax.OutputType) : List of abstract values with explicitness flag
        out_tree(PyTreeDef): PyTree shape of the qnode result
    """

    with EvaluationContext.frame_tracing_context(ctx, trace):
        # What is the input to the post_processing function?
        # The input to the post_processing function is going to be a list of values One for each
        # tape. The tracers are all flat in pp_args.

        # We need to deduce the type/shape/tree of the post_processing.
        wffa, _, _, out_tree_promise = deduce_avals(post_processing, (pp_args,), {})

        # wffa will take as an input a flatten tracers.
        # After wffa is called, then the shape becomes available in out_tree_promise.
        in_tracers = [trace.full_raise(t) for t in tree_flatten(pp_args)[0]]
        out_tracers = [trace.full_raise(t) for t in wffa.call_wrapped(*in_tracers)]
        jaxpr, out_type, consts = ctx.frames[trace].to_jaxpr2(out_tracers)
        closed_jaxpr = ClosedJaxpr(jaxpr, consts)
        return closed_jaxpr, out_type, out_tree_promise()


def trace_quantum_function(
    f: Callable, device: QubitDevice, args, kwargs, qnode=None
) -> Tuple[ClosedJaxpr, Any]:
    """Trace quantum function in a way that allows building a nested quantum tape describing the
    quantum algorithm.

    The tracing is done as follows: (1) Classical tracing, producing the classical JAX tracers and
    the quantum tape (2) Quantum tape tracing, producing the remaining quantum and classical JAX
    tracers. With all the tracers in hands, the final JAXPR is produced. Note that caller can apply
    tape transformations by using PennyLane's transformation API on the argument function.

    Args:
        f (Callable): a function to trace
        device (QubitDevice): Quantum device to use for quantum computations
        args: Positional arguments to pass to ``f``
        kwargs: Keyword arguments to pass to ``f``

    Returns:
        closed_jaxpr: JAXPR expression of the function ``f``.
        out_type: JAXPR output type (list of abstract values with explicitness flags).
        out_tree: PyTree shapen of the result
    """

    with EvaluationContext(EvaluationMode.QUANTUM_COMPILATION) as ctx:
        # (1) - Classical tracing
        quantum_tape = QuantumTape()
        with EvaluationContext.frame_tracing_context(ctx) as trace:
            wffa, in_avals, keep_inputs, out_tree_promise = deduce_avals(f, args, kwargs)
            in_classical_tracers = _input_type_to_tracers(trace.new_arg, in_avals)
            with QueuingManager.stop_recording(), quantum_tape:
                # Quantum tape transformations happen at the end of tracing
                in_classical_tracers = [t for t, k in zip(in_classical_tracers, keep_inputs) if k]
                return_values_flat = wffa.call_wrapped(*in_classical_tracers)

            # Ans contains the leaves of the pytree (empty for measurement without
            # data https://github.com/PennyLaneAI/pennylane/pull/4607)
            # Therefore we need to compute the tree with measurements as leaves and it comes
            # with an extra computational cost

            # 1. Recompute the original return
            with QueuingManager.stop_recording():
                return_values = tree_unflatten(out_tree_promise(), return_values_flat)

            def is_leaf(obj):
                return isinstance(obj, qml.measurements.MeasurementProcess)

            # 2. Create a new tree that has measurements as leaves
            return_values_flat, return_values_tree = jax.tree_util.tree_flatten(
                return_values, is_leaf=is_leaf
            )

            # TODO: In order to compose transforms, we would need to recursively
            # call apply_transform while popping the latest transform applied,
            # until there are no more transforms to be applied.
            # But first we should clean this up this method a bit more.
            tapes, post_processing = apply_transform(qnode, quantum_tape, return_values_flat)

        # (2) - Quantum tracing
        transformed_results = []
        is_program_transformed = qnode and qnode.transform_program
        for tape in tapes:
            # If the program is batched, that means that it was transformed.
            # If it was transformed, that means that the program might have
            # changed the output. See `split_non_commuting`
            if is_program_transformed:
                # TODO: In the future support arbitrary output from the user function.
                output = tape.measurements
                _, trees = jax.tree_util.tree_flatten(output, is_leaf=is_leaf)
            else:
                output = return_values_flat
                trees = return_values_tree

            with EvaluationContext.frame_tracing_context(ctx, trace):
                qdevice_p.bind(spec="kwargs", val=str(device.backend_kwargs))
                qdevice_p.bind(spec="backend", val=device.backend_name)
                qreg_in = qalloc_p.bind(len(device.wires))
                qrp_out = trace_quantum_tape(tape, device, qreg_in, ctx, trace)
                meas, meas_trees = trace_quantum_measurements(device, qrp_out, output, trees)
<<<<<<< HEAD
                qdealloc_p.bind(qreg_in)
=======
                out_quantum_tracers = [qrp_out.actualize()]
                qdealloc_p.bind(qrp_out.base)
>>>>>>> 2af8dec4

                meas_tracers = [trace.full_raise(m) for m in meas]
                meas_results = tree_unflatten(meas_trees, meas_tracers)

                # TODO: Allow the user to return whatever types they specify.
                if is_program_transformed:
                    assert isinstance(meas_results, list)
                    if len(meas_results) == 1:
                        transformed_results.append(meas_results[0])
                    else:
                        transformed_results.append(tuple(meas_results))
                else:
                    transformed_results.append(meas_results)

        closed_jaxpr, out_type, out_tree = trace_post_processing(
            ctx, trace, post_processing, transformed_results
        )
        # TODO: `check_jaxpr` complains about the `AbstractQreg` type. Consider fixing.
        # check_jaxpr(jaxpr)
    return closed_jaxpr, out_type, out_tree<|MERGE_RESOLUTION|>--- conflicted
+++ resolved
@@ -785,12 +785,7 @@
                 qreg_in = qalloc_p.bind(len(device.wires))
                 qrp_out = trace_quantum_tape(tape, device, qreg_in, ctx, trace)
                 meas, meas_trees = trace_quantum_measurements(device, qrp_out, output, trees)
-<<<<<<< HEAD
-                qdealloc_p.bind(qreg_in)
-=======
-                out_quantum_tracers = [qrp_out.actualize()]
-                qdealloc_p.bind(qrp_out.base)
->>>>>>> 2af8dec4
+                qdealloc_p.bind(qrp_out.actualize())
 
                 meas_tracers = [trace.full_raise(m) for m in meas]
                 meas_results = tree_unflatten(meas_trees, meas_tracers)
