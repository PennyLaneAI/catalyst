# Copyright 2022-2023 Xanadu Quantum Technologies Inc.

# Licensed under the Apache License, Version 2.0 (the "License");
# you may not use this file except in compliance with the License.
# You may obtain a copy of the License at

#     http://www.apache.org/licenses/LICENSE-2.0

# Unless required by applicable law or agreed to in writing, software
# distributed under the License is distributed on an "AS IS" BASIS,
# WITHOUT WARRANTIES OR CONDITIONS OF ANY KIND, either express or implied.
# See the License for the specific language governing permissions and
# limitations under the License.

"""
This module contains functions tracing and lowering JAX code to MLIR.
"""

import logging
from contextlib import contextmanager
from dataclasses import dataclass
from functools import partial, reduce
from typing import Any, Callable, Dict, List, Optional, Sequence, Tuple, Union

import jax
import jax.numpy as jnp
import pennylane as qml
from pennylane import QubitDevice, QubitUnitary, QueuingManager
from pennylane.measurements import MeasurementProcess
from pennylane.operation import AnyWires, Operation, Operator, Wires
from pennylane.ops import Adjoint, Controlled, ControlledOp, ControlledQubitUnitary
from pennylane.tape import QuantumTape
from pennylane.transforms.core import TransformProgram

import catalyst
from catalyst.jax_extras import (
    ClosedJaxpr,
    DynamicJaxprTrace,
    DynamicJaxprTracer,
    DynshapedClosedJaxpr,
    ExpansionStrategy,
    InputSignature,
    OutputSignature,
    PyTreeDef,
    PyTreeRegistry,
    ShapedArray,
    _abstractify,
    _input_type_to_tracers,
    convert_element_type,
    deduce_avals,
    deduce_signatures,
    eval_jaxpr,
    input_type_to_tracers,
    jaxpr_to_mlir,
    make_jaxpr2,
    sort_eqns,
    transient_jax_config,
    tree_flatten,
    tree_structure,
    tree_unflatten,
    wrap_init,
)
from catalyst.jax_primitives import (
    AbstractQreg,
    compbasis_p,
    cond_p,
    counts_p,
    expval_p,
    func_p,
    gphase_p,
    hamiltonian_p,
    hermitian_p,
    mlir_fn_cache,
    namedobs_p,
    probs_p,
    qalloc_p,
    qdealloc_p,
    qdevice_p,
    qextract_p,
    qinsert_p,
    qinst_p,
    qmeasure_p,
    qunitary_p,
    sample_p,
    state_p,
    tensorobs_p,
    var_p,
)
from catalyst.logging import debug_logger, debug_logger_init
from catalyst.programs.verification import (
    validate_observables_adjoint_diff,
    validate_observables_parameter_shift,
    verify_no_state_variance_returns,
    verify_operations,
)
from catalyst.tracing.contexts import (
    EvaluationContext,
    EvaluationMode,
    JaxTracingContext,
)
from catalyst.utils.exceptions import CompileError

# pylint: disable=too-many-lines

logger = logging.getLogger(__name__)
logger.addHandler(logging.NullHandler())

# TODO: refactor the tracer module
# pylint: disable=too-many-lines

# Global flag tracing wether the function that we trace might be used for gradients
TRACING_GRADIENTS: List[str] = []


def _in_gradient_tracing(qnode) -> Optional[str]:
    """If we are tracing gradient - return the current grad method."""
    if len(TRACING_GRADIENTS) == 0:
        return None

    method = TRACING_GRADIENTS[-1]
    return qnode.diff_method if method == "auto" else method


@contextmanager
def mark_gradient_tracing(method: str):
    """Wraps the inner flow with the gradient-tracing flag"""
    try:
        TRACING_GRADIENTS.append(method)
        yield
    finally:
        TRACING_GRADIENTS.pop()


def _get_device_shots(dev):
    """Helper function to get device shots."""
    return dev.shots if isinstance(dev, qml.devices.LegacyDevice) else dev.shots.total_shots


class Function:
    """An object that represents a compiled function.

    At the moment, it is only used to compute sensible names for higher order derivative
    functions in MLIR.

    Args:
        fn (Callable): the function boundary.

    Raises:
        AssertionError: Invalid function type.
    """

    @debug_logger_init
    def __init__(self, fn):
        self.fn = fn
        self.__name__ = fn.__name__

    @debug_logger
    def __call__(self, *args, **kwargs):
        jaxpr, _, out_tree = make_jaxpr2(self.fn)(*args)

        def _eval_jaxpr(*args):
            return jax.core.eval_jaxpr(jaxpr.jaxpr, jaxpr.consts, *args)

        args, _ = jax.tree_util.tree_flatten(args)
        retval = func_p.bind(wrap_init(_eval_jaxpr), *args, fn=self.fn)
        return tree_unflatten(out_tree, retval)


KNOWN_NAMED_OBS = (qml.Identity, qml.PauliX, qml.PauliY, qml.PauliZ, qml.Hadamard)

# Take care when adding primitives to this set in order to avoid introducing a quadratic number of
# edges to the jaxpr equation graph in ``sort_eqns()``. Each equation with a primitive in this set
# is constrained to occur before all subsequent equations in the quantum operations trace.
FORCED_ORDER_PRIMITIVES = {qdevice_p, gphase_p}

PAULI_NAMED_MAP = {
    "I": "Identity",
    "X": "PauliX",
    "Y": "PauliY",
    "Z": "PauliZ",
}


@debug_logger
def retrace_with_result_types(jaxpr: ClosedJaxpr, target_types: List[ShapedArray]) -> ClosedJaxpr:
    """Return a JAXPR that is identical to the given one but with added type conversion operations
    to produce the provided type signature in its output."""
    # TODO: is eval expensive? or would it be better to modify the jaxpr in place?
    with_qreg = isinstance(target_types[-1], AbstractQreg)
    with EvaluationContext(EvaluationMode.CLASSICAL_COMPILATION) as ctx:
        with EvaluationContext.frame_tracing_context(ctx) as trace:
            in_tracers = _input_type_to_tracers(trace.new_arg, jaxpr.in_avals)
            out_tracers = [
                trace.full_raise(t) for t in eval_jaxpr(jaxpr.jaxpr, jaxpr.consts, *in_tracers)
            ]
            out_tracers_, target_types_ = (
                (out_tracers[:-1], target_types[:-1]) if with_qreg else (out_tracers, target_types)
            )
            out_promoted_tracers = [
                (convert_element_type(tr, ty) if _abstractify(tr).dtype != ty else tr)
                for tr, ty in zip(out_tracers_, target_types_)
            ]
            jaxpr2, _, consts = ctx.frames[trace].to_jaxpr2(
                out_promoted_tracers + ([out_tracers[-1]] if with_qreg else [])
            )
    return ClosedJaxpr(jaxpr2, consts)


@debug_logger
def unify_jaxpr_result_types(jaxprs: List[ClosedJaxpr]) -> List[ClosedJaxpr]:
    """Unify result signatures across a set of JAXPRs by promoting to common types.

    Args:
        jaxprs (List[ClosedJaxpr]): List of JAXPRs to unify. The result signatures must already have
                                    matching result numbers, abstract value kinds, and array shapes,
                                    but may differ in array dtypes.

    Returns
        List[ClosedJaxpr]: List of JAXPRs with unified result types.

    Raises:
        TypePromotionError: Type unification via promotion was not possible.
    """
    out_signatures = [jaxpr.out_avals for jaxpr in jaxprs]
    assert all(len(out_sig) == len(out_signatures[0]) for out_sig in out_signatures)

    if isinstance(jaxprs[0].out_avals[-1], AbstractQreg):
        # TODO: We seem to use AbstractQreg incorrectly, so JAX doesn't recognize it as a valid
        # abstact value. One need to investigate how to use it correctly and remove this condition.
        # Should we add AbstractQreg into the `_weak_types` list of JAX?
        out_signatures = [avals[:-1] for avals in out_signatures]

    promoted_types = list(map(partial(reduce, jnp.promote_types), zip(*out_signatures)))

    if isinstance(jaxprs[0].out_avals[-1], AbstractQreg):
        promoted_types.append(AbstractQreg())

    return [retrace_with_result_types(jaxpr, promoted_types) for jaxpr in jaxprs]


class QRegPromise:
    """QReg adaptor tracing the qubit extractions and insertions. The adaptor works by postponing
    the insertions in order to re-use qubits later thus skipping the extractions."""

    @debug_logger_init
    def __init__(self, qreg: DynamicJaxprTracer):
        self.base: DynamicJaxprTracer = qreg
        self.cache: Dict[Any, DynamicJaxprTracer] = {}

    @debug_logger
    def extract(self, wires: List[Any], allow_reuse=False) -> List[DynamicJaxprTracer]:
        """Extract qubits from the wrapped quantum register or get the already extracted qubits
        from cache"""
        # pylint: disable=consider-iterating-dictionary
        qrp = self
        cached_tracers = {w for w in qrp.cache.keys() if not isinstance(w, int)}
        requested_tracers = {w for w in wires if not isinstance(w, int)}
        if cached_tracers != requested_tracers:
            qrp.actualize()
        qubits = []
        for w in wires:
            if w in qrp.cache:
                qubit = qrp.cache[w]
                assert (
                    qubit is not None
                ), f"Attempting to extract wire {w} from register {qrp.base} for the second time"
                qubits.append(qubit)
                if not allow_reuse:
                    qrp.cache[w] = None
            else:
                qubits.append(qextract_p.bind(qrp.base, w))
        return qubits

    @debug_logger
    def insert(self, wires, qubits) -> None:
        """Insert qubits to the cache."""
        qrp = self
        assert len(wires) == len(qubits), f"len(wires)({len(wires)}) != len(qubits)({len(qubits)})"
        for w, qubit in zip(wires, qubits):
            assert (w not in qrp.cache) or (
                qrp.cache[w] is None
            ), f"Attempting to insert an already-inserted wire {w} into {qrp.base}"
            qrp.cache[w] = qubit

    @debug_logger
    def actualize(self) -> DynamicJaxprTracer:
        """Prune the qubit cache by performing the postponed insertions."""
        qrp = self
        qreg = qrp.base
        for w, qubit in qrp.cache.items():
            if qubit is not None:
                qreg = qinsert_p.bind(qreg, w, qubit)
        qrp.cache = {}
        qrp.base = qreg
        return qreg


@dataclass
class HybridOpRegion:
    """A code region of a nested HybridOp operation containing a JAX trace manager, a quantum tape,
    input and output classical tracers.

    Args:
        trace: JAX tracing context holding the tracers and equations for this region.
        quantum_tape: PennyLane tape containing quantum operations of this region.
        arg_classical_tracers: JAX tracers or constants, available in this region as
                               arguments during the classical tracing.
        res_classical_tracers: JAX tracers or constants returned to the outer scope after the
                               classical tracing of this region.
    """

    trace: Optional[DynamicJaxprTrace]
    quantum_tape: Optional[QuantumTape]
    arg_classical_tracers: List[DynamicJaxprTracer]
    res_classical_tracers: List[DynamicJaxprTracer]


class HybridOp(Operator):
    """A base class for operations carrying nested regions. The class stores the information
    obtained in the process of classical tracing and required for the completion of the quantum
    tracing. The methods of this class describe various aspects of quantum tracing.

    Args:
        in_classical_tracers (List of JAX tracers or constants):
            Classical tracers captured in the beginning of the classical tracing.
        out_classical_tracers (List of JAX tracers or constants):
            Classical tracers released as results of the classical tracing of this operation.
        regions (List of HybridOpRegions):
            Inner regions (e.g. body of a for-loop), each with its arguments, results and quantum
            tape, captured during the classical tracing.
        binder (Callable):
            JAX primitive binder function to call when the quantum tracing is complete.
    """

    def _no_binder(self, *_):
        raise RuntimeError("{self} does not support JAX binding")  # pragma: no cover

    num_wires = AnyWires
    binder: Callable = _no_binder

    @debug_logger_init
    def __init__(
        self,
        in_classical_tracers,
        out_classical_tracers,
        regions: List[HybridOpRegion],
        apply_reverse_transform=False,
        expansion_strategy=None,
    ):  # pylint: disable=too-many-arguments
        self.in_classical_tracers = in_classical_tracers
        self.out_classical_tracers = out_classical_tracers
        self.regions: List[HybridOpRegion] = regions
        self.expansion_strategy = expansion_strategy
        self.apply_reverse_transform = apply_reverse_transform
        super().__init__(wires=Wires(HybridOp.num_wires))

    def __repr__(self):
        """Constructor-call-like representation."""
        nested_ops = [r.quantum_tape.operations for r in self.regions if r.quantum_tape]
        return f"{self.name}(tapes={nested_ops})"

    @debug_logger
    def bind_overwrite_classical_tracers2(
        # self, ctx: JaxTracingContext, trace: DynamicJaxprTrace, *args, **kwargs
        self,
        ctx: JaxTracingContext,
        trace: DynamicJaxprTrace,
        in_expanded_tracers,
        out_expanded_tracers,
        **kwargs,
    ) -> DynamicJaxprTracer:
        """Binds the JAX primitive but override the returned classical tracers with the already
        existing output tracers, stored in the operations."""
        assert self.binder is not None, "HybridOp should set a binder"
        out_quantum_tracer = self.binder(*in_expanded_tracers, **kwargs)[-1]
        eqn = ctx.frames[trace].eqns[-1]
        assert len(eqn.outvars[:-1]) == len(
            out_expanded_tracers
        ), f"{eqn.outvars=}\n{out_expanded_tracers=}"
        for i, t in zip(range(len(eqn.outvars[:-1])), out_expanded_tracers):
            if trace.getvar(t) in set(
                [
                    *sum([e.outvars for e in ctx.frames[trace].eqns[:-1]], []),
                    *ctx.frames[trace].invars,
                    *ctx.frames[trace].constvar_to_val.keys(),
                ]
            ):
                # Do not re-assign vars from other equations
                continue
            eqn.outvars[i] = trace.getvar(t)
        return out_quantum_tracer

    @debug_logger
    def trace_quantum(
        self,
        ctx: JaxTracingContext,
        device: QubitDevice,
        trace: DynamicJaxprTrace,
        qrp: QRegPromise,
    ) -> QRegPromise:
        """Perform the second, quantum part of the Hybrid operation tracing."""
        raise NotImplementedError("HybridOp should implement trace")  # pragma: no cover


def has_nested_tapes(op: Operator) -> bool:
    """Detects if the PennyLane operation holds nested quantum tapes or not."""
    return (
        isinstance(op, HybridOp)
        and len(op.regions) > 0
        and any(r.quantum_tape is not None for r in op.regions)
    )


def nested_quantum_regions(op: Operation) -> List[HybridOpRegion]:
    """Returns the list of nested quantum regions."""
    return (
        [region for region in op.regions if region.quantum_tape is not None]
        if isinstance(op, HybridOp)
        else []
    )


@debug_logger
def trace_to_jaxpr(func, static_argnums, abstracted_axes, args, kwargs):
    """Trace a Python function to JAXPR.

    Args:
        func: python function to be traced
        static_argnums: indices of static arguments.
        abstracted_axes: abstracted axes specification. Necessary for JAX to use dynamic tensor
            sizes.
        args: arguments to ``func``
        kwargs: keyword arguments to ``func``

    Returns:
        ClosedJaxpr: the Jaxpr program corresponding to ``func``
        PyTreeDef: PyTree-shape of the return values in ``PyTreeDef``
    """

    with transient_jax_config():
        with EvaluationContext(EvaluationMode.CLASSICAL_COMPILATION):
            make_jaxpr_kwargs = {
                "static_argnums": static_argnums,
                "abstracted_axes": abstracted_axes,
            }
            jaxpr, out_type, out_treedef = make_jaxpr2(func, **make_jaxpr_kwargs)(*args, **kwargs)

    return jaxpr, out_type, out_treedef


@debug_logger
def lower_jaxpr_to_mlir(jaxpr, func_name):
    """Lower a JAXPR to MLIR.

    Args:
        ClosedJaxpr: the JAXPR to lower to MLIR
        func_name: a name to use for the MLIR function

    Returns:
        ir.Module: the MLIR module coontaining the JAX program
        ir.Context: the MLIR context
    """

    # The compilation cache must be clear for each translation unit. Otherwise, MLIR functions
    # which do not exist in the current translation unit will be assumed to exist if an equivalent
    # python function is seen in the cache. This happens during testing or if we wanted to compile a
    # single python function multiple times with different options.
    mlir_fn_cache.clear()

    with transient_jax_config():
        # We remove implicit Jaxpr result values since we are compiling a top-level jaxpr program.
        if isinstance(jaxpr, DynshapedClosedJaxpr):
            jaxpr = jaxpr.remove_implicit_results()

        mlir_module, ctx = jaxpr_to_mlir(func_name, jaxpr)

    return mlir_module, ctx


# pylint: disable=too-many-arguments
@debug_logger
def trace_quantum_operations(
    quantum_tape: QuantumTape,
    device: QubitDevice,
    qreg: DynamicJaxprTracer,
    ctx: JaxTracingContext,
    trace: DynamicJaxprTrace,
    mcm_config: qml.devices.MCMConfig = qml.devices.MCMConfig(),
) -> QRegPromise:
    """Recursively trace ``quantum_tape``'s operations containing both PennyLane original and
    Catalyst extension operations. Produce ``QRegPromise`` object holding the resulting quantum
    register tracer.

    Args:
        quantum_tape: PennyLane quantum tape to trace.
        device: PennyLane quantum device.
        qreg: JAX tracer for quantum register in its initial state.
        ctx: JAX tracing context object.
        trace: JAX frame to emit the Jaxpr equations into.

    Returns:
        qrp: QRegPromise object holding the JAX tracer representing the quantum register into its
             final state.
    """
    # Notes:
    # [1] - At this point JAX equation contains both equations added during the classical tracing
    #       and the equations added during the quantum tracing. The equations are linked by named
    #       variables which are in 1-to-1 correspondence with JAX tracers. Since we create
    #       classical tracers (e.g. for mid-circuit measurements) during the classical tracing, but
    #       emit the corresponding equations only now by ``bind``-ing primitives, we might get
    #       equations in a wrong order. The set of variables are always complete though, so we sort
    #       the equations to restore their correct order.

    def bind_native_operation(qrp, op, controlled_wires, controlled_values, adjoint=False):
        # For named-controlled operations (e.g. CNOT, CY, CZ) - bind directly by name. For
        # Controlled(OP) bind OP with native quantum control syntax, and similarly for Adjoint(OP).
        if type(op) in (Controlled, ControlledOp, ControlledQubitUnitary):
            return bind_native_operation(qrp, op.base, op.control_wires, op.control_values, adjoint)
        elif isinstance(op, Adjoint):
            return bind_native_operation(qrp, op.base, controlled_wires, controlled_values, True)
        elif isinstance(op, QubitUnitary):
            qubits = qrp.extract(op.wires)
            controlled_qubits = qrp.extract(controlled_wires)
            qubits2 = qunitary_p.bind(
                *[*op.parameters, *qubits, *controlled_qubits, *controlled_values],
                qubits_len=len(qubits),
                ctrl_len=len(controlled_qubits),
                adjoint=adjoint,
            )
            qrp.insert(op.wires, qubits2[: len(qubits)])
            qrp.insert(controlled_wires, qubits2[len(qubits) :])
        elif isinstance(op, qml.GlobalPhase):
            controlled_qubits = qrp.extract(controlled_wires)
            qubits2 = gphase_p.bind(
                *[*op.parameters, *controlled_qubits, *controlled_values],
                ctrl_len=len(controlled_qubits),
                adjoint=adjoint,
            )
            qrp.insert(controlled_wires, qubits2)
        else:
            qubits = qrp.extract(op.wires)
            controlled_qubits = qrp.extract(controlled_wires)
            qubits2 = qinst_p.bind(
                *[*qubits, *op.parameters, *controlled_qubits, *controlled_values],
                op=op.name,
                qubits_len=len(qubits),
                params_len=len(op.parameters),
                ctrl_len=len(controlled_qubits),
                adjoint=adjoint,
            )
            qrp.insert(op.wires, qubits2[: len(qubits)])
            qrp.insert(controlled_wires, qubits2[len(qubits) :])
        return qrp

    qrp = QRegPromise(qreg)

    if isinstance(device, qml.devices.LegacyDevice):
<<<<<<< HEAD
        ops = device.expand_fn(quantum_tape).operations
=======
        # Old device API expands tapes here. Note: this way some ops might bypass the verification.
        # We decided to ignore this since we are aiming new device API.
        ops = device.expand_fn(quantum_tape)
>>>>>>> a36947d7
    else:
        ops = quantum_tape.operations

    for op in ops:
        qrp2 = None
<<<<<<< HEAD
        # We need to exclude HybridCtrl here because single-op control instances are kept
        # as instances of the Catalyst Controlled class, which also inherits from HybridCtrl,
        # but should be translated to JAXPR as a regular PennyLane Controlled op.
        # Native HybridCtrl operations are not yet supported in the compiler.
        if isinstance(op, HybridOp) and not isinstance(
            op, catalyst.api_extensions.quantum_operators.HybridCtrl
        ):
            kwargs = (
                {"postselect_mode": mcm_config.postselect_mode}
                if isinstance(op, catalyst.api_extensions.quantum_operators.MidCircuitMeasure)
                else {}
            )
            qrp2 = op.trace_quantum(ctx, device, trace, qrp, **kwargs)
        else:
            qrp2 = _bind_native_controlled_op(qrp, op, [], [])
=======
        if isinstance(op, HybridOp):
            qrp2 = op.trace_quantum(ctx, device, trace, qrp)
        elif isinstance(op, MeasurementProcess):
            qrp2 = qrp
        else:
            qrp2 = bind_native_operation(qrp, op, [], [])
>>>>>>> a36947d7

        assert qrp2 is not None
        qrp = qrp2

    ctx.frames[trace].eqns = sort_eqns(ctx.frames[trace].eqns, FORCED_ORDER_PRIMITIVES)  # [1]
    return qrp


@debug_logger
def trace_observables(
    obs: Operator, qrp: QRegPromise, m_wires: int
) -> Tuple[List[DynamicJaxprTracer], Optional[int]]:
    """Trace observables.

    Args:
        obs (Operator): an observable operator
        qrp (QRegPromise): Quantum register tracer with cached qubits
        m_wires (int): the default number of wires to use for this measurement process

    Returns:
        out_classical_tracers: a list of classical tracers corresponding to the measured values.
        nqubits: number of actually measured qubits.
    """
    wires = obs.wires if (obs and len(obs.wires) > 0) else m_wires
    qubits = None
    if obs is None:
        qubits = qrp.extract(wires, allow_reuse=True)
        obs_tracers = compbasis_p.bind(*qubits)
    elif isinstance(obs, KNOWN_NAMED_OBS):
        qubits = qrp.extract(wires, allow_reuse=True)
        obs_tracers = namedobs_p.bind(qubits[0], kind=type(obs).__name__)
    elif isinstance(obs, qml.Hermitian):
        # TODO: remove once fixed upstream: https://github.com/PennyLaneAI/pennylane/issues/4263
        qubits = qrp.extract(wires, allow_reuse=True)
        obs_tracers = hermitian_p.bind(jax.numpy.asarray(*obs.parameters), *qubits)
    elif isinstance(obs, qml.operation.Tensor):
        nested_obs = [trace_observables(o, qrp, m_wires)[0] for o in obs.obs]
        obs_tracers = tensorobs_p.bind(*nested_obs)
    elif isinstance(obs, qml.Hamiltonian):
        nested_obs = [trace_observables(o, qrp, m_wires)[0] for o in obs.ops]
        obs_tracers = hamiltonian_p.bind(jax.numpy.asarray(obs.coeffs), *nested_obs)
    elif isinstance(obs, qml.ops.op_math.Prod):
        nested_obs = [trace_observables(o, qrp, m_wires)[0] for o in obs]
        obs_tracers = tensorobs_p.bind(*nested_obs)
    elif isinstance(obs, qml.ops.op_math.Sum):
        nested_obs = [trace_observables(o, qrp, m_wires)[0] for o in obs]
        obs_tracers = hamiltonian_p.bind(jax.numpy.asarray(jnp.ones(len(obs))), *nested_obs)
    elif isinstance(obs, qml.ops.op_math.SProd):
        terms = obs.terms()
        coeffs = jax.numpy.array(terms[0])
        nested_obs = trace_observables(terms[1][0], qrp, m_wires)[0]
        obs_tracers = hamiltonian_p.bind(coeffs, nested_obs)
    else:
        raise NotImplementedError(
            f"Observable {obs} (of type {type(obs)}) is not impemented"
        )  # pragma: no cover
    return obs_tracers, (len(qubits) if qubits else 0)


@debug_logger
def pauli_sentence_to_hamiltonian_obs(paulis, qrp: QRegPromise) -> List[DynamicJaxprTracer]:
    """Convert a :class:`pennylane.pauli.PauliSentence` into a Hamiltonian.

    Args:
        paulis: a :class:`pennylane.pauli.PauliSentence`
        qrp (QRegPromise): Quantum register tracer with cached qubits

    Returns:
        List of JAX tracers representing a Hamiltonian
    """
    pwords, coeffs = zip(*paulis.items())
    nested_obs = [pauli_word_to_tensor_obs(pword, qrp) for pword in pwords]

    # No need to create a Hamiltonian for a single TensorObs
    if len(nested_obs) == 1 and coeffs[0] == 1.0:
        return nested_obs[0]

    coeffs = jax.numpy.asarray(coeffs)
    return hamiltonian_p.bind(coeffs, *nested_obs)


@debug_logger
def pauli_word_to_tensor_obs(obs, qrp: QRegPromise) -> List[DynamicJaxprTracer]:
    """Convert a :class:`pennylane.pauli.PauliWord` into a Named or Tensor observable.

    Args:
        obs: a :class:`pennylane.pauli.PauliWord`
        qrp (QRegPromise): Quantum register tracer with cached qubits

    Returns:
        List of JAX tracers representing NamedObs or TensorObs
    """
    if len(obs) == 1:
        wire, pauli = list(obs.items())[0]
        qubits = qrp.extract([wire], allow_reuse=True)
        return namedobs_p.bind(qubits[0], kind=PAULI_NAMED_MAP[pauli])

    nested_obs = []
    for wire, pauli in obs.items():
        qubits = qrp.extract([wire], allow_reuse=True)
        nested_obs.append(namedobs_p.bind(qubits[0], kind=PAULI_NAMED_MAP[pauli]))

    return tensorobs_p.bind(*nested_obs)


def identity_qnode_transform(tape: QuantumTape) -> (Sequence[QuantumTape], Callable):
    """Identity transform"""
    return [tape], lambda res: res[0]


# pylint: disable=too-many-statements,too-many-branches
@debug_logger
def trace_quantum_measurements(
    device: QubitDevice,
    qrp: QRegPromise,
    outputs: List[Union[MeasurementProcess, DynamicJaxprTracer, Any]],
    out_tree: PyTreeDef,
    tape: QuantumTape,
) -> Tuple[List[DynamicJaxprTracer], PyTreeDef]:
    """Trace quantum measurements. Accept a list of QNode ouptputs and its Pytree-shape. Process
    the quantum measurement outputs, leave other outputs as-is.

    Args:
        device (QubitDevice): PennyLane quantum device to use for quantum measurements.
        qrp (QRegPromise): Quantum register tracer with cached qubits
        outputs (List of quantum function results): List of qnode output JAX tracers to process.
        out_tree (PyTreeDef): PyTree-shape of the outputs.
        quantum_tape: PennyLane quantum tape.

    Returns:
        out_classical_tracers: modified list of JAX classical qnode ouput tracers.
        out_tree: modified PyTree-shape of the qnode output.
    """
    shots = _get_device_shots(device)
    out_classical_tracers = []

    for i, o in enumerate(outputs):
        if isinstance(o, MeasurementProcess):
            if isinstance(device, qml.devices.LegacyDevice):
                m_wires = o.wires if o.wires else range(device.num_wires)
            else:
                m_wires = o.wires if o.wires else range(len(device.wires))

            obs_tracers, nqubits = trace_observables(o.obs, qrp, m_wires)

            using_compbasis = obs_tracers.primitive == compbasis_p

            if o.return_type.value == "sample":
                if shots is None:
                    raise ValueError(
                        "qml.sample cannot work with shots=None. "
                        "Please specify a finite number of shots."
                    )
                if o.mv is not None:  # qml.sample(m)
                    out_classical_tracers.append(o.mv)
                else:
                    shape = (shots, nqubits) if using_compbasis else (shots,)
                    result = sample_p.bind(obs_tracers, shots=shots, shape=shape)
                    if using_compbasis:
                        result = jnp.astype(result, jnp.int64)
                    out_classical_tracers.append(result)
            elif o.return_type.value == "expval":
                out_classical_tracers.append(expval_p.bind(obs_tracers, shots=shots))
            elif o.return_type.value == "var":
                out_classical_tracers.append(var_p.bind(obs_tracers, shots=shots))
            elif o.return_type.value == "probs":
                assert using_compbasis
                shape = (2**nqubits,)
                out_classical_tracers.append(probs_p.bind(obs_tracers, shape=shape))
            elif o.return_type.value == "counts":
                if shots is None:
                    raise ValueError(
                        "qml.sample cannot work with shots=None. "
                        "Please specify a finite number of shots."
                    )
                shape = (2**nqubits,) if using_compbasis else (2,)
                results = counts_p.bind(obs_tracers, shots=shots, shape=shape)
                if using_compbasis:
                    results = (jnp.asarray(results[0], jnp.int64), results[1])
                out_classical_tracers.extend(results)
                counts_tree = tree_structure(("keys", "counts"))
                meas_return_trees_children = out_tree.children()
                if len(meas_return_trees_children):
                    meas_return_trees_children[i] = counts_tree
                    out_tree = out_tree.make_from_node_data_and_children(
                        PyTreeRegistry(),
                        out_tree.node_data(),
                        meas_return_trees_children,
                    )
                else:
                    out_tree = counts_tree
            elif o.return_type.value == "state":
                assert using_compbasis
                shape = (2**nqubits,)
                out_classical_tracers.append(state_p.bind(obs_tracers, shape=shape))
            else:
                raise NotImplementedError(
                    f"Measurement {o.return_type.value} is not impemented"
                )  # pragma: no cover
        elif isinstance(o, DynamicJaxprTracer):
            out_classical_tracers.append(o)
        else:
            assert not isinstance(o, (list, dict)), f"Expected a tracer or a measurement, got {o}"
            out_classical_tracers.append(o)

    return out_classical_tracers, out_tree


@debug_logger
def is_transform_valid_for_batch_transforms(tape, flat_results):
    """Not all transforms are valid for batch transforms.
    Batch transforms will increase the number of tapes from 1 to N.
    However, if the wave function collapses or there is any other non-deterministic behaviour
    such as noise present, then each tape would have different results.

    Also, MidCircuitMeasure is a HybridOp, which PL does not handle at the moment.
    Let's wait until mid-circuit measurements are better integrated into both PL
    and Catalyst and discussed more as well."""
    class_tracers, meas_tracers = split_tracers_and_measurements(flat_results)

    # Can transforms be applied?
    # Since transforms are a PL feature and PL does not support the same things as
    # Catalyst, transforms may have invariants that rely on PL invariants.
    # For example:
    #   * mid-circuit measurements (for batch-transforms)
    #   * that the output will be only a sequence of `MeasurementProcess`es.
    def is_measurement(op):
        """Only to avoid 100 character per line limit."""
        return isinstance(op, MeasurementProcess)

    is_out_measurements = map(is_measurement, meas_tracers)
    is_all_out_measurements = all(is_out_measurements) and not class_tracers
    is_out_measurement_sequence = is_all_out_measurements and isinstance(meas_tracers, Sequence)
    is_out_single_measurement = is_all_out_measurements and is_measurement(meas_tracers)

    def is_midcircuit_measurement(op):
        """Only to avoid 100 character per line limit."""
        return isinstance(op, catalyst.api_extensions.MidCircuitMeasure)

    is_valid_output = is_out_measurement_sequence or is_out_single_measurement
    if not is_valid_output:
        msg = (
            "A transformed quantum function must return either a single measurement, "
            "or a nonempty sequence of measurements."
        )
        raise CompileError(msg)

    is_wave_function_collapsed = any(map(is_midcircuit_measurement, tape.operations))
    are_batch_transforms_valid = is_valid_output and not is_wave_function_collapsed
    return are_batch_transforms_valid


@debug_logger
def apply_transform(
    qnode_program,
    device_program,
    verification_program,
    device_modify_measurements,
    tape,
    flat_results,
):  # pylint: disable=too-many-arguments
    """Apply transform."""
    # Some transforms use trainability as a basis for transforming.
    # See batch_params
    params = tape.get_parameters(trainable_only=False)
    tape.trainable_params = qml.math.get_trainable_indices(params)

    is_program_transformed = qnode_program

    if is_program_transformed and qnode_program.is_informative:
        msg = "Catalyst does not support informative transforms."
        raise CompileError(msg)

    if is_program_transformed or device_modify_measurements:
        is_valid_for_batch = is_transform_valid_for_batch_transforms(tape, flat_results)
        total_program = qnode_program + device_program + verification_program
    else:
        is_valid_for_batch = True
        total_program = device_program + verification_program

    tapes, post_processing = total_program([tape])
    if not is_valid_for_batch and len(tapes) > 1:
        msg = "Multiple tapes are generated, but each run might produce different results."
        raise CompileError(msg)
    return tapes, post_processing


@debug_logger
def split_tracers_and_measurements(flat_values):
    """Return classical tracers and measurements"""
    classical = []
    measurements = []
    for flat_value in flat_values:
        if isinstance(flat_value, DynamicJaxprTracer):
            # classical should remain empty for all valid cases at the moment.
            # This is because split_tracers_and_measurements is only called
            # when checking the validity of transforms. And transforms cannot
            # return any tracers.
            classical.append(flat_value)  # pragma: no cover
        else:
            measurements.append(flat_value)

    return classical, measurements


@debug_logger
def trace_post_processing(ctx, trace, post_processing: Callable, pp_args):
    """Trace post processing function.

    Args:
        ctx (EvaluationContext): context
        trace (DynamicJaxprTrace): trace
        post_processing(Callable): PennyLane transform post_processing function
        pp_args(structured Jax tracers): List of results returned from the PennyLane quantum
                                         transform function

    Returns:
        closed_jaxpr(ClosedJaxpr): JAXPR expression for the whole frame
        out_type(jax.OutputType) : List of abstract values with explicitness flag
        out_tree(PyTreeDef): PyTree shape of the qnode result
    """

    with EvaluationContext.frame_tracing_context(ctx, trace):
        # What is the input to the post_processing function?
        # The input to the post_processing function is going to be a list of values One for each
        # tape. The tracers are all flat in pp_args.

        # We need to deduce the type/shape/tree of the post_processing.
        wffa, _, _, out_tree_promise = deduce_avals(post_processing, (pp_args,), {})

        # wffa will take as an input a flatten tracers.
        # After wffa is called, then the shape becomes available in out_tree_promise.
        in_tracers = [trace.full_raise(t) for t in tree_flatten(pp_args)[0]]
        out_tracers = [trace.full_raise(t) for t in wffa.call_wrapped(*in_tracers)]
        jaxpr, out_type, consts = ctx.frames[trace].to_jaxpr2(out_tracers)
        closed_jaxpr = ClosedJaxpr(jaxpr, consts)
        return closed_jaxpr, out_type, out_tree_promise()


@debug_logger
def reset_qubit(qreg_in, w):
    """Perform a qubit reset on a single wire. Suitable for use during late-stage tracing,
    as JAX primitives are used directly. These operations will not appear on tape."""

    def flip(qreg):
        """Flip a qubit."""
        qbit = qextract_p.bind(qreg, w)
        qbit2 = qinst_p.bind(qbit, op="PauliX", qubits_len=1)[0]
        return qinsert_p.bind(qreg, w, qbit2)

    def dont_flip(qreg):
        """Identity function."""
        return qreg

    qbit = qextract_p.bind(qreg_in, w)
    m, qbit2 = qmeasure_p.bind(qbit)
    qreg_mid = qinsert_p.bind(qreg_in, w, qbit2)

    jaxpr_true = jax.make_jaxpr(flip)(qreg_mid)
    jaxpr_false = jax.make_jaxpr(dont_flip)(qreg_mid)
    qreg_out = cond_p.bind(m, qreg_mid, branch_jaxprs=[jaxpr_true, jaxpr_false])[0]

    return qreg_out


@debug_logger
def trace_function(
    ctx: JaxTracingContext, fun: Callable, *args, expansion_strategy: ExpansionStrategy, **kwargs
) -> Tuple[List[Any], InputSignature, OutputSignature]:
    """Trace classical Python function containing no quantum computations. Arguments and results of
    the function are allowed to contain dynamic dimensions. Depending on the expansion strategy, the
    resulting Jaxpr program might or might not preserve sharing among the dynamic dimension
    variables. The support for expansion options makes this function different from
    `jax_extras.make_jaxpr2`.

    Args:
        ctx: Jax tracing context helper.
        fun: Callable python function.
        expansion_strategy: dynamic dimension expansion options.
        *args: Sample positional arguments of the function.
        **kwargs: Sample keyword arguments of the function.

    Result:
        List of output Jax tracers
        InputSignature of the resulting Jaxpr program
        OutputSignature of the resulting Jaxpr program
    """
    wfun, in_sig, out_sig = deduce_signatures(
        fun, args, kwargs, expansion_strategy=expansion_strategy
    )
    with EvaluationContext.frame_tracing_context(ctx) as trace:
        arg_expanded_tracers = input_type_to_tracers(in_sig.in_type, trace.new_arg)
        res_expanded_tracers = wfun.call_wrapped(*arg_expanded_tracers)

        return res_expanded_tracers, in_sig, out_sig


@debug_logger
def trace_quantum_function(
    f: Callable, device: QubitDevice, args, kwargs, qnode
) -> Tuple[ClosedJaxpr, Any]:
    """Trace quantum function in a way that allows building a nested quantum tape describing the
    quantum algorithm.

    The tracing is done as follows: (1) Classical tracing, producing the classical JAX tracers and
    the quantum tape (2) Quantum tape tracing, producing the remaining quantum and classical JAX
    tracers. With all the tracers in hands, the final JAXPR is produced. Note that caller can apply
    tape transformations by using PennyLane's transformation API on the argument function.

    Args:
        f (Callable): a function to trace
        device (QubitDevice): Quantum device to use for quantum computations
        args: Positional arguments to pass to ``f``
        kwargs: Keyword arguments to pass to ``f``
        qnode: The quantum node to be traced, it contains user transforms.

    Returns:
        closed_jaxpr: JAXPR expression of the function ``f``.
        out_type: JAXPR output type (list of abstract values with explicitness flags).
        out_tree: PyTree shapen of the result
    """
    with EvaluationContext(EvaluationMode.QUANTUM_COMPILATION) as ctx:
        # (1) - Classical tracing
        quantum_tape = QuantumTape(shots=device.shots)
        with EvaluationContext.frame_tracing_context(ctx) as trace:
            wffa, in_avals, keep_inputs, out_tree_promise = deduce_avals(f, args, kwargs)
            in_classical_tracers = _input_type_to_tracers(trace.new_arg, in_avals)
            with QueuingManager.stop_recording(), quantum_tape:
                # Quantum tape transformations happen at the end of tracing
                in_classical_tracers = [t for t, k in zip(in_classical_tracers, keep_inputs) if k]
                return_values_flat = wffa.call_wrapped(*in_classical_tracers)
            # Ans contains the leaves of the pytree (empty for measurement without
            # data https://github.com/PennyLaneAI/pennylane/pull/4607)
            # Therefore we need to compute the tree with measurements as leaves and it comes
            # with an extra computational cost

            # 1. Recompute the original return
            with QueuingManager.stop_recording():
                return_values = tree_unflatten(out_tree_promise(), return_values_flat)

            def is_leaf(obj):
                return isinstance(obj, qml.measurements.MeasurementProcess)

            # 2. Create a new tree that has measurements as leaves
            return_values_flat, return_values_tree = jax.tree_util.tree_flatten(
                return_values, is_leaf=is_leaf
            )

            if isinstance(device, qml.devices.Device):
                device_program, _ = device.preprocess(ctx)
                verification_program = TransformProgram()
                grad_method = _in_gradient_tracing(qnode)
                verification_program.add_transform(
                    verify_operations, grad_method=grad_method, qjit_device=device
                )
                if grad_method is not None:
                    verification_program.add_transform(verify_no_state_variance_returns)
                if grad_method == "adjoint":
                    verification_program.add_transform(
                        validate_observables_adjoint_diff, qjit_device=device
                    )
                elif grad_method == "parameter-shift":
                    verification_program.add_transform(validate_observables_parameter_shift)

            else:
                device_program = TransformProgram()
                verification_program = TransformProgram()

            qnode_program = qnode.transform_program if qnode else TransformProgram()

            device_modify_measurements = "measurements_from_counts" in [
                t.transform.__name__ for t in device_program
            ]

            tapes, post_processing = apply_transform(
                qnode_program,
                device_program,
                verification_program,
                device_modify_measurements,
                quantum_tape,
                return_values_flat,
            )

        # (2) - Quantum tracing
        transformed_results = []

        with EvaluationContext.frame_tracing_context(ctx, trace):
            # Set up same device and quantum register for all tapes in the program.
            # We just need to ensure the qubits are reset in between each.
            qdevice_p.bind(
                rtd_lib=device.backend_lib,
                rtd_name=device.backend_name,
                rtd_kwargs=str(device.backend_kwargs),
            )
            qreg_in = qalloc_p.bind(len(device.wires))

            qnode_transformed = len(qnode_program) > 0
            for i, tape in enumerate(tapes):
                # If the program is batched, that means that it was transformed.
                # If it was transformed, that means that the program might have
                # changed the output. See `split_non_commuting`
                if qnode_transformed or device_modify_measurements:
                    # TODO: In the future support arbitrary output from the user function.
                    output = tape.measurements
                    _, trees = jax.tree_util.tree_flatten(output, is_leaf=is_leaf)
                else:
                    output = return_values_flat
                    trees = return_values_tree

                mcm_config = (
                    getattr(qnode, "_tmp_mcm_config", None) or qnode.execute_kwargs["mcm_config"]
                )
                qrp_out = trace_quantum_operations(tape, device, qreg_in, ctx, trace, mcm_config)
                meas, meas_trees = trace_quantum_measurements(device, qrp_out, output, trees, tape)
                qreg_out = qrp_out.actualize()

                meas_tracers = [trace.full_raise(m) for m in meas]
                meas_results = tree_unflatten(meas_trees, meas_tracers)

                # TODO: Allow the user to return whatever types they specify.
                if qnode_transformed or device_modify_measurements:
                    assert isinstance(meas_results, list)
                    if len(meas_results) == 1:
                        transformed_results.append(meas_results[0])
                    else:
                        transformed_results.append(tuple(meas_results))
                else:
                    transformed_results.append(meas_results)

                # Reset the qubits and update the register value for the next tape.
                if len(tapes) > 1 and i < len(tapes) - 1:
                    for w in device.wires:
                        qreg_out = reset_qubit(qreg_out, w)
                    qreg_in = qreg_out

            # Deallocate the register before tracing the post-processing.
            qdealloc_p.bind(qreg_out)

        closed_jaxpr, out_type, out_tree = trace_post_processing(
            ctx, trace, post_processing, transformed_results
        )
        # TODO: `check_jaxpr` complains about the `AbstractQreg` type. Consider fixing.
        # check_jaxpr(jaxpr)
    return closed_jaxpr, out_type, out_tree<|MERGE_RESOLUTION|>--- conflicted
+++ resolved
@@ -555,42 +555,25 @@
     qrp = QRegPromise(qreg)
 
     if isinstance(device, qml.devices.LegacyDevice):
-<<<<<<< HEAD
-        ops = device.expand_fn(quantum_tape).operations
-=======
         # Old device API expands tapes here. Note: this way some ops might bypass the verification.
         # We decided to ignore this since we are aiming new device API.
-        ops = device.expand_fn(quantum_tape)
->>>>>>> a36947d7
+        ops = device.expand_fn(quantum_tape).operations
     else:
         ops = quantum_tape.operations
 
     for op in ops:
         qrp2 = None
-<<<<<<< HEAD
-        # We need to exclude HybridCtrl here because single-op control instances are kept
-        # as instances of the Catalyst Controlled class, which also inherits from HybridCtrl,
-        # but should be translated to JAXPR as a regular PennyLane Controlled op.
-        # Native HybridCtrl operations are not yet supported in the compiler.
-        if isinstance(op, HybridOp) and not isinstance(
-            op, catalyst.api_extensions.quantum_operators.HybridCtrl
-        ):
+        if isinstance(op, HybridOp):
             kwargs = (
                 {"postselect_mode": mcm_config.postselect_mode}
                 if isinstance(op, catalyst.api_extensions.quantum_operators.MidCircuitMeasure)
                 else {}
             )
             qrp2 = op.trace_quantum(ctx, device, trace, qrp, **kwargs)
-        else:
-            qrp2 = _bind_native_controlled_op(qrp, op, [], [])
-=======
-        if isinstance(op, HybridOp):
-            qrp2 = op.trace_quantum(ctx, device, trace, qrp)
         elif isinstance(op, MeasurementProcess):
             qrp2 = qrp
         else:
             qrp2 = bind_native_operation(qrp, op, [], [])
->>>>>>> a36947d7
 
         assert qrp2 is not None
         qrp = qrp2
