# Copyright 2022-2023 Xanadu Quantum Technologies Inc.

# Licensed under the Apache License, Version 2.0 (the "License");
# you may not use this file except in compliance with the License.
# You may obtain a copy of the License at

#     http://www.apache.org/licenses/LICENSE-2.0

# Unless required by applicable law or agreed to in writing, software
# distributed under the License is distributed on an "AS IS" BASIS,
# WITHOUT WARRANTIES OR CONDITIONS OF ANY KIND, either express or implied.
# See the License for the specific language governing permissions and
# limitations under the License.

"""
This module contains functions tracing and lowering JAX code to MLIR.
"""

import logging
from contextlib import contextmanager
from dataclasses import dataclass
from functools import partial, reduce
from typing import Any, Callable, Dict, List, Optional, Sequence, Tuple, Union

import jax
import jax.numpy as jnp
import pennylane as qml
from pennylane import QubitUnitary, QueuingManager
from pennylane.devices import QubitDevice
from pennylane.measurements import DensityMatrixMP, MeasurementProcess, StateMP
from pennylane.operation import AnyWires, Operation, Operator, Wires
from pennylane.ops import Adjoint, Controlled, ControlledOp
from pennylane.tape import QuantumTape
from pennylane.transforms.core import TransformProgram

import catalyst
from catalyst.api_extensions.callbacks import MemrefCallable
from catalyst.jax_extras import (
    ClosedJaxpr,
    DynamicJaxprTrace,
    DynamicJaxprTracer,
    ExpansionStrategy,
    InputSignature,
    OutputSignature,
    PyTreeDef,
    PyTreeRegistry,
    ShapedArray,
    _abstractify,
    _input_type_to_tracers,
    cond_expansion_strategy,
    convert_element_type,
    deduce_avals,
    deduce_signatures,
    eval_jaxpr,
    input_type_to_tracers,
    jaxpr_to_mlir,
    make_jaxpr2,
    sort_eqns,
    transient_jax_config,
    tree_flatten,
    tree_structure,
    tree_unflatten,
    wrap_init,
)
from catalyst.jax_primitives import (
    AbstractQreg,
    compbasis_p,
    counts_p,
    expval_p,
    func_p,
    gphase_p,
    hamiltonian_p,
    hermitian_p,
    namedobs_p,
    probs_p,
    qalloc_p,
    qdealloc_p,
    qdevice_p,
    qextract_p,
    qinsert_p,
    qinst_p,
    qunitary_p,
    sample_p,
    set_basis_state_p,
    set_state_p,
    state_p,
    tensorobs_p,
    transform_named_sequence_p,
    var_p,
)
from catalyst.logging import debug_logger, debug_logger_init
from catalyst.passes import add_mlir_quantum_decomposition
from catalyst.tracing.contexts import (
    EvaluationContext,
    EvaluationMode,
    JaxTracingContext,
)
from catalyst.utils.exceptions import CompileError

logger = logging.getLogger(__name__)
logger.addHandler(logging.NullHandler())

# TODO: refactor the tracer module
# pylint: disable=too-many-lines

# Global flag tracing wether the function that we trace might be used for gradients
TRACING_GRADIENTS: List[str] = []


def _in_gradient_tracing(qnode) -> Optional[str]:
    """If we are tracing gradient - return the current grad method."""
    if len(TRACING_GRADIENTS) == 0:
        return None

    method = TRACING_GRADIENTS[-1]
    return qnode.diff_method if method == "auto" else method


@contextmanager
def mark_gradient_tracing(method: str):
    """Wraps the inner flow with the gradient-tracing flag"""
    try:
        TRACING_GRADIENTS.append(method)
        yield
    finally:
        TRACING_GRADIENTS.pop()


def _make_execution_config(qnode):
    """Updates the execution_config object with information about execution. This is
    used in preprocess to determine what decomposition and validation is needed."""

    execution_config = qml.devices.ExecutionConfig()
    if qnode:
        execution_config.gradient_method = _in_gradient_tracing(qnode)

    return execution_config


def get_device_shots(dev):
    """Helper function to get device shots."""
    return dev.shots if isinstance(dev, qml.devices.LegacyDevice) else dev.shots.total_shots


def get_device_shot_vector(dev):
    """Helper function to get device shot vector."""
    return [(shot_copy.shots, shot_copy.copies) for shot_copy in dev.shots.shot_vector]


class Function:
    """An object that represents a compiled function.

    At the moment, it is only used to compute sensible names for higher order derivative
    functions in MLIR.

    Args:
        fn (Callable): the function boundary.

    Raises:
        AssertionError: Invalid function type.
    """

    CACHE = {}

    def __new__(cls, fn):
        if cached_instance := cls.CACHE.get(fn):
            return cached_instance
        new_instance = super().__new__(cls)
        cls.CACHE[fn] = new_instance
        return new_instance

    @debug_logger_init
    def __init__(self, fn):
        self.fn = fn
        if isinstance(fn, partial):
            self.__name__ = fn.func.__name__
        else:
            self.__name__ = fn.__name__

    @debug_logger
    def __call__(self, *args, **kwargs):
        jaxpr, _, out_tree = make_jaxpr2(self.fn)(*args, **kwargs)

        def _eval_jaxpr(*args, **kwargs):
            return jax.core.eval_jaxpr(jaxpr.jaxpr, jaxpr.consts, *args, **kwargs)

        args, _ = jax.tree_util.tree_flatten((args, kwargs))
        retval = func_p.bind(wrap_init(_eval_jaxpr), *args, fn=self.fn)
        return tree_unflatten(out_tree, retval)


KNOWN_NAMED_OBS = (qml.Identity, qml.PauliX, qml.PauliY, qml.PauliZ, qml.Hadamard)

# Take care when adding primitives to this set in order to avoid introducing a quadratic number of
# edges to the jaxpr equation graph in ``sort_eqns()``. Each equation with a primitive in this set
# is constrained to occur before all subsequent equations in the quantum operations trace.
FORCED_ORDER_PRIMITIVES = {qdevice_p, gphase_p}

PAULI_NAMED_MAP = {
    "I": "Identity",
    "X": "PauliX",
    "Y": "PauliY",
    "Z": "PauliZ",
}


@debug_logger
def retrace_with_result_types(jaxpr: ClosedJaxpr, target_types: List[ShapedArray]) -> ClosedJaxpr:
    """Return a JAXPR that is identical to the given one but with added type conversion operations
    to produce the provided type signature in its output."""
    # TODO: is eval expensive? or would it be better to modify the jaxpr in place?
    with_qreg = isinstance(target_types[-1], AbstractQreg)
    with EvaluationContext(EvaluationMode.CLASSICAL_COMPILATION) as ctx:
        with EvaluationContext.frame_tracing_context(ctx) as trace:
            in_tracers = _input_type_to_tracers(trace.new_arg, jaxpr.in_avals)
            out_tracers = [
                trace.full_raise(t) for t in eval_jaxpr(jaxpr.jaxpr, jaxpr.consts, *in_tracers)
            ]
            out_tracers_, target_types_ = (
                (out_tracers[:-1], target_types[:-1]) if with_qreg else (out_tracers, target_types)
            )
            out_promoted_tracers = [
                (convert_element_type(tr, ty) if _abstractify(tr).dtype != ty else tr)
                for tr, ty in zip(out_tracers_, target_types_)
            ]
            jaxpr2, _, consts = ctx.frames[trace].to_jaxpr2(
                out_promoted_tracers + ([out_tracers[-1]] if with_qreg else [])
            )
    return ClosedJaxpr(jaxpr2, consts)


def _apply_result_type_conversion(
    ctx: JaxTracingContext,
    jaxpr: ClosedJaxpr,
    consts: List[Any],
    target_types: List[ShapedArray],
    num_implicit_outputs: int,
) -> Tuple[List[Any], InputSignature, OutputSignature]:
    """Re-trace the ``jaxpr`` program and apply type conversion to its results. Return full
    information about the modified Jaxpr program. The jaxpr program is only allowed to take zero or
    one quantum register as an argument.

    Args:
        ctx: Jax tracing context object.
        jaxpr: The Jaxpr program to apply the conversion to.
        consts: List of constant values we need to know to trace this program.
        target_types: List of types we want to convert the outputs of the program to. The list must
                      match the number of outputs, except maybe the very last output if it is Qreg.
        num_implicit_outputs: Number of implicit outputs found in the Jaxpr program.

    Returns:
        List[TracerLike]: output tracers of the program
        InputSignature: new input signature of the function
        OutputSignature: new output signature of the function
    """
    with_qreg = len(target_types) > 0 and isinstance(target_types[-1], AbstractQreg)
    args = [AbstractQreg()] if with_qreg else []

    def _fun(*in_tracers):
        out_tracers = eval_jaxpr(jaxpr, consts, *in_tracers)
        out_tracers_, target_types_ = (
            (out_tracers[:-1], target_types[:-1]) if with_qreg else (out_tracers, target_types)
        )
        out_promoted_tracers = [
            (convert_element_type(tr, ty) if _abstractify(tr).dtype != ty else tr)
            for tr, ty in zip(out_tracers_, target_types_)
        ]
        return out_promoted_tracers[num_implicit_outputs:] + (
            [out_tracers[-1]] if with_qreg else []
        )

    expanded_tracers, in_sig, out_sig = trace_function(
        ctx, _fun, *args, expansion_strategy=cond_expansion_strategy()
    )

    return expanded_tracers, in_sig, out_sig


def _promote_jaxpr_types(types: List[List[Any]]) -> List[Any]:
    # TODO: Our custom AbstractQreg happened to be incompatible with jnp.promote_types, we suspect
    # we failed to match some expectation of Jax. We suggest to make our abstract values compatible
    # and hopefully remove the logic behind the condition [1]. Should we add AbstractQreg into the
    # `_weak_types` list of JAX?
    assert len(types) > 0, "Expected one or more set of types"
    assert all(len(t) == len(types[0]) for t in types), "Expected matching number of arguments"

    def _shapes(ts):
        return [t.shape for t in ts if isinstance(t, ShapedArray)]

    assert all(_shapes(t) == _shapes(types[0]) for t in types), "Expected matching shapes"
    all_ends_with_qreg = all(len(t) > 0 and isinstance(t[-1], AbstractQreg) for t in types)
    all_not_ends_with_qreg = all(len(t) == 0 or not isinstance(t[-1], AbstractQreg) for t in types)
    assert (
        all_ends_with_qreg or all_not_ends_with_qreg
    ), "We require either all-qregs or all-non-qregs as last items of the type lists"
    if all_ends_with_qreg:  # [1]
        types = [t[:-1] for t in types]
    results = list(map(partial(reduce, jnp.promote_types), zip(*types)))
    return results + ([AbstractQreg()] if all_ends_with_qreg else [])


@debug_logger
def unify_convert_result_types(ctx, jaxprs, consts, nimplouts):
    """Unify result types of the jaxpr programs given.
    Args:
        jaxprs (list of ClosedJaxpr): Source Jaxpr programs. The program results must have
                                      matching sizes and numpy array shapes but dtypes might be
                                      different.
        consts (list of Jaxpr constants): Constants of the sourece Jaxpr programs.
        nimplout (list of integers): Numbers of implicit outputs of Jaxpr programs.

    Returns (list of output signatures):
        Output jaxprs of the new programs
        Output type of the new programs
        Output tracers of the new programs
        Constants of the new programs

    Raises:
        TypePromotionError: Unification is not possible.

    """
    promoted_types = _promote_jaxpr_types([[v.aval for v in j.outvars] for j in jaxprs])
    jaxpr_acc, type_acc, tracers_acc, consts_acc = [], [], [], []
    for j, a, num_implicit_outputs in zip(jaxprs, consts, nimplouts):
        tracers, _, out_sig = _apply_result_type_conversion(
            ctx, j, a, promoted_types, num_implicit_outputs
        )
        jaxpr_acc.append(out_sig.out_initial_jaxpr())
        type_acc.append(out_sig.out_type())
        tracers_acc.append(tracers)
        consts_acc.append(out_sig.out_consts())
    return jaxpr_acc, type_acc[0], tracers_acc, consts_acc


class QRegPromise:
    """QReg adaptor tracing the qubit extractions and insertions. The adaptor works by postponing
    the insertions in order to re-use qubits later thus skipping the extractions."""

    @debug_logger_init
    def __init__(self, qreg: DynamicJaxprTracer):
        self.base: DynamicJaxprTracer = qreg
        self.cache: Dict[Any, DynamicJaxprTracer] = {}

    @debug_logger
    def extract(self, wires: List[Any], allow_reuse=False) -> List[DynamicJaxprTracer]:
        """Extract qubits from the wrapped quantum register or get the already extracted qubits
        from cache"""
        # pylint: disable=consider-iterating-dictionary
        qrp = self
        cached_tracers = {w for w in qrp.cache.keys() if not isinstance(w, int)}
        requested_tracers = {w for w in wires if not isinstance(w, int)}
        if cached_tracers != requested_tracers:
            qrp.actualize()
        qubits = []
        for w in wires:
            if w in qrp.cache:
                qubit = qrp.cache[w]
                assert (
                    qubit is not None
                ), f"Attempting to extract wire {w} from register {qrp.base} for the second time"
                qubits.append(qubit)
                if not allow_reuse:
                    qrp.cache[w] = None
            else:
                qubits.append(qextract_p.bind(qrp.base, w))
        return qubits

    @debug_logger
    def insert(self, wires, qubits) -> None:
        """Insert qubits to the cache."""
        qrp = self
        assert len(wires) == len(qubits), f"len(wires)({len(wires)}) != len(qubits)({len(qubits)})"
        for w, qubit in zip(wires, qubits):
            assert (w not in qrp.cache) or (
                qrp.cache[w] is None
            ), f"Attempting to insert an already-inserted wire {w} into {qrp.base}"
            qrp.cache[w] = qubit

    @debug_logger
    def actualize(self) -> DynamicJaxprTracer:
        """Prune the qubit cache by performing the postponed insertions."""
        qrp = self
        qreg = qrp.base
        for w, qubit in qrp.cache.items():
            if qubit is not None:
                qreg = qinsert_p.bind(qreg, w, qubit)
        qrp.cache = {}
        qrp.base = qreg
        return qreg


@dataclass
class HybridOpRegion:
    """A code region of a nested HybridOp operation containing a JAX trace manager, a quantum tape,
    input and output classical tracers.

    Args:
        trace: JAX tracing context holding the tracers and equations for this region.
        quantum_tape: PennyLane tape containing quantum operations of this region.
        arg_classical_tracers: JAX tracers or constants, available in this region as
                               arguments during the classical tracing.
        res_classical_tracers: JAX tracers or constants returned to the outer scope after the
                               classical tracing of this region.
    """

    trace: Optional[DynamicJaxprTrace]
    quantum_tape: Optional[QuantumTape]
    arg_classical_tracers: List[DynamicJaxprTracer]
    res_classical_tracers: List[DynamicJaxprTracer]


class HybridOp(Operator):
    """A base class for operations carrying nested regions. The class stores the information
    obtained in the process of classical tracing and required for the completion of the quantum
    tracing. The methods of this class describe various aspects of quantum tracing.

    Args:
        in_classical_tracers (List of JAX tracers or constants):
            Classical tracers captured in the beginning of the classical tracing.
        out_classical_tracers (List of JAX tracers or constants):
            Classical tracers released as results of the classical tracing of this operation.
        regions (List of HybridOpRegions):
            Inner regions (e.g. body of a for-loop), each with its arguments, results and quantum
            tape, captured during the classical tracing.
        binder (Callable):
            JAX primitive binder function to call when the quantum tracing is complete.
    """

    def _no_binder(self, *_):
        raise RuntimeError("{self} does not support JAX binding")  # pragma: no cover

    num_wires = AnyWires
    binder: Callable = _no_binder

    @debug_logger_init
    def __init__(
        self,
        in_classical_tracers,
        out_classical_tracers,
        regions: List[HybridOpRegion],
        apply_reverse_transform=False,
        expansion_strategy=None,
    ):  # pylint: disable=too-many-arguments
        self.in_classical_tracers = in_classical_tracers
        self.out_classical_tracers = out_classical_tracers
        self.regions: List[HybridOpRegion] = regions
        self.expansion_strategy = expansion_strategy
        self.apply_reverse_transform = apply_reverse_transform
        super().__init__(wires=Wires(HybridOp.num_wires))

    def __repr__(self):
        """Constructor-call-like representation."""
        nested_ops = [r.quantum_tape.operations for r in self.regions if r.quantum_tape]
        return f"{self.name}(tapes={nested_ops})"

    @debug_logger
    def bind_overwrite_classical_tracers(
        self,
        ctx: JaxTracingContext,
        trace: DynamicJaxprTrace,
        in_expanded_tracers,
        out_expanded_tracers,
        **kwargs,
    ) -> DynamicJaxprTracer:
        """Binds the JAX primitive but override the returned classical tracers with the already
        existing output tracers, stored in the operations since the classical tracing stage.
        User-defined transformations might have changed them by the time this function is called.
        The quantum tracer, namely the quantum register is not supposed to be changed so it is kept
        as-is.
        """
        assert self.binder is not None, "HybridOp should set a binder"
        out_quantum_tracer = self.binder(*in_expanded_tracers, **kwargs)[-1]
        eqn = ctx.frames[trace].eqns[-1]
        assert len(eqn.outvars[:-1]) == len(
            out_expanded_tracers
        ), f"{eqn.outvars=}\n{out_expanded_tracers=}"
        for i, t in zip(range(len(eqn.outvars[:-1])), out_expanded_tracers):
            if trace.getvar(t) in set(
                [
                    *sum([e.outvars for e in ctx.frames[trace].eqns[:-1]], []),
                    *ctx.frames[trace].invars,
                    *ctx.frames[trace].constvar_to_val.keys(),
                ]
            ):
                # Do not re-assign vars from other equations
                continue
            eqn.outvars[i] = trace.getvar(t)
        return out_quantum_tracer

    @debug_logger
    def trace_quantum(
        self,
        ctx: JaxTracingContext,
        device: QubitDevice,
        trace: DynamicJaxprTrace,
        qrp: QRegPromise,
    ) -> QRegPromise:
        """Perform the second, quantum part of the Hybrid operation tracing."""
        raise NotImplementedError("HybridOp should implement trace")  # pragma: no cover


def has_nested_tapes(op: Operator) -> bool:
    """Detects if the PennyLane operation holds nested quantum tapes or not."""
    return (
        isinstance(op, HybridOp)
        and len(op.regions) > 0
        and any(r.quantum_tape is not None for r in op.regions)
    )


def nested_quantum_regions(op: Operation) -> List[HybridOpRegion]:
    """Returns the list of nested quantum regions."""
    return (
        [region for region in op.regions if region.quantum_tape is not None]
        if isinstance(op, HybridOp)
        else []
    )


@debug_logger
def trace_to_jaxpr(func, static_argnums, abstracted_axes, args, kwargs):
    """Trace a Python function to JAXPR.

    Args:
        func: python function to be traced
        static_argnums: indices of static arguments.
        abstracted_axes: abstracted axes specification. Necessary for JAX to use dynamic tensor
            sizes.
        args: arguments to ``func``
        kwargs: keyword arguments to ``func``

    Returns:
        ClosedJaxpr: the Jaxpr program corresponding to ``func``
        PyTreeDef: PyTree-shape of the return values in ``PyTreeDef``
    """

    with transient_jax_config({"jax_dynamic_shapes": True}):
        make_jaxpr_kwargs = {
            "static_argnums": static_argnums,
            "abstracted_axes": abstracted_axes,
        }
        with EvaluationContext(EvaluationMode.CLASSICAL_COMPILATION):
            jaxpr, out_type, out_treedef = make_jaxpr2(func, **make_jaxpr_kwargs)(*args, **kwargs)

    return jaxpr, out_type, out_treedef


@debug_logger
def lower_jaxpr_to_mlir(jaxpr, func_name):
    """Lower a JAXPR to MLIR.

    Args:
        ClosedJaxpr: the JAXPR to lower to MLIR
        func_name: a name to use for the MLIR function

    Returns:
        ir.Module: the MLIR module coontaining the JAX program
        ir.Context: the MLIR context
    """

    MemrefCallable.clearcache()

    with transient_jax_config({"jax_dynamic_shapes": True}):
        mlir_module, ctx = jaxpr_to_mlir(func_name, jaxpr)

    return mlir_module, ctx


def trace_state_prep(op, qrp):
    """Trace qml.StatePrep

    Args:
        op: StatePrep op being traced
        qrp: QRegPromise object holding the JAX tracer representing the quantum register's state

    Postcondition:
        qrp is updated to hold the output qubits from qml.StatePrep
    """
    assert isinstance(op, qml.StatePrep), "qml.StatePrep expected"

    qubits = qrp.extract(op.wires)
    partial_sv = op.parameters[0]
    # jnp.complex128 is the top element in the type promotion lattice
    # so it is ok to do this.
    # https://jax.readthedocs.io/en/latest/type_promotion.html
    partial_sv = jax.lax.convert_element_type(partial_sv, jnp.dtype(jnp.complex128))
    # The frontend guarantees that partial_sv.shape == (2**wires,)
    # We have a test for that, and just if in the future this changes:
    err_msg = "State vector must have shape (2**wires,)"
    assert partial_sv.shape == (2 ** len(qubits),), err_msg
    qubits2 = set_state_p.bind(*qubits, partial_sv)
    qrp.insert(op.wires, qubits2)


def trace_basis_state(op, qrp):
    """Trace qml.BasisState
    Args:
        op: qml.BasisState op being traced
        qrp: QRegPromise object holding the JAX tracer representing the quantum register's state
    Postcondition:
        qrp is updated to hold the output qubits from qml.StatePrep
    """
    assert isinstance(op, qml.BasisState), "qml.BasisState expected"

    qubits = qrp.extract(op.wires)
    basis_state = jax.lax.convert_element_type(op.parameters[0], jnp.dtype(jnp.bool))
    qubits2 = set_basis_state_p.bind(*qubits, basis_state)
    qrp.insert(op.wires, qubits2)


# pylint: disable=too-many-arguments
@debug_logger
def trace_quantum_operations(
    quantum_tape: QuantumTape,
    device: QubitDevice,
    qreg: DynamicJaxprTracer,
    ctx: JaxTracingContext,
    trace: DynamicJaxprTrace,
    mcm_config: qml.devices.MCMConfig = qml.devices.MCMConfig(),
) -> QRegPromise:
    """Recursively trace ``quantum_tape``'s operations containing both PennyLane original and
    Catalyst extension operations. Produce ``QRegPromise`` object holding the resulting quantum
    register tracer.

    Args:
        quantum_tape: PennyLane quantum tape to trace.
        device: PennyLane quantum device.
        qreg: JAX tracer for quantum register in its initial state.
        ctx: JAX tracing context object.
        trace: JAX frame to emit the Jaxpr equations into.

    Returns:
        qrp: QRegPromise object holding the JAX tracer representing the quantum register into its
             final state.
    """
    # Notes:
    # [1] - At this point JAX equation contains both equations added during the classical tracing
    #       and the equations added during the quantum tracing. The equations are linked by named
    #       variables which are in 1-to-1 correspondence with JAX tracers. Since we create
    #       classical tracers (e.g. for mid-circuit measurements) during the classical tracing, but
    #       emit the corresponding equations only now by ``bind``-ing primitives, we might get
    #       equations in a wrong order. The set of variables are always complete though, so we sort
    #       the equations to restore their correct order.

    def bind_native_operation(qrp, op, controlled_wires, controlled_values, adjoint=False):
        # For named-controlled operations (e.g. CNOT, CY, CZ) - bind directly by name. For
        # Controlled(OP) bind OP with native quantum control syntax, and similarly for Adjoint(OP).
        if type(op) in (Controlled, ControlledOp):
            return bind_native_operation(
                qrp,
                op.base,
                controlled_wires + op.control_wires,
                controlled_values + op.control_values,
                adjoint,
            )
        elif isinstance(op, Adjoint):
            return bind_native_operation(
                qrp, op.base, controlled_wires, controlled_values, not adjoint
            )
        elif isinstance(op, QubitUnitary):
            qubits = qrp.extract(op.wires)
            controlled_qubits = qrp.extract(controlled_wires)
            qubits2 = qunitary_p.bind(
                *[*op.parameters, *qubits, *controlled_qubits, *controlled_values],
                qubits_len=len(qubits),
                ctrl_len=len(controlled_qubits),
                adjoint=adjoint,
            )
            qrp.insert(op.wires, qubits2[: len(qubits)])
            qrp.insert(controlled_wires, qubits2[len(qubits) :])
        elif isinstance(op, qml.GlobalPhase):
            controlled_qubits = qrp.extract(controlled_wires)
            qubits2 = gphase_p.bind(
                *[*op.parameters, *controlled_qubits, *controlled_values],
                ctrl_len=len(controlled_qubits),
                adjoint=adjoint,
            )
            qrp.insert(controlled_wires, qubits2)
        elif isinstance(op, qml.StatePrep):
            trace_state_prep(op, qrp)
        elif isinstance(op, qml.BasisState):
            trace_basis_state(op, qrp)
        else:
            qubits = qrp.extract(op.wires)
            controlled_qubits = qrp.extract(controlled_wires)
            qubits2 = qinst_p.bind(
                *[*qubits, *op.parameters, *controlled_qubits, *controlled_values],
                op=op.name,
                qubits_len=len(qubits),
                params_len=len(op.parameters),
                ctrl_len=len(controlled_qubits),
                adjoint=adjoint,
            )
            qrp.insert(op.wires, qubits2[: len(qubits)])
            qrp.insert(controlled_wires, qubits2[len(qubits) :])
        return qrp

    qrp = QRegPromise(qreg)

    if isinstance(device, qml.devices.LegacyDevice):
        # Old device API expands tapes here. Note: this way some ops might bypass the verification.
        # We decided to ignore this since we are aiming new device API.
        ops = device.expand_fn(quantum_tape).operations
    else:
        ops = quantum_tape.operations

    for op in ops:
        qrp2 = None
        if isinstance(op, HybridOp):
            kwargs = (
                {"postselect_mode": mcm_config.postselect_mode}
                if isinstance(op, catalyst.api_extensions.quantum_operators.MidCircuitMeasure)
                else {}
            )
            qrp2 = op.trace_quantum(ctx, device, trace, qrp, **kwargs)
        elif isinstance(op, MeasurementProcess):
            qrp2 = qrp
        else:
            qrp2 = bind_native_operation(qrp, op, [], [])

        assert qrp2 is not None
        qrp = qrp2

    ctx.frames[trace].eqns = sort_eqns(ctx.frames[trace].eqns, FORCED_ORDER_PRIMITIVES)  # [1]
    return qrp


@debug_logger
def trace_observables(
    obs: Operator, qrp: QRegPromise, m_wires: int
) -> Tuple[List[DynamicJaxprTracer], Optional[int]]:
    """Trace observables.

    Args:
        obs (Operator): an observable operator
        qrp (QRegPromise): Quantum register tracer with cached qubits
        m_wires (int): the default number of wires to use for this measurement process

    Returns:
        out_classical_tracers: a list of classical tracers corresponding to the measured values.
        nqubits: number of actually measured qubits.
    """
    wires = obs.wires if (obs and len(obs.wires) > 0) else m_wires
    qubits = None
    if obs is None:
        qubits = qrp.extract(wires, allow_reuse=True)
        obs_tracers = compbasis_p.bind(*qubits)
    elif isinstance(obs, KNOWN_NAMED_OBS):
        qubits = qrp.extract(wires, allow_reuse=True)
        obs_tracers = namedobs_p.bind(qubits[0], kind=type(obs).__name__)
    elif isinstance(obs, qml.Hermitian):
        # TODO: remove once fixed upstream: https://github.com/PennyLaneAI/pennylane/issues/4263
        qubits = qrp.extract(wires, allow_reuse=True)
        obs_tracers = hermitian_p.bind(jax.numpy.asarray(*obs.parameters), *qubits)
    elif isinstance(obs, qml.ops.op_math.Prod):
        nested_obs = [trace_observables(o, qrp, m_wires)[0] for o in obs]
        obs_tracers = tensorobs_p.bind(*nested_obs)
    elif isinstance(obs, qml.ops.LinearCombination):
        coeffs, observables = obs.terms()
        nested_obs = [trace_observables(o, qrp, m_wires)[0] for o in observables]
        obs_tracers = hamiltonian_p.bind(jax.numpy.asarray(coeffs), *nested_obs)
    elif isinstance(obs, qml.ops.op_math.Sum):
        nested_obs = [trace_observables(o, qrp, m_wires)[0] for o in obs]
        obs_tracers = hamiltonian_p.bind(jax.numpy.asarray(jnp.ones(len(obs))), *nested_obs)
    elif isinstance(obs, qml.ops.op_math.SProd):
        coeffs, terms = obs.terms()
        coeffs = jax.numpy.array(coeffs)
        nested_obs = []
        for term in terms:
            obs = trace_observables(term, qrp, m_wires)[0]
            nested_obs.append(obs)
        obs_tracers = hamiltonian_p.bind(coeffs, *nested_obs)
    else:
        raise NotImplementedError(
            f"Observable {obs} (of type {type(obs)}) is not implemented"
        )  # pragma: no cover
    return obs_tracers, (len(qubits) if qubits else 0)


@debug_logger
def pauli_sentence_to_hamiltonian_obs(paulis, qrp: QRegPromise) -> List[DynamicJaxprTracer]:
    """Convert a :class:`pennylane.pauli.PauliSentence` into a Hamiltonian.

    Args:
        paulis: a :class:`pennylane.pauli.PauliSentence`
        qrp (QRegPromise): Quantum register tracer with cached qubits

    Returns:
        List of JAX tracers representing a Hamiltonian
    """
    pwords, coeffs = zip(*paulis.items())
    nested_obs = [pauli_word_to_tensor_obs(pword, qrp) for pword in pwords]

    # No need to create a Hamiltonian for a single TensorObs
    if len(nested_obs) == 1 and coeffs[0] == 1.0:
        return nested_obs[0]

    coeffs = jax.numpy.asarray(coeffs)
    return hamiltonian_p.bind(coeffs, *nested_obs)


@debug_logger
def pauli_word_to_tensor_obs(obs, qrp: QRegPromise) -> List[DynamicJaxprTracer]:
    """Convert a :class:`pennylane.pauli.PauliWord` into a Named or Tensor observable.

    Args:
        obs: a :class:`pennylane.pauli.PauliWord`
        qrp (QRegPromise): Quantum register tracer with cached qubits

    Returns:
        List of JAX tracers representing NamedObs or TensorObs
    """
    if len(obs) == 1:
        wire, pauli = list(obs.items())[0]
        qubits = qrp.extract([wire], allow_reuse=True)
        return namedobs_p.bind(qubits[0], kind=PAULI_NAMED_MAP[pauli])

    nested_obs = []
    for wire, pauli in obs.items():
        qubits = qrp.extract([wire], allow_reuse=True)
        nested_obs.append(namedobs_p.bind(qubits[0], kind=PAULI_NAMED_MAP[pauli]))

    return tensorobs_p.bind(*nested_obs)


def identity_qnode_transform(tape: QuantumTape) -> (Sequence[QuantumTape], Callable):
    """Identity transform"""
    return [tape], lambda res: res[0]


# pylint: disable=too-many-statements,too-many-branches
@debug_logger
def trace_quantum_measurements(
    device: QubitDevice,
    qrp: QRegPromise,
    outputs: List[Union[MeasurementProcess, DynamicJaxprTracer, Any]],
    out_tree: PyTreeDef,
) -> Tuple[List[DynamicJaxprTracer], PyTreeDef]:
    """Trace quantum measurements. Accept a list of QNode ouptputs and its Pytree-shape. Process
    the quantum measurement outputs, leave other outputs as-is.

    Args:
        device (QubitDevice): PennyLane quantum device to use for quantum measurements.
        qrp (QRegPromise): Quantum register tracer with cached qubits
        outputs (List of quantum function results): List of qnode output JAX tracers to process.
        out_tree (PyTreeDef): PyTree-shape of the outputs.
        quantum_tape: PennyLane quantum tape.

    Returns:
        out_classical_tracers: modified list of JAX classical qnode ouput tracers.
        out_tree: modified PyTree-shape of the qnode output.
    """
    shots = get_device_shots(device)
    out_classical_tracers = []

    for i, o in enumerate(outputs):
        if isinstance(o, MeasurementProcess):

            # Check if the measurement is supported shot-vector where num_of_total_copies > 1
            if device.shots.num_copies > 1 and o.return_type.value != "sample":  # qml.sample()
                raise NotImplementedError(
                    f"Measurement {o.return_type.value} is not supported a shot-vector. "
                    "Use qml.sample() instead."
                )

            if isinstance(device, qml.devices.LegacyDevice):
                m_wires = o.wires if o.wires else range(device.num_wires)
            else:
                m_wires = o.wires if o.wires else range(len(device.wires))

            obs_tracers, nqubits = trace_observables(o.obs, qrp, m_wires)

            using_compbasis = obs_tracers.primitive == compbasis_p

            if o.return_type.value == "sample":
                results = []  # list of results per copy

                if shots is None:  # needed for old device API only
                    raise ValueError(
                        "qml.sample cannot work with shots=None. "
                        "Please specify a finite number of shots."
                    )
                if o.mv is not None:  # qml.sample(m)
                    out_classical_tracers.append(o.mv)
                else:
                    shape = (shots, nqubits) if using_compbasis else (shots,)
                    result = sample_p.bind(obs_tracers, shots=shots, shape=shape)
                    if using_compbasis:
                        result = jnp.astype(result, jnp.int64)

                    reshaped_result = ()
                    shot_vector = get_device_shot_vector(device)
                    start_idx = 0  # Start index for slicing
                    for shot, copies in shot_vector:
                        for _ in range(copies):
                            sliced_result = result[start_idx : start_idx + shot]
                            reshaped_result += (sliced_result.reshape(shot, nqubits),)
                            start_idx += shot

                    if len(reshaped_result) == 1:
                        reshaped_result = reshaped_result[0]

                    out_classical_tracers.append(reshaped_result)

            elif o.return_type.value == "expval":
                out_classical_tracers.append(expval_p.bind(obs_tracers, shots=shots))
            elif o.return_type.value == "var":
                out_classical_tracers.append(var_p.bind(obs_tracers, shots=shots))
            elif o.return_type.value == "probs":
                assert using_compbasis
                shape = (2**nqubits,)
                out_classical_tracers.append(probs_p.bind(obs_tracers, shape=shape))
            elif o.return_type.value == "counts":
                if shots is None:  # needed for old device API only
                    raise ValueError(
                        "qml.sample cannot work with shots=None. "
                        "Please specify a finite number of shots."
                    )
                shape = (2**nqubits,) if using_compbasis else (2,)
                results = counts_p.bind(obs_tracers, shots=shots, shape=shape)
                if using_compbasis:
                    results = (jnp.asarray(results[0], jnp.int64), results[1])
                out_classical_tracers.extend(results)
                counts_tree = tree_structure(("keys", "counts"))
                meas_return_trees_children = out_tree.children()
                if len(meas_return_trees_children):
                    meas_return_trees_children[i] = counts_tree
                    out_tree = out_tree.make_from_node_data_and_children(
                        PyTreeRegistry(),
                        out_tree.node_data(),
                        meas_return_trees_children,
                    )
                else:
                    out_tree = counts_tree
            elif isinstance(o, StateMP) and not isinstance(o, DensityMatrixMP):
                assert using_compbasis
                shape = (2**nqubits,)
                out_classical_tracers.append(state_p.bind(obs_tracers, shape=shape))
            else:
                raise NotImplementedError(
                    f"Measurement {type(o)} is not implemented"
                )  # pragma: no cover
        elif isinstance(o, DynamicJaxprTracer):
            out_classical_tracers.append(o)
        else:
            assert not isinstance(o, (list, dict)), f"Expected a tracer or a measurement, got {o}"
            out_classical_tracers.append(o)

    return out_classical_tracers, out_tree


@debug_logger
def is_transform_valid_for_batch_transforms(tape, flat_results):
    """Not all transforms are valid for batch transforms.
    Batch transforms will increase the number of tapes from 1 to N.
    However, if the wave function collapses or there is any other non-deterministic behaviour
    such as noise present, then each tape would have different results.

    Also, MidCircuitMeasure is a HybridOp, which PL does not handle at the moment.
    Let's wait until mid-circuit measurements are better integrated into both PL
    and Catalyst and discussed more as well."""
    class_tracers, meas_tracers = split_tracers_and_measurements(flat_results)

    # Can transforms be applied?
    # Since transforms are a PL feature and PL does not support the same things as
    # Catalyst, transforms may have invariants that rely on PL invariants.
    # For example:
    #   * mid-circuit measurements (for batch-transforms)
    #   * that the output will be only a sequence of `MeasurementProcess`es.
    def is_measurement(op):
        """Only to avoid 100 character per line limit."""
        return isinstance(op, MeasurementProcess)

    is_out_measurements = map(is_measurement, meas_tracers)
    is_all_out_measurements = all(is_out_measurements) and not class_tracers
    is_out_measurement_sequence = is_all_out_measurements and isinstance(meas_tracers, Sequence)
    is_out_single_measurement = is_all_out_measurements and is_measurement(meas_tracers)

    def is_midcircuit_measurement(op):
        """Only to avoid 100 character per line limit."""
        return isinstance(op, catalyst.api_extensions.MidCircuitMeasure)

    is_valid_output = is_out_measurement_sequence or is_out_single_measurement
    if not is_valid_output:
        msg = (
            "A transformed quantum function must return either a single measurement, "
            "or a nonempty sequence of measurements."
        )
        raise CompileError(msg)

    is_wave_function_collapsed = any(map(is_midcircuit_measurement, tape.operations))
    are_batch_transforms_valid = is_valid_output and not is_wave_function_collapsed
    return are_batch_transforms_valid


@debug_logger
def apply_transform(
    qnode_program,
    device_program,
    device_modify_measurements,
    tape,
    flat_results,
):
    """Apply transform."""
    # Some transforms use trainability as a basis for transforming.
    # See batch_params
    params = tape.get_parameters(trainable_only=False)
    tape.trainable_params = qml.math.get_trainable_indices(params)

    if qnode_program.is_informative:
        msg = "Catalyst does not support informative transforms."
        raise CompileError(msg)

    if qnode_program or device_modify_measurements:
        is_valid_for_batch = is_transform_valid_for_batch_transforms(tape, flat_results)
        total_program = qnode_program + device_program
    else:
        is_valid_for_batch = True
        # Apply the identity transform in order to keep generalization
        total_program = device_program

    tapes, post_processing = total_program([tape])
    if not is_valid_for_batch and len(tapes) > 1:
        msg = "Multiple tapes are generated, but each run might produce different results."
        raise CompileError(msg)
    return tapes, post_processing


@debug_logger
def split_tracers_and_measurements(flat_values):
    """Return classical tracers and measurements"""
    classical = []
    measurements = []
    for flat_value in flat_values:
        if isinstance(flat_value, DynamicJaxprTracer):
            # classical should remain empty for all valid cases at the moment.
            # This is because split_tracers_and_measurements is only called
            # when checking the validity of transforms. And transforms cannot
            # return any tracers.
            classical.append(flat_value)  # pragma: no cover
        else:
            measurements.append(flat_value)

    return classical, measurements


@debug_logger
def trace_post_processing(ctx, trace, post_processing: Callable, pp_args):
    """Trace post processing function.

    Args:
        ctx (EvaluationContext): context
        trace (DynamicJaxprTrace): trace
        post_processing(Callable): PennyLane transform post_processing function
        pp_args(structured Jax tracers): List of results returned from the PennyLane quantum
                                         transform function

    Returns:
        closed_jaxpr(ClosedJaxpr): JAXPR expression for the whole frame
        out_type(jax.OutputType) : List of abstract values with explicitness flag
        out_tree(PyTreeDef): PyTree shape of the qnode result
    """

    with EvaluationContext.frame_tracing_context(ctx, trace):
        # What is the input to the post_processing function?
        # The input to the post_processing function is going to be a list of values One for each
        # tape. The tracers are all flat in pp_args.

        # We need to deduce the type/shape/tree of the post_processing.
        wffa, _, _, out_tree_promise = deduce_avals(post_processing, (pp_args,), {})

        # wffa will take as an input a flatten tracers.
        # After wffa is called, then the shape becomes available in out_tree_promise.
        in_tracers = [trace.full_raise(t) for t in tree_flatten(pp_args)[0]]
        out_tracers = [trace.full_raise(t) for t in wffa.call_wrapped(*in_tracers)]
        jaxpr, out_type, consts = ctx.frames[trace].to_jaxpr2(out_tracers)
        closed_jaxpr = ClosedJaxpr(jaxpr, consts)
        return closed_jaxpr, out_type, out_tree_promise()


@debug_logger
def trace_function(
    ctx: JaxTracingContext, fun: Callable, *args, expansion_strategy: ExpansionStrategy, **kwargs
) -> Tuple[List[Any], InputSignature, OutputSignature]:
    """Trace classical Python function containing no quantum computations. Arguments and results of
    the function are allowed to contain dynamic dimensions. Depending on the expansion strategy, the
    resulting Jaxpr program might or might not preserve sharing among the dynamic dimension
    variables. The support for expansion options makes this function different from
    `jax_extras.make_jaxpr2`.

    Args:
        ctx: Jax tracing context helper.
        fun: Callable python function.
        expansion_strategy: dynamic dimension expansion options.
        *args: Sample positional arguments of the function.
        **kwargs: Sample keyword arguments of the function.

    Result:
        Expanded list of output Jax tracers
        InputSignature of the resulting Jaxpr program
        OutputSignature of the resulting Jaxpr program
    """
    wfun, in_sig, out_sig = deduce_signatures(
        fun, args, kwargs, expansion_strategy=expansion_strategy
    )

    with EvaluationContext.frame_tracing_context(ctx) as trace:
        arg_expanded_tracers = input_type_to_tracers(
            in_sig.in_type, trace.new_arg, trace.full_raise
        )
        res_expanded_tracers = wfun.call_wrapped(*arg_expanded_tracers)

        return res_expanded_tracers, in_sig, out_sig


@debug_logger
def trace_quantum_function(
    f: Callable, device: QubitDevice, args, kwargs, qnode, static_argnums
) -> Tuple[ClosedJaxpr, Any]:
    """Trace quantum function in a way that allows building a nested quantum tape describing the
    quantum algorithm.

    The tracing is done as follows: (1) Classical tracing, producing the classical JAX tracers and
    the quantum tape (2) Quantum tape tracing, producing the remaining quantum and classical JAX
    tracers. With all the tracers in hands, the final JAXPR is produced. Note that caller can apply
    tape transformations by using PennyLane's transformation API on the argument function.

    Args:
        f (Callable): a function to trace
        device (QubitDevice): Quantum device to use for quantum computations
        args: Positional arguments to pass to ``f``
        kwargs: Keyword arguments to pass to ``f``
        qnode: The quantum node to be traced, it contains user transforms.

    Returns:
        closed_jaxpr: JAXPR expression of the function ``f``.
        out_type: JAXPR output type (list of abstract values with explicitness flags).
        out_tree: PyTree shapen of the result
    """
<<<<<<< HEAD

    transform_named_sequence_p.bind()
=======
    # Add the decomposition passes with the transform dialect
    add_mlir_quantum_decomposition(f, device)

>>>>>>> 102e60ab
    with EvaluationContext(EvaluationMode.QUANTUM_COMPILATION) as ctx:
        # (1) - Classical tracing
        quantum_tape = QuantumTape(shots=device.shots)
        with EvaluationContext.frame_tracing_context(ctx) as trace:
            wffa, in_avals, keep_inputs, out_tree_promise = deduce_avals(
                f, args, kwargs, static_argnums
            )
            in_classical_tracers = _input_type_to_tracers(trace.new_arg, in_avals)
            with QueuingManager.stop_recording(), quantum_tape:
                # Quantum tape transformations happen at the end of tracing
                in_classical_tracers = [t for t, k in zip(in_classical_tracers, keep_inputs) if k]
                return_values_flat = wffa.call_wrapped(*in_classical_tracers)
            # Ans contains the leaves of the pytree (empty for measurement without
            # data https://github.com/PennyLaneAI/pennylane/pull/4607)
            # Therefore we need to compute the tree with measurements as leaves and it comes
            # with an extra computational cost

            # 1. Recompute the original return
            with QueuingManager.stop_recording():
                return_values = tree_unflatten(out_tree_promise(), return_values_flat)

            def is_leaf(obj):
                return isinstance(obj, qml.measurements.MeasurementProcess)

            # 2. Create a new tree that has measurements as leaves
            return_values_flat, return_values_tree = jax.tree_util.tree_flatten(
                return_values, is_leaf=is_leaf
            )
            if isinstance(device, qml.devices.Device):
                config = _make_execution_config(qnode)
                device_program, config = device.preprocess(ctx, config)
                device_modify_measurements = config.device_options["transforms_modify_measurements"]
            else:
                device_program = TransformProgram()
                device_modify_measurements = False  # this is only for the new API transform program

            qnode_program = qnode.transform_program if qnode else TransformProgram()

            tapes, post_processing = apply_transform(
                qnode_program,
                device_program,
                device_modify_measurements,
                quantum_tape,
                return_values_flat,
            )

        # (2) - Quantum tracing
        transformed_results = []

        with EvaluationContext.frame_tracing_context(ctx, trace):
            qnode_transformed = len(qnode_program) > 0
            for tape in tapes:
                # Set up quantum register for the current tape.
                # We just need to ensure there is a tape cut in between each.
                # Each tape will be outlined into its own function with mlir pass
                # -split-multiple-tapes
                qdevice_p.bind(
                    rtd_lib=device.backend_lib,
                    rtd_name=device.backend_name,
                    rtd_kwargs=str(device.backend_kwargs),
                )
                qreg_in = qalloc_p.bind(len(device.wires))

                # If the program is batched, that means that it was transformed.
                # If it was transformed, that means that the program might have
                # changed the output. See `split_non_commuting`
                if qnode_transformed or device_modify_measurements:
                    # TODO: In the future support arbitrary output from the user function.
                    output = tape.measurements
                    _, trees = jax.tree_util.tree_flatten(output, is_leaf=is_leaf)
                else:
                    output = return_values_flat
                    trees = return_values_tree

                mcm_config = qnode.execute_kwargs["mcm_config"]
                qrp_out = trace_quantum_operations(tape, device, qreg_in, ctx, trace, mcm_config)
                meas, meas_trees = trace_quantum_measurements(device, qrp_out, output, trees)
                qreg_out = qrp_out.actualize()

                # Check if the measurements are nested then apply the full_raise
                def check_full_raise(arr, func):
                    if isinstance(arr, (list, tuple)):
                        return type(arr)(check_full_raise(x, func) for x in arr)
                    else:
                        return func(arr)

                meas_tracers = check_full_raise(meas, trace.full_raise)
                meas_results = tree_unflatten(meas_trees, meas_tracers)

                # TODO: Allow the user to return whatever types they specify.
                if qnode_transformed or device_modify_measurements:
                    assert isinstance(meas_results, list)
                    if len(meas_results) == 1:
                        transformed_results.append(meas_results[0])
                    else:
                        transformed_results.append(tuple(meas_results))
                else:
                    transformed_results.append(meas_results)

                # Deallocate the register after the current tape is finished
                # This dealloc primitive also serves as the tape cut when splitting tapes
                qdealloc_p.bind(qreg_out)

        closed_jaxpr, out_type, out_tree = trace_post_processing(
            ctx, trace, post_processing, transformed_results
        )
        # TODO: `check_jaxpr` complains about the `AbstractQreg` type. Consider fixing.
        # check_jaxpr(jaxpr)
    return closed_jaxpr, out_type, out_tree, return_values_tree<|MERGE_RESOLUTION|>--- conflicted
+++ resolved
@@ -1137,14 +1137,11 @@
         out_type: JAXPR output type (list of abstract values with explicitness flags).
         out_tree: PyTree shapen of the result
     """
-<<<<<<< HEAD
 
     transform_named_sequence_p.bind()
-=======
     # Add the decomposition passes with the transform dialect
     add_mlir_quantum_decomposition(f, device)
 
->>>>>>> 102e60ab
     with EvaluationContext(EvaluationMode.QUANTUM_COMPILATION) as ctx:
         # (1) - Classical tracing
         quantum_tape = QuantumTape(shots=device.shots)
