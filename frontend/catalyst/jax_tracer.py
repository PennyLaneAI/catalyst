--- conflicted
+++ resolved
@@ -183,11 +183,7 @@
             return jax.core.eval_jaxpr(jaxpr.jaxpr, jaxpr.consts, *args, **kwargs)
 
         args, _ = jax.tree_util.tree_flatten((args, kwargs))
-<<<<<<< HEAD
-        retval = call_p.bind(wrap_init(_eval_jaxpr), *args, fn=self.fn)
-=======
         retval = func_p.bind(wrap_init(_eval_jaxpr), *args, fn=self.fn)
->>>>>>> c0803e58
         return tree_unflatten(out_tree, retval)
 
 
