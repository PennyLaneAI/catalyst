--- conflicted
+++ resolved
@@ -985,27 +985,13 @@
                     "Use qml.sample() instead."
                 )
 
-<<<<<<< HEAD
-            # d_wires = (
-            #     device.wires[0]
-            #     if catalyst.device.qjit_device.is_dynamic_wires(device.wires)
-            #     else len(device.wires)
-            # )
             if device.wires is None:
-                # Automatic qubit management mode, TODO: what here???
-                d_wires = 0
-                pass
+                d_wires = num_qubits_p.bind()
             elif catalyst.device.qjit_device.is_dynamic_wires(device.wires):
                 d_wires = device.wires[0]
             else:
                 d_wires = len(device.wires)
-=======
-            d_wires = (
-                num_qubits_p.bind()
-                if catalyst.device.qjit_device.is_dynamic_wires(device.wires)
-                else len(device.wires)
-            )
->>>>>>> f415e4cd
+
             m_wires = output.wires if output.wires else None
             obs_tracers, nqubits = trace_observables(output.obs, qrp, m_wires)
             nqubits = d_wires if nqubits is None else nqubits
