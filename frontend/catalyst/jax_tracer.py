# Copyright 2022-2023 Xanadu Quantum Technologies Inc.

# Licensed under the Apache License, Version 2.0 (the "License");
# you may not use this file except in compliance with the License.
# You may obtain a copy of the License at

#     http://www.apache.org/licenses/LICENSE-2.0

# Unless required by applicable law or agreed to in writing, software
# distributed under the License is distributed on an "AS IS" BASIS,
# WITHOUT WARRANTIES OR CONDITIONS OF ANY KIND, either express or implied.
# See the License for the specific language governing permissions and
# limitations under the License.
"""This module contains functions tracing and lowering JAX code to MLIR.
"""
import logging
from contextlib import contextmanager
from dataclasses import dataclass
from functools import partial, reduce
from typing import Any, Callable, Dict, List, Optional, Sequence, Tuple, Union

import jax
import jax.numpy as jnp
import pennylane as qml
from pennylane import QubitDevice, QubitUnitary, QueuingManager
from pennylane.measurements import MeasurementProcess
from pennylane.operation import AnyWires, Operation, Operator, Wires
from pennylane.ops import Adjoint, Controlled, ControlledOp, ControlledQubitUnitary
from pennylane.tape import QuantumTape
from pennylane.transforms.core import TransformProgram

import catalyst
from catalyst.jax_extras import (
    ClosedJaxpr,
    DynamicJaxprTrace,
    DynamicJaxprTracer,
    DynshapedClosedJaxpr,
    PyTreeDef,
    PyTreeRegistry,
    ShapedArray,
    _abstractify,
    _input_type_to_tracers,
    convert_element_type,
    deduce_avals,
    eval_jaxpr,
    jaxpr_to_mlir,
    make_jaxpr2,
    sort_eqns,
    transient_jax_config,
    tree_flatten,
    tree_structure,
    tree_unflatten,
    wrap_init,
)
from catalyst.jax_primitives import (
    AbstractQreg,
    compbasis_p,
    cond_p,
    counts_p,
    expval_p,
    func_p,
    gphase_p,
    hamiltonian_p,
    hermitian_p,
    mlir_fn_cache,
    namedobs_p,
    probs_p,
    qalloc_p,
    qdealloc_p,
    qdevice_p,
    qextract_p,
    qinsert_p,
    qinst_p,
    qmeasure_p,
    qunitary_p,
    sample_p,
    state_p,
    tensorobs_p,
    var_p,
)
from catalyst.logging import debug_logger, debug_logger_init
from catalyst.programs.verification import (
    validate_observables_adjoint_diff,
    validate_observables_parameter_shift,
    verify_no_state_variance_returns,
    verify_operations,
)
from catalyst.tracing.contexts import (
    EvaluationContext,
    EvaluationMode,
    JaxTracingContext,
)
from catalyst.utils.exceptions import CompileError

logger = logging.getLogger(__name__)
logger.addHandler(logging.NullHandler())


# Global flag tracing wether the function that we trace might be used for gradients
TRACING_GRADIENTS: List[str] = []


def _in_gradient_tracing(qnode) -> Optional[str]:
    """If we are tracing gradient - return the current grad method."""
    if len(TRACING_GRADIENTS) == 0:
        return None

    method = TRACING_GRADIENTS[-1]
    return qnode.diff_method if method == "auto" else method


@contextmanager
def mark_gradient_tracing(method: str):
    """Wraps the inner flow with the gradient-tracing flag"""
    try:
        TRACING_GRADIENTS.append(method)
        yield
    finally:
        TRACING_GRADIENTS.pop()


class Function:
    """An object that represents a compiled function.

    At the moment, it is only used to compute sensible names for higher order derivative
    functions in MLIR.

    Args:
        fn (Callable): the function boundary.

    Raises:
        AssertionError: Invalid function type.
    """

    @debug_logger_init
    def __init__(self, fn):
        self.fn = fn
        self.__name__ = fn.__name__

    @debug_logger
    def __call__(self, *args, **kwargs):
        jaxpr, out_tree = make_jaxpr2(self.fn)(*args)

        def _eval_jaxpr(*args):
            return jax.core.eval_jaxpr(jaxpr.jaxpr, jaxpr.consts, *args)

        args, _ = jax.tree_util.tree_flatten(args)
        retval = func_p.bind(wrap_init(_eval_jaxpr), *args, fn=self.fn)
        return tree_unflatten(out_tree, retval)


KNOWN_NAMED_OBS = (qml.Identity, qml.PauliX, qml.PauliY, qml.PauliZ, qml.Hadamard)

# Take care when adding primitives to this set in order to avoid introducing a quadratic number of
# edges to the jaxpr equation graph in ``sort_eqns()``. Each equation with a primitive in this set
# is constrained to occur before all subsequent equations in the quantum operations trace.
FORCED_ORDER_PRIMITIVES = {qdevice_p, gphase_p}

PAULI_NAMED_MAP = {
    "I": "Identity",
    "X": "PauliX",
    "Y": "PauliY",
    "Z": "PauliZ",
}


@debug_logger
def retrace_with_result_types(jaxpr: ClosedJaxpr, target_types: List[ShapedArray]) -> ClosedJaxpr:
    """Return a JAXPR that is identical to the given one but with added type conversion operations
    to produce the provided type signature in its output."""
    # TODO: is eval expensive? or would it be better to modify the jaxpr in place?
    with_qreg = isinstance(target_types[-1], AbstractQreg)
    with EvaluationContext(EvaluationMode.CLASSICAL_COMPILATION) as ctx:
        with EvaluationContext.frame_tracing_context(ctx) as trace:
            in_tracers = _input_type_to_tracers(trace.new_arg, jaxpr.in_avals)
            out_tracers = [
                trace.full_raise(t) for t in eval_jaxpr(jaxpr.jaxpr, jaxpr.consts, *in_tracers)
            ]
            out_tracers_, target_types_ = (
                (out_tracers[:-1], target_types[:-1]) if with_qreg else (out_tracers, target_types)
            )
            out_promoted_tracers = [
                (convert_element_type(tr, ty) if _abstractify(tr).dtype != ty else tr)
                for tr, ty in zip(out_tracers_, target_types_)
            ]
            jaxpr2, _, consts = ctx.frames[trace].to_jaxpr2(
                out_promoted_tracers + ([out_tracers[-1]] if with_qreg else [])
            )
    return ClosedJaxpr(jaxpr2, consts)


@debug_logger
def unify_jaxpr_result_types(jaxprs: List[ClosedJaxpr]) -> List[ClosedJaxpr]:
    """Unify result signatures across a set of JAXPRs by promoting to common types.

    Args:
        jaxprs (List[ClosedJaxpr]): List of JAXPRs to unify. The result signatures must already have
                                    matching result numbers, abstract value kinds, and array shapes,
                                    but may differ in array dtypes.

    Returns
        List[ClosedJaxpr]: List of JAXPRs with unified result types.

    Raises:
        TypePromotionError: Type unification via promotion was not possible.
    """
    out_signatures = [jaxpr.out_avals for jaxpr in jaxprs]
    assert all(len(out_sig) == len(out_signatures[0]) for out_sig in out_signatures)

    if isinstance(jaxprs[0].out_avals[-1], AbstractQreg):
        # TODO: We seem to use AbstractQreg incorrectly, so JAX doesn't recognize it as a valid
        # abstact value. One need to investigate how to use it correctly and remove this condition.
        # Should we add AbstractQreg into the `_weak_types` list of JAX?
        out_signatures = [avals[:-1] for avals in out_signatures]

    promoted_types = list(map(partial(reduce, jnp.promote_types), zip(*out_signatures)))

    if isinstance(jaxprs[0].out_avals[-1], AbstractQreg):
        promoted_types.append(AbstractQreg())

    return [retrace_with_result_types(jaxpr, promoted_types) for jaxpr in jaxprs]


class QRegPromise:
    """QReg adaptor tracing the qubit extractions and insertions. The adaptor works by postponing
    the insertions in order to re-use qubits later thus skipping the extractions."""

    @debug_logger_init
    def __init__(self, qreg: DynamicJaxprTracer):
        self.base: DynamicJaxprTracer = qreg
        self.cache: Dict[Any, DynamicJaxprTracer] = {}

    @debug_logger
    def extract(self, wires: List[Any], allow_reuse=False) -> List[DynamicJaxprTracer]:
        """Extract qubits from the wrapped quantum register or get the already extracted qubits
        from cache"""
        # pylint: disable=consider-iterating-dictionary
        qrp = self
        cached_tracers = {w for w in qrp.cache.keys() if not isinstance(w, int)}
        requested_tracers = {w for w in wires if not isinstance(w, int)}
        if cached_tracers != requested_tracers:
            qrp.actualize()
        qubits = []
        for w in wires:
            if w in qrp.cache:
                qubit = qrp.cache[w]
                assert (
                    qubit is not None
                ), f"Attempting to extract wire {w} from register {qrp.base} for the second time"
                qubits.append(qubit)
                if not allow_reuse:
                    qrp.cache[w] = None
            else:
                qubits.append(qextract_p.bind(qrp.base, w))
        return qubits

    @debug_logger
    def insert(self, wires, qubits) -> None:
        """Insert qubits to the cache."""
        qrp = self
        assert len(wires) == len(qubits), f"len(wires)({len(wires)}) != len(qubits)({len(qubits)})"
        for w, qubit in zip(wires, qubits):
            assert (w not in qrp.cache) or (
                qrp.cache[w] is None
            ), f"Attempting to insert an already-inserted wire {w} into {qrp.base}"
            qrp.cache[w] = qubit

    @debug_logger
    def actualize(self) -> DynamicJaxprTracer:
        """Prune the qubit cache by performing the postponed insertions."""
        qrp = self
        qreg = qrp.base
        for w, qubit in qrp.cache.items():
            if qubit is not None:
                qreg = qinsert_p.bind(qreg, w, qubit)
        qrp.cache = {}
        qrp.base = qreg
        return qreg


@dataclass
class HybridOpRegion:
    """A code region of a nested HybridOp operation containing a JAX trace manager, a quantum tape,
    input and output classical tracers.

    Args:
        trace: JAX tracing context holding the tracers and equations for this region.
        quantum_tape: PennyLane tape containing quantum operations of this region.
        arg_classical_tracers: JAX tracers or constants, available in this region as
                               arguments during the classical tracing.
        res_classical_tracers: JAX tracers or constants returned to the outer scope after the
                               classical tracing of this region.
    """

    trace: Optional[DynamicJaxprTrace]
    quantum_tape: Optional[QuantumTape]
    arg_classical_tracers: List[DynamicJaxprTracer]
    res_classical_tracers: List[DynamicJaxprTracer]


class HybridOp(Operator):
    """A base class for operations carrying nested regions. The class stores the information
    obtained in the process of classical tracing and required for the completion of the quantum
    tracing. The methods of this class describe various aspects of quantum tracing.

    Args:
        in_classical_tracers (List of JAX tracers or constants):
            Classical tracers captured in the beginning of the classical tracing.
        out_classical_tracers (List of JAX tracers or constants):
            Classical tracers released as results of the classical tracing of this operation.
        regions (List of HybridOpRegions):
            Inner regions (e.g. body of a for-loop), each with its arguments, results and quantum
            tape, captured during the classical tracing.
        binder (Callable):
            JAX primitive binder function to call when the quantum tracing is complete.
    """

    def _no_binder(self, *_):
        raise RuntimeError("{self} does not support JAX binding")  # pragma: no cover

    num_wires = AnyWires
    binder: Callable = _no_binder

    @debug_logger_init
    def __init__(self, in_classical_tracers, out_classical_tracers, regions: List[HybridOpRegion]):
        self.in_classical_tracers = in_classical_tracers
        self.out_classical_tracers = out_classical_tracers
        self.regions: List[HybridOpRegion] = regions
        super().__init__(wires=Wires(HybridOp.num_wires))

    def __repr__(self):
        """Constructor-call-like representation."""
        nested_ops = [r.quantum_tape.operations for r in self.regions if r.quantum_tape]
        return f"{self.name}(tapes={nested_ops})"

    @debug_logger
    def bind_overwrite_classical_tracers(
        self, ctx: JaxTracingContext, trace: DynamicJaxprTrace, *args, **kwargs
    ) -> DynamicJaxprTracer:
        """Binds the JAX primitive but override the returned classical tracers with the already
        existing output tracers, stored in the operations."""
        # Notes:
        # [1] - We are interested in a new quantum tracer only, so we ignore all other (classical)
        #       tracers returned by JAX.
        # [2] - We add the already existing classical tracers into the last JAX equation created by
        #       JAX bind handler of the ``trace`` object.
        assert self.binder is not None, "HybridOp should set a binder"
        out_quantum_tracer = self.binder(*args, **kwargs)[-1]  # [1]
        eqn = ctx.frames[trace].eqns[-1]
        assert (len(eqn.outvars) - 1) == len(self.out_classical_tracers)
        for i, t in zip(range(len(eqn.outvars) - 1), self.out_classical_tracers):  # [2]
            eqn.outvars[i] = trace.getvar(t)
        return out_quantum_tracer

    @debug_logger
    def trace_quantum(
        self,
        ctx: JaxTracingContext,
        device: QubitDevice,
        trace: DynamicJaxprTrace,
        qrp: QRegPromise,
    ) -> QRegPromise:
        """Perform the second, quantum part of the Hybrid operation tracing."""
        raise NotImplementedError("HybridOp should implement trace")  # pragma: no cover


def has_nested_tapes(op: Operator) -> bool:
    """Detects if the PennyLane operation holds nested quantum tapes or not."""
    return (
        isinstance(op, HybridOp)
        and len(op.regions) > 0
        and any(r.quantum_tape is not None for r in op.regions)
    )


def nested_quantum_regions(op: Operation) -> List[HybridOpRegion]:
    """Returns the list of nested quantum regions."""
    return (
        [region for region in op.regions if region.quantum_tape is not None]
        if isinstance(op, HybridOp)
        else []
    )


@debug_logger
def trace_to_jaxpr(func, static_argnums, abstracted_axes, args, kwargs):
    """Trace a Python function to JAXPR.

    Args:
        func: python function to be traced
        static_argnums: indices of static arguments.
        abstracted_axes: abstracted axes specification. Necessary for JAX to use dynamic tensor
            sizes.
        args: arguments to ``func``
        kwargs: keyword arguments to ``func``

    Returns:
        ClosedJaxpr: the Jaxpr program corresponding to ``func``
        PyTreeDef: PyTree-shape of the return values in ``PyTreeDef``
    """

    with transient_jax_config():
        with EvaluationContext(EvaluationMode.CLASSICAL_COMPILATION):
            make_jaxpr_kwargs = {
                "static_argnums": static_argnums,
                "abstracted_axes": abstracted_axes,
            }
            jaxpr, out_treedef = make_jaxpr2(func, **make_jaxpr_kwargs)(*args, **kwargs)

    return jaxpr, out_treedef


@debug_logger
def lower_jaxpr_to_mlir(jaxpr, func_name):
    """Lower a JAXPR to MLIR.

    Args:
        ClosedJaxpr: the JAXPR to lower to MLIR
        func_name: a name to use for the MLIR function

    Returns:
        ir.Module: the MLIR module coontaining the JAX program
        ir.Context: the MLIR context
    """

    # The compilation cache must be clear for each translation unit. Otherwise, MLIR functions
    # which do not exist in the current translation unit will be assumed to exist if an equivalent
    # python function is seen in the cache. This happens during testing or if we wanted to compile a
    # single python function multiple times with different options.
    mlir_fn_cache.clear()

    with transient_jax_config():
        # We remove implicit Jaxpr result values since we are compiling a top-level jaxpr program.
        if isinstance(jaxpr, DynshapedClosedJaxpr):
            jaxpr = jaxpr.remove_implicit_results()

        mlir_module, ctx = jaxpr_to_mlir(func_name, jaxpr)

    return mlir_module, ctx


@debug_logger
def trace_quantum_tape(
    quantum_tape: QuantumTape,
    device: QubitDevice,
    qreg: DynamicJaxprTracer,
    ctx: JaxTracingContext,
    trace: DynamicJaxprTrace,
) -> QRegPromise:
    """Recursively trace ``quantum_tape`` containing both PennyLane original and Catalyst extension
    operations. Produce ``QRegPromise`` object holding the resulting quantum register tracer.

    Args:
        quantum_tape: PennyLane quantum tape to trace.
        device: PennyLane quantum device.
        qreg: JAX tracer for quantum register in its initial state.
        ctx: JAX tracing context object.
        trace: JAX frame to emit the Jaxpr equations into.

    Returns:
        qrp: QRegPromise object holding the JAX tracer representing the quantum register into its
             final state.
    """
    # Notes:
    # [1] - At this point JAX equation contains both equations added during the classical tracing
    #       and the equations added during the quantum tracing. The equations are linked by named
    #       variables which are in 1-to-1 correspondence with JAX tracers. Since we create
    #       classical tracers (e.g. for mid-circuit measurements) during the classical tracing, but
    #       emit the corresponding equations only now by ``bind``-ing primitives, we might get
    #       equations in a wrong order. The set of variables are always complete though, so we sort
    #       the equations to restore their correct order.

    def bind_native_operation(qrp, op, controlled_wires, controlled_values, adjoint=False):
        # For named-controlled operations (e.g. CNOT, CY, CZ) - bind directly by name. For
<<<<<<< HEAD
        # Controlled(OP) bind OP with native quantum control syntax, and similarly for Adjoint(OP).
        if type(op) in (Controlled, ControlledOp, ControlledQubitUnitary):
            return bind_native_operation(qrp, op.base, op.control_wires, op.control_values, adjoint)
        elif isinstance(op, Adjoint):
            return bind_native_operation(qrp, op.base, controlled_wires, controlled_values, True)
=======
        # `Controlled(OP)` bind OP with native quantum control syntax.
        is_catalyst_ctrl = isinstance(op, catalyst.api_extensions.Controlled)
        pl_ctrl_classes = {Controlled, ControlledOp, ControlledQubitUnitary}
        is_pl_ctrl = op.__class__ in pl_ctrl_classes
        is_ctrl = is_catalyst_ctrl or is_pl_ctrl
        if is_ctrl:
            return _bind_native_controlled_op(qrp, op.base, op.control_wires, op.control_values)
>>>>>>> 3f31847c
        elif isinstance(op, QubitUnitary):
            qubits = qrp.extract(op.wires)
            controlled_qubits = qrp.extract(controlled_wires)
            qubits2 = qunitary_p.bind(
                *[*op.parameters, *qubits, *controlled_qubits, *controlled_values],
                qubits_len=len(qubits),
                ctrl_len=len(controlled_qubits),
                adjoint=adjoint,
            )
            qrp.insert(op.wires, qubits2[: len(qubits)])
            qrp.insert(controlled_wires, qubits2[len(qubits) :])
        elif isinstance(op, qml.GlobalPhase):
            controlled_qubits = qrp.extract(controlled_wires)
            qubits2 = gphase_p.bind(
                *[*op.parameters, *controlled_qubits, *controlled_values],
                ctrl_len=len(controlled_qubits),
                adjoint=adjoint,
            )
            qrp.insert(controlled_wires, qubits2)
        else:
            qubits = qrp.extract(op.wires)
            controlled_qubits = qrp.extract(controlled_wires)
            qubits2 = qinst_p.bind(
                *[*qubits, *op.parameters, *controlled_qubits, *controlled_values],
                op=op.name,
                qubits_len=len(qubits),
                params_len=len(op.parameters),
                ctrl_len=len(controlled_qubits),
                adjoint=adjoint,
            )
            qrp.insert(op.wires, qubits2[: len(qubits)])
            qrp.insert(controlled_wires, qubits2[len(qubits) :])
        return qrp

    qrp = QRegPromise(qreg)
<<<<<<< HEAD

    if isinstance(device, qml.Device):
        # Old device API expands tapes here. Note: this way some ops might bypass the verification.
        # We decided to ignore this since we are aiming new device API.
=======
    if isinstance(device, qml.devices.LegacyDevice):
>>>>>>> 3f31847c
        ops = device.expand_fn(quantum_tape)
    else:
        ops = quantum_tape

    for op in ops:
        qrp2 = None
        # We need to exclude HybridCtrl here because single-op control instances are kept
        # as instances of the Catalyst Controlled class, which also inherits from HybridCtrl,
        # but should be translated to JAXPR as a regular PennyLane Controlled op.
        # Native HybridCtrl operations are not yet supported in the compiler.
        if isinstance(op, HybridOp) and not isinstance(
            op, catalyst.api_extensions.quantum_operators.HybridCtrl
        ):
            qrp2 = op.trace_quantum(ctx, device, trace, qrp)
        elif isinstance(op, MeasurementProcess):
            qrp2 = qrp
        else:
            qrp2 = bind_native_operation(qrp, op, [], [])

        assert qrp2 is not None
        qrp = qrp2

    ctx.frames[trace].eqns = sort_eqns(ctx.frames[trace].eqns, FORCED_ORDER_PRIMITIVES)  # [1]
    return qrp


@debug_logger
def trace_observables(
    obs: Operator, qrp: QRegPromise, m_wires: int
) -> Tuple[List[DynamicJaxprTracer], Optional[int]]:
    """Trace observables.

    Args:
        obs (Operator): an observable operator
        qrp (QRegPromise): Quantum register tracer with cached qubits
        m_wires (int): the default number of wires to use for this measurement process

    Returns:
        out_classical_tracers: a list of classical tracers corresponding to the measured values.
        nqubits: number of actually measured qubits.
    """
    wires = obs.wires if (obs and len(obs.wires) > 0) else m_wires
    qubits = None
    if obs is None:
        qubits = qrp.extract(wires, allow_reuse=True)
        obs_tracers = compbasis_p.bind(*qubits)
    elif isinstance(obs, KNOWN_NAMED_OBS):
        qubits = qrp.extract(wires, allow_reuse=True)
        obs_tracers = namedobs_p.bind(qubits[0], kind=type(obs).__name__)
    elif isinstance(obs, qml.Hermitian):
        # TODO: remove once fixed upstream: https://github.com/PennyLaneAI/pennylane/issues/4263
        qubits = qrp.extract(wires, allow_reuse=True)
        obs_tracers = hermitian_p.bind(jax.numpy.asarray(*obs.parameters), *qubits)
    elif isinstance(obs, qml.operation.Tensor):
        nested_obs = [trace_observables(o, qrp, m_wires)[0] for o in obs.obs]
        obs_tracers = tensorobs_p.bind(*nested_obs)
    elif isinstance(obs, qml.Hamiltonian):
        nested_obs = [trace_observables(o, qrp, m_wires)[0] for o in obs.ops]
        obs_tracers = hamiltonian_p.bind(jax.numpy.asarray(obs.coeffs), *nested_obs)
    elif isinstance(obs, qml.ops.op_math.Prod):
        nested_obs = [trace_observables(o, qrp, m_wires)[0] for o in obs]
        obs_tracers = tensorobs_p.bind(*nested_obs)
    elif isinstance(obs, qml.ops.op_math.Sum):
        nested_obs = [trace_observables(o, qrp, m_wires)[0] for o in obs]
        obs_tracers = hamiltonian_p.bind(jax.numpy.asarray(jnp.ones(len(obs))), *nested_obs)
    elif isinstance(obs, qml.ops.op_math.SProd):
        terms = obs.terms()
        coeffs = jax.numpy.array(terms[0])
        nested_obs = trace_observables(terms[1][0], qrp, m_wires)[0]
        obs_tracers = hamiltonian_p.bind(coeffs, nested_obs)
    else:
        raise NotImplementedError(
            f"Observable {obs} (of type {type(obs)}) is not impemented"
        )  # pragma: no cover
    return obs_tracers, (len(qubits) if qubits else 0)


@debug_logger
def pauli_sentence_to_hamiltonian_obs(paulis, qrp: QRegPromise) -> List[DynamicJaxprTracer]:
    """Convert a :class:`pennylane.pauli.PauliSentence` into a Hamiltonian.

    Args:
        paulis: a :class:`pennylane.pauli.PauliSentence`
        qrp (QRegPromise): Quantum register tracer with cached qubits

    Returns:
        List of JAX tracers representing a Hamiltonian
    """
    pwords, coeffs = zip(*paulis.items())
    nested_obs = [pauli_word_to_tensor_obs(pword, qrp) for pword in pwords]

    # No need to create a Hamiltonian for a single TensorObs
    if len(nested_obs) == 1 and coeffs[0] == 1.0:
        return nested_obs[0]

    coeffs = jax.numpy.asarray(coeffs)
    return hamiltonian_p.bind(coeffs, *nested_obs)


@debug_logger
def pauli_word_to_tensor_obs(obs, qrp: QRegPromise) -> List[DynamicJaxprTracer]:
    """Convert a :class:`pennylane.pauli.PauliWord` into a Named or Tensor observable.

    Args:
        obs: a :class:`pennylane.pauli.PauliWord`
        qrp (QRegPromise): Quantum register tracer with cached qubits

    Returns:
        List of JAX tracers representing NamedObs or TensorObs
    """
    if len(obs) == 1:
        wire, pauli = list(obs.items())[0]
        qubits = qrp.extract([wire], allow_reuse=True)
        return namedobs_p.bind(qubits[0], kind=PAULI_NAMED_MAP[pauli])

    nested_obs = []
    for wire, pauli in obs.items():
        qubits = qrp.extract([wire], allow_reuse=True)
        nested_obs.append(namedobs_p.bind(qubits[0], kind=PAULI_NAMED_MAP[pauli]))

    return tensorobs_p.bind(*nested_obs)


def identity_qnode_transform(tape: QuantumTape) -> (Sequence[QuantumTape], Callable):
    """Identity transform"""
    return [tape], lambda res: res[0]


# pylint: disable=too-many-statements,too-many-branches
@debug_logger
def trace_quantum_measurements(
    device: QubitDevice,
    qrp: QRegPromise,
    outputs: List[Union[MeasurementProcess, DynamicJaxprTracer, Any]],
    out_tree: PyTreeDef,
    tape: QuantumTape,
) -> Tuple[List[DynamicJaxprTracer], PyTreeDef]:
    """Trace quantum measurement. Accept a list of QNode ouptputs and its Pytree-shape. Process
    the quantum measurement outputs, leave other outputs as-is.

    Args:
        device (QubitDevice): PennyLane quantum device to use for quantum measurements.
        qrp (QRegPromise): Quantum register tracer with cached qubits
        outputs (List of quantum function results): List of qnode output JAX tracers to process.
        out_tree (PyTreeDef): PyTree-shape of the outputs.

    Returns:
        out_classical_tracers: modified list of JAX classical qnode ouput tracers.
        out_tree: modified PyTree-shape of the qnode output.
    """
    if isinstance(device, qml.devices.LegacyDevice):
        shots = device.shots
    else:
        # TODO: support shot vectors
        shots = tape.shots.total_shots
    out_classical_tracers = []

    for i, o in enumerate(outputs):
        if isinstance(o, MeasurementProcess):
            if isinstance(device, qml.devices.LegacyDevice):
                m_wires = o.wires if o.wires else range(device.num_wires)
            else:
                m_wires = o.wires if o.wires else range(len(device.wires))

            obs_tracers, nqubits = trace_observables(o.obs, qrp, m_wires)

            using_compbasis = obs_tracers.primitive == compbasis_p

            if o.return_type.value == "sample":
                if shots is None:
                    raise ValueError(
                        "qml.sample cannot work with shots=None. "
                        "Please specify a finite number of shots."
                    )
                if o.mv is not None:  # qml.sample(m)
                    out_classical_tracers.append(o.mv)
                else:
                    shape = (shots, nqubits) if using_compbasis else (shots,)
                    result = sample_p.bind(obs_tracers, shots=shots, shape=shape)
                    if using_compbasis:
                        result = jnp.astype(result, jnp.int64)
                    out_classical_tracers.append(result)
            elif o.return_type.value == "expval":
                out_classical_tracers.append(expval_p.bind(obs_tracers, shots=shots))
            elif o.return_type.value == "var":
                out_classical_tracers.append(var_p.bind(obs_tracers, shots=shots))
            elif o.return_type.value == "probs":
                assert using_compbasis
                shape = (2**nqubits,)
                out_classical_tracers.append(probs_p.bind(obs_tracers, shape=shape))
            elif o.return_type.value == "counts":
                if shots is None:
                    raise ValueError(
                        "qml.sample cannot work with shots=None. "
                        "Please specify a finite number of shots."
                    )
                shape = (2**nqubits,) if using_compbasis else (2,)
                results = counts_p.bind(obs_tracers, shots=shots, shape=shape)
                if using_compbasis:
                    results = (jnp.asarray(results[0], jnp.int64), results[1])
                out_classical_tracers.extend(results)
                counts_tree = tree_structure(("keys", "counts"))
                meas_return_trees_children = out_tree.children()
                if len(meas_return_trees_children):
                    meas_return_trees_children[i] = counts_tree
                    out_tree = out_tree.make_from_node_data_and_children(
                        PyTreeRegistry(),
                        out_tree.node_data(),
                        meas_return_trees_children,
                    )
                else:
                    out_tree = counts_tree
            elif o.return_type.value == "state":
                assert using_compbasis
                shape = (2**nqubits,)
                out_classical_tracers.append(state_p.bind(obs_tracers, shape=shape))
            else:
                raise NotImplementedError(
                    f"Measurement {o.return_type.value} is not impemented"
                )  # pragma: no cover
        elif isinstance(o, DynamicJaxprTracer):
            out_classical_tracers.append(o)
        else:
            assert not isinstance(o, (list, dict)), f"Expected a tracer or a measurement, got {o}"
            out_classical_tracers.append(o)

    return out_classical_tracers, out_tree


@debug_logger
def is_transform_valid_for_batch_transforms(tape, flat_results):
    """Not all transforms are valid for batch transforms.
    Batch transforms will increase the number of tapes from 1 to N.
    However, if the wave function collapses or there is any other non-deterministic behaviour
    such as noise present, then each tape would have different results.

    Also, MidCircuitMeasure is a HybridOp, which PL does not handle at the moment.
    Let's wait until mid-circuit measurements are better integrated into both PL
    and Catalyst and discussed more as well."""
    class_tracers, meas_tracers = split_tracers_and_measurements(flat_results)

    # Can transforms be applied?
    # Since transforms are a PL feature and PL does not support the same things as
    # Catalyst, transforms may have invariants that rely on PL invariants.
    # For example:
    #   * mid-circuit measurements (for batch-transforms)
    #   * that the output will be only a sequence of `MeasurementProcess`es.
    def is_measurement(op):
        """Only to avoid 100 character per line limit."""
        return isinstance(op, MeasurementProcess)

    is_out_measurements = map(is_measurement, meas_tracers)
    is_all_out_measurements = all(is_out_measurements) and not class_tracers
    is_out_measurement_sequence = is_all_out_measurements and isinstance(meas_tracers, Sequence)
    is_out_single_measurement = is_all_out_measurements and is_measurement(meas_tracers)

    def is_midcircuit_measurement(op):
        """Only to avoid 100 character per line limit."""
        return isinstance(op, catalyst.api_extensions.MidCircuitMeasure)

    is_valid_output = is_out_measurement_sequence or is_out_single_measurement
    if not is_valid_output:
        msg = (
            "A transformed quantum function must return either a single measurement, "
            "or a nonempty sequence of measurements."
        )
        raise CompileError(msg)

    is_wave_function_collapsed = any(map(is_midcircuit_measurement, tape.operations))
    are_batch_transforms_valid = is_valid_output and not is_wave_function_collapsed
    return are_batch_transforms_valid


@debug_logger
def apply_transform(
    qnode_program,
    device_program,
    verification_program,
    device_modify_measurements,
    tape,
    flat_results,
):  # pylint: disable=too-many-arguments
    """Apply transform."""
    # Some transforms use trainability as a basis for transforming.
    # See batch_params
    params = tape.get_parameters(trainable_only=False)
    tape.trainable_params = qml.math.get_trainable_indices(params)

    is_program_transformed = qnode_program

    if is_program_transformed and qnode_program.is_informative:
        msg = "Catalyst does not support informative transforms."
        raise CompileError(msg)

    if is_program_transformed or device_modify_measurements:
        is_valid_for_batch = is_transform_valid_for_batch_transforms(tape, flat_results)
        total_program = qnode_program + device_program + verification_program
    else:
        is_valid_for_batch = True
        total_program = device_program + verification_program

    tapes, post_processing = total_program([tape])
    if not is_valid_for_batch and len(tapes) > 1:
        msg = "Multiple tapes are generated, but each run might produce different results."
        raise CompileError(msg)
    return tapes, post_processing


@debug_logger
def split_tracers_and_measurements(flat_values):
    """Return classical tracers and measurements"""
    classical = []
    measurements = []
    for flat_value in flat_values:
        if isinstance(flat_value, DynamicJaxprTracer):
            # classical should remain empty for all valid cases at the moment.
            # This is because split_tracers_and_measurements is only called
            # when checking the validity of transforms. And transforms cannot
            # return any tracers.
            classical.append(flat_value)  # pragma: no cover
        else:
            measurements.append(flat_value)

    return classical, measurements


@debug_logger
def trace_post_processing(ctx, trace, post_processing: Callable, pp_args):
    """Trace post processing function.

    Args:
        ctx (EvaluationContext): context
        trace (DynamicJaxprTrace): trace
        post_processing(Callable): PennyLane transform post_processing function
        pp_args(structured Jax tracers): List of results returned from the PennyLane quantum
                                         transform function

    Returns:
        closed_jaxpr(ClosedJaxpr): JAXPR expression for the whole frame
        out_type(jax.OutputType) : List of abstract values with explicitness flag
        out_tree(PyTreeDef): PyTree shape of the qnode result
    """

    with EvaluationContext.frame_tracing_context(ctx, trace):
        # What is the input to the post_processing function?
        # The input to the post_processing function is going to be a list of values One for each
        # tape. The tracers are all flat in pp_args.

        # We need to deduce the type/shape/tree of the post_processing.
        wffa, _, _, out_tree_promise = deduce_avals(post_processing, (pp_args,), {})

        # wffa will take as an input a flatten tracers.
        # After wffa is called, then the shape becomes available in out_tree_promise.
        in_tracers = [trace.full_raise(t) for t in tree_flatten(pp_args)[0]]
        out_tracers = [trace.full_raise(t) for t in wffa.call_wrapped(*in_tracers)]
        jaxpr, out_type, consts = ctx.frames[trace].to_jaxpr2(out_tracers)
        closed_jaxpr = ClosedJaxpr(jaxpr, consts)
        return closed_jaxpr, out_type, out_tree_promise()


@debug_logger
def reset_qubit(qreg_in, w):
    """Perform a qubit reset on a single wire. Suitable for use during late-stage tracing,
    as JAX primitives are used directly. These operations will not appear on tape."""

    def flip(qreg):
        """Flip a qubit."""
        qbit = qextract_p.bind(qreg, w)
        qbit2 = qinst_p.bind(qbit, op="PauliX", qubits_len=1)[0]
        return qinsert_p.bind(qreg, w, qbit2)

    def dont_flip(qreg):
        """Identity function."""
        return qreg

    qbit = qextract_p.bind(qreg_in, w)
    m, qbit2 = qmeasure_p.bind(qbit)
    qreg_mid = qinsert_p.bind(qreg_in, w, qbit2)

    jaxpr_true = jax.make_jaxpr(flip)(qreg_mid)
    jaxpr_false = jax.make_jaxpr(dont_flip)(qreg_mid)
    qreg_out = cond_p.bind(m, qreg_mid, branch_jaxprs=[jaxpr_true, jaxpr_false])[0]

    return qreg_out


@debug_logger
def trace_quantum_function(
    f: Callable, device: QubitDevice, args, kwargs, qnode=None
) -> Tuple[ClosedJaxpr, Any]:
    """Trace quantum function in a way that allows building a nested quantum tape describing the
    quantum algorithm.

    The tracing is done as follows: (1) Classical tracing, producing the classical JAX tracers and
    the quantum tape (2) Quantum tape tracing, producing the remaining quantum and classical JAX
    tracers. With all the tracers in hands, the final JAXPR is produced. Note that caller can apply
    tape transformations by using PennyLane's transformation API on the argument function.

    Args:
        f (Callable): a function to trace
        device (QubitDevice): Quantum device to use for quantum computations
        args: Positional arguments to pass to ``f``
        kwargs: Keyword arguments to pass to ``f``
        qnode: The quantum node to be traced, it contains user transforms.

    Returns:
        closed_jaxpr: JAXPR expression of the function ``f``.
        out_type: JAXPR output type (list of abstract values with explicitness flags).
        out_tree: PyTree shapen of the result
    """
    with EvaluationContext(EvaluationMode.QUANTUM_COMPILATION) as ctx:
        # (1) - Classical tracing
        quantum_tape = QuantumTape(shots=device.shots)
        with EvaluationContext.frame_tracing_context(ctx) as trace:
            wffa, in_avals, keep_inputs, out_tree_promise = deduce_avals(f, args, kwargs)
            in_classical_tracers = _input_type_to_tracers(trace.new_arg, in_avals)
            with QueuingManager.stop_recording(), quantum_tape:
                # Quantum tape transformations happen at the end of tracing
                in_classical_tracers = [t for t, k in zip(in_classical_tracers, keep_inputs) if k]
                return_values_flat = wffa.call_wrapped(*in_classical_tracers)
            # Ans contains the leaves of the pytree (empty for measurement without
            # data https://github.com/PennyLaneAI/pennylane/pull/4607)
            # Therefore we need to compute the tree with measurements as leaves and it comes
            # with an extra computational cost

            # 1. Recompute the original return
            with QueuingManager.stop_recording():
                return_values = tree_unflatten(out_tree_promise(), return_values_flat)

            def is_leaf(obj):
                return isinstance(obj, qml.measurements.MeasurementProcess)

            # 2. Create a new tree that has measurements as leaves
            return_values_flat, return_values_tree = jax.tree_util.tree_flatten(
                return_values, is_leaf=is_leaf
            )

            if isinstance(device, qml.devices.Device):
                device_program, _ = device.preprocess(ctx)
                verification_program = TransformProgram()
                grad_method = _in_gradient_tracing(qnode)
                verification_program.add_transform(
                    verify_operations, grad_method=grad_method, qjit_device=device
                )
                if grad_method is not None:
                    verification_program.add_transform(verify_no_state_variance_returns)
                if grad_method == "adjoint":
                    verification_program.add_transform(
                        validate_observables_adjoint_diff, qjit_device=device
                    )
                elif grad_method == "parameter-shift":
                    verification_program.add_transform(validate_observables_parameter_shift)

            else:
                device_program = TransformProgram()
                verification_program = TransformProgram()

            qnode_program = qnode.transform_program if qnode else TransformProgram()

            device_modify_measurements = "measurements_from_counts" in [
                t.transform.__name__ for t in device_program
            ]

            tapes, post_processing = apply_transform(
                qnode_program,
                device_program,
                verification_program,
                device_modify_measurements,
                quantum_tape,
                return_values_flat,
            )

        # (2) - Quantum tracing
        transformed_results = []

        with EvaluationContext.frame_tracing_context(ctx, trace):
            # Set up same device and quantum register for all tapes in the program.
            # We just need to ensure the qubits are reset in between each.
            qdevice_p.bind(
                rtd_lib=device.backend_lib,
                rtd_name=device.backend_name,
                rtd_kwargs=str(device.backend_kwargs),
            )
            qreg_in = qalloc_p.bind(len(device.wires))

            qnode_transformed = len(qnode_program) > 0
            for i, tape in enumerate(tapes):
                # If the program is batched, that means that it was transformed.
                # If it was transformed, that means that the program might have
                # changed the output. See `split_non_commuting`
                if qnode_transformed or device_modify_measurements:
                    # TODO: In the future support arbitrary output from the user function.
                    output = tape.measurements
                    _, trees = jax.tree_util.tree_flatten(output, is_leaf=is_leaf)
                else:
                    output = return_values_flat
                    trees = return_values_tree

                qrp_out = trace_quantum_tape(tape, device, qreg_in, ctx, trace)
                meas, meas_trees = trace_quantum_measurements(device, qrp_out, output, trees, tape)
                qreg_out = qrp_out.actualize()

                meas_tracers = [trace.full_raise(m) for m in meas]
                meas_results = tree_unflatten(meas_trees, meas_tracers)

                # TODO: Allow the user to return whatever types they specify.
                if qnode_transformed or device_modify_measurements:
                    assert isinstance(meas_results, list)
                    if len(meas_results) == 1:
                        transformed_results.append(meas_results[0])
                    else:
                        transformed_results.append(tuple(meas_results))
                else:
                    transformed_results.append(meas_results)

                # Reset the qubits and update the register value for the next tape.
                if len(tapes) > 1 and i < len(tapes) - 1:
                    for w in device.wires:
                        qreg_out = reset_qubit(qreg_out, w)
                    qreg_in = qreg_out

            # Deallocate the register before tracing the post-processing.
            qdealloc_p.bind(qreg_out)

        closed_jaxpr, out_type, out_tree = trace_post_processing(
            ctx, trace, post_processing, transformed_results
        )
        # TODO: `check_jaxpr` complains about the `AbstractQreg` type. Consider fixing.
        # check_jaxpr(jaxpr)
    return closed_jaxpr, out_type, out_tree<|MERGE_RESOLUTION|>--- conflicted
+++ resolved
@@ -11,8 +11,11 @@
 # WITHOUT WARRANTIES OR CONDITIONS OF ANY KIND, either express or implied.
 # See the License for the specific language governing permissions and
 # limitations under the License.
-"""This module contains functions tracing and lowering JAX code to MLIR.
+
 """
+This module contains functions tracing and lowering JAX code to MLIR.
+"""
+
 import logging
 from contextlib import contextmanager
 from dataclasses import dataclass
@@ -472,21 +475,12 @@
 
     def bind_native_operation(qrp, op, controlled_wires, controlled_values, adjoint=False):
         # For named-controlled operations (e.g. CNOT, CY, CZ) - bind directly by name. For
-<<<<<<< HEAD
         # Controlled(OP) bind OP with native quantum control syntax, and similarly for Adjoint(OP).
-        if type(op) in (Controlled, ControlledOp, ControlledQubitUnitary):
+        is_catalyst_ctrl = isinstance(op, catalyst.api_extensions.Controlled)
+        if type(op) in (Controlled, ControlledOp, ControlledQubitUnitary) or is_catalyst_ctrl:
             return bind_native_operation(qrp, op.base, op.control_wires, op.control_values, adjoint)
         elif isinstance(op, Adjoint):
             return bind_native_operation(qrp, op.base, controlled_wires, controlled_values, True)
-=======
-        # `Controlled(OP)` bind OP with native quantum control syntax.
-        is_catalyst_ctrl = isinstance(op, catalyst.api_extensions.Controlled)
-        pl_ctrl_classes = {Controlled, ControlledOp, ControlledQubitUnitary}
-        is_pl_ctrl = op.__class__ in pl_ctrl_classes
-        is_ctrl = is_catalyst_ctrl or is_pl_ctrl
-        if is_ctrl:
-            return _bind_native_controlled_op(qrp, op.base, op.control_wires, op.control_values)
->>>>>>> 3f31847c
         elif isinstance(op, QubitUnitary):
             qubits = qrp.extract(op.wires)
             controlled_qubits = qrp.extract(controlled_wires)
@@ -522,14 +516,10 @@
         return qrp
 
     qrp = QRegPromise(qreg)
-<<<<<<< HEAD
-
-    if isinstance(device, qml.Device):
+
+    if isinstance(device, qml.devices.LegacyDevice):
         # Old device API expands tapes here. Note: this way some ops might bypass the verification.
         # We decided to ignore this since we are aiming new device API.
-=======
-    if isinstance(device, qml.devices.LegacyDevice):
->>>>>>> 3f31847c
         ops = device.expand_fn(quantum_tape)
     else:
         ops = quantum_tape
