# Copyright 2022-2023 Xanadu Quantum Technologies Inc.

# Licensed under the Apache License, Version 2.0 (the "License");
# you may not use this file except in compliance with the License.
# You may obtain a copy of the License at

#     http://www.apache.org/licenses/LICENSE-2.0

# Unless required by applicable law or agreed to in writing, software
# distributed under the License is distributed on an "AS IS" BASIS,
# WITHOUT WARRANTIES OR CONDITIONS OF ANY KIND, either express or implied.
# See the License for the specific language governing permissions and
# limitations under the License.

"""
This module contains functions tracing and lowering JAX code to MLIR.
"""

import logging
from contextlib import contextmanager
from dataclasses import dataclass
from functools import partial, reduce
from typing import Any, Callable, Dict, List, Optional, Sequence, Tuple, Union

import jax
import jax.numpy as jnp
import pennylane as qml
from pennylane import QubitDevice, QubitUnitary, QueuingManager
from pennylane.measurements import MeasurementProcess
from pennylane.operation import AnyWires, Operation, Operator, Wires
from pennylane.ops import Adjoint, Controlled, ControlledOp, ControlledQubitUnitary
from pennylane.tape import QuantumTape
from pennylane.transforms.core import TransformProgram

import catalyst
from catalyst.api_extensions.callbacks import MemrefCallable
from catalyst.jax_extras import (
    ClosedJaxpr,
    DynamicJaxprTrace,
    DynamicJaxprTracer,
    ExpansionStrategy,
    InputSignature,
    OutputSignature,
    PyTreeDef,
    PyTreeRegistry,
    ShapedArray,
    _abstractify,
    _input_type_to_tracers,
    cond_expansion_strategy,
    convert_element_type,
    deduce_avals,
    deduce_signatures,
    eval_jaxpr,
    input_type_to_tracers,
    jaxpr_to_mlir,
    make_jaxpr2,
    sort_eqns,
    transient_jax_config,
    tree_flatten,
    tree_structure,
    tree_unflatten,
    wrap_init,
)
from catalyst.jax_primitives import (
    AbstractQreg,
    compbasis_p,
    cond_p,
    counts_p,
    expval_p,
    func_p,
    gphase_p,
    hamiltonian_p,
    hermitian_p,
    mlir_fn_cache,
    namedobs_p,
    probs_p,
    qalloc_p,
    qdealloc_p,
    qdevice_p,
    qextract_p,
    qinsert_p,
    qinst_p,
    qmeasure_p,
    qunitary_p,
    sample_p,
    state_p,
    tensorobs_p,
    var_p,
)
from catalyst.logging import debug_logger, debug_logger_init
from catalyst.tracing.contexts import (
    EvaluationContext,
    EvaluationMode,
    JaxTracingContext,
)
from catalyst.utils.exceptions import CompileError

logger = logging.getLogger(__name__)
logger.addHandler(logging.NullHandler())

# TODO: refactor the tracer module
# pylint: disable=too-many-lines

# Global flag tracing wether the function that we trace might be used for gradients
TRACING_GRADIENTS: List[str] = []


def _in_gradient_tracing(qnode) -> Optional[str]:
    """If we are tracing gradient - return the current grad method."""
    if len(TRACING_GRADIENTS) == 0:
        return None

    method = TRACING_GRADIENTS[-1]
    return qnode.diff_method if method == "auto" else method


@contextmanager
def mark_gradient_tracing(method: str):
    """Wraps the inner flow with the gradient-tracing flag"""
    try:
        TRACING_GRADIENTS.append(method)
        yield
    finally:
        TRACING_GRADIENTS.pop()


<<<<<<< HEAD
=======
def _make_execution_config(qnode):
    """Updates the execution_config object with information about execution. This is
    used in preprocess to determine what decomposition and validation is needed."""

    if qnode:
        _gradient_method = _in_gradient_tracing(qnode)
    else:
        _gradient_method = None

    execution_config = qml.devices.DefaultExecutionConfig
    execution_config.gradient_method = _gradient_method
    return execution_config


>>>>>>> 5612227b
def get_device_shots(dev):
    """Helper function to get device shots."""
    return dev.shots if isinstance(dev, qml.devices.LegacyDevice) else dev.shots.total_shots


class Function:
    """An object that represents a compiled function.

    At the moment, it is only used to compute sensible names for higher order derivative
    functions in MLIR.

    Args:
        fn (Callable): the function boundary.

    Raises:
        AssertionError: Invalid function type.
    """

    @debug_logger_init
    def __init__(self, fn):
        self.fn = fn
        if isinstance(fn, partial):
            self.__name__ = fn.func.__name__
        else:
            self.__name__ = fn.__name__

    @debug_logger
    def __call__(self, *args, **kwargs):
        jaxpr, _, out_tree = make_jaxpr2(self.fn)(*args)

        def _eval_jaxpr(*args):
            return jax.core.eval_jaxpr(jaxpr.jaxpr, jaxpr.consts, *args)

        args, _ = jax.tree_util.tree_flatten(args)
        retval = func_p.bind(wrap_init(_eval_jaxpr), *args, fn=self.fn)
        return tree_unflatten(out_tree, retval)


KNOWN_NAMED_OBS = (qml.Identity, qml.PauliX, qml.PauliY, qml.PauliZ, qml.Hadamard)

# Take care when adding primitives to this set in order to avoid introducing a quadratic number of
# edges to the jaxpr equation graph in ``sort_eqns()``. Each equation with a primitive in this set
# is constrained to occur before all subsequent equations in the quantum operations trace.
FORCED_ORDER_PRIMITIVES = {qdevice_p, gphase_p}

PAULI_NAMED_MAP = {
    "I": "Identity",
    "X": "PauliX",
    "Y": "PauliY",
    "Z": "PauliZ",
}


@debug_logger
def retrace_with_result_types(jaxpr: ClosedJaxpr, target_types: List[ShapedArray]) -> ClosedJaxpr:
    """Return a JAXPR that is identical to the given one but with added type conversion operations
    to produce the provided type signature in its output."""
    # TODO: is eval expensive? or would it be better to modify the jaxpr in place?
    with_qreg = isinstance(target_types[-1], AbstractQreg)
    with EvaluationContext(EvaluationMode.CLASSICAL_COMPILATION) as ctx:
        with EvaluationContext.frame_tracing_context(ctx) as trace:
            in_tracers = _input_type_to_tracers(trace.new_arg, jaxpr.in_avals)
            out_tracers = [
                trace.full_raise(t) for t in eval_jaxpr(jaxpr.jaxpr, jaxpr.consts, *in_tracers)
            ]
            out_tracers_, target_types_ = (
                (out_tracers[:-1], target_types[:-1]) if with_qreg else (out_tracers, target_types)
            )
            out_promoted_tracers = [
                (convert_element_type(tr, ty) if _abstractify(tr).dtype != ty else tr)
                for tr, ty in zip(out_tracers_, target_types_)
            ]
            jaxpr2, _, consts = ctx.frames[trace].to_jaxpr2(
                out_promoted_tracers + ([out_tracers[-1]] if with_qreg else [])
            )
    return ClosedJaxpr(jaxpr2, consts)


def _apply_result_type_conversion(
    ctx: JaxTracingContext,
    jaxpr: ClosedJaxpr,
    consts: List[Any],
    target_types: List[ShapedArray],
    num_implicit_outputs: int,
) -> Tuple[List[Any], InputSignature, OutputSignature]:
    """Re-trace the ``jaxpr`` program and apply type conversion to its results. Return full
    information about the modified Jaxpr program. The jaxpr program is only allowed to take zero or
    one quantum register as an argument.

    Args:
        ctx: Jax tracing context object.
        jaxpr: The Jaxpr program to apply the conversion to.
        consts: List of constant values we need to know to trace this program.
        target_types: List of types we want to convert the outputs of the program to. The list must
                      match the number of outputs, except maybe the very last output if it is Qreg.
        num_implicit_outputs: Number of implicit outputs found in the Jaxpr program.

    Returns:
        List[TracerLike]: output tracers of the program
        InputSignature: new input signature of the function
        OutputSignature: new output signature of the function
    """
    with_qreg = len(target_types) > 0 and isinstance(target_types[-1], AbstractQreg)
    args = [AbstractQreg()] if with_qreg else []

    def _fun(*in_tracers):
        out_tracers = eval_jaxpr(jaxpr, consts, *in_tracers)
        out_tracers_, target_types_ = (
            (out_tracers[:-1], target_types[:-1]) if with_qreg else (out_tracers, target_types)
        )
        out_promoted_tracers = [
            (convert_element_type(tr, ty) if _abstractify(tr).dtype != ty else tr)
            for tr, ty in zip(out_tracers_, target_types_)
        ]
        return out_promoted_tracers[num_implicit_outputs:] + (
            [out_tracers[-1]] if with_qreg else []
        )

    expanded_tracers, in_sig, out_sig = trace_function(
        ctx, _fun, *args, expansion_strategy=cond_expansion_strategy()
    )

    return expanded_tracers, in_sig, out_sig


def _promote_jaxpr_types(types: List[List[Any]]) -> List[Any]:
    # TODO: Our custom AbstractQreg happened to be incompatible with jnp.promote_types, we suspect
    # we failed to match some expectation of Jax. We suggest to make our abstract values compatible
    # and hopefully remove the logic behind the condition [1]. Should we add AbstractQreg into the
    # `_weak_types` list of JAX?
    assert len(types) > 0, "Expected one or more set of types"
    assert all(len(t) == len(types[0]) for t in types), "Expected matching number of arguments"

    def _shapes(ts):
        return [t.shape for t in ts if isinstance(t, ShapedArray)]

    assert all(_shapes(t) == _shapes(types[0]) for t in types), "Expected matching shapes"
    all_ends_with_qreg = all(len(t) > 0 and isinstance(t[-1], AbstractQreg) for t in types)
    all_not_ends_with_qreg = all(len(t) == 0 or not isinstance(t[-1], AbstractQreg) for t in types)
    assert (
        all_ends_with_qreg or all_not_ends_with_qreg
    ), "We require either all-qregs or all-non-qregs as last items of the type lists"
    if all_ends_with_qreg:  # [1]
        types = [t[:-1] for t in types]
    results = list(map(partial(reduce, jnp.promote_types), zip(*types)))
    return results + ([AbstractQreg()] if all_ends_with_qreg else [])


@debug_logger
def unify_convert_result_types(ctx, jaxprs, consts, nimplouts):
    """Unify result types of the jaxpr programs given.
    Args:
        jaxprs (list of ClosedJaxpr): Source Jaxpr programs. The program results must have
                                      matching sizes and numpy array shapes but dtypes might be
                                      different.
        consts (list of Jaxpr constants): Constants of the sourece Jaxpr programs.
        nimplout (list of integers): Numbers of implicit outputs of Jaxpr programs.

    Returns (list of output signatures):
        Output jaxprs of the new programs
        Output type of the new programs
        Output tracers of the new programs
        Constants of the new programs

    Raises:
        TypePromotionError: Unification is not possible.

    """
    promoted_types = _promote_jaxpr_types([[v.aval for v in j.outvars] for j in jaxprs])
    jaxpr_acc, type_acc, tracers_acc, consts_acc = [], [], [], []
    for j, a, num_implicit_outputs in zip(jaxprs, consts, nimplouts):
        tracers, _, out_sig = _apply_result_type_conversion(
            ctx, j, a, promoted_types, num_implicit_outputs
        )
        jaxpr_acc.append(out_sig.out_initial_jaxpr())
        type_acc.append(out_sig.out_type())
        tracers_acc.append(tracers)
        consts_acc.append(out_sig.out_consts())
    return jaxpr_acc, type_acc[0], tracers_acc, consts_acc


class QRegPromise:
    """QReg adaptor tracing the qubit extractions and insertions. The adaptor works by postponing
    the insertions in order to re-use qubits later thus skipping the extractions."""

    @debug_logger_init
    def __init__(self, qreg: DynamicJaxprTracer):
        self.base: DynamicJaxprTracer = qreg
        self.cache: Dict[Any, DynamicJaxprTracer] = {}

    @debug_logger
    def extract(self, wires: List[Any], allow_reuse=False) -> List[DynamicJaxprTracer]:
        """Extract qubits from the wrapped quantum register or get the already extracted qubits
        from cache"""
        # pylint: disable=consider-iterating-dictionary
        qrp = self
        cached_tracers = {w for w in qrp.cache.keys() if not isinstance(w, int)}
        requested_tracers = {w for w in wires if not isinstance(w, int)}
        if cached_tracers != requested_tracers:
            qrp.actualize()
        qubits = []
        for w in wires:
            if w in qrp.cache:
                qubit = qrp.cache[w]
                assert (
                    qubit is not None
                ), f"Attempting to extract wire {w} from register {qrp.base} for the second time"
                qubits.append(qubit)
                if not allow_reuse:
                    qrp.cache[w] = None
            else:
                qubits.append(qextract_p.bind(qrp.base, w))
        return qubits

    @debug_logger
    def insert(self, wires, qubits) -> None:
        """Insert qubits to the cache."""
        qrp = self
        assert len(wires) == len(qubits), f"len(wires)({len(wires)}) != len(qubits)({len(qubits)})"
        for w, qubit in zip(wires, qubits):
            assert (w not in qrp.cache) or (
                qrp.cache[w] is None
            ), f"Attempting to insert an already-inserted wire {w} into {qrp.base}"
            qrp.cache[w] = qubit

    @debug_logger
    def actualize(self) -> DynamicJaxprTracer:
        """Prune the qubit cache by performing the postponed insertions."""
        qrp = self
        qreg = qrp.base
        for w, qubit in qrp.cache.items():
            if qubit is not None:
                qreg = qinsert_p.bind(qreg, w, qubit)
        qrp.cache = {}
        qrp.base = qreg
        return qreg


@dataclass
class HybridOpRegion:
    """A code region of a nested HybridOp operation containing a JAX trace manager, a quantum tape,
    input and output classical tracers.

    Args:
        trace: JAX tracing context holding the tracers and equations for this region.
        quantum_tape: PennyLane tape containing quantum operations of this region.
        arg_classical_tracers: JAX tracers or constants, available in this region as
                               arguments during the classical tracing.
        res_classical_tracers: JAX tracers or constants returned to the outer scope after the
                               classical tracing of this region.
    """

    trace: Optional[DynamicJaxprTrace]
    quantum_tape: Optional[QuantumTape]
    arg_classical_tracers: List[DynamicJaxprTracer]
    res_classical_tracers: List[DynamicJaxprTracer]


class HybridOp(Operator):
    """A base class for operations carrying nested regions. The class stores the information
    obtained in the process of classical tracing and required for the completion of the quantum
    tracing. The methods of this class describe various aspects of quantum tracing.

    Args:
        in_classical_tracers (List of JAX tracers or constants):
            Classical tracers captured in the beginning of the classical tracing.
        out_classical_tracers (List of JAX tracers or constants):
            Classical tracers released as results of the classical tracing of this operation.
        regions (List of HybridOpRegions):
            Inner regions (e.g. body of a for-loop), each with its arguments, results and quantum
            tape, captured during the classical tracing.
        binder (Callable):
            JAX primitive binder function to call when the quantum tracing is complete.
    """

    def _no_binder(self, *_):
        raise RuntimeError("{self} does not support JAX binding")  # pragma: no cover

    num_wires = AnyWires
    binder: Callable = _no_binder

    @debug_logger_init
    def __init__(
        self,
        in_classical_tracers,
        out_classical_tracers,
        regions: List[HybridOpRegion],
        apply_reverse_transform=False,
        expansion_strategy=None,
    ):  # pylint: disable=too-many-arguments
        self.in_classical_tracers = in_classical_tracers
        self.out_classical_tracers = out_classical_tracers
        self.regions: List[HybridOpRegion] = regions
        self.expansion_strategy = expansion_strategy
        self.apply_reverse_transform = apply_reverse_transform
        super().__init__(wires=Wires(HybridOp.num_wires))

    def __repr__(self):
        """Constructor-call-like representation."""
        nested_ops = [r.quantum_tape.operations for r in self.regions if r.quantum_tape]
        return f"{self.name}(tapes={nested_ops})"

    @debug_logger
    def bind_overwrite_classical_tracers(
        self,
        ctx: JaxTracingContext,
        trace: DynamicJaxprTrace,
        in_expanded_tracers,
        out_expanded_tracers,
        **kwargs,
    ) -> DynamicJaxprTracer:
        """Binds the JAX primitive but override the returned classical tracers with the already
        existing output tracers, stored in the operations since the classical tracing stage.
        User-defined transformations might have changed them by the time this function is called.
        The quantum tracer, namely the quantum register is not supposed to be changed so it is kept
        as-is.
        """
        assert self.binder is not None, "HybridOp should set a binder"
        out_quantum_tracer = self.binder(*in_expanded_tracers, **kwargs)[-1]
        eqn = ctx.frames[trace].eqns[-1]
        assert len(eqn.outvars[:-1]) == len(
            out_expanded_tracers
        ), f"{eqn.outvars=}\n{out_expanded_tracers=}"
        for i, t in zip(range(len(eqn.outvars[:-1])), out_expanded_tracers):
            if trace.getvar(t) in set(
                [
                    *sum([e.outvars for e in ctx.frames[trace].eqns[:-1]], []),
                    *ctx.frames[trace].invars,
                    *ctx.frames[trace].constvar_to_val.keys(),
                ]
            ):
                # Do not re-assign vars from other equations
                continue
            eqn.outvars[i] = trace.getvar(t)
        return out_quantum_tracer

    @debug_logger
    def trace_quantum(
        self,
        ctx: JaxTracingContext,
        device: QubitDevice,
        trace: DynamicJaxprTrace,
        qrp: QRegPromise,
    ) -> QRegPromise:
        """Perform the second, quantum part of the Hybrid operation tracing."""
        raise NotImplementedError("HybridOp should implement trace")  # pragma: no cover


def has_nested_tapes(op: Operator) -> bool:
    """Detects if the PennyLane operation holds nested quantum tapes or not."""
    return (
        isinstance(op, HybridOp)
        and len(op.regions) > 0
        and any(r.quantum_tape is not None for r in op.regions)
    )


def nested_quantum_regions(op: Operation) -> List[HybridOpRegion]:
    """Returns the list of nested quantum regions."""
    return (
        [region for region in op.regions if region.quantum_tape is not None]
        if isinstance(op, HybridOp)
        else []
    )


@debug_logger
def trace_to_jaxpr(func, static_argnums, abstracted_axes, args, kwargs):
    """Trace a Python function to JAXPR.

    Args:
        func: python function to be traced
        static_argnums: indices of static arguments.
        abstracted_axes: abstracted axes specification. Necessary for JAX to use dynamic tensor
            sizes.
        args: arguments to ``func``
        kwargs: keyword arguments to ``func``

    Returns:
        ClosedJaxpr: the Jaxpr program corresponding to ``func``
        PyTreeDef: PyTree-shape of the return values in ``PyTreeDef``
    """

    with transient_jax_config():
        with EvaluationContext(EvaluationMode.CLASSICAL_COMPILATION):
            make_jaxpr_kwargs = {
                "static_argnums": static_argnums,
                "abstracted_axes": abstracted_axes,
            }
            jaxpr, out_type, out_treedef = make_jaxpr2(func, **make_jaxpr_kwargs)(*args, **kwargs)

    return jaxpr, out_type, out_treedef


@debug_logger
def lower_jaxpr_to_mlir(jaxpr, func_name):
    """Lower a JAXPR to MLIR.

    Args:
        ClosedJaxpr: the JAXPR to lower to MLIR
        func_name: a name to use for the MLIR function

    Returns:
        ir.Module: the MLIR module coontaining the JAX program
        ir.Context: the MLIR context
    """

    # The compilation cache must be clear for each translation unit. Otherwise, MLIR functions
    # which do not exist in the current translation unit will be assumed to exist if an equivalent
    # python function is seen in the cache. This happens during testing or if we wanted to compile a
    # single python function multiple times with different options.
    mlir_fn_cache.clear()
    MemrefCallable.clearcache()

    with transient_jax_config():
        mlir_module, ctx = jaxpr_to_mlir(func_name, jaxpr)

    return mlir_module, ctx


# pylint: disable=too-many-arguments
@debug_logger
def trace_quantum_operations(
    quantum_tape: QuantumTape,
    device: QubitDevice,
    qreg: DynamicJaxprTracer,
    ctx: JaxTracingContext,
    trace: DynamicJaxprTrace,
    mcm_config: qml.devices.MCMConfig = qml.devices.MCMConfig(),
) -> QRegPromise:
    """Recursively trace ``quantum_tape``'s operations containing both PennyLane original and
    Catalyst extension operations. Produce ``QRegPromise`` object holding the resulting quantum
    register tracer.

    Args:
        quantum_tape: PennyLane quantum tape to trace.
        device: PennyLane quantum device.
        qreg: JAX tracer for quantum register in its initial state.
        ctx: JAX tracing context object.
        trace: JAX frame to emit the Jaxpr equations into.

    Returns:
        qrp: QRegPromise object holding the JAX tracer representing the quantum register into its
             final state.
    """
    # Notes:
    # [1] - At this point JAX equation contains both equations added during the classical tracing
    #       and the equations added during the quantum tracing. The equations are linked by named
    #       variables which are in 1-to-1 correspondence with JAX tracers. Since we create
    #       classical tracers (e.g. for mid-circuit measurements) during the classical tracing, but
    #       emit the corresponding equations only now by ``bind``-ing primitives, we might get
    #       equations in a wrong order. The set of variables are always complete though, so we sort
    #       the equations to restore their correct order.

    def bind_native_operation(qrp, op, controlled_wires, controlled_values, adjoint=False):
        # For named-controlled operations (e.g. CNOT, CY, CZ) - bind directly by name. For
        # Controlled(OP) bind OP with native quantum control syntax, and similarly for Adjoint(OP).
        if type(op) in (Controlled, ControlledOp, ControlledQubitUnitary):
            return bind_native_operation(qrp, op.base, op.control_wires, op.control_values, adjoint)
        elif isinstance(op, Adjoint):
            return bind_native_operation(qrp, op.base, controlled_wires, controlled_values, True)
        elif isinstance(op, QubitUnitary):
            qubits = qrp.extract(op.wires)
            controlled_qubits = qrp.extract(controlled_wires)
            qubits2 = qunitary_p.bind(
                *[*op.parameters, *qubits, *controlled_qubits, *controlled_values],
                qubits_len=len(qubits),
                ctrl_len=len(controlled_qubits),
                adjoint=adjoint,
            )
            qrp.insert(op.wires, qubits2[: len(qubits)])
            qrp.insert(controlled_wires, qubits2[len(qubits) :])
        elif isinstance(op, qml.GlobalPhase):
            controlled_qubits = qrp.extract(controlled_wires)
            qubits2 = gphase_p.bind(
                *[*op.parameters, *controlled_qubits, *controlled_values],
                ctrl_len=len(controlled_qubits),
                adjoint=adjoint,
            )
            qrp.insert(controlled_wires, qubits2)
        else:
            qubits = qrp.extract(op.wires)
            controlled_qubits = qrp.extract(controlled_wires)
            qubits2 = qinst_p.bind(
                *[*qubits, *op.parameters, *controlled_qubits, *controlled_values],
                op=op.name,
                qubits_len=len(qubits),
                params_len=len(op.parameters),
                ctrl_len=len(controlled_qubits),
                adjoint=adjoint,
            )
            qrp.insert(op.wires, qubits2[: len(qubits)])
            qrp.insert(controlled_wires, qubits2[len(qubits) :])
        return qrp

    qrp = QRegPromise(qreg)

    if isinstance(device, qml.devices.LegacyDevice):
        # Old device API expands tapes here. Note: this way some ops might bypass the verification.
        # We decided to ignore this since we are aiming new device API.
        ops = device.expand_fn(quantum_tape).operations
    else:
        ops = quantum_tape.operations

    for op in ops:
        qrp2 = None
        if isinstance(op, HybridOp):
<<<<<<< HEAD
            qrp2 = op.trace_quantum(ctx, device, trace, qrp)
        elif isinstance(op, catalyst.api_extensions.quantum_operators.MidCircuitMeasure):
            qrp2 = op.trace_quantum(ctx, trace, qrp, postselect_mode=mcm_config.postselect_mode)
=======
            kwargs = (
                {"postselect_mode": mcm_config.postselect_mode}
                if isinstance(op, catalyst.api_extensions.quantum_operators.MidCircuitMeasure)
                else {}
            )
            qrp2 = op.trace_quantum(ctx, device, trace, qrp, **kwargs)
>>>>>>> 5612227b
        elif isinstance(op, MeasurementProcess):
            qrp2 = qrp
        else:
            qrp2 = bind_native_operation(qrp, op, [], [])

        assert qrp2 is not None
        qrp = qrp2

    ctx.frames[trace].eqns = sort_eqns(ctx.frames[trace].eqns, FORCED_ORDER_PRIMITIVES)  # [1]
    return qrp


@debug_logger
def trace_observables(
    obs: Operator, qrp: QRegPromise, m_wires: int
) -> Tuple[List[DynamicJaxprTracer], Optional[int]]:
    """Trace observables.

    Args:
        obs (Operator): an observable operator
        qrp (QRegPromise): Quantum register tracer with cached qubits
        m_wires (int): the default number of wires to use for this measurement process

    Returns:
        out_classical_tracers: a list of classical tracers corresponding to the measured values.
        nqubits: number of actually measured qubits.
    """
    wires = obs.wires if (obs and len(obs.wires) > 0) else m_wires
    qubits = None
    if obs is None:
        qubits = qrp.extract(wires, allow_reuse=True)
        obs_tracers = compbasis_p.bind(*qubits)
    elif isinstance(obs, KNOWN_NAMED_OBS):
        qubits = qrp.extract(wires, allow_reuse=True)
        obs_tracers = namedobs_p.bind(qubits[0], kind=type(obs).__name__)
    elif isinstance(obs, qml.Hermitian):
        # TODO: remove once fixed upstream: https://github.com/PennyLaneAI/pennylane/issues/4263
        qubits = qrp.extract(wires, allow_reuse=True)
        obs_tracers = hermitian_p.bind(jax.numpy.asarray(*obs.parameters), *qubits)
    elif isinstance(obs, qml.operation.Tensor):
        nested_obs = [trace_observables(o, qrp, m_wires)[0] for o in obs.obs]
        obs_tracers = tensorobs_p.bind(*nested_obs)
    elif isinstance(obs, qml.Hamiltonian):
        nested_obs = [trace_observables(o, qrp, m_wires)[0] for o in obs.ops]
        obs_tracers = hamiltonian_p.bind(jax.numpy.asarray(obs.coeffs), *nested_obs)
    elif isinstance(obs, qml.ops.op_math.Prod):
        nested_obs = [trace_observables(o, qrp, m_wires)[0] for o in obs]
        obs_tracers = tensorobs_p.bind(*nested_obs)
    elif isinstance(obs, qml.ops.op_math.Sum):
        nested_obs = [trace_observables(o, qrp, m_wires)[0] for o in obs]
        obs_tracers = hamiltonian_p.bind(jax.numpy.asarray(jnp.ones(len(obs))), *nested_obs)
    elif isinstance(obs, qml.ops.op_math.SProd):
        terms = obs.terms()
        coeffs = jax.numpy.array(terms[0])
        nested_obs = trace_observables(terms[1][0], qrp, m_wires)[0]
        obs_tracers = hamiltonian_p.bind(coeffs, nested_obs)
    else:
        raise NotImplementedError(
            f"Observable {obs} (of type {type(obs)}) is not impemented"
        )  # pragma: no cover
    return obs_tracers, (len(qubits) if qubits else 0)


@debug_logger
def pauli_sentence_to_hamiltonian_obs(paulis, qrp: QRegPromise) -> List[DynamicJaxprTracer]:
    """Convert a :class:`pennylane.pauli.PauliSentence` into a Hamiltonian.

    Args:
        paulis: a :class:`pennylane.pauli.PauliSentence`
        qrp (QRegPromise): Quantum register tracer with cached qubits

    Returns:
        List of JAX tracers representing a Hamiltonian
    """
    pwords, coeffs = zip(*paulis.items())
    nested_obs = [pauli_word_to_tensor_obs(pword, qrp) for pword in pwords]

    # No need to create a Hamiltonian for a single TensorObs
    if len(nested_obs) == 1 and coeffs[0] == 1.0:
        return nested_obs[0]

    coeffs = jax.numpy.asarray(coeffs)
    return hamiltonian_p.bind(coeffs, *nested_obs)


@debug_logger
def pauli_word_to_tensor_obs(obs, qrp: QRegPromise) -> List[DynamicJaxprTracer]:
    """Convert a :class:`pennylane.pauli.PauliWord` into a Named or Tensor observable.

    Args:
        obs: a :class:`pennylane.pauli.PauliWord`
        qrp (QRegPromise): Quantum register tracer with cached qubits

    Returns:
        List of JAX tracers representing NamedObs or TensorObs
    """
    if len(obs) == 1:
        wire, pauli = list(obs.items())[0]
        qubits = qrp.extract([wire], allow_reuse=True)
        return namedobs_p.bind(qubits[0], kind=PAULI_NAMED_MAP[pauli])

    nested_obs = []
    for wire, pauli in obs.items():
        qubits = qrp.extract([wire], allow_reuse=True)
        nested_obs.append(namedobs_p.bind(qubits[0], kind=PAULI_NAMED_MAP[pauli]))

    return tensorobs_p.bind(*nested_obs)


def identity_qnode_transform(tape: QuantumTape) -> (Sequence[QuantumTape], Callable):
    """Identity transform"""
    return [tape], lambda res: res[0]


# pylint: disable=too-many-statements,too-many-branches
@debug_logger
def trace_quantum_measurements(
    device: QubitDevice,
    qrp: QRegPromise,
    outputs: List[Union[MeasurementProcess, DynamicJaxprTracer, Any]],
    out_tree: PyTreeDef,
) -> Tuple[List[DynamicJaxprTracer], PyTreeDef]:
    """Trace quantum measurements. Accept a list of QNode ouptputs and its Pytree-shape. Process
    the quantum measurement outputs, leave other outputs as-is.

    Args:
        device (QubitDevice): PennyLane quantum device to use for quantum measurements.
        qrp (QRegPromise): Quantum register tracer with cached qubits
        outputs (List of quantum function results): List of qnode output JAX tracers to process.
        out_tree (PyTreeDef): PyTree-shape of the outputs.
        quantum_tape: PennyLane quantum tape.

    Returns:
        out_classical_tracers: modified list of JAX classical qnode ouput tracers.
        out_tree: modified PyTree-shape of the qnode output.
    """
    shots = get_device_shots(device)
    out_classical_tracers = []

    for i, o in enumerate(outputs):
        if isinstance(o, MeasurementProcess):
            if isinstance(device, qml.devices.LegacyDevice):
                m_wires = o.wires if o.wires else range(device.num_wires)
            else:
                m_wires = o.wires if o.wires else range(len(device.wires))

            obs_tracers, nqubits = trace_observables(o.obs, qrp, m_wires)

            using_compbasis = obs_tracers.primitive == compbasis_p

            if o.return_type.value == "sample":
                if shots is None:
                    raise ValueError(
                        "qml.sample cannot work with shots=None. "
                        "Please specify a finite number of shots."
                    )
                if o.mv is not None:  # qml.sample(m)
                    out_classical_tracers.append(o.mv)
                else:
                    shape = (shots, nqubits) if using_compbasis else (shots,)
                    result = sample_p.bind(obs_tracers, shots=shots, shape=shape)
                    if using_compbasis:
                        result = jnp.astype(result, jnp.int64)
                    out_classical_tracers.append(result)
            elif o.return_type.value == "expval":
                out_classical_tracers.append(expval_p.bind(obs_tracers, shots=shots))
            elif o.return_type.value == "var":
                out_classical_tracers.append(var_p.bind(obs_tracers, shots=shots))
            elif o.return_type.value == "probs":
                assert using_compbasis
                shape = (2**nqubits,)
                out_classical_tracers.append(probs_p.bind(obs_tracers, shape=shape))
            elif o.return_type.value == "counts":
                if shots is None:
                    raise ValueError(
                        "qml.sample cannot work with shots=None. "
                        "Please specify a finite number of shots."
                    )
                shape = (2**nqubits,) if using_compbasis else (2,)
                results = counts_p.bind(obs_tracers, shots=shots, shape=shape)
                if using_compbasis:
                    results = (jnp.asarray(results[0], jnp.int64), results[1])
                out_classical_tracers.extend(results)
                counts_tree = tree_structure(("keys", "counts"))
                meas_return_trees_children = out_tree.children()
                if len(meas_return_trees_children):
                    meas_return_trees_children[i] = counts_tree
                    out_tree = out_tree.make_from_node_data_and_children(
                        PyTreeRegistry(),
                        out_tree.node_data(),
                        meas_return_trees_children,
                    )
                else:
                    out_tree = counts_tree
            elif o.return_type.value == "state":
                assert using_compbasis
                shape = (2**nqubits,)
                out_classical_tracers.append(state_p.bind(obs_tracers, shape=shape))
            else:
                raise NotImplementedError(
                    f"Measurement {o.return_type.value} is not impemented"
                )  # pragma: no cover
        elif isinstance(o, DynamicJaxprTracer):
            out_classical_tracers.append(o)
        else:
            assert not isinstance(o, (list, dict)), f"Expected a tracer or a measurement, got {o}"
            out_classical_tracers.append(o)

    return out_classical_tracers, out_tree


@debug_logger
def is_transform_valid_for_batch_transforms(tape, flat_results):
    """Not all transforms are valid for batch transforms.
    Batch transforms will increase the number of tapes from 1 to N.
    However, if the wave function collapses or there is any other non-deterministic behaviour
    such as noise present, then each tape would have different results.

    Also, MidCircuitMeasure is a HybridOp, which PL does not handle at the moment.
    Let's wait until mid-circuit measurements are better integrated into both PL
    and Catalyst and discussed more as well."""
    class_tracers, meas_tracers = split_tracers_and_measurements(flat_results)

    # Can transforms be applied?
    # Since transforms are a PL feature and PL does not support the same things as
    # Catalyst, transforms may have invariants that rely on PL invariants.
    # For example:
    #   * mid-circuit measurements (for batch-transforms)
    #   * that the output will be only a sequence of `MeasurementProcess`es.
    def is_measurement(op):
        """Only to avoid 100 character per line limit."""
        return isinstance(op, MeasurementProcess)

    is_out_measurements = map(is_measurement, meas_tracers)
    is_all_out_measurements = all(is_out_measurements) and not class_tracers
    is_out_measurement_sequence = is_all_out_measurements and isinstance(meas_tracers, Sequence)
    is_out_single_measurement = is_all_out_measurements and is_measurement(meas_tracers)

    def is_midcircuit_measurement(op):
        """Only to avoid 100 character per line limit."""
        return isinstance(op, catalyst.api_extensions.MidCircuitMeasure)

    is_valid_output = is_out_measurement_sequence or is_out_single_measurement
    if not is_valid_output:
        msg = (
            "A transformed quantum function must return either a single measurement, "
            "or a nonempty sequence of measurements."
        )
        raise CompileError(msg)

    is_wave_function_collapsed = any(map(is_midcircuit_measurement, tape.operations))
    are_batch_transforms_valid = is_valid_output and not is_wave_function_collapsed
    return are_batch_transforms_valid


@debug_logger
def apply_transform(
    qnode_program,
    device_program,
    device_modify_measurements,
    tape,
    flat_results,
):
    """Apply transform."""
    # Some transforms use trainability as a basis for transforming.
    # See batch_params
    params = tape.get_parameters(trainable_only=False)
    tape.trainable_params = qml.math.get_trainable_indices(params)

    is_program_transformed = qnode_program

    if is_program_transformed and qnode_program.is_informative:
        msg = "Catalyst does not support informative transforms."
        raise CompileError(msg)

    if is_program_transformed or device_modify_measurements:
        is_valid_for_batch = is_transform_valid_for_batch_transforms(tape, flat_results)
        total_program = qnode_program + device_program
    else:
        is_valid_for_batch = True
        # Apply the identity transform in order to keep generalization
        total_program = device_program

    tapes, post_processing = total_program([tape])
    if not is_valid_for_batch and len(tapes) > 1:
        msg = "Multiple tapes are generated, but each run might produce different results."
        raise CompileError(msg)
    return tapes, post_processing


@debug_logger
def split_tracers_and_measurements(flat_values):
    """Return classical tracers and measurements"""
    classical = []
    measurements = []
    for flat_value in flat_values:
        if isinstance(flat_value, DynamicJaxprTracer):
            # classical should remain empty for all valid cases at the moment.
            # This is because split_tracers_and_measurements is only called
            # when checking the validity of transforms. And transforms cannot
            # return any tracers.
            classical.append(flat_value)  # pragma: no cover
        else:
            measurements.append(flat_value)

    return classical, measurements


@debug_logger
def trace_post_processing(ctx, trace, post_processing: Callable, pp_args):
    """Trace post processing function.

    Args:
        ctx (EvaluationContext): context
        trace (DynamicJaxprTrace): trace
        post_processing(Callable): PennyLane transform post_processing function
        pp_args(structured Jax tracers): List of results returned from the PennyLane quantum
                                         transform function

    Returns:
        closed_jaxpr(ClosedJaxpr): JAXPR expression for the whole frame
        out_type(jax.OutputType) : List of abstract values with explicitness flag
        out_tree(PyTreeDef): PyTree shape of the qnode result
    """

    with EvaluationContext.frame_tracing_context(ctx, trace):
        # What is the input to the post_processing function?
        # The input to the post_processing function is going to be a list of values One for each
        # tape. The tracers are all flat in pp_args.

        # We need to deduce the type/shape/tree of the post_processing.
        wffa, _, _, out_tree_promise = deduce_avals(post_processing, (pp_args,), {})

        # wffa will take as an input a flatten tracers.
        # After wffa is called, then the shape becomes available in out_tree_promise.
        in_tracers = [trace.full_raise(t) for t in tree_flatten(pp_args)[0]]
        out_tracers = [trace.full_raise(t) for t in wffa.call_wrapped(*in_tracers)]
        jaxpr, out_type, consts = ctx.frames[trace].to_jaxpr2(out_tracers)
        closed_jaxpr = ClosedJaxpr(jaxpr, consts)
        return closed_jaxpr, out_type, out_tree_promise()


@debug_logger
def reset_qubit(qreg_in, w):
    """Perform a qubit reset on a single wire. Suitable for use during late-stage tracing,
    as JAX primitives are used directly. These operations will not appear on tape."""

    def flip(qreg):
        """Flip a qubit."""
        qbit = qextract_p.bind(qreg, w)
        qbit2 = qinst_p.bind(qbit, op="PauliX", qubits_len=1)[0]
        return qinsert_p.bind(qreg, w, qbit2)

    def dont_flip(qreg):
        """Identity function."""
        return qreg

    qbit = qextract_p.bind(qreg_in, w)
    m, qbit2 = qmeasure_p.bind(qbit)
    qreg_mid = qinsert_p.bind(qreg_in, w, qbit2)

    jaxpr_true = jax.make_jaxpr(flip)(qreg_mid)
    jaxpr_false = jax.make_jaxpr(dont_flip)(qreg_mid)
    qreg_out = cond_p.bind(
        m,
        qreg_mid,
        branch_jaxprs=[jaxpr_true, jaxpr_false],
        nimplicit_outputs=0,
    )[0]

    return qreg_out


@debug_logger
def trace_function(
    ctx: JaxTracingContext, fun: Callable, *args, expansion_strategy: ExpansionStrategy, **kwargs
) -> Tuple[List[Any], InputSignature, OutputSignature]:
    """Trace classical Python function containing no quantum computations. Arguments and results of
    the function are allowed to contain dynamic dimensions. Depending on the expansion strategy, the
    resulting Jaxpr program might or might not preserve sharing among the dynamic dimension
    variables. The support for expansion options makes this function different from
    `jax_extras.make_jaxpr2`.

    Args:
        ctx: Jax tracing context helper.
        fun: Callable python function.
        expansion_strategy: dynamic dimension expansion options.
        *args: Sample positional arguments of the function.
        **kwargs: Sample keyword arguments of the function.

    Result:
        Expanded list of output Jax tracers
        InputSignature of the resulting Jaxpr program
        OutputSignature of the resulting Jaxpr program
    """
    wfun, in_sig, out_sig = deduce_signatures(
        fun, args, kwargs, expansion_strategy=expansion_strategy
    )
    with EvaluationContext.frame_tracing_context(ctx) as trace:
        arg_expanded_tracers = input_type_to_tracers(in_sig.in_type, trace.new_arg)
        res_expanded_tracers = wfun.call_wrapped(*arg_expanded_tracers)

        return res_expanded_tracers, in_sig, out_sig


@debug_logger
def trace_quantum_function(
    f: Callable, device: QubitDevice, args, kwargs, qnode
) -> Tuple[ClosedJaxpr, Any]:
    """Trace quantum function in a way that allows building a nested quantum tape describing the
    quantum algorithm.

    The tracing is done as follows: (1) Classical tracing, producing the classical JAX tracers and
    the quantum tape (2) Quantum tape tracing, producing the remaining quantum and classical JAX
    tracers. With all the tracers in hands, the final JAXPR is produced. Note that caller can apply
    tape transformations by using PennyLane's transformation API on the argument function.

    Args:
        f (Callable): a function to trace
        device (QubitDevice): Quantum device to use for quantum computations
        args: Positional arguments to pass to ``f``
        kwargs: Keyword arguments to pass to ``f``
        qnode: The quantum node to be traced, it contains user transforms.

    Returns:
        closed_jaxpr: JAXPR expression of the function ``f``.
        out_type: JAXPR output type (list of abstract values with explicitness flags).
        out_tree: PyTree shapen of the result
    """
    with EvaluationContext(EvaluationMode.QUANTUM_COMPILATION) as ctx:
        # (1) - Classical tracing
        quantum_tape = QuantumTape(shots=device.shots)
        with EvaluationContext.frame_tracing_context(ctx) as trace:
            wffa, in_avals, keep_inputs, out_tree_promise = deduce_avals(f, args, kwargs)
            in_classical_tracers = _input_type_to_tracers(trace.new_arg, in_avals)
            with QueuingManager.stop_recording(), quantum_tape:
                # Quantum tape transformations happen at the end of tracing
                in_classical_tracers = [t for t, k in zip(in_classical_tracers, keep_inputs) if k]
                return_values_flat = wffa.call_wrapped(*in_classical_tracers)
            # Ans contains the leaves of the pytree (empty for measurement without
            # data https://github.com/PennyLaneAI/pennylane/pull/4607)
            # Therefore we need to compute the tree with measurements as leaves and it comes
            # with an extra computational cost

            # 1. Recompute the original return
            with QueuingManager.stop_recording():
                return_values = tree_unflatten(out_tree_promise(), return_values_flat)

            def is_leaf(obj):
                return isinstance(obj, qml.measurements.MeasurementProcess)

            # 2. Create a new tree that has measurements as leaves
            return_values_flat, return_values_tree = jax.tree_util.tree_flatten(
                return_values, is_leaf=is_leaf
            )
            if isinstance(device, qml.devices.Device):
                config = _make_execution_config(qnode)
                device_program, config = device.preprocess(ctx, config)
            else:
                device_program = TransformProgram()

            qnode_program = qnode.transform_program if qnode else TransformProgram()

            device_modify_measurements = "measurements_from_counts" in [
                t.transform.__name__ for t in device_program
            ]

            tapes, post_processing = apply_transform(
                qnode_program,
                device_program,
                device_modify_measurements,
                quantum_tape,
                return_values_flat,
            )

        # (2) - Quantum tracing
        transformed_results = []

        with EvaluationContext.frame_tracing_context(ctx, trace):
            # Set up same device and quantum register for all tapes in the program.
            # We just need to ensure the qubits are reset in between each.
            qdevice_p.bind(
                rtd_lib=device.backend_lib,
                rtd_name=device.backend_name,
                rtd_kwargs=str(device.backend_kwargs),
            )
            qreg_in = qalloc_p.bind(len(device.wires))

            qnode_transformed = len(qnode_program) > 0
            for i, tape in enumerate(tapes):
                # If the program is batched, that means that it was transformed.
                # If it was transformed, that means that the program might have
                # changed the output. See `split_non_commuting`
                if qnode_transformed or device_modify_measurements:
                    # TODO: In the future support arbitrary output from the user function.
                    output = tape.measurements
                    _, trees = jax.tree_util.tree_flatten(output, is_leaf=is_leaf)
                else:
                    output = return_values_flat
                    trees = return_values_tree

<<<<<<< HEAD
                mcm_config = (
                    getattr(qnode, "_tmp_mcm_config", None) or qnode.execute_kwargs["mcm_config"]
                )
=======
                mcm_config = qnode.execute_kwargs["mcm_config"]
>>>>>>> 5612227b
                qrp_out = trace_quantum_operations(tape, device, qreg_in, ctx, trace, mcm_config)
                meas, meas_trees = trace_quantum_measurements(device, qrp_out, output, trees)
                qreg_out = qrp_out.actualize()

                meas_tracers = [trace.full_raise(m) for m in meas]
                meas_results = tree_unflatten(meas_trees, meas_tracers)

                # TODO: Allow the user to return whatever types they specify.
                if qnode_transformed or device_modify_measurements:
                    assert isinstance(meas_results, list)
                    if len(meas_results) == 1:
                        transformed_results.append(meas_results[0])
                    else:
                        transformed_results.append(tuple(meas_results))
                else:
                    transformed_results.append(meas_results)

                # Reset the qubits and update the register value for the next tape.
                if len(tapes) > 1 and i < len(tapes) - 1:
                    for w in device.wires:
                        qreg_out = reset_qubit(qreg_out, w)
                    qreg_in = qreg_out

            # Deallocate the register before tracing the post-processing.
            qdealloc_p.bind(qreg_out)

        closed_jaxpr, out_type, out_tree = trace_post_processing(
            ctx, trace, post_processing, transformed_results
        )
        # TODO: `check_jaxpr` complains about the `AbstractQreg` type. Consider fixing.
        # check_jaxpr(jaxpr)
    return closed_jaxpr, out_type, out_tree<|MERGE_RESOLUTION|>--- conflicted
+++ resolved
@@ -124,8 +124,6 @@
         TRACING_GRADIENTS.pop()
 
 
-<<<<<<< HEAD
-=======
 def _make_execution_config(qnode):
     """Updates the execution_config object with information about execution. This is
     used in preprocess to determine what decomposition and validation is needed."""
@@ -140,7 +138,6 @@
     return execution_config
 
 
->>>>>>> 5612227b
 def get_device_shots(dev):
     """Helper function to get device shots."""
     return dev.shots if isinstance(dev, qml.devices.LegacyDevice) else dev.shots.total_shots
@@ -648,18 +645,9 @@
     for op in ops:
         qrp2 = None
         if isinstance(op, HybridOp):
-<<<<<<< HEAD
             qrp2 = op.trace_quantum(ctx, device, trace, qrp)
         elif isinstance(op, catalyst.api_extensions.quantum_operators.MidCircuitMeasure):
             qrp2 = op.trace_quantum(ctx, trace, qrp, postselect_mode=mcm_config.postselect_mode)
-=======
-            kwargs = (
-                {"postselect_mode": mcm_config.postselect_mode}
-                if isinstance(op, catalyst.api_extensions.quantum_operators.MidCircuitMeasure)
-                else {}
-            )
-            qrp2 = op.trace_quantum(ctx, device, trace, qrp, **kwargs)
->>>>>>> 5612227b
         elif isinstance(op, MeasurementProcess):
             qrp2 = qrp
         else:
@@ -1161,13 +1149,7 @@
                     output = return_values_flat
                     trees = return_values_tree
 
-<<<<<<< HEAD
-                mcm_config = (
-                    getattr(qnode, "_tmp_mcm_config", None) or qnode.execute_kwargs["mcm_config"]
-                )
-=======
                 mcm_config = qnode.execute_kwargs["mcm_config"]
->>>>>>> 5612227b
                 qrp_out = trace_quantum_operations(tape, device, qreg_in, ctx, trace, mcm_config)
                 meas, meas_trees = trace_quantum_measurements(device, qrp_out, output, trees)
                 qreg_out = qrp_out.actualize()
