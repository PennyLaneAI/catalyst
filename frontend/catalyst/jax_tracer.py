# Copyright 2022-2023 Xanadu Quantum Technologies Inc.

# Licensed under the Apache License, Version 2.0 (the "License");
# you may not use this file except in compliance with the License.
# You may obtain a copy of the License at

#     http://www.apache.org/licenses/LICENSE-2.0

# Unless required by applicable law or agreed to in writing, software
# distributed under the License is distributed on an "AS IS" BASIS,
# WITHOUT WARRANTIES OR CONDITIONS OF ANY KIND, either express or implied.
# See the License for the specific language governing permissions and
# limitations under the License.
"""This module contains functions tracing and lowering JAX code to MLIR.
"""
import logging
from dataclasses import dataclass
from functools import partial, reduce
from typing import Any, Callable, Dict, List, Optional, Sequence, Tuple, Union

import jax
import jax.numpy as jnp
import pennylane as qml
from pennylane import QubitDevice, QubitUnitary, QueuingManager
from pennylane.measurements import MeasurementProcess
from pennylane.operation import AnyWires, Operator, Wires
from pennylane.ops import Controlled, ControlledOp, ControlledQubitUnitary
from pennylane.tape import QuantumTape
from pennylane.transforms.core import TransformProgram

import catalyst
from catalyst.jax_extras import (
    ClosedJaxpr,
    DynamicJaxprTrace,
    DynamicJaxprTracer,
    DynshapedClosedJaxpr,
    ExpansionStrategy,
    InputSignature,
    OutputSignature,
    PyTreeDef,
    PyTreeRegistry,
    ShapedArray,
    _abstractify,
    _input_type_to_tracers,
    convert_element_type,
    deduce_avals,
    deduce_signatures,
    eval_jaxpr,
    input_type_to_tracers,
    jaxpr_to_mlir,
    make_jaxpr2,
    sort_eqns,
    transient_jax_config,
    tree_flatten,
    tree_structure,
    tree_unflatten,
    wrap_init,
)
from catalyst.jax_primitives import (
    AbstractQreg,
    compbasis_p,
    cond_p,
    counts_p,
    expval_p,
    func_p,
    gphase_p,
    hamiltonian_p,
    hermitian_p,
    mlir_fn_cache,
    namedobs_p,
    probs_p,
    qalloc_p,
    qdealloc_p,
    qdevice_p,
    qextract_p,
    qinsert_p,
    qinst_p,
    qmeasure_p,
    qunitary_p,
    sample_p,
    state_p,
    tensorobs_p,
    var_p,
)
from catalyst.logging import debug_logger, debug_logger_init
from catalyst.tracing.contexts import (
    EvaluationContext,
    EvaluationMode,
    JaxTracingContext,
)
from catalyst.utils.exceptions import CompileError

logger = logging.getLogger(__name__)
logger.addHandler(logging.NullHandler())


class Function:
    """An object that represents a compiled function.

    At the moment, it is only used to compute sensible names for higher order derivative
    functions in MLIR.

    Args:
        fn (Callable): the function boundary.

    Raises:
        AssertionError: Invalid function type.
    """

    @debug_logger_init
    def __init__(self, fn):
        self.fn = fn
        self.__name__ = fn.__name__

    @debug_logger
    def __call__(self, *args, **kwargs):
        jaxpr, _, out_tree = make_jaxpr2(self.fn)(*args)

        def _eval_jaxpr(*args):
            return jax.core.eval_jaxpr(jaxpr.jaxpr, jaxpr.consts, *args)

        args, _ = jax.tree_util.tree_flatten(args)
        retval = func_p.bind(wrap_init(_eval_jaxpr), *args, fn=self.fn)
        return tree_unflatten(out_tree, retval)


KNOWN_NAMED_OBS = (qml.Identity, qml.PauliX, qml.PauliY, qml.PauliZ, qml.Hadamard)

# Take care when adding primitives to this set in order to avoid introducing a quadratic number of
# edges to the jaxpr equation graph in ``sort_eqns()``. Each equation with a primitive in this set
# is constrained to occur before all subsequent equations in the quantum operations trace.
FORCED_ORDER_PRIMITIVES = {qdevice_p, gphase_p}

PAULI_NAMED_MAP = {
    "I": "Identity",
    "X": "PauliX",
    "Y": "PauliY",
    "Z": "PauliZ",
}


@debug_logger
def retrace_with_result_types(jaxpr: ClosedJaxpr, target_types: List[ShapedArray]) -> ClosedJaxpr:
    """Return a JAXPR that is identical to the given one but with added type conversion operations
    to produce the provided type signature in its output."""
    # TODO: is eval expensive? or would it be better to modify the jaxpr in place?
    with_qreg = isinstance(target_types[-1], AbstractQreg)
    with EvaluationContext(EvaluationMode.CLASSICAL_COMPILATION) as ctx:
        with EvaluationContext.frame_tracing_context(ctx) as trace:
            in_tracers = _input_type_to_tracers(trace.new_arg, jaxpr.in_avals)
            out_tracers = [
                trace.full_raise(t) for t in eval_jaxpr(jaxpr.jaxpr, jaxpr.consts, *in_tracers)
            ]
            out_tracers_, target_types_ = (
                (out_tracers[:-1], target_types[:-1]) if with_qreg else (out_tracers, target_types)
            )
            out_promoted_tracers = [
                (convert_element_type(tr, ty) if _abstractify(tr).dtype != ty else tr)
                for tr, ty in zip(out_tracers_, target_types_)
            ]
            jaxpr2, _, consts = ctx.frames[trace].to_jaxpr2(
                out_promoted_tracers + ([out_tracers[-1]] if with_qreg else [])
            )
    return ClosedJaxpr(jaxpr2, consts)


@debug_logger
def unify_jaxpr_result_types(jaxprs: List[ClosedJaxpr]) -> List[ClosedJaxpr]:
    """Unify result signatures across a set of JAXPRs by promoting to common types.

    Args:
        jaxprs (List[ClosedJaxpr]): List of JAXPRs to unify. The result signatures must already have
                                    matching result numbers, abstract value kinds, and array shapes,
                                    but may differ in array dtypes.

    Returns
        List[ClosedJaxpr]: List of JAXPRs with unified result types.

    Raises:
        TypePromotionError: Type unification via promotion was not possible.
    """
    out_signatures = [jaxpr.out_avals for jaxpr in jaxprs]
    assert all(len(out_sig) == len(out_signatures[0]) for out_sig in out_signatures)

    if isinstance(jaxprs[0].out_avals[-1], AbstractQreg):
        # TODO: We seem to use AbstractQreg incorrectly, so JAX doesn't recognize it as a valid
        # abstact value. One need to investigate how to use it correctly and remove this condition.
        # Should we add AbstractQreg into the `_weak_types` list of JAX?
        out_signatures = [avals[:-1] for avals in out_signatures]

    promoted_types = list(map(partial(reduce, jnp.promote_types), zip(*out_signatures)))

    if isinstance(jaxprs[0].out_avals[-1], AbstractQreg):
        promoted_types.append(AbstractQreg())

    return [retrace_with_result_types(jaxpr, promoted_types) for jaxpr in jaxprs]


class QRegPromise:
    """QReg adaptor tracing the qubit extractions and insertions. The adaptor works by postponing
    the insertions in order to re-use qubits later thus skipping the extractions."""

    @debug_logger_init
    def __init__(self, qreg: DynamicJaxprTracer):
        self.base: DynamicJaxprTracer = qreg
        self.cache: Dict[Any, DynamicJaxprTracer] = {}

    @debug_logger
    def extract(self, wires: List[Any], allow_reuse=False) -> List[DynamicJaxprTracer]:
        """Extract qubits from the wrapped quantum register or get the already extracted qubits
        from cache"""
        # pylint: disable=consider-iterating-dictionary
        qrp = self
        cached_tracers = {w for w in qrp.cache.keys() if not isinstance(w, int)}
        requested_tracers = {w for w in wires if not isinstance(w, int)}
        if cached_tracers != requested_tracers:
            qrp.actualize()
        qubits = []
        for w in wires:
            if w in qrp.cache:
                qubit = qrp.cache[w]
                assert (
                    qubit is not None
                ), f"Attempting to extract wire {w} from register {qrp.base} for the second time"
                qubits.append(qubit)
                if not allow_reuse:
                    qrp.cache[w] = None
            else:
                qubits.append(qextract_p.bind(qrp.base, w))
        return qubits

    @debug_logger
    def insert(self, wires, qubits) -> None:
        """Insert qubits to the cache."""
        qrp = self
        assert len(wires) == len(qubits), f"len(wires)({len(wires)}) != len(qubits)({len(qubits)})"
        for w, qubit in zip(wires, qubits):
            assert (w not in qrp.cache) or (
                qrp.cache[w] is None
            ), f"Attempting to insert an already-inserted wire {w} into {qrp.base}"
            qrp.cache[w] = qubit

    @debug_logger
    def actualize(self) -> DynamicJaxprTracer:
        """Prune the qubit cache by performing the postponed insertions."""
        qrp = self
        qreg = qrp.base
        for w, qubit in qrp.cache.items():
            if qubit is not None:
                qreg = qinsert_p.bind(qreg, w, qubit)
        qrp.cache = {}
        qrp.base = qreg
        return qreg


@dataclass
class HybridOpRegion:
    """A code region of a nested HybridOp operation containing a JAX trace manager, a quantum tape,
    input and output classical tracers.

    Args:
        trace: JAX tracing context holding the tracers and equations for this region.
        quantum_tape: PennyLane tape containing quantum operations of this region.
        arg_classical_tracers: JAX tracers or constants, available in this region as
                               arguments during the classical tracing.
        res_classical_tracers: JAX tracers or constants returned to the outer scope after the
                               classical tracing of this region.
    """

    trace: Optional[DynamicJaxprTrace]
    quantum_tape: Optional[QuantumTape]
    arg_classical_tracers: List[DynamicJaxprTracer]
    res_classical_tracers: List[DynamicJaxprTracer]


class HybridOp(Operator):
    """A base class for operations carrying nested regions. The class stores the information
    obtained in the process of classical tracing and required for the completion of the quantum
    tracing. The methods of this class describe various aspects of quantum tracing.

    Args:
        in_classical_tracers (List of JAX tracers or constants):
            Classical tracers captured in the beginning of the classical tracing.
        out_classical_tracers (List of JAX tracers or constants):
            Classical tracers released as results of the classical tracing of this operation.
        regions (List of HybridOpRegions):
            Inner regions (e.g. body of a for-loop), each with its arguments, results and quantum
            tape, captured during the classical tracing.
        binder (Callable):
            JAX primitive binder function to call when the quantum tracing is complete.
    """

    def _no_binder(self, *_):
        raise RuntimeError("{self} does not support JAX binding")  # pragma: no cover

    num_wires = AnyWires
    binder: Callable = _no_binder

<<<<<<< HEAD
    def __init__(
        self,
        in_classical_tracers,
        out_classical_tracers,
        regions: List[HybridOpRegion],
        apply_reverse_transform=False,
        expansion_strategy=None,
    ):  # pylint: disable=too-many-arguments
=======
    @debug_logger_init
    def __init__(self, in_classical_tracers, out_classical_tracers, regions: List[HybridOpRegion]):
>>>>>>> 79e2b56f
        self.in_classical_tracers = in_classical_tracers
        self.out_classical_tracers = out_classical_tracers
        self.regions: List[HybridOpRegion] = regions
        self.expansion_strategy = expansion_strategy
        self.apply_reverse_transform = apply_reverse_transform
        super().__init__(wires=Wires(HybridOp.num_wires))

    def __repr__(self):
        """Constructor-call-like representation."""
        nested_ops = [r.quantum_tape.operations for r in self.regions if r.quantum_tape]
        return f"{self.name}(tapes={nested_ops})"

<<<<<<< HEAD
    def bind_overwrite_classical_tracers2(
        # self, ctx: JaxTracingContext, trace: DynamicJaxprTrace, *args, **kwargs
        self,
        ctx: JaxTracingContext,
        trace: DynamicJaxprTrace,
        in_expanded_tracers,
        out_expanded_tracers,
        **kwargs,
=======
    @debug_logger
    def bind_overwrite_classical_tracers(
        self, ctx: JaxTracingContext, trace: DynamicJaxprTrace, *args, **kwargs
>>>>>>> 79e2b56f
    ) -> DynamicJaxprTracer:
        """Binds the JAX primitive but override the returned classical tracers with the already
        existing output tracers, stored in the operations."""
        assert self.binder is not None, "HybridOp should set a binder"
        out_quantum_tracer = self.binder(*in_expanded_tracers, **kwargs)[-1]
        eqn = ctx.frames[trace].eqns[-1]
        assert len(eqn.outvars[:-1]) == len(
            out_expanded_tracers
        ), f"{eqn.outvars=}\n{out_expanded_tracers=}"
        for i, t in zip(range(len(eqn.outvars[:-1])), out_expanded_tracers):
            if trace.getvar(t) in set(
                [
                    *sum([e.outvars for e in ctx.frames[trace].eqns[:-1]], []),
                    *ctx.frames[trace].invars,
                    *ctx.frames[trace].constvar_to_val.keys(),
                ]
            ):
                # Do not re-assign vars from other equations
                continue
            eqn.outvars[i] = trace.getvar(t)
        return out_quantum_tracer

    @debug_logger
    def trace_quantum(
        self,
        ctx: JaxTracingContext,
        device: QubitDevice,
        trace: DynamicJaxprTrace,
        qrp: QRegPromise,
    ) -> QRegPromise:
        """Perform the second, quantum part of the Hybrid operation tracing."""
        raise NotImplementedError("HybridOp should implement trace")  # pragma: no cover


def has_nested_tapes(op: Operator) -> bool:
    """Detects if the PennyLane operation holds nested quantum tapes or not."""
    return (
        isinstance(op, HybridOp)
        and len(op.regions) > 0
        and any(r.quantum_tape is not None for r in op.regions)
    )


@debug_logger
def trace_to_jaxpr(func, static_argnums, abstracted_axes, args, kwargs):
    """Trace a Python function to JAXPR.

    Args:
        func: python function to be traced
        static_argnums: indices of static arguments.
        abstracted_axes: abstracted axes specification. Necessary for JAX to use dynamic tensor
            sizes.
        args: arguments to ``func``
        kwargs: keyword arguments to ``func``

    Returns:
        ClosedJaxpr: the Jaxpr program corresponding to ``func``
        PyTreeDef: PyTree-shape of the return values in ``PyTreeDef``
    """

    with transient_jax_config():
        with EvaluationContext(EvaluationMode.CLASSICAL_COMPILATION):
            make_jaxpr_kwargs = {
                "static_argnums": static_argnums,
                "abstracted_axes": abstracted_axes,
            }
            jaxpr, out_type, out_treedef = make_jaxpr2(func, **make_jaxpr_kwargs)(*args, **kwargs)

    return jaxpr, out_type, out_treedef


@debug_logger
def lower_jaxpr_to_mlir(jaxpr, func_name):
    """Lower a JAXPR to MLIR.

    Args:
        ClosedJaxpr: the JAXPR to lower to MLIR
        func_name: a name to use for the MLIR function

    Returns:
        ir.Module: the MLIR module coontaining the JAX program
        ir.Context: the MLIR context
    """

    # The compilation cache must be clear for each translation unit. Otherwise, MLIR functions
    # which do not exist in the current translation unit will be assumed to exist if an equivalent
    # python function is seen in the cache. This happens during testing or if we wanted to compile a
    # single python function multiple times with different options.
    mlir_fn_cache.clear()

    with transient_jax_config():
        # We remove implicit Jaxpr result values since we are compiling a top-level jaxpr program.
        if isinstance(jaxpr, DynshapedClosedJaxpr):
            jaxpr = jaxpr.remove_implicit_results()

        mlir_module, ctx = jaxpr_to_mlir(func_name, jaxpr)

    return mlir_module, ctx


@debug_logger
def trace_quantum_tape(
    quantum_tape: QuantumTape,
    device: QubitDevice,
    qreg: DynamicJaxprTracer,
    ctx: JaxTracingContext,
    trace: DynamicJaxprTrace,
) -> QRegPromise:
    """Recursively trace ``quantum_tape`` containing both PennyLane original and Catalyst extension
    operations. Produce ``QRegPromise`` object holding the resulting quantum register tracer.

    Args:
        quantum_tape: PennyLane quantum tape to trace.
        device: PennyLane quantum device.
        qreg: JAX tracer for quantum register in its initial state.
        ctx: JAX tracing context object.
        trace: JAX frame to emit the Jaxpr equations into.

    Returns:
        qrp: QRegPromise object holding the JAX tracer representing the quantum register into its
             final state.
    """
    # Notes:
    # [1] - At this point JAX equation contains both equations added during the classical tracing
    #       and the equations added during the quantum tracing. The equations are linked by named
    #       variables which are in 1-to-1 correspondence with JAX tracers. Since we create
    #       classical tracers (e.g. for mid-circuit measurements) during the classical tracing, but
    #       emit the corresponding equations only now by ``bind``-ing primitives, we might get
    #       equations in a wrong order. The set of variables are always complete though, so we sort
    #       the equations to restore their correct order.

    def _bind_native_controlled_op(qrp, op, controlled_wires, controlled_values):
        # For named-controlled operations (e.g. CNOT, CY, CZ) - bind directly by name. For
        # `Controlled(OP)` bind OP with native quantum control syntax.
        is_catalyst_ctrl = isinstance(op, catalyst.api_extensions.Controlled)
        pl_ctrl_classes = {Controlled, ControlledOp, ControlledQubitUnitary}
        is_pl_ctrl = op.__class__ in pl_ctrl_classes
        is_ctrl = is_catalyst_ctrl or is_pl_ctrl
        if is_ctrl:
            return _bind_native_controlled_op(qrp, op.base, op.control_wires, op.control_values)
        elif isinstance(op, QubitUnitary):
            qubits = qrp.extract(op.wires)
            controlled_qubits = qrp.extract(controlled_wires)
            qubits2 = qunitary_p.bind(
                *[*op.parameters, *qubits, *controlled_qubits, *controlled_values],
                qubits_len=len(qubits),
                ctrl_len=len(controlled_qubits),
            )
            qrp.insert(op.wires, qubits2[: len(qubits)])
            qrp.insert(controlled_wires, qubits2[len(qubits) :])
        elif isinstance(op, qml.GlobalPhase):
            controlled_qubits = qrp.extract(controlled_wires)
            qubits2 = gphase_p.bind(
                *[*op.parameters, *controlled_qubits, *controlled_values],
                ctrl_len=len(controlled_qubits),
            )
            qrp.insert(controlled_wires, qubits2)
        else:
            qubits = qrp.extract(op.wires)
            controlled_qubits = qrp.extract(controlled_wires)
            qubits2 = qinst_p.bind(
                *[*qubits, *op.parameters, *controlled_qubits, *controlled_values],
                op=op.name,
                qubits_len=len(qubits),
                params_len=len(op.parameters),
                ctrl_len=len(controlled_qubits),
            )
            qrp.insert(op.wires, qubits2[: len(qubits)])
            qrp.insert(controlled_wires, qubits2[len(qubits) :])
        return qrp

    qrp = QRegPromise(qreg)
    if isinstance(device, qml.devices.LegacyDevice):
        ops = device.expand_fn(quantum_tape)
    else:
        ops = quantum_tape

    for op in ops:
        qrp2 = None
        # We need to exclude HybridCtrl here because single-op control instances are kept
        # as instances of the Catalyst Controlled class, which also inherits from HybridCtrl,
        # but should be translated to JAXPR as a regular PennyLane Controlled op.
        # Native HybridCtrl operations are not yet supported in the compiler.
        if isinstance(op, HybridOp) and not isinstance(
            op, catalyst.api_extensions.quantum_operators.HybridCtrl
        ):
            qrp2 = op.trace_quantum(ctx, device, trace, qrp)
        else:
            if isinstance(op, MeasurementProcess):
                qrp2 = qrp
            else:
                qrp2 = _bind_native_controlled_op(qrp, op, [], [])

        assert qrp2 is not None
        qrp = qrp2

    ctx.frames[trace].eqns = sort_eqns(ctx.frames[trace].eqns, FORCED_ORDER_PRIMITIVES)  # [1]
    return qrp


@debug_logger
def trace_observables(
    obs: Operator, qrp: QRegPromise, m_wires: int
) -> Tuple[List[DynamicJaxprTracer], Optional[int]]:
    """Trace observables.

    Args:
        obs (Operator): an observable operator
        qrp (QRegPromise): Quantum register tracer with cached qubits
        m_wires (int): the default number of wires to use for this measurement process

    Returns:
        out_classical_tracers: a list of classical tracers corresponding to the measured values.
        nqubits: number of actually measured qubits.
    """
    wires = obs.wires if (obs and len(obs.wires) > 0) else m_wires
    qubits = None
    if obs is None:
        qubits = qrp.extract(wires, allow_reuse=True)
        obs_tracers = compbasis_p.bind(*qubits)
    elif isinstance(obs, KNOWN_NAMED_OBS):
        qubits = qrp.extract(wires, allow_reuse=True)
        obs_tracers = namedobs_p.bind(qubits[0], kind=type(obs).__name__)
    elif isinstance(obs, qml.Hermitian):
        # TODO: remove once fixed upstream: https://github.com/PennyLaneAI/pennylane/issues/4263
        qubits = qrp.extract(wires, allow_reuse=True)
        obs_tracers = hermitian_p.bind(jax.numpy.asarray(*obs.parameters), *qubits)
    elif isinstance(obs, qml.operation.Tensor):
        nested_obs = [trace_observables(o, qrp, m_wires)[0] for o in obs.obs]
        obs_tracers = tensorobs_p.bind(*nested_obs)
    elif isinstance(obs, qml.Hamiltonian):
        nested_obs = [trace_observables(o, qrp, m_wires)[0] for o in obs.ops]
        obs_tracers = hamiltonian_p.bind(jax.numpy.asarray(obs.coeffs), *nested_obs)
    elif isinstance(obs, qml.ops.op_math.Prod):
        nested_obs = [trace_observables(o, qrp, m_wires)[0] for o in obs]
        obs_tracers = tensorobs_p.bind(*nested_obs)
    elif isinstance(obs, qml.ops.op_math.Sum):
        nested_obs = [trace_observables(o, qrp, m_wires)[0] for o in obs]
        obs_tracers = hamiltonian_p.bind(jax.numpy.asarray(jnp.ones(len(obs))), *nested_obs)
    elif isinstance(obs, qml.ops.op_math.SProd):
        terms = obs.terms()
        coeffs = jax.numpy.array(terms[0])
        nested_obs = trace_observables(terms[1][0], qrp, m_wires)[0]
        obs_tracers = hamiltonian_p.bind(coeffs, nested_obs)
    else:
        raise NotImplementedError(
            f"Observable {obs} (of type {type(obs)}) is not impemented"
        )  # pragma: no cover
    return obs_tracers, (len(qubits) if qubits else 0)


@debug_logger
def pauli_sentence_to_hamiltonian_obs(paulis, qrp: QRegPromise) -> List[DynamicJaxprTracer]:
    """Convert a :class:`pennylane.pauli.PauliSentence` into a Hamiltonian.

    Args:
        paulis: a :class:`pennylane.pauli.PauliSentence`
        qrp (QRegPromise): Quantum register tracer with cached qubits

    Returns:
        List of JAX tracers representing a Hamiltonian
    """
    pwords, coeffs = zip(*paulis.items())
    nested_obs = [pauli_word_to_tensor_obs(pword, qrp) for pword in pwords]

    # No need to create a Hamiltonian for a single TensorObs
    if len(nested_obs) == 1 and coeffs[0] == 1.0:
        return nested_obs[0]

    coeffs = jax.numpy.asarray(coeffs)
    return hamiltonian_p.bind(coeffs, *nested_obs)


@debug_logger
def pauli_word_to_tensor_obs(obs, qrp: QRegPromise) -> List[DynamicJaxprTracer]:
    """Convert a :class:`pennylane.pauli.PauliWord` into a Named or Tensor observable.

    Args:
        obs: a :class:`pennylane.pauli.PauliWord`
        qrp (QRegPromise): Quantum register tracer with cached qubits

    Returns:
        List of JAX tracers representing NamedObs or TensorObs
    """
    if len(obs) == 1:
        wire, pauli = list(obs.items())[0]
        qubits = qrp.extract([wire], allow_reuse=True)
        return namedobs_p.bind(qubits[0], kind=PAULI_NAMED_MAP[pauli])

    nested_obs = []
    for wire, pauli in obs.items():
        qubits = qrp.extract([wire], allow_reuse=True)
        nested_obs.append(namedobs_p.bind(qubits[0], kind=PAULI_NAMED_MAP[pauli]))

    return tensorobs_p.bind(*nested_obs)


def identity_qnode_transform(tape: QuantumTape) -> (Sequence[QuantumTape], Callable):
    """Identity transform"""
    return [tape], lambda res: res[0]


# pylint: disable=too-many-statements,too-many-branches
@debug_logger
def trace_quantum_measurements(
    device: QubitDevice,
    qrp: QRegPromise,
    outputs: List[Union[MeasurementProcess, DynamicJaxprTracer, Any]],
    out_tree: PyTreeDef,
    tape: QuantumTape,
) -> Tuple[List[DynamicJaxprTracer], PyTreeDef]:
    """Trace quantum measurement. Accept a list of QNode ouptputs and its Pytree-shape. Process
    the quantum measurement outputs, leave other outputs as-is.

    Args:
        device (QubitDevice): PennyLane quantum device to use for quantum measurements.
        qrp (QRegPromise): Quantum register tracer with cached qubits
        outputs (List of quantum function results): List of qnode output JAX tracers to process.
        out_tree (PyTreeDef): PyTree-shape of the outputs.

    Returns:
        out_classical_tracers: modified list of JAX classical qnode ouput tracers.
        out_tree: modified PyTree-shape of the qnode output.
    """
    if isinstance(device, qml.devices.LegacyDevice):
        shots = device.shots
    else:
        # TODO: support shot vectors
        shots = tape.shots.total_shots
    out_classical_tracers = []

    for i, o in enumerate(outputs):
        if isinstance(o, MeasurementProcess):
            if isinstance(device, qml.devices.LegacyDevice):
                m_wires = o.wires if o.wires else range(device.num_wires)
            else:
                m_wires = o.wires if o.wires else range(len(device.wires))

            obs_tracers, nqubits = trace_observables(o.obs, qrp, m_wires)

            using_compbasis = obs_tracers.primitive == compbasis_p

            if o.return_type.value == "sample":
                if shots is None:
                    raise ValueError(
                        "qml.sample cannot work with shots=None. "
                        "Please specify a finite number of shots."
                    )
                if o.mv is not None:  # qml.sample(m)
                    out_classical_tracers.append(o.mv)
                else:
                    shape = (shots, nqubits) if using_compbasis else (shots,)
                    result = sample_p.bind(obs_tracers, shots=shots, shape=shape)
                    if using_compbasis:
                        result = jnp.astype(result, jnp.int64)
                    out_classical_tracers.append(result)
            elif o.return_type.value == "expval":
                out_classical_tracers.append(expval_p.bind(obs_tracers, shots=shots))
            elif o.return_type.value == "var":
                out_classical_tracers.append(var_p.bind(obs_tracers, shots=shots))
            elif o.return_type.value == "probs":
                assert using_compbasis
                shape = (2**nqubits,)
                out_classical_tracers.append(probs_p.bind(obs_tracers, shape=shape))
            elif o.return_type.value == "counts":
                if shots is None:
                    raise ValueError(
                        "qml.sample cannot work with shots=None. "
                        "Please specify a finite number of shots."
                    )
                shape = (2**nqubits,) if using_compbasis else (2,)
                results = counts_p.bind(obs_tracers, shots=shots, shape=shape)
                if using_compbasis:
                    results = (jnp.asarray(results[0], jnp.int64), results[1])
                out_classical_tracers.extend(results)
                counts_tree = tree_structure(("keys", "counts"))
                meas_return_trees_children = out_tree.children()
                if len(meas_return_trees_children):
                    meas_return_trees_children[i] = counts_tree
                    out_tree = out_tree.make_from_node_data_and_children(
                        PyTreeRegistry(),
                        out_tree.node_data(),
                        meas_return_trees_children,
                    )
                else:
                    out_tree = counts_tree
            elif o.return_type.value == "state":
                assert using_compbasis
                shape = (2**nqubits,)
                out_classical_tracers.append(state_p.bind(obs_tracers, shape=shape))
            else:
                raise NotImplementedError(
                    f"Measurement {o.return_type.value} is not impemented"
                )  # pragma: no cover
        elif isinstance(o, DynamicJaxprTracer):
            out_classical_tracers.append(o)
        else:
            assert not isinstance(o, (list, dict)), f"Expected a tracer or a measurement, got {o}"
            out_classical_tracers.append(o)

    return out_classical_tracers, out_tree


@debug_logger
def is_transform_valid_for_batch_transforms(tape, flat_results):
    """Not all transforms are valid for batch transforms.
    Batch transforms will increase the number of tapes from 1 to N.
    However, if the wave function collapses or there is any other non-deterministic behaviour
    such as noise present, then each tape would have different results.

    Also, MidCircuitMeasure is a HybridOp, which PL does not handle at the moment.
    Let's wait until mid-circuit measurements are better integrated into both PL
    and Catalyst and discussed more as well."""
    class_tracers, meas_tracers = split_tracers_and_measurements(flat_results)

    # Can transforms be applied?
    # Since transforms are a PL feature and PL does not support the same things as
    # Catalyst, transforms may have invariants that rely on PL invariants.
    # For example:
    #   * mid-circuit measurements (for batch-transforms)
    #   * that the output will be only a sequence of `MeasurementProcess`es.
    def is_measurement(op):
        """Only to avoid 100 character per line limit."""
        return isinstance(op, MeasurementProcess)

    is_out_measurements = map(is_measurement, meas_tracers)
    is_all_out_measurements = all(is_out_measurements) and not class_tracers
    is_out_measurement_sequence = is_all_out_measurements and isinstance(meas_tracers, Sequence)
    is_out_single_measurement = is_all_out_measurements and is_measurement(meas_tracers)

    def is_midcircuit_measurement(op):
        """Only to avoid 100 character per line limit."""
        return isinstance(op, catalyst.api_extensions.MidCircuitMeasure)

    is_valid_output = is_out_measurement_sequence or is_out_single_measurement
    if not is_valid_output:
        msg = (
            "A transformed quantum function must return either a single measurement, "
            "or a nonempty sequence of measurements."
        )
        raise CompileError(msg)

    is_wave_function_collapsed = any(map(is_midcircuit_measurement, tape.operations))
    are_batch_transforms_valid = is_valid_output and not is_wave_function_collapsed
    return are_batch_transforms_valid


@debug_logger
def apply_transform(qnode_program, device_program, device_modify_measurements, tape, flat_results):
    """Apply transform."""
    # Some transforms use trainability as a basis for transforming.
    # See batch_params
    params = tape.get_parameters(trainable_only=False)
    tape.trainable_params = qml.math.get_trainable_indices(params)

    is_program_transformed = qnode_program

    if is_program_transformed and qnode_program.is_informative:
        msg = "Catalyst does not support informative transforms."
        raise CompileError(msg)

    if is_program_transformed or device_modify_measurements:
        is_valid_for_batch = is_transform_valid_for_batch_transforms(tape, flat_results)
        total_program = qnode_program + device_program
        tapes, post_processing = total_program([tape])
        if not is_valid_for_batch and len(tapes) > 1:
            msg = "Multiple tapes are generated, but each run might produce different results."
            raise CompileError(msg)
    else:
        # Apply the identity transform in order to keep generalization
        tapes, post_processing = device_program([tape])
    return tapes, post_processing


@debug_logger
def split_tracers_and_measurements(flat_values):
    """Return classical tracers and measurements"""
    classical = []
    measurements = []
    for flat_value in flat_values:
        if isinstance(flat_value, DynamicJaxprTracer):
            # classical should remain empty for all valid cases at the moment.
            # This is because split_tracers_and_measurements is only called
            # when checking the validity of transforms. And transforms cannot
            # return any tracers.
            classical.append(flat_value)  # pragma: no cover
        else:
            measurements.append(flat_value)

    return classical, measurements


@debug_logger
def trace_post_processing(ctx, trace, post_processing: Callable, pp_args):
    """Trace post processing function.

    Args:
        ctx (EvaluationContext): context
        trace (DynamicJaxprTrace): trace
        post_processing(Callable): PennyLane transform post_processing function
        pp_args(structured Jax tracers): List of results returned from the PennyLane quantum
                                         transform function

    Returns:
        closed_jaxpr(ClosedJaxpr): JAXPR expression for the whole frame
        out_type(jax.OutputType) : List of abstract values with explicitness flag
        out_tree(PyTreeDef): PyTree shape of the qnode result
    """

    with EvaluationContext.frame_tracing_context(ctx, trace):
        # What is the input to the post_processing function?
        # The input to the post_processing function is going to be a list of values One for each
        # tape. The tracers are all flat in pp_args.

        # We need to deduce the type/shape/tree of the post_processing.
        wffa, _, _, out_tree_promise = deduce_avals(post_processing, (pp_args,), {})

        # wffa will take as an input a flatten tracers.
        # After wffa is called, then the shape becomes available in out_tree_promise.
        in_tracers = [trace.full_raise(t) for t in tree_flatten(pp_args)[0]]
        out_tracers = [trace.full_raise(t) for t in wffa.call_wrapped(*in_tracers)]
        jaxpr, out_type, consts = ctx.frames[trace].to_jaxpr2(out_tracers)
        closed_jaxpr = ClosedJaxpr(jaxpr, consts)
        return closed_jaxpr, out_type, out_tree_promise()


@debug_logger
def reset_qubit(qreg_in, w):
    """Perform a qubit reset on a single wire. Suitable for use during late-stage tracing,
    as JAX primitives are used directly. These operations will not appear on tape."""

    def flip(qreg):
        """Flip a qubit."""
        qbit = qextract_p.bind(qreg, w)
        qbit2 = qinst_p.bind(qbit, op="PauliX", qubits_len=1)[0]
        return qinsert_p.bind(qreg, w, qbit2)

    def dont_flip(qreg):
        """Identity function."""
        return qreg

    qbit = qextract_p.bind(qreg_in, w)
    m, qbit2 = qmeasure_p.bind(qbit)
    qreg_mid = qinsert_p.bind(qreg_in, w, qbit2)

    jaxpr_true = jax.make_jaxpr(flip)(qreg_mid)
    jaxpr_false = jax.make_jaxpr(dont_flip)(qreg_mid)
    qreg_out = cond_p.bind(m, qreg_mid, branch_jaxprs=[jaxpr_true, jaxpr_false])[0]

    return qreg_out


<<<<<<< HEAD
def trace_function(
    ctx: JaxTracingContext, fun: Callable, *args, expansion_strategy: ExpansionStrategy, **kwargs
) -> Tuple[List[Any], InputSignature, OutputSignature]:
    """Trace classical Python function containing no quantum computations. Arguments and results of
    the function are allowed to contain dynamic dimensions. Depending on the expansion strategy, the
    resulting Jaxpr program might or might not preserve sharing among the dynamic dimension
    variables. The support for expansion options makes this function different from
    `jax_extras.make_jaxpr2`.

    Args:
        ctx: Jax tracing context helper.
        fun: Callable python function.
        expansion_strategy: dynamic dimension expansion options.
        *args: Sample positional arguments of the function.
        **kwargs: Sample keyword arguments of the function.

    Result:
        List of output Jax tracers
        InputSignature of the resulting Jaxpr program
        OutputSignature of the resulting Jaxpr program
    """
    wfun, in_sig, out_sig = deduce_signatures(
        fun, args, kwargs, expansion_strategy=expansion_strategy
    )
    with EvaluationContext.frame_tracing_context(ctx) as trace:
        arg_expanded_tracers = input_type_to_tracers(in_sig.in_type, trace.new_arg)
        res_expanded_tracers = wfun.call_wrapped(*arg_expanded_tracers)

        return res_expanded_tracers, in_sig, out_sig


=======
@debug_logger
>>>>>>> 79e2b56f
def trace_quantum_function(
    f: Callable, device: QubitDevice, args, kwargs, qnode=None
) -> Tuple[ClosedJaxpr, Any]:
    """Trace quantum function in a way that allows building a nested quantum tape describing the
    quantum algorithm.

    The tracing is done as follows: (1) Classical tracing, producing the classical JAX tracers and
    the quantum tape (2) Quantum tape tracing, producing the remaining quantum and classical JAX
    tracers. With all the tracers in hands, the final JAXPR is produced. Note that caller can apply
    tape transformations by using PennyLane's transformation API on the argument function.

    Args:
        f (Callable): a function to trace
        device (QubitDevice): Quantum device to use for quantum computations
        args: Positional arguments to pass to ``f``
        kwargs: Keyword arguments to pass to ``f``
        qnode: The quantum node to be traced, it contains user transforms.

    Returns:
        closed_jaxpr: JAXPR expression of the function ``f``.
        out_type: JAXPR output type (list of abstract values with explicitness flags).
        out_tree: PyTree shapen of the result
    """
    with EvaluationContext(EvaluationMode.QUANTUM_COMPILATION) as ctx:
        # (1) - Classical tracing
        quantum_tape = QuantumTape(shots=device.shots)
        with EvaluationContext.frame_tracing_context(ctx) as trace:
            wffa, in_avals, keep_inputs, out_tree_promise = deduce_avals(f, args, kwargs)
            in_classical_tracers = _input_type_to_tracers(trace.new_arg, in_avals)
            with QueuingManager.stop_recording(), quantum_tape:
                # Quantum tape transformations happen at the end of tracing
                in_classical_tracers = [t for t, k in zip(in_classical_tracers, keep_inputs) if k]
                return_values_flat = wffa.call_wrapped(*in_classical_tracers)
            # Ans contains the leaves of the pytree (empty for measurement without
            # data https://github.com/PennyLaneAI/pennylane/pull/4607)
            # Therefore we need to compute the tree with measurements as leaves and it comes
            # with an extra computational cost

            # 1. Recompute the original return
            with QueuingManager.stop_recording():
                return_values = tree_unflatten(out_tree_promise(), return_values_flat)

            def is_leaf(obj):
                return isinstance(obj, qml.measurements.MeasurementProcess)

            # 2. Create a new tree that has measurements as leaves
            return_values_flat, return_values_tree = jax.tree_util.tree_flatten(
                return_values, is_leaf=is_leaf
            )

            if isinstance(device, qml.devices.Device):
                device_program, _ = device.preprocess(ctx)
            else:
                device_program = TransformProgram()

            qnode_program = qnode.transform_program if qnode else TransformProgram()

            device_modify_measurements = "measurements_from_counts" in [
                t.transform.__name__ for t in device_program
            ]

            tapes, post_processing = apply_transform(
                qnode_program,
                device_program,
                device_modify_measurements,
                quantum_tape,
                return_values_flat,
            )

        # (2) - Quantum tracing
        transformed_results = []

        with EvaluationContext.frame_tracing_context(ctx, trace):
            # Set up same device and quantum register for all tapes in the program.
            # We just need to ensure the qubits are reset in between each.
            qdevice_p.bind(
                rtd_lib=device.backend_lib,
                rtd_name=device.backend_name,
                rtd_kwargs=str(device.backend_kwargs),
            )
            qreg_in = qalloc_p.bind(len(device.wires))

            qnode_transformed = len(qnode_program) > 0
            for i, tape in enumerate(tapes):
                # If the program is batched, that means that it was transformed.
                # If it was transformed, that means that the program might have
                # changed the output. See `split_non_commuting`
                if qnode_transformed or device_modify_measurements:
                    # TODO: In the future support arbitrary output from the user function.
                    output = tape.measurements
                    _, trees = jax.tree_util.tree_flatten(output, is_leaf=is_leaf)
                else:
                    output = return_values_flat
                    trees = return_values_tree

                qrp_out = trace_quantum_tape(tape, device, qreg_in, ctx, trace)
                meas, meas_trees = trace_quantum_measurements(device, qrp_out, output, trees, tape)
                qreg_out = qrp_out.actualize()

                meas_tracers = [trace.full_raise(m) for m in meas]
                meas_results = tree_unflatten(meas_trees, meas_tracers)

                # TODO: Allow the user to return whatever types they specify.
                if qnode_transformed or device_modify_measurements:
                    assert isinstance(meas_results, list)
                    if len(meas_results) == 1:
                        transformed_results.append(meas_results[0])
                    else:
                        transformed_results.append(tuple(meas_results))
                else:
                    transformed_results.append(meas_results)

                # Reset the qubits and update the register value for the next tape.
                if len(tapes) > 1 and i < len(tapes) - 1:
                    for w in device.wires:
                        qreg_out = reset_qubit(qreg_out, w)
                    qreg_in = qreg_out

            # Deallocate the register before tracing the post-processing.
            qdealloc_p.bind(qreg_out)

        closed_jaxpr, out_type, out_tree = trace_post_processing(
            ctx, trace, post_processing, transformed_results
        )
        # TODO: `check_jaxpr` complains about the `AbstractQreg` type. Consider fixing.
        # check_jaxpr(jaxpr)
    return closed_jaxpr, out_type, out_tree<|MERGE_RESOLUTION|>--- conflicted
+++ resolved
@@ -296,7 +296,7 @@
     num_wires = AnyWires
     binder: Callable = _no_binder
 
-<<<<<<< HEAD
+    @debug_logger_init
     def __init__(
         self,
         in_classical_tracers,
@@ -305,10 +305,6 @@
         apply_reverse_transform=False,
         expansion_strategy=None,
     ):  # pylint: disable=too-many-arguments
-=======
-    @debug_logger_init
-    def __init__(self, in_classical_tracers, out_classical_tracers, regions: List[HybridOpRegion]):
->>>>>>> 79e2b56f
         self.in_classical_tracers = in_classical_tracers
         self.out_classical_tracers = out_classical_tracers
         self.regions: List[HybridOpRegion] = regions
@@ -321,7 +317,7 @@
         nested_ops = [r.quantum_tape.operations for r in self.regions if r.quantum_tape]
         return f"{self.name}(tapes={nested_ops})"
 
-<<<<<<< HEAD
+    @debug_logger
     def bind_overwrite_classical_tracers2(
         # self, ctx: JaxTracingContext, trace: DynamicJaxprTrace, *args, **kwargs
         self,
@@ -330,11 +326,6 @@
         in_expanded_tracers,
         out_expanded_tracers,
         **kwargs,
-=======
-    @debug_logger
-    def bind_overwrite_classical_tracers(
-        self, ctx: JaxTracingContext, trace: DynamicJaxprTrace, *args, **kwargs
->>>>>>> 79e2b56f
     ) -> DynamicJaxprTracer:
         """Binds the JAX primitive but override the returned classical tracers with the already
         existing output tracers, stored in the operations."""
@@ -887,7 +878,7 @@
     return qreg_out
 
 
-<<<<<<< HEAD
+@debug_logger
 def trace_function(
     ctx: JaxTracingContext, fun: Callable, *args, expansion_strategy: ExpansionStrategy, **kwargs
 ) -> Tuple[List[Any], InputSignature, OutputSignature]:
@@ -919,9 +910,7 @@
         return res_expanded_tracers, in_sig, out_sig
 
 
-=======
-@debug_logger
->>>>>>> 79e2b56f
+@debug_logger
 def trace_quantum_function(
     f: Callable, device: QubitDevice, args, kwargs, qnode=None
 ) -> Tuple[ClosedJaxpr, Any]:
