# Copyright 2022-2023 Xanadu Quantum Technologies Inc.

# Licensed under the Apache License, Version 2.0 (the "License");
# you may not use this file except in compliance with the License.
# You may obtain a copy of the License at

#     http://www.apache.org/licenses/LICENSE-2.0

# Unless required by applicable law or agreed to in writing, software
# distributed under the License is distributed on an "AS IS" BASIS,
# WITHOUT WARRANTIES OR CONDITIONS OF ANY KIND, either express or implied.
# See the License for the specific language governing permissions and
# limitations under the License.

"""
This module contains functions tracing and lowering JAX code to MLIR.
"""

import itertools
import logging
import weakref
from contextlib import contextmanager
from dataclasses import dataclass, replace
from enum import Enum
from functools import partial, reduce
from typing import Any, Callable, Dict, List, Optional, Tuple, Union

import jax
import jax.numpy as jnp
import pennylane as qml
from jax._src.lax.lax import _extract_tracers_dyn_shape
from jax._src.source_info_util import current as current_source_info
from jax.api_util import debug_info as jdb
from jax.core import get_aval
from pennylane import QubitUnitary, QueuingManager
from pennylane.devices import QubitDevice
from pennylane.measurements import (
    CountsMP,
    ExpectationMP,
    MeasurementProcess,
    ProbabilityMP,
    StateMP,
    VarianceMP,
)
from pennylane.operation import Operation, Operator, Wires
from pennylane.ops import Adjoint, Controlled, ControlledOp
from pennylane.tape import QuantumTape
from pennylane.transforms.core import TransformProgram

import catalyst
from catalyst.api_extensions.callbacks import MemrefCallable
from catalyst.jax_extras import (
    ClosedJaxpr,
    DynamicJaxprTrace,
    DynamicJaxprTracer,
    ExpansionStrategy,
    InputSignature,
    OutputSignature,
    PyTreeDef,
    ShapedArray,
    _input_type_to_tracers,
    cond_expansion_strategy,
    convert_element_type,
    deduce_avals,
    deduce_signatures,
    eval_jaxpr,
    input_type_to_tracers,
    jaxpr_to_mlir,
    make_from_node_data_and_children,
    make_jaxpr2,
    sort_eqns,
    transient_jax_config,
    tree_flatten,
    tree_structure,
    tree_unflatten,
    wrap_init,
)
from catalyst.jax_primitives import (
    AbstractQreg,
    compbasis_p,
    counts_p,
    device_init_p,
    device_release_p,
    expval_p,
    func_p,
    gphase_p,
    hamiltonian_p,
    hermitian_p,
    namedobs_p,
    num_qubits_p,
    probs_p,
    qalloc_p,
    qdealloc_p,
    qextract_p,
    qinsert_p,
    qinst_p,
    sample_p,
    set_basis_state_p,
    set_state_p,
    state_p,
    tensorobs_p,
    unitary_p,
    var_p,
)
from catalyst.logging import debug_logger, debug_logger_init
from catalyst.tracing.contexts import EvaluationContext, EvaluationMode
from catalyst.utils.exceptions import CompileError

logger = logging.getLogger(__name__)
logger.addHandler(logging.NullHandler())

# TODO: refactor the tracer module
# pylint: disable=too-many-lines

# Global flag tracing wether the function that we trace might be used for gradients
TRACING_GRADIENTS: List[str] = []


def _in_gradient_tracing(qnode) -> Optional[str]:
    """If we are tracing gradient - return the current grad method."""
    if len(TRACING_GRADIENTS) == 0:
        return None

    method = TRACING_GRADIENTS[-1]
    return qnode.diff_method if method == "auto" else method


@contextmanager
def mark_gradient_tracing(method: str):
    """Wraps the inner flow with the gradient-tracing flag"""
    try:
        TRACING_GRADIENTS.append(method)
        yield
    finally:
        TRACING_GRADIENTS.pop()


def _make_execution_config(qnode):
    """Updates the execution_config object with information about execution. This is
    used in preprocess to determine what decomposition and validation is needed."""

    execution_config = qml.devices.ExecutionConfig()
    if qnode:
        execution_config = replace(execution_config, gradient_method=_in_gradient_tracing(qnode))

    return execution_config


class Function:
    """An object that represents a compiled function.

    At the moment, it is only used to compute sensible names for higher order derivative
    functions in MLIR.

    Args:
        fn (Callable): the function boundary.

    Raises:
        AssertionError: Invalid function type.
    """

    CACHE = {}

    def __new__(cls, fn):
        if cached_instance := cls.CACHE.get(fn):
            return cached_instance
        new_instance = super().__new__(cls)
        cls.CACHE[fn] = new_instance
        return new_instance

    @debug_logger_init
    def __init__(self, fn):
        self.fn = fn
        if isinstance(fn, partial):
            self.__name__ = fn.func.__name__
        else:
            self.__name__ = fn.__name__

    @debug_logger
    def __call__(self, *args, **kwargs):
        jaxpr, _, out_tree = make_jaxpr2(
            self.fn,
            debug_info=kwargs.pop("debug_info", jdb("Function", self.fn, args, kwargs)),
        )(*args, **kwargs)

        def _eval_jaxpr(*args, **kwargs):
            return jax.core.eval_jaxpr(jaxpr.jaxpr, jaxpr.consts, *args, **kwargs)

        args, _ = jax.tree_util.tree_flatten((args, kwargs))
        retval = func_p.bind(
            wrap_init(_eval_jaxpr, debug_info=jaxpr.jaxpr.debug_info), *args, fn=self.fn
        )
        return tree_unflatten(out_tree, retval)


KNOWN_NAMED_OBS = (qml.Identity, qml.PauliX, qml.PauliY, qml.PauliZ, qml.Hadamard)

# Take care when adding primitives to this set in order to avoid introducing a quadratic number of
# edges to the jaxpr equation graph in ``sort_eqns()``. Each equation with a primitive in this set
# is constrained to occur before all subsequent equations in the quantum operations trace.
FORCED_ORDER_PRIMITIVES = {device_init_p, gphase_p}

PAULI_NAMED_MAP = {
    "I": "Identity",
    "X": "PauliX",
    "Y": "PauliY",
    "Z": "PauliZ",
}


@debug_logger
def retrace_with_result_types(jaxpr: ClosedJaxpr, target_types: List[ShapedArray]) -> ClosedJaxpr:
    """Return a JAXPR that is identical to the given one but with added type conversion operations
    to produce the provided type signature in its output."""
    # TODO: is eval expensive? or would it be better to modify the jaxpr in place?
    with_qreg = isinstance(target_types[-1], AbstractQreg)
    with EvaluationContext(EvaluationMode.CLASSICAL_COMPILATION) as ctx:
        with EvaluationContext.frame_tracing_context() as trace:
            in_tracers = _input_type_to_tracers(
                partial(trace.new_arg, source_info=current_source_info()), jaxpr.in_avals
            )
            out_tracers = [
                trace.to_jaxpr_tracer(t, source_info=current_source_info())
                for t in eval_jaxpr(jaxpr.jaxpr, jaxpr.consts, *in_tracers)
            ]
            out_tracers_, target_types_ = (
                (out_tracers[:-1], target_types[:-1]) if with_qreg else (out_tracers, target_types)
            )
            out_promoted_tracers = [
                (convert_element_type(tr, ty) if get_aval(tr).dtype != ty else tr)
                for tr, ty in zip(out_tracers_, target_types_)
            ]
            jaxpr2, _, consts = ctx.frames[trace].to_jaxpr2(
                out_promoted_tracers + ([out_tracers[-1]] if with_qreg else [])
            )
    return ClosedJaxpr(jaxpr2, consts)


def _apply_result_type_conversion(
    jaxpr: ClosedJaxpr,
    consts: List[Any],
    target_types: List[ShapedArray],
    num_implicit_outputs: int,
) -> Tuple[List[Any], InputSignature, OutputSignature]:
    """Re-trace the ``jaxpr`` program and apply type conversion to its results. Return full
    information about the modified Jaxpr program. The jaxpr program is only allowed to take zero or
    one quantum register as an argument.

    Args:
        jaxpr: The Jaxpr program to apply the conversion to.
        consts: List of constant values we need to know to trace this program.
        target_types: List of types we want to convert the outputs of the program to. The list must
                      match the number of outputs, except maybe the very last output if it is Qreg.
        num_implicit_outputs: Number of implicit outputs found in the Jaxpr program.

    Returns:
        List[TracerLike]: output tracers of the program
        InputSignature: new input signature of the function
        OutputSignature: new output signature of the function
    """
    with_qreg = len(target_types) > 0 and isinstance(target_types[-1], AbstractQreg)
    args = [AbstractQreg()] if with_qreg else []

    def _fun(*in_tracers):
        out_tracers = eval_jaxpr(jaxpr, consts, *in_tracers)
        out_tracers_, target_types_ = (
            (out_tracers[:-1], target_types[:-1]) if with_qreg else (out_tracers, target_types)
        )
        out_promoted_tracers = [
            (convert_element_type(tr, ty) if get_aval(tr).dtype != ty else tr)
            for tr, ty in zip(out_tracers_, target_types_)
        ]
        return out_promoted_tracers[num_implicit_outputs:] + (
            [out_tracers[-1]] if with_qreg else []
        )

    expanded_tracers, in_sig, out_sig = trace_function(
        _fun, *args, expansion_strategy=cond_expansion_strategy(), debug_info=jaxpr.debug_info
    )

    return expanded_tracers, in_sig, out_sig


def _promote_jaxpr_types(types: List[List[Any]]) -> List[Any]:
    # TODO: Our custom AbstractQreg happened to be incompatible with jnp.promote_types, we suspect
    # we failed to match some expectation of Jax. We suggest to make our abstract values compatible
    # and hopefully remove the logic behind the condition [1]. Should we add AbstractQreg into the
    # `_weak_types` list of JAX?
    assert len(types) > 0, "Expected one or more set of types"
    assert all(len(t) == len(types[0]) for t in types), "Expected matching number of arguments"

    def _shapes(ts):
        return [t.shape for t in ts if isinstance(t, ShapedArray)]

    assert all(_shapes(t) == _shapes(types[0]) for t in types), "Expected matching shapes"
    all_ends_with_qreg = all(len(t) > 0 and isinstance(t[-1], AbstractQreg) for t in types)
    all_not_ends_with_qreg = all(len(t) == 0 or not isinstance(t[-1], AbstractQreg) for t in types)
    assert (
        all_ends_with_qreg or all_not_ends_with_qreg
    ), "We require either all-qregs or all-non-qregs as last items of the type lists"
    if all_ends_with_qreg:  # [1]
        types = [t[:-1] for t in types]
    results = list(map(partial(reduce, jnp.promote_types), zip(*types)))
    return results + ([AbstractQreg()] if all_ends_with_qreg else [])


@debug_logger
def unify_convert_result_types(jaxprs, consts, nimplouts):
    """Unify result types of the jaxpr programs given.
    Args:
        jaxprs (list of ClosedJaxpr): Source Jaxpr programs. The program results must have
                                      matching sizes and numpy array shapes but dtypes might be
                                      different.
        consts (list of Jaxpr constants): Constants of the sourece Jaxpr programs.
        nimplout (list of integers): Numbers of implicit outputs of Jaxpr programs.

    Returns (list of output signatures):
        Output jaxprs of the new programs
        Output type of the new programs
        Output tracers of the new programs
        Constants of the new programs

    Raises:
        TypePromotionError: Unification is not possible.

    """
    promoted_types = _promote_jaxpr_types([[v.aval for v in j.outvars] for j in jaxprs])
    jaxpr_acc, type_acc, tracers_acc, consts_acc = [], [], [], []
    for j, a, num_implicit_outputs in zip(jaxprs, consts, nimplouts):
        tracers, _, out_sig = _apply_result_type_conversion(
            j, a, promoted_types, num_implicit_outputs
        )
        jaxpr_acc.append(out_sig.out_initial_jaxpr())
        type_acc.append(out_sig.out_type())
        tracers_acc.append(tracers)
        consts_acc.append(out_sig.out_consts())
    return jaxpr_acc, type_acc[0], tracers_acc, consts_acc


class QRegPromise:
    """QReg adaptor tracing the qubit extractions and insertions. The adaptor works by postponing
    the insertions in order to re-use qubits later thus skipping the extractions."""

    @debug_logger_init
    def __init__(self, qreg: DynamicJaxprTracer):
        self.base: DynamicJaxprTracer = qreg
        self.cache: Dict[Any, DynamicJaxprTracer] = {}

    @debug_logger
    def extract(self, wires: List[Any], allow_reuse=False) -> List[DynamicJaxprTracer]:
        """Extract qubits from the wrapped quantum register or get the already extracted qubits
        from cache"""
        # pylint: disable=consider-iterating-dictionary
        qrp = self
        cached_tracers = {w for w in qrp.cache.keys() if not isinstance(w, int)}
        requested_tracers = {w for w in wires if not isinstance(w, int)}
        if cached_tracers != requested_tracers:
            qrp.actualize()
        qubits = []
        for w in wires:
            if w in qrp.cache:
                qubit = qrp.cache[w]
                assert (
                    qubit is not None
                ), f"Attempting to extract wire {w} from register {qrp.base} for the second time"
                qubits.append(qubit)
                if not allow_reuse:
                    qrp.cache[w] = None
            else:
                qubits.append(qextract_p.bind(qrp.base, w))
        return qubits

    @debug_logger
    def insert(self, wires, qubits) -> None:
        """Insert qubits to the cache."""
        qrp = self
        assert len(wires) == len(qubits), f"len(wires)({len(wires)}) != len(qubits)({len(qubits)})"
        for w, qubit in zip(wires, qubits):
            assert (w not in qrp.cache) or (
                qrp.cache[w] is None
            ), f"Attempting to insert an already-inserted wire {w} into {qrp.base}"
            qrp.cache[w] = qubit

    @debug_logger
    def actualize(self) -> DynamicJaxprTracer:
        """Prune the qubit cache by performing the postponed insertions."""
        qrp = self
        qreg = qrp.base
        for w, qubit in qrp.cache.items():
            if qubit is not None:
                qreg = qinsert_p.bind(qreg, w, qubit)
        qrp.cache = {}
        qrp.base = qreg
        return qreg


@dataclass
class HybridOpRegion:
    """A code region of a nested HybridOp operation containing a JAX trace manager, a quantum tape,
    input and output classical tracers.

    Args:
        trace: JAX tracing context holding the tracers and equations for this region.
        quantum_tape: PennyLane tape containing quantum operations of this region.
        arg_classical_tracers: JAX tracers or constants, available in this region as
                               arguments during the classical tracing.
        res_classical_tracers: JAX tracers or constants returned to the outer scope after the
                               classical tracing of this region.
    """

    trace: Optional[DynamicJaxprTrace]
    quantum_tape: Optional[QuantumTape]
    arg_classical_tracers: List[DynamicJaxprTracer]
    res_classical_tracers: List[DynamicJaxprTracer]


cached_vars = weakref.WeakKeyDictionary()


class HybridOp(Operator):
    """A base class for operations carrying nested regions. The class stores the information
    obtained in the process of classical tracing and required for the completion of the quantum
    tracing. The methods of this class describe various aspects of quantum tracing.

    Args:
        in_classical_tracers (List of JAX tracers or constants):
            Classical tracers captured in the beginning of the classical tracing.
        out_classical_tracers (List of JAX tracers or constants):
            Classical tracers released as results of the classical tracing of this operation.
        regions (List of HybridOpRegions):
            Inner regions (e.g. body of a for-loop), each with its arguments, results and quantum
            tape, captured during the classical tracing.
        binder (Callable):
            JAX primitive binder function to call when the quantum tracing is complete.
    """

    def _no_binder(self, *_):
        raise RuntimeError("{self} does not support JAX binding")  # pragma: no cover

    binder: Callable = _no_binder

    @debug_logger_init
    def __init__(
        self,
        in_classical_tracers,
        out_classical_tracers,
        regions: List[HybridOpRegion],
        apply_reverse_transform=False,
        expansion_strategy=None,
        debug_info=None,
    ):  # pylint: disable=too-many-arguments
        self.in_classical_tracers = in_classical_tracers
        self.out_classical_tracers = out_classical_tracers
        self.regions: List[HybridOpRegion] = regions
        self.expansion_strategy = expansion_strategy
        self.apply_reverse_transform = apply_reverse_transform
        self.debug_info = debug_info
        super().__init__(wires=Wires(()))

    def __repr__(self):
        """Constructor-call-like representation."""
        nested_ops = [r.quantum_tape.operations for r in self.regions if r.quantum_tape]
        return f"{self.name}(tapes={nested_ops})"

    @debug_logger
    def bind_overwrite_classical_tracers(
        self,
        _trace: DynamicJaxprTrace,
        in_expanded_tracers,
        out_expanded_tracers,
        **kwargs,
    ) -> DynamicJaxprTracer:
        """Binds the JAX primitive but override the returned classical tracers with the already
        existing output tracers, stored in the operations since the classical tracing stage.
        User-defined transformations might have changed them by the time this function is called.
        The quantum tracer, namely the quantum register is not supposed to be changed so it is kept
        as-is.
        """
        assert self.binder is not None, "HybridOp should set a binder"
        # Here, we are binding any of the possible hybrid ops.
        # which includes: for_loop, while_loop, cond, measure.
        # This will place an equation at the very end of the current list of equations.
        out_quantum_tracer = self.binder(*in_expanded_tracers, **kwargs)[-1]

        trace = EvaluationContext.get_current_trace()
        eqn = trace.frame.eqns[-1]
        frame = trace.frame

        assert len(eqn.outvars[:-1]) == len(
            out_expanded_tracers
        ), f"{eqn.outvars=}\n{out_expanded_tracers=}"

        jaxpr_variables = cached_vars.get(frame, set())
        if not jaxpr_variables:
            # We get all variables in the current frame
            outvars = itertools.chain.from_iterable([e.outvars for e in frame.eqns])
            jaxpr_variables = set(outvars)
            jaxpr_variables.update(frame.invars)
            jaxpr_variables.update(frame.constvar_to_val.keys())
            cached_vars[frame] = jaxpr_variables

        for outvar in frame.eqns[-1].outvars:
            # With the exception of the output variables from the current equation.
            jaxpr_variables.discard(outvar)

        for i, t in enumerate(out_expanded_tracers):
            # We look for what were the previous output tracers.
            # If they haven't changed, then we leave them unchanged.
            if trace.getvar(t) in jaxpr_variables:
                continue

            # If the variable cannot be found in the current frame
            # it is because we have created it via new_inner_tracer
            # which uses JAX internals to create a tracer without associating
            # a particular variable nor binding it to an equation.
            # So at this moment, we create a new variable for it
            # and set it as the eqn.outvars.
            # For example catalyst.measure always returns a tracer associated with
            # the value true but without having it being bound to any primitive
            #
            #    m = new_inner_tracer(ctx.trace, get_aval(True))
            #
            # Then we would land here and bound that inner_trace to this primitive
            #
            #    a: bool, b: qubit = measure_p.bind()
            #
            # At the moment, it is a little bit unclear why we need this.
            # I think it may be due to the separation between tracing the quantum
            # part from the classical part.
            #
            # First we would have traced the classical part (which includes hybrid ops)
            # and we need tracers for those values.
            # Here we would be tracing the quantum part, and it is where we would finally
            # bind it with the correct primitive.
            #
            # This seems to be the case since the measure function does not bound.
            # But it returns this inner tracer.
            #
            # Then the topological sorter would sort the operations that depended
            # on the original inner_trace accordingly.
            #
            # This method only gets called in a for loop for quantum operations
            #
            #     for op in ops:
            #       qrp2 = None
            #         if isinstance(op, HybridOp):
            #            // ... snip...
            #            qrp2 = op.trace_quantum(ctx, device, trace, qrp, **kwargs)
            #
            # So it should be safe to cache the tracers as we are doing it.
            eqn.outvars[i] = trace.getvar(t)

        # Now, the output variables can be considered as part of the current frame.
        # This allows us to avoid importing all equations again next time.
        jaxpr_variables.update(eqn.outvars)
        return out_quantum_tracer

    @debug_logger
    def trace_quantum(
        self,
        ctx,
        device: QubitDevice,
        trace: DynamicJaxprTrace,
        qrp: QRegPromise,
    ) -> QRegPromise:
        """Perform the second, quantum part of the Hybrid operation tracing."""
        raise NotImplementedError("HybridOp should implement trace")  # pragma: no cover


def has_nested_tapes(op: Operator) -> bool:
    """Detects if the PennyLane operation holds nested quantum tapes or not."""
    return (
        isinstance(op, HybridOp)
        and len(op.regions) > 0
        and any(r.quantum_tape is not None for r in op.regions)
    )


def nested_quantum_regions(op: Operation) -> List[HybridOpRegion]:
    """Returns the list of nested quantum regions."""
    return (
        [region for region in op.regions if region.quantum_tape is not None]
        if isinstance(op, HybridOp)
        else []
    )


# pylint: disable=too-many-arguments
@debug_logger
def trace_to_jaxpr(func, static_argnums, abstracted_axes, args, kwargs, debug_info=None):
    """Trace a Python function to JAXPR.

    Args:
        func: python function to be traced
        static_argnums: indices of static arguments.
        abstracted_axes: abstracted axes specification. Necessary for JAX to use dynamic tensor
            sizes.
        args: arguments to ``func``
        kwargs: keyword arguments to ``func``

    Returns:
        ClosedJaxpr: the Jaxpr program corresponding to ``func``
        PyTreeDef: PyTree-shape of the return values in ``PyTreeDef``
    """

    with transient_jax_config({"jax_dynamic_shapes": True}):
        make_jaxpr_kwargs = {
            "static_argnums": static_argnums,
            "abstracted_axes": abstracted_axes,
            "debug_info": debug_info,
        }
        with EvaluationContext(EvaluationMode.CLASSICAL_COMPILATION):
            jaxpr, out_type, out_treedef = make_jaxpr2(func, **make_jaxpr_kwargs)(*args, **kwargs)
            plugins = EvaluationContext.get_plugins()

    return jaxpr, out_type, out_treedef, plugins


@debug_logger
def lower_jaxpr_to_mlir(jaxpr, func_name):
    """Lower a JAXPR to MLIR.

    Args:
        ClosedJaxpr: the JAXPR to lower to MLIR
        func_name: a name to use for the MLIR function

    Returns:
        ir.Module: the MLIR module coontaining the JAX program
        ir.Context: the MLIR context
    """

    MemrefCallable.clearcache()

    with transient_jax_config({"jax_dynamic_shapes": True}):
        mlir_module, ctx = jaxpr_to_mlir(func_name, jaxpr)

    return mlir_module, ctx


def trace_state_prep(op, qrp):
    """Trace qml.StatePrep

    Args:
        op: StatePrep op being traced
        qrp: QRegPromise object holding the JAX tracer representing the quantum register's state

    Postcondition:
        qrp is updated to hold the output qubits from qml.StatePrep
    """
    assert isinstance(op, qml.StatePrep), "qml.StatePrep expected"

    qubits = qrp.extract(op.wires)
    partial_sv = op.parameters[0]
    # jnp.complex128 is the top element in the type promotion lattice
    # so it is ok to do this.
    # https://jax.readthedocs.io/en/latest/type_promotion.html
    partial_sv = jax.lax.convert_element_type(partial_sv, jnp.dtype(jnp.complex128))
    # The frontend guarantees that partial_sv.shape == (2**wires,)
    # We have a test for that, and just if in the future this changes:
    err_msg = "State vector must have shape (2**wires,)"
    assert partial_sv.shape == (2 ** len(qubits),), err_msg
    qubits2 = set_state_p.bind(*qubits, partial_sv)
    qrp.insert(op.wires, qubits2)


def trace_basis_state(op, qrp):
    """Trace qml.BasisState
    Args:
        op: qml.BasisState op being traced
        qrp: QRegPromise object holding the JAX tracer representing the quantum register's state
    Postcondition:
        qrp is updated to hold the output qubits from qml.StatePrep
    """
    assert isinstance(op, qml.BasisState), "qml.BasisState expected"

    qubits = qrp.extract(op.wires)
    basis_state = jax.lax.convert_element_type(op.parameters[0], jnp.dtype(jnp.bool))
    qubits2 = set_basis_state_p.bind(*qubits, basis_state)
    qrp.insert(op.wires, qubits2)


def trace_snapshot_op(
    op: Operation,
    device: QubitDevice,
    qrp: QRegPromise,
    out_snapshot_tracer: List[DynamicJaxprTracer],
) -> None:
    """Trace StateMP passed inside qml.Snapshot
    Args:
        op: qml.Snapshot being traced.
        device: PennyLane quantum device.
        qrp: QRegPromise object holding the JAX tracer representing the quantum register's state.
        out_snapshot_tracer: list to store JAX classical qnode snapshot results.

    """
    if type(op.hyperparameters["measurement"]) == StateMP:
        nqubits = (
            device.wires[0]
            if catalyst.device.qjit_device.is_dynamic_wires(device.wires)
            else len(device.wires)
        )
        if isinstance(nqubits, DynamicJaxprTracer):
            shape = (jnp.left_shift(1, nqubits),)
        else:
            shape = (2**nqubits,)
        qreg_out = qrp.actualize()
        obs_tracers = compbasis_p.bind(qreg_out, qreg_available=True)
        dyn_dims, static_shape = _extract_tracers_dyn_shape(shape)
        result = state_p.bind(obs_tracers, *dyn_dims, static_shape=tuple(static_shape))
        out_snapshot_tracer.append(result)
    else:
        raise NotImplementedError(
            "qml.Snapshot() only supports qml.state() when used from within Catalyst,"
            f" but encountered {type(op.hyperparameters['measurement'])}"
        )


# pylint: disable=too-many-arguments,too-many-statements
@debug_logger
def trace_quantum_operations(
    quantum_tape: QuantumTape,
    device: QubitDevice,
    qreg: DynamicJaxprTracer,
    ctx,
    trace: DynamicJaxprTrace,
    mcm_config: qml.devices.MCMConfig = qml.devices.MCMConfig(),
    out_snapshot_tracer=None,
) -> QRegPromise:
    """Recursively trace ``quantum_tape``'s operations containing both PennyLane original and
    Catalyst extension operations. Produce ``QRegPromise`` object holding the resulting quantum
    register tracer.

    Args:
        quantum_tape: PennyLane quantum tape to trace.
        device: PennyLane quantum device.
        qreg: JAX tracer for quantum register in its initial state.
        ctx: JAX tracing context object.
        trace: JAX frame to emit the Jaxpr equations into.
        out_snapshot_tracer: modified list to store JAX classical qnode snapshot results.

    Returns:
        qrp: QRegPromise object holding the JAX tracer representing the quantum register into its
             final state.
    """
    # Notes:
    # [1] - At this point JAX equation contains both equations added during the classical tracing
    #       and the equations added during the quantum tracing. The equations are linked by named
    #       variables which are in 1-to-1 correspondence with JAX tracers. Since we create
    #       classical tracers (e.g. for mid-circuit measurements) during the classical tracing, but
    #       emit the corresponding equations only now by ``bind``-ing primitives, we might get
    #       equations in a wrong order. The set of variables are always complete though, so we sort
    #       the equations to restore their correct order.

    def bind_native_operation(qrp, op, controlled_wires, controlled_values, adjoint=False):
        # For named-controlled operations (e.g. CNOT, CY, CZ) - bind directly by name. For
        # Controlled(OP) bind OP with native quantum control syntax, and similarly for Adjoint(OP).
        if type(op) in (Controlled, ControlledOp):
            return bind_native_operation(
                qrp,
                op.base,
                controlled_wires + op.control_wires,
                controlled_values + op.control_values,
                adjoint,
            )
        elif isinstance(op, Adjoint):
            return bind_native_operation(
                qrp, op.base, controlled_wires, controlled_values, not adjoint
            )
        elif isinstance(op, QubitUnitary):
            qubits = qrp.extract(op.wires)
            controlled_qubits = qrp.extract(controlled_wires)
            qubits2 = unitary_p.bind(
                *[*op.parameters, *qubits, *controlled_qubits, *controlled_values],
                qubits_len=len(qubits),
                ctrl_len=len(controlled_qubits),
                adjoint=adjoint,
            )
            qrp.insert(op.wires, qubits2[: len(qubits)])
            qrp.insert(controlled_wires, qubits2[len(qubits) :])
        elif isinstance(op, qml.GlobalPhase):
            controlled_qubits = qrp.extract(controlled_wires)
            qubits2 = gphase_p.bind(
                *[*op.parameters, *controlled_qubits, *controlled_values],
                ctrl_len=len(controlled_qubits),
                adjoint=adjoint,
            )
            qrp.insert(controlled_wires, qubits2)
        elif isinstance(op, qml.StatePrep):
            trace_state_prep(op, qrp)
        elif isinstance(op, qml.BasisState):
            trace_basis_state(op, qrp)
        elif isinstance(op, qml.Snapshot):
            trace_snapshot_op(op, device, qrp, out_snapshot_tracer)
        else:
            qubits = qrp.extract(op.wires)
            controlled_qubits = qrp.extract(controlled_wires)

            # This is a temporary workaround for the PCPhase operation
            # which does not follow the same pattern as `qinst_p`.
            # We will revisit this once we have a better solution for
            # supporting general PL operations in Catalyst.
            params = (
                op.parameters + [op.hyperparameters["dimension"][0]]
                if isinstance(op, qml.PCPhase)
                else op.parameters
            )

            qubits2 = qinst_p.bind(
                *[*qubits, *params, *controlled_qubits, *controlled_values],
                op=op.name,
                qubits_len=len(qubits),
                params_len=len(params),
                ctrl_len=len(controlled_qubits),
                adjoint=adjoint,
            )
            qrp.insert(op.wires, qubits2[: len(qubits)])
            qrp.insert(controlled_wires, qubits2[len(qubits) :])
        return qrp

    qrp = QRegPromise(qreg)

    if isinstance(device, qml.devices.LegacyDevice):
        # Old device API expands tapes here. Note: this way some ops might bypass the verification.
        # We decided to ignore this since we are aiming new device API.
        ops = device.expand_fn(quantum_tape).operations
    else:
        ops = quantum_tape.operations

    for op in ops:
        qrp2 = None
        if isinstance(op, HybridOp):
            kwargs = (
                {"postselect_mode": mcm_config.postselect_mode}
                if isinstance(op, catalyst.api_extensions.quantum_operators.MidCircuitMeasure)
                else {}
            )
            qrp2 = op.trace_quantum(ctx, device, trace, qrp, **kwargs)
        elif isinstance(op, MeasurementProcess):
            qrp2 = qrp
        else:
            qrp2 = bind_native_operation(qrp, op, [], [])

        assert qrp2 is not None
        qrp = qrp2
    trace = EvaluationContext.get_current_trace()
    trace.frame.eqns = sort_eqns(trace.frame.eqns, FORCED_ORDER_PRIMITIVES)  # [1]
    return qrp


@debug_logger
def trace_observables(
    obs: Operator, qrp: QRegPromise, m_wires: Optional[qml.wires.Wires]
) -> Tuple[List[DynamicJaxprTracer], Optional[int]]:
    """Trace observables.

    Args:
        obs (Operator): an observable operator
        qrp (QRegPromise): Quantum register tracer with cached qubits
        m_wires (Optional[qml.wires.Wires]): the default wires to use for this measurement process

    Returns:
        out_classical_tracers: a list of classical tracers corresponding to the measured values.
        nqubits: number of actually measured qubits.
    """
    wires = obs.wires if (obs and len(obs.wires) > 0) else m_wires
    qubits = None
    if obs is None:
        if wires is None:
            # If measuring all wires on the device, pass in the qreg to compbasis op
            # TODO: "all wires on the device" is None when number of wires is static,
            # but a tracer when dynamic. Update to handle dynamic case.
            qreg_out = qrp.actualize()
            obs_tracers = compbasis_p.bind(qreg_out, qreg_available=True)
        else:
            qubits = qrp.extract(wires, allow_reuse=True)
            obs_tracers = compbasis_p.bind(*qubits)
    elif isinstance(obs, KNOWN_NAMED_OBS):
        qubits = qrp.extract(wires, allow_reuse=True)
        obs_tracers = namedobs_p.bind(qubits[0], kind=type(obs).__name__)
    elif isinstance(obs, qml.Hermitian):
        # TODO: remove once fixed upstream: https://github.com/PennyLaneAI/pennylane/issues/4263
        qubits = qrp.extract(wires, allow_reuse=True)
        obs_tracers = hermitian_p.bind(jax.numpy.asarray(*obs.parameters), *qubits)
    elif isinstance(obs, qml.ops.op_math.Prod):
        nested_obs = [trace_observables(o, qrp, m_wires)[0] for o in obs]
        obs_tracers = tensorobs_p.bind(*nested_obs)
    elif isinstance(obs, qml.ops.LinearCombination):
        coeffs, observables = obs.terms()
        nested_obs = [trace_observables(o, qrp, m_wires)[0] for o in observables]
        obs_tracers = hamiltonian_p.bind(jax.numpy.asarray(coeffs), *nested_obs)
    elif isinstance(obs, qml.ops.op_math.Sum):
        nested_obs = [trace_observables(o, qrp, m_wires)[0] for o in obs]
        obs_tracers = hamiltonian_p.bind(jax.numpy.asarray(jnp.ones(len(obs))), *nested_obs)
    elif isinstance(obs, qml.ops.op_math.SProd):
        coeffs, terms = obs.terms()
        coeffs = jax.numpy.array(coeffs)
        nested_obs = []
        for term in terms:
            obs = trace_observables(term, qrp, m_wires)[0]
            nested_obs.append(obs)
        obs_tracers = hamiltonian_p.bind(coeffs, *nested_obs)
    else:
        raise NotImplementedError(
            f"Observable {obs} (of type {type(obs)}) is not implemented"
        )  # pragma: no cover
    return obs_tracers, (len(qubits) if qubits else None)


@debug_logger
def pauli_sentence_to_hamiltonian_obs(paulis, qrp: QRegPromise) -> List[DynamicJaxprTracer]:
    """Convert a :class:`pennylane.pauli.PauliSentence` into a Hamiltonian.

    Args:
        paulis: a :class:`pennylane.pauli.PauliSentence`
        qrp (QRegPromise): Quantum register tracer with cached qubits

    Returns:
        List of JAX tracers representing a Hamiltonian
    """
    pwords, coeffs = zip(*paulis.items())
    nested_obs = [pauli_word_to_tensor_obs(pword, qrp) for pword in pwords]

    # No need to create a Hamiltonian for a single TensorObs
    if len(nested_obs) == 1 and coeffs[0] == 1.0:
        return nested_obs[0]

    coeffs = jax.numpy.asarray(coeffs)
    return hamiltonian_p.bind(coeffs, *nested_obs)


@debug_logger
def pauli_word_to_tensor_obs(obs, qrp: QRegPromise) -> List[DynamicJaxprTracer]:
    """Convert a :class:`pennylane.pauli.PauliWord` into a Named or Tensor observable.

    Args:
        obs: a :class:`pennylane.pauli.PauliWord`
        qrp (QRegPromise): Quantum register tracer with cached qubits

    Returns:
        List of JAX tracers representing NamedObs or TensorObs
    """
    if len(obs) == 1:
        wire, pauli = list(obs.items())[0]
        qubits = qrp.extract([wire], allow_reuse=True)
        return namedobs_p.bind(qubits[0], kind=PAULI_NAMED_MAP[pauli])

    nested_obs = []
    for wire, pauli in obs.items():
        qubits = qrp.extract([wire], allow_reuse=True)
        nested_obs.append(namedobs_p.bind(qubits[0], kind=PAULI_NAMED_MAP[pauli]))

    return tensorobs_p.bind(*nested_obs)


# pylint: disable=too-many-statements,too-many-branches
@debug_logger
def trace_quantum_measurements(
    shots_obj,
    device: QubitDevice,
    qrp: QRegPromise,
    outputs: List[Union[MeasurementProcess, DynamicJaxprTracer, Any]],
    out_tree: PyTreeDef,
) -> Tuple[List[DynamicJaxprTracer], PyTreeDef]:
    """Trace quantum measurements. Accept a list of QNode ouptputs and its Pytree-shape. Process
    the quantum measurement outputs, leave other outputs as-is.

    Args:
        shots_obj: Shots object containing shots information (total_shots, shot_vector, num_copies).
                  The total_shots can be an int or JAX tracer for dynamic shots.
        device (QubitDevice): PennyLane quantum device to use for quantum measurements.
        qrp (QRegPromise): Quantum register tracer with cached qubits
        outputs (List of quantum function results): List of qnode output JAX tracers to process.
        out_tree (PyTreeDef): PyTree-shape of the outputs.

    Returns:
        out_classical_tracers: modified list of JAX classical qnode ouput tracers.
        out_tree: modified PyTree-shape of the qnode output.
    """
    # Extract total shots and detect if dynamic
    shots = shots_obj.total_shots
    out_classical_tracers = []

    for i, output in enumerate(outputs):
        if isinstance(output, MeasurementProcess):

            # Check if the measurement is supported shot-vector where num_of_total_copies > 1
            if shots_obj.has_partitioned_shots and not isinstance(
                output, qml.measurements.SampleMP
            ):
                raise NotImplementedError(
                    f"Measurement {type(output).__name__} is not supported a shot-vector. "
                    "Use qml.sample() instead."
                )

            if device.wires is None:
                d_wires = num_qubits_p.bind()
            elif catalyst.device.qjit_device.is_dynamic_wires(device.wires):
                d_wires = num_qubits_p.bind()
            else:
                d_wires = len(device.wires)

            m_wires = output.wires if output.wires else None
            obs_tracers, nqubits = trace_observables(output.obs, qrp, m_wires)
            nqubits = d_wires if nqubits is None else nqubits

            using_compbasis = obs_tracers.primitive == compbasis_p

            if isinstance(output, qml.measurements.SampleMP):

                if shots is None:  # needed for old device API only
                    raise ValueError(
                        "qml.sample cannot work with shots=None. "
                        "Please specify a finite number of shots."
                    )
                if output.mv is not None:  # qml.sample(m)
                    out_classical_tracers.append(output.mv)
                else:
                    shape = (shots, nqubits)
                    dyn_dims, static_shape = _extract_tracers_dyn_shape(shape)
                    result = sample_p.bind(obs_tracers, *dyn_dims, static_shape=tuple(static_shape))
                    if using_compbasis:
                        result = jnp.astype(result, jnp.int64)

                    reshaped_result = ()
                    shot_vector = shots_obj.shot_vector
                    start_idx = 0  # Start index for slicing
                    has_shot_vector = len(shot_vector) > 1 or any(
                        copies > 1 for _, copies in shot_vector
                    )
                    if has_shot_vector:
                        for shot, copies in shot_vector:
                            for _ in range(copies):
                                sliced_result = jax.lax.dynamic_slice(
                                    result, (start_idx, 0), (shot, nqubits)
                                )
                                reshaped_result += (sliced_result.reshape(shot, nqubits),)
                                start_idx += shot
                    else:
                        reshaped_result += (result,)

                    if len(reshaped_result) == 1:
                        reshaped_result = reshaped_result[0]

                    out_classical_tracers.append(reshaped_result)

            elif type(output) is ExpectationMP:
                out_classical_tracers.append(expval_p.bind(obs_tracers))
            elif type(output) is VarianceMP:
                out_classical_tracers.append(var_p.bind(obs_tracers))
            elif type(output) is ProbabilityMP:
                assert using_compbasis
                if isinstance(nqubits, DynamicJaxprTracer):
                    shape = (jnp.left_shift(1, nqubits),)
                else:
                    shape = (2**nqubits,)
                dyn_dims, static_shape = _extract_tracers_dyn_shape(shape)
                result = probs_p.bind(obs_tracers, *dyn_dims, static_shape=tuple(static_shape))
                out_classical_tracers.append(result)
            elif type(output) is CountsMP:
                if shots is None:  # needed for old device API only
                    raise ValueError(
                        "qml.counts cannot work with shots=None. "
                        "Please specify a finite number of shots."
                    )

                if using_compbasis:
                    if isinstance(nqubits, DynamicJaxprTracer):
                        shape = (jnp.left_shift(1, nqubits),)
                    else:
                        shape = (2**nqubits,)
                else:
                    shape = (2,)

                dyn_dims, static_shape = _extract_tracers_dyn_shape(shape)
                results = counts_p.bind(obs_tracers, *dyn_dims, static_shape=tuple(static_shape))

                if using_compbasis:
                    results = (jnp.asarray(results[0], jnp.int64), results[1])
                out_classical_tracers.extend(results)
                counts_tree = tree_structure(("keys", "counts"))
                meas_return_trees_children = out_tree.children()
                if len(meas_return_trees_children):
                    meas_return_trees_children[i] = counts_tree

                    out_tree = make_from_node_data_and_children(
                        out_tree.node_data(), meas_return_trees_children
                    )

                else:
                    out_tree = counts_tree
            elif type(output) is StateMP:
                assert using_compbasis
                if isinstance(nqubits, DynamicJaxprTracer):
                    shape = (jnp.left_shift(1, nqubits),)
                else:
                    shape = (2**nqubits,)
                dyn_dims, static_shape = _extract_tracers_dyn_shape(shape)
                result = state_p.bind(obs_tracers, *dyn_dims, static_shape=tuple(static_shape))
                out_classical_tracers.append(result)
            else:
                raise NotImplementedError(
                    f"Measurement {type(output)} is not implemented"
                )  # pragma: no cover
        elif isinstance(output, DynamicJaxprTracer):
            out_classical_tracers.append(output)
        else:
            assert not isinstance(
                output, (list, dict)
            ), f"Expected a tracer or a measurement, got {output}"
            out_classical_tracers.append(output)

    return out_classical_tracers, out_tree


@debug_logger
def has_classical_outputs(flat_results):
    """Checks if the quantum function outputs classical values.

    Returns:
        bool
    """
    for result in flat_results:
        if not isinstance(result, MeasurementProcess):
            return True

    return False


@debug_logger
def has_midcircuit_measurement(tape):
    """Check if the tape contains any mid-circuit measurements."""

    def is_midcircuit_measurement(op):
        """Only to avoid 100 character per line limit."""
        return isinstance(op, catalyst.api_extensions.MidCircuitMeasure)

    return any(map(is_midcircuit_measurement, tape.operations))


class TracingMode(Enum):
    """Enumerate the tracing modes supported by the quantum function tracer:

    DEFAULT - Allows mid-circuit measurements and returns function's results directly.
              Used when no transform is applied or when transform doesn't modify
              measurements or produce multiple tapes.

    TRANSFORM - Uses tape measurements instead of original function results.
                Prohibits mid-circuit measurements with multiple tapes and requires
                function to return only measurements (no classical results).
                Used when transform produces multiple tapes or modifies measurements.
    """

    DEFAULT = 0
    TRANSFORM = 1


@debug_logger
def have_measurements_changed(original_tape, modified_tape):
    """Check if the measurement has changed."""

    if len(original_tape.measurements) != len(modified_tape.measurements):
        return True

    # Copying tapes preserves object identity in the operation and measurement lists, due to
    # immutability. So we can compare identity directly. Equality comparisons are problematic
    # when the measurements contain tracers.
    for original_meas, modified_meas in zip(original_tape.measurements, modified_tape.measurements):
        if original_meas is not modified_meas:
            return True

    return False


@debug_logger
def apply_transforms(
    qnode_program,
    device_program,
    tape,
    flat_results,
):
    """Apply device and qnode transform programs."""
    # Some transforms use trainability as a basis for transforming.
    # See batch_params
    params = tape.get_parameters(trainable_only=False)
    tape.trainable_params = qml.math.get_trainable_indices(params)

    if qnode_program.is_informative:
        msg = "Catalyst does not support informative transforms."
        raise CompileError(msg)

    # Apply the transform
    total_program = qnode_program + device_program
    tapes, post_processing = total_program([tape])

    if len(tapes) > 1:
        if has_classical_outputs(flat_results) or has_midcircuit_measurement(tape):
            msg = (
                "Batch transforms are unsupported with MCMs or non-MeasurementProcess QNode "
                "outputs. The selected device, options, or applied QNode transforms, may be "
                "attempting to produce multiple tapes."
            )
            raise CompileError(msg)
        tracing_mode = TracingMode.TRANSFORM
    elif len(qnode_program) or have_measurements_changed(tape, tapes[0]):
        # TODO: Ideally we should allow qnode transforms that don't modify the measurements to
        # operate in the permissive tracing mode, but that currently leads to a small number of
        # test failures due to the different result format produced in trace_quantum_function.
<<<<<<< HEAD

=======
>>>>>>> 97985428
        only_with_dynamic_one_shot = all(
            "dynamic_one_shot_partial" in str(getattr(qnode, "transform", ""))
            for qnode in qnode_program
        )

        if has_classical_outputs(flat_results) and not only_with_dynamic_one_shot:
            msg = (
                "Transforming MeasurementProcesses is unsupported with non-MeasurementProcess "
                "QNode outputs. The selected device, options, or applied QNode transforms, may be "
                "attempting to transform MeasurementProcesses from the tape."
            )
            raise CompileError(msg)
        tracing_mode = TracingMode.TRANSFORM
    else:
        tracing_mode = TracingMode.DEFAULT

    return tapes, post_processing, tracing_mode


@debug_logger
def split_tracers_and_measurements(flat_values):
    """Return classical tracers and measurements"""
    classical = []
    measurements = []
    for flat_value in flat_values:
        if isinstance(flat_value, MeasurementProcess):
            measurements.append(flat_value)  # pragma: no cover
        else:
            # classical should remain empty for all valid cases at the moment.
            # This is because split_tracers_and_measurements is only called
            # when checking the validity of transforms. And transforms cannot
            # return any tracers.
            classical.append(flat_value)

    return classical, measurements


@debug_logger
def trace_post_processing(trace, post_processing: Callable, pp_args, debug_info=None):
    """Trace post processing function.

    Args:
        ctx (EvaluationContext): context
        trace (DynamicJaxprTrace): trace
        post_processing(Callable): PennyLane transform post_processing function
        pp_args(structured Jax tracers): List of results returned from the PennyLane quantum
                                         transform function

    Returns:
        closed_jaxpr(ClosedJaxpr): JAXPR expression for the whole frame
        out_type(jax.OutputType) : List of abstract values with explicitness flag
        out_tree(PyTreeDef): PyTree shape of the qnode result
    """
    with EvaluationContext.frame_tracing_context(trace):
        # What is the input to the post_processing function?
        # The input to the post_processing function is going to be a list of values One for each
        # tape. The tracers are all flat in pp_args.

        # We need to deduce the type/shape/tree of the post_processing.
        wffa, _, _, out_tree_promise = deduce_avals(
            post_processing, (pp_args,), {}, debug_info=debug_info
        )

        # wffa will take as an input a flatten tracers.
        # After wffa is called, then the shape becomes available in out_tree_promise.
        in_tracers = [
            trace.to_jaxpr_tracer(t, source_info=current_source_info())
            for t in tree_flatten(pp_args)[0]
        ]
        out_tracers = [
            trace.to_jaxpr_tracer(t, source_info=current_source_info())
            for t in wffa.call_wrapped(*in_tracers)
        ]
        cur_trace = EvaluationContext.get_current_trace()
        jaxpr, out_type, consts = cur_trace.frame.to_jaxpr2(out_tracers, wffa.debug_info)
        closed_jaxpr = ClosedJaxpr(jaxpr, consts)
        return closed_jaxpr, out_type, out_tree_promise()


@debug_logger
def trace_function(
    fun: Callable, *args, expansion_strategy: ExpansionStrategy, **kwargs
) -> Tuple[List[Any], InputSignature, OutputSignature]:
    """Trace classical Python function containing no quantum computations. Arguments and results of
    the function are allowed to contain dynamic dimensions. Depending on the expansion strategy, the
    resulting Jaxpr program might or might not preserve sharing among the dynamic dimension
    variables. The support for expansion options makes this function different from
    `jax_extras.make_jaxpr2`.

    Args:
        fun: Callable python function.
        expansion_strategy: dynamic dimension expansion options.
        *args: Sample positional arguments of the function.
        **kwargs: Sample keyword arguments of the function.

    Result:
        Expanded list of output Jax tracers
        InputSignature of the resulting Jaxpr program
        OutputSignature of the resulting Jaxpr program
    """
    wfun, in_sig, out_sig = deduce_signatures(
        fun,
        args,
        kwargs,
        expansion_strategy=expansion_strategy,
        debug_info=kwargs.pop("debug_info", None),
    )

    with EvaluationContext.frame_tracing_context(debug_info=wfun.debug_info) as trace:
        arg_expanded_tracers = input_type_to_tracers(
            in_sig.in_type,
            partial(trace.new_arg, source_info=current_source_info()),
            partial(trace.to_jaxpr_tracer, source_info=current_source_info()),
        )
        res_expanded_tracers = wfun.call_wrapped(*arg_expanded_tracers)

        return res_expanded_tracers, in_sig, out_sig


def _get_total_shots(qnode):
    """
    Extract total shots from qnode.
    If shots is None on the qnode, this method returns 0 (static).
    This method allows the qnode shots to be either static (python int
    literals) or dynamic (tracers).
    """
    # due to possibility of tracer, we cannot use a simple `or` here to simplify
    shots_value = qnode._shots.total_shots  # pylint: disable=protected-access
    if shots_value is None:
        shots = 0
    else:
        shots = shots_value
    return shots


@debug_logger
def trace_quantum_function(
    f: Callable, device: QubitDevice, args, kwargs, qnode, static_argnums, debug_info
) -> Tuple[ClosedJaxpr, Any]:
    """Trace quantum function in a way that allows building a nested quantum tape describing the
    quantum algorithm.

    The tracing is done as follows: (1) Classical tracing, producing the classical JAX tracers and
    the quantum tape (2) Quantum tape tracing, producing the remaining quantum and classical JAX
    tracers. With all the tracers in hands, the final JAXPR is produced. Note that caller can apply
    tape transformations by using PennyLane's transformation API on the argument function.

    Args:
        f (Callable): a function to trace
        device (QubitDevice): Quantum device to use for quantum computations
        args: Positional arguments to pass to ``f``
        kwargs: Keyword arguments to pass to ``f``
        qnode: The quantum node to be traced, it contains user transforms.

    Returns:
        closed_jaxpr: JAXPR expression of the function ``f``.
        out_type: JAXPR output type (list of abstract values with explicitness flags).
        out_tree: PyTree shapen of the result
    """

    with EvaluationContext(EvaluationMode.QUANTUM_COMPILATION) as ctx:
        # (1) - Classical tracing
        shots = qnode._shots  # pylint: disable=protected-access
        quantum_tape = QuantumTape(shots=shots)  # pylint: disable=protected-access
        with EvaluationContext.frame_tracing_context(debug_info=debug_info) as trace:
            wffa, in_avals, keep_inputs, out_tree_promise = deduce_avals(
                f, args, kwargs, static_argnums, debug_info
            )
            in_classical_tracers = _input_type_to_tracers(
                partial(trace.new_arg, source_info=current_source_info()), in_avals
            )
            with QueuingManager.stop_recording(), quantum_tape:
                # Quantum tape transformations happen at the end of tracing
                in_classical_tracers = [t for t, k in zip(in_classical_tracers, keep_inputs) if k]
                return_values_flat = wffa.call_wrapped(*in_classical_tracers)
            # Ans contains the leaves of the pytree (empty for measurement without
            # data https://github.com/PennyLaneAI/pennylane/pull/4607)
            # Therefore we need to compute the tree with measurements as leaves and it comes
            # with an extra computational cost

            # 1. Recompute the original return
            with QueuingManager.stop_recording():
                return_values = tree_unflatten(out_tree_promise(), return_values_flat)

            def is_leaf(obj):
                return isinstance(obj, qml.measurements.MeasurementProcess)

            # 2. Create a new tree that has measurements as leaves
            return_values_flat, return_values_tree = jax.tree_util.tree_flatten(
                return_values, is_leaf=is_leaf
            )
            if isinstance(device, qml.devices.Device):
                config = _make_execution_config(qnode)
                device_program, config = device.preprocess(
                    ctx, execution_config=config, shots=shots
                )
            else:
                device_program = TransformProgram()

            qnode_program = qnode.transform_program if qnode else TransformProgram()

            tapes, post_processing, tracing_mode = apply_transforms(
                qnode_program,
                device_program,
                quantum_tape,
                return_values_flat,
            )

        # (2) - Quantum tracing
        transformed_results = []
        with EvaluationContext.frame_tracing_context(trace):
            for tape in tapes:
                # Set up quantum register for the current tape.
                # We just need to ensure there is a tape cut in between each.
                # Each tape will be outlined into its own function with mlir pass
                # -split-multiple-tapes

                total_shots = _get_total_shots(qnode)
                device_init_p.bind(
                    total_shots,
                    auto_qubit_management=(device.wires is None),
                    rtd_lib=device.backend_lib,
                    rtd_name=device.backend_name,
                    rtd_kwargs=str(device.backend_kwargs),
                )
                if device.wires is None:
                    # Automatic qubit management mode
                    # We start with 0 wires and allocate new wires in runtime as we encounter them.
                    qreg_in = qalloc_p.bind(0)
                elif catalyst.device.qjit_device.is_dynamic_wires(device.wires):
                    # When device has dynamic wires, the device.wires iterable object
                    # has a single value, which is the tracer for the number of wires
                    qreg_in = qalloc_p.bind(device.wires[0])
                else:
                    qreg_in = qalloc_p.bind(len(device.wires))

                # If the program is batched, that means that it was transformed.
                # If it was transformed, that means that the program might have
                # changed the output. See `split_non_commuting`
                if tracing_mode == TracingMode.TRANSFORM:
                    # TODO: In the future support arbitrary output from the user function.
                    output = tape.measurements
                    _, trees = jax.tree_util.tree_flatten(output, is_leaf=is_leaf)
                else:
                    output = return_values_flat
                    trees = return_values_tree

                mcm_config = qml.devices.MCMConfig(
                    postselect_mode=qnode.execute_kwargs["postselect_mode"],
                    mcm_method=qnode.execute_kwargs["mcm_method"],
                )
                snapshot_results = []
                qrp_out = trace_quantum_operations(
                    tape, device, qreg_in, ctx, trace, mcm_config, snapshot_results
                )
                meas, meas_trees = trace_quantum_measurements(shots, device, qrp_out, output, trees)
                qreg_out = qrp_out.actualize()

                # Check if the measurements are nested then apply the to_jaxpr_tracer
                def check_full_raise(arr, func):
                    if isinstance(arr, (list, tuple)):
                        return type(arr)(check_full_raise(x, func) for x in arr)
                    else:
                        return func(arr)

                meas_tracers = check_full_raise(
                    meas, partial(trace.to_jaxpr_tracer, source_info=current_source_info())
                )
                if len(snapshot_results) > 0:
                    # redefine meas_trees PyTree to have same PyTreeRegistry as Snapshot PyTree
                    meas_trees = jax.tree_util.tree_structure(
                        jax.tree_util.tree_unflatten(meas_trees, meas_tracers)
                    )
                    meas_trees = jax.tree_util.treedef_tuple(
                        [tree_structure(snapshot_results), meas_trees]
                    )
                    meas_tracers = snapshot_results + meas_tracers
                meas_results = tree_unflatten(meas_trees, meas_tracers)

                # TODO: Allow the user to return whatever types they specify.
                if tracing_mode == TracingMode.TRANSFORM and isinstance(meas_results, list):
                    result = meas_results[0] if len(meas_results) == 1 else tuple(meas_results)
                    transformed_results.append(result)
                else:
                    transformed_results.append(meas_results)

                # Deallocate the register and release the device after the current tape is finished.
                qdealloc_p.bind(qreg_out)
                device_release_p.bind()

        closed_jaxpr, out_type, out_tree = trace_post_processing(
            trace, post_processing, transformed_results, debug_info
        )
        # TODO: `check_jaxpr` complains about the `AbstractQreg` type. Consider fixing.
        # check_jaxpr(jaxpr)
    return closed_jaxpr, out_type, out_tree, return_values_tree<|MERGE_RESOLUTION|>--- conflicted
+++ resolved
@@ -1205,10 +1205,6 @@
         # TODO: Ideally we should allow qnode transforms that don't modify the measurements to
         # operate in the permissive tracing mode, but that currently leads to a small number of
         # test failures due to the different result format produced in trace_quantum_function.
-<<<<<<< HEAD
-
-=======
->>>>>>> 97985428
         only_with_dynamic_one_shot = all(
             "dynamic_one_shot_partial" in str(getattr(qnode, "transform", ""))
             for qnode in qnode_program
