--- conflicted
+++ resolved
@@ -77,19 +77,12 @@
         # Validate decive operations against the declared capabilities
         validate_device_capabilities(self.device, device_capabilities)
 
-<<<<<<< HEAD
-        if isinstance(device, qml.devices.Device):
-            qjit_device = QJITDeviceNewAPI(device, device_capabilities, backend_info)
-        else:
-            qjit_device = QJITDevice(device, device_capabilities, backend_info)
-=======
         if isinstance(self.device, qml.devices.Device):
             qjit_device = QJITDeviceNewAPI(self.device, device_capabilities, backend_info)
         else:
             qjit_device = QJITDevice(
-                device_capabilities, self.device.shots, self.device.wires, backend_info
+                self.device, device_capabilities, self.device.shots, self.device.wires, backend_info
             )
->>>>>>> 2bb3ede8
 
         def _eval_quantum(*args):
             closed_jaxpr, out_type, out_tree = trace_quantum_function(
