--- conflicted
+++ resolved
@@ -151,13 +151,8 @@
         return tree_unflatten(out_tree_promise(), res_flat)[0]
 
 
-<<<<<<< HEAD
-# pylint: disable=not-callable
-def dynamic_one_shot(qnode):
-=======
 # pylint: disable=protected-access,no-member,not-callable
 def dynamic_one_shot(qnode, **kwargs):
->>>>>>> 46333bb2
     """Transform a QNode to into several one-shot tapes to support dynamic circuit execution.
 
     Args:
