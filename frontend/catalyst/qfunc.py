--- conflicted
+++ resolved
@@ -19,12 +19,9 @@
 """
 from typing import Callable, Sequence
 
-<<<<<<< HEAD
 import jax.numpy as jnp
-=======
 import logging
 
->>>>>>> f83b2c39
 import pennylane as qml
 from jax.core import eval_jaxpr
 from jax.tree_util import tree_flatten, tree_unflatten
@@ -90,12 +87,8 @@
         """Wrapper around extract_backend_info in the runtime module."""
         return extract_backend_info(device, capabilities)
 
-<<<<<<< HEAD
-    # pylint: disable=no-member
-=======
     # pylint: disable=no-member, attribute-defined-outside-init
     @debug_logger
->>>>>>> f83b2c39
     def __call__(self, *args, **kwargs):
         assert isinstance(self, qml.QNode)
 
