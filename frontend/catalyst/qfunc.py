# Copyright 2022-2024 Xanadu Quantum Technologies Inc.

# Licensed under the Apache License, Version 2.0 (the "License");
# you may not use this file except in compliance with the License.
# You may obtain a copy of the License at

#     http://www.apache.org/licenses/LICENSE-2.0

# Unless required by applicable law or agreed to in writing, software
# distributed under the License is distributed on an "AS IS" BASIS,
# WITHOUT WARRANTIES OR CONDITIONS OF ANY KIND, either express or implied.
# See the License for the specific language governing permissions and
# limitations under the License.

"""
This module contains a patch for the upstream qml.QNode behaviour, in particular around
what happens when a QNode object is called during tracing. Mostly this involves bypassing
the default behaviour and replacing it with a function-like "QNode" primitive.
"""
import logging
from copy import copy
from dataclasses import dataclass, replace
from typing import Callable, Sequence

import jax.numpy as jnp
import pennylane as qml
from jax.core import eval_jaxpr
from jax.tree_util import tree_flatten, tree_unflatten
from pennylane import exceptions
from pennylane.measurements import CountsMP, ExpectationMP, ProbabilityMP, SampleMP, VarianceMP
from pennylane.transforms.dynamic_one_shot import (
    gather_non_mcm,
    init_auxiliary_tape,
    parse_native_mid_circuit_measurements,
)

import catalyst
from catalyst.api_extensions import MidCircuitMeasure
from catalyst.device import QJITDevice
from catalyst.device.qjit_device import is_dynamic_wires
from catalyst.jax_extras import deduce_avals, get_implicit_and_explicit_flat_args, unzip2
from catalyst.jax_extras.tracing import uses_transform
from catalyst.jax_primitives import quantum_kernel_p
from catalyst.jax_tracer import Function, trace_quantum_function
from catalyst.logging import debug_logger
from catalyst.passes.pass_api import dictionary_to_list_of_passes
from catalyst.tracing.contexts import EvaluationContext
from catalyst.tracing.type_signatures import filter_static_args
from catalyst.utils.exceptions import CompileError

logger = logging.getLogger(__name__)
logger.addHandler(logging.NullHandler())


@dataclass
class OutputContext:
    """Context containing parameters needed for finalizing quantum function output."""

    cpy_tape: any
    classical_values: any
    classical_return_indices: any
    out_tree_expected: any
    snapshots: any
    shot_vector: any
    num_mcm: int


def _resolve_mcm_config(mcm_config, shots):
    """Helper function for resolving and validating that the mcm_config is valid for executing."""
    updated_values = {}

    updated_values["postselect_mode"] = (
        None if isinstance(shots, int) and shots == 0 else mcm_config.postselect_mode
    )
    if mcm_config.mcm_method is None:
        updated_values["mcm_method"] = "one-shot"
    if mcm_config.mcm_method == "deferred":
        raise ValueError("mcm_method='deferred' is not supported with Catalyst.")
    if (
        mcm_config.mcm_method == "single-branch-statistics"
        and mcm_config.postselect_mode == "hw-like"
    ):
        raise ValueError(
            "Cannot use postselect_mode='hw-like' with Catalyst when mcm_method != 'one-shot'."
        )
    if mcm_config.mcm_method == "one-shot" and shots == 0:
        raise ValueError(
            "Cannot use the 'one-shot' method for mid-circuit measurements with analytic mode."
        )

    return replace(mcm_config, **updated_values)


def _get_total_shots(qnode):
    """
    Extract total shots from qnode.
    If shots is None on the qnode, this method returns 0 (static).
    This method allows the qnode shots to be either static (python int
    literals) or dynamic (tracers).
    """
    # due to possibility of tracer, we cannot use a simple `or` here to simplify
    shots_value = qnode._shots.total_shots  # pylint: disable=protected-access
    if shots_value is None:
        shots = 0
    else:
        shots = shots_value
    return shots


def _is_one_shot_compatible_device(qnode):
    device_name = qnode.device.name
    exclude_devices = {"softwareq.qpp", "nvidia.custatevec", "nvidia.cutensornet"}

    # Check device name against exclude list
    if device_name in exclude_devices:
        return False

    # Additional check for OQDDevice class
    device_class_name = qnode.device.__class__.__name__
    return device_class_name != "OQDDevice"


def configure_mcm_and_try_one_shot(qnode, args, kwargs, pass_pipeline=None):
    """Configure mid-circuit measurement settings and handle one-shot execution."""
    dynamic_one_shot_called = getattr(qnode, "_dynamic_one_shot_called", False)
    if not dynamic_one_shot_called:
        mcm_config = copy(
            qml.devices.MCMConfig(
                postselect_mode=qnode.execute_kwargs["postselect_mode"],
                mcm_method=qnode.execute_kwargs["mcm_method"],
            )
        )
        total_shots = _get_total_shots(qnode)
        user_specified_mcm_method = mcm_config.mcm_method
        mcm_config = _resolve_mcm_config(mcm_config, total_shots)

        # Check if measurements_from_{samples/counts} is being used
        uses_measurements_from_samples = uses_transform(qnode, "measurements_from_samples")
        uses_measurements_from_counts = uses_transform(qnode, "measurements_from_counts")
        has_finite_shots = isinstance(total_shots, int) and total_shots > 0

        # For cases that user are not tend to executed with one-shot, and facing
        # 1. non-one-shot compatible device,
        # 2. non-finite shots,
        # 3. measurement transform,
        # fallback to single-branch-statistics
        one_shot_compatible = _is_one_shot_compatible_device(qnode)
        one_shot_compatible &= has_finite_shots
        one_shot_compatible &= not uses_measurements_from_samples
        one_shot_compatible &= not uses_measurements_from_counts

        should_fallback = (
            not one_shot_compatible
            and user_specified_mcm_method is None
            and mcm_config.mcm_method == "one-shot"
        )

        if should_fallback:
            mcm_config = replace(mcm_config, mcm_method="single-branch-statistics")

        if mcm_config.mcm_method == "one-shot":
            # If measurements_from_samples/counts while one-shot is used, raise an error
            if uses_measurements_from_samples:
                raise CompileError("measurements_from_samples is not supported with one-shot")
            if uses_measurements_from_counts:
                raise CompileError("measurements_from_counts is not supported with one-shot")

            mcm_config = replace(
                mcm_config, postselect_mode=mcm_config.postselect_mode or "hw-like"
            )

            try:
                return Function(
                    dynamic_one_shot(qnode, mcm_config=mcm_config, pass_pipeline=pass_pipeline)
                )(*args, **kwargs)
            except (TypeError, ValueError, CompileError, NotImplementedError) as e:
                # If user specified mcm_method, we can't fallback to single-branch-statistics,
                # reraise the original error
                if user_specified_mcm_method is not None:
                    raise

                # Fallback only if mcm was auto-determined
                error_msg = str(e)
                unsupported_measurement_error = any(
                    pattern in error_msg
                    for pattern in [
                        "Native mid-circuit measurement mode does not support",
                        "qml.var(obs) cannot be returned when `mcm_method='one-shot'`",
                        "empty wires is not supported with dynamic wires in one-shot mode",
                        "No need to run one-shot mode",
                    ]
                )

                # Fallback if error is related to unsupported measurements
                if unsupported_measurement_error:
                    logger.warning("Fallback to single-branch-statistics: %s", e)
                    mcm_config = replace(mcm_config, mcm_method="single-branch-statistics")
                else:
                    raise
    return None


def _reconstruct_output_with_classical_values(
    measurement_results, classical_values, classical_return_indices
):
    """
    Reconstruct the output values from the classical values and measurement results.
    Args:
        out: Output from measurement processing
        classical_values: Classical values
        classical_return_indices: Indices of classical values
    Returns:
        results: Reconstructed output with classical values inserted
    """
    if not classical_values:
        return measurement_results

    total_expected = len(classical_values) + len(measurement_results)
    classical_iter = iter(classical_values)
    measurement_iter = iter(measurement_results)

    def get_next_value(idx):
        return next(classical_iter) if idx in classical_return_indices else next(measurement_iter)

    results = [get_next_value(i) for i in range(total_expected)]
    return results


def _extract_classical_and_measurement_results(results, classical_return_indices):
    """
    Split results into classical values and measurement results.
    It assume that the results are in the order of classical values and measurement results.
    """
    num_classical_return_indices = len(classical_return_indices)
    classical_values = results[:num_classical_return_indices]
    measurement_results = results[num_classical_return_indices:]
    return classical_values, measurement_results


def _finalize_output(out, ctx: OutputContext):
    """
    Finalize the output by reconstructing with classical values and unflattening to the
    expected tree structure.
    Args:
        out: The output to finalize
        context: OutputContext containing all necessary parameters for finalization
    """
    # Handle case with no measurements
    if len(ctx.cpy_tape.measurements) == 0:
        out = out[: -ctx.num_mcm]

    out = _reconstruct_output_with_classical_values(
        out, ctx.classical_values, ctx.classical_return_indices
    )

    out_tree_expected = ctx.out_tree_expected
    if ctx.snapshots is not None:
        out = (out[0], tree_unflatten(out_tree_expected[1], out[1]))
    else:
        out = tree_unflatten(out_tree_expected[0], out)
    return out


class QFunc:
    """A device specific quantum function.

    Args:
        qfunc (Callable): the quantum function
        shots (int): How many times the circuit should be evaluated (or sampled) to estimate
            the expectation values
        device (a derived class from QubitDevice): a device specification which determines
            the valid gate set for the quantum function
    """

    def __new__(cls):
        raise NotImplementedError()  # pragma: no-cover

    # pylint: disable=no-member
    # pylint: disable=self-cls-assignment
    @debug_logger
    def __call__(self, *args, **kwargs):

        if EvaluationContext.is_quantum_tracing():
            raise CompileError("Can't nest qnodes under qjit")

        assert isinstance(self, qml.QNode)

        new_transform_program, new_pipeline = _extract_passes(self.transform_program)
        # Update the qnode with peephole pipeline
        old_pipeline = kwargs.pop("pass_pipeline", None)
        processed_old_pipeline = tuple(dictionary_to_list_of_passes(old_pipeline))
        pass_pipeline = processed_old_pipeline + new_pipeline
        new_qnode = copy(self)
        new_qnode._transform_program = new_transform_program  # pylint: disable=protected-access

        # Mid-circuit measurement configuration/execution
<<<<<<< HEAD
        fn_result = configure_mcm_and_try_one_shot(new_qnode, args, kwargs)
=======
        fn_result = configure_mcm_and_try_one_shot(self, args, kwargs, pass_pipeline)
>>>>>>> 089aeee8

        # If the qnode is failed to execute as one-shot, fn_result will be None
        if fn_result is not None:
            return fn_result

        new_device = copy(new_qnode.device)
        qjit_device = QJITDevice(new_device)

        static_argnums = kwargs.pop("static_argnums", ())
        out_tree_expected = kwargs.pop("_out_tree_expected", [])
        classical_return_indices = kwargs.pop("_classical_return_indices", [])
        num_mcm_expected = kwargs.pop("_num_mcm_expected", [])
        debug_info = kwargs.pop("debug_info", None)

        def _eval_quantum(*args, **kwargs):
            trace_result = trace_quantum_function(
                new_qnode.func,
                qjit_device,
                args,
                kwargs,
                new_qnode,
                static_argnums,
                debug_info,
            )
            closed_jaxpr = trace_result.closed_jaxpr
            out_type = trace_result.out_type
            out_tree = trace_result.out_tree
            out_tree_exp = trace_result.return_values_tree
            cls_ret_idx = trace_result.classical_return_indices
            num_mcm = trace_result.num_mcm

            out_tree_expected.append(out_tree_exp)
            classical_return_indices.append(cls_ret_idx)
            num_mcm_expected.append(num_mcm)
            dynamic_args = filter_static_args(args, static_argnums)
            args_expanded = get_implicit_and_explicit_flat_args(None, *dynamic_args, **kwargs)
            res_expanded = eval_jaxpr(closed_jaxpr.jaxpr, closed_jaxpr.consts, *args_expanded)
            _, out_keep = unzip2(out_type)
            res_flat = [r for r, k in zip(res_expanded, out_keep) if k]
            return tree_unflatten(out_tree, res_flat)

        flattened_fun, _, _, out_tree_promise = deduce_avals(
            _eval_quantum, args, kwargs, static_argnums, debug_info
        )
        dynamic_args = filter_static_args(args, static_argnums)
        args_flat = tree_flatten((dynamic_args, kwargs))[0]
        res_flat = quantum_kernel_p.bind(
            flattened_fun, *args_flat, qnode=self, pipeline=tuple(pass_pipeline)
        )
        return tree_unflatten(out_tree_promise(), res_flat)[0]


# pylint: disable=protected-access
def _get_shot_vector(qnode):
    shot_vector = qnode._shots.shot_vector if qnode._shots else []
    return (
        shot_vector
        if len(shot_vector) > 1 or any(copies > 1 for _, copies in shot_vector)
        else None
    )


def _get_snapshot_results(mcm_method, tape, out):
    """
    Get the snapshot results from the tape.
    Args:
        tape: The tape to get the snapshot results from.
        out: The output of the tape.
    Returns:
        processed_snapshots: The extracted snapshot results if available;
                                otherwise, returns the original output.
        measurement_results: The corresponding measurement results.
    """
    # if no snapshot are present, return None, out
    assert mcm_method == "one-shot"

    if not any(isinstance(op, qml.Snapshot) for op in tape.operations):
        return None, out

    # Snapshots present: out[0] = snapshots, out[1] = measurements
    snapshot_results, measurement_results = out

    # Take first shot for each snapshot
    processed_snapshots = [
        snapshot[0] if hasattr(snapshot, "shape") and len(snapshot.shape) > 1 else snapshot
        for snapshot in snapshot_results
    ]

    return processed_snapshots, measurement_results


def _reshape_for_shot_vector(mcm_method, result, shot_vector):
    assert mcm_method == "one-shot"

    # Calculate the shape for reshaping based on shot vector
    result_list = []
    start_idx = 0
    for shot, copies in shot_vector:
        # Reshape this segment to (copies, shot, n_wires)
        segment = result[start_idx : start_idx + shot * copies]
        if copies > 1:
            segment_shape = (copies, shot, result.shape[-1])
            segment = jnp.reshape(segment, segment_shape)
            result_list.extend([segment[i] for i in range(copies)])
        else:
            result_list.append(segment)
        start_idx += shot * copies
    result = tuple(result_list)
    return result


def _process_terminal_measurements(mcm_method, cpy_tape, out, snapshots, shot_vector):
    """Process measurements when there are no mid-circuit measurements."""
    assert mcm_method == "one-shot"

    # flatten the outs structure
    out, _ = tree_flatten(out)
    new_out = []
    idx = 0

    for m in cpy_tape.measurements:
        if isinstance(m, CountsMP):
            if isinstance(out[idx], tuple) and len(out[idx]) == 2:
                # CountsMP result is stored as (keys, counts) tuple
                keys, counts = out[idx]
                idx += 1
            else:
                keys = out[idx]
                counts = out[idx + 1]
                idx += 2

            if snapshots is not None:
                counts_array = jnp.stack(counts, axis=0)
                aggregated_counts = jnp.sum(counts_array, axis=0)
                counts_result = (keys, aggregated_counts)
            else:
                aggregated_counts = jnp.sum(counts, axis=0)
                counts_result = (keys[0], aggregated_counts)

            new_out.append(counts_result)
            continue

        result = jnp.squeeze(out[idx])
        max_ndim = min(len(out[idx].shape), 2)
        if out[idx].shape[0] == 1:
            # Adding the first axis back when the first axis in the original
            # array is 1, since it corresponds to the shot's dimension.
            result = jnp.expand_dims(result, axis=0)
        if result.ndim == 1 and max_ndim == 2:
            result = jnp.expand_dims(result, axis=1)

        # Without MCMs and postselection, all samples are valid for use in MP computation.
        is_valid = jnp.full((result.shape[0],), True)
        processed_result = gather_non_mcm(
            m, result, is_valid, postselect_mode="pad-invalid-samples"
        )

        # Handle shot vector reshaping for SampleMP
        if isinstance(m, SampleMP) and shot_vector is not None:
            processed_result = _reshape_for_shot_vector(mcm_method, processed_result, shot_vector)

        new_out.append(processed_result)
        idx += 1

    return (snapshots, tuple(new_out)) if snapshots else tuple(new_out)


def _validate_one_shot_measurements(
    mcm_config, tape: qml.tape.QuantumTape, user_specified_mcm_method, shot_vector, wires
) -> None:
    """Validate measurements for one-shot mode.

    Args:
        mcm_config: The mid-circuit measurement configuration
        tape: The quantum tape containing measurements to validate
        qnode: The quantum node being transformed

    Raises:
        TypeError: If unsupported measurement types are used
        NotImplementedError: If measurement configuration is not supported
    """
    mcm_method = mcm_config.mcm_method
    assert mcm_method == "one-shot"

    # Check if using shot vector with non-SampleMP measurements
    has_shot_vector = len(shot_vector) > 1 or any(copies > 1 for _, copies in shot_vector)
    has_wires = wires is not None and not is_dynamic_wires(wires)

    # Raise an error if there are no mid-circuit measurements, it will fallback to
    # single-branch-statistics
    if (
        not any(isinstance(op, MidCircuitMeasure) for op in tape.operations)
        and user_specified_mcm_method is None
    ):
        raise ValueError("No need to run one-shot mode when there are no mid-circuit measurements.")

    for m in tape.measurements:
        # Check if measurement type is supported
        if not isinstance(m, (CountsMP, ExpectationMP, ProbabilityMP, SampleMP, VarianceMP)):
            raise TypeError(
                f"Native mid-circuit measurement mode does not support {type(m).__name__} "
                "measurements."
            )

        # Check variance with observable
        if isinstance(m, VarianceMP) and m.obs:
            raise TypeError(
                "qml.var(obs) cannot be returned when `mcm_method='one-shot'` because "
                "the Catalyst compiler does not support qml.sample(obs)."
            )

        # Check if the measurement is supported with shot-vector
        if has_shot_vector and not isinstance(m, SampleMP):
            raise NotImplementedError(
                f"Measurement {type(m).__name__} does not support shot-vectors. "
                "Use qml.sample() instead."
            )

        # Check dynamic wires with empty wires
        if not has_wires and isinstance(m, (SampleMP, CountsMP)) and (m.wires.tolist() == []):
            raise NotImplementedError(
                f"Measurement {type(m).__name__} with empty wires is not supported with "
                "dynamic wires in one-shot mode. Please specify a constant number of wires on "
                "the device."
            )


# pylint: disable=protected-access,no-member,not-callable
def dynamic_one_shot(qnode, **kwargs):
    """Transform a QNode to into several one-shot tapes to support dynamic circuit execution.

    Args:
        qnode (QNode): a quantum circuit which will run ``num_shots`` times

    Returns:
        qnode (QNode):

        The transformed circuit to be run ``num_shots`` times such as to simulate dynamic execution.


    **Example**

    Consider the following circuit:

    .. code-block:: python

        dev = qml.device("lightning.qubit", shots=100)
        params = np.pi / 4 * np.ones(2)

        @qjit
        @dynamic_one_shot
        @qml.qnode(dev, diff_method=None)
        def circuit(x, y):
            qml.RX(x, wires=0)
            m0 = measure(0, reset=reset, postselect=postselect)

            @cond(m0 == 1)
            def ansatz():
                qml.RY(y, wires=1)

            ansatz()
            return measure_f(wires=[0, 1])

    The ``dynamic_one_shot`` decorator prompts the QNode to perform a hundred one-shot
    calculations, where in each calculation the ``measure`` operations dynamically
    measures the 0-wire and collapse the state vector stochastically.
    """

    cpy_tape = None
    mcm_config = kwargs.pop("mcm_config", None)
    pass_pipeline = kwargs.pop("pass_pipeline", None)

    def transform_to_single_shot(qnode):
        if not qnode._shots:
            raise exceptions.QuantumFunctionError(
                "dynamic_one_shot is only supported with finite shots."
            )

        user_specified_mcm_method = qnode.execute_kwargs["mcm_method"]
        shot_vector = qnode._shots.shot_vector if qnode._shots else []
        wires = qnode.device.wires

        @qml.transform
        def dynamic_one_shot_partial(
            tape: qml.tape.QuantumTape,
        ) -> tuple[Sequence[qml.tape.QuantumTape], Callable]:
            nonlocal cpy_tape
            cpy_tape = tape

            _validate_one_shot_measurements(
                mcm_config, tape, user_specified_mcm_method, shot_vector, wires
            )

            if tape.batch_size is not None:
                raise ValueError("mcm_method='one-shot' is not compatible with broadcasting")

            aux_tapes = [init_auxiliary_tape(tape)]

            def processing_fn(results):
                return results

            return aux_tapes, processing_fn

        return dynamic_one_shot_partial(qnode)

    single_shot_qnode = transform_to_single_shot(qnode)
    single_shot_qnode = qml.set_shots(single_shot_qnode, shots=1)
    if mcm_config is not None:
        single_shot_qnode.execute_kwargs["postselect_mode"] = mcm_config.postselect_mode
        single_shot_qnode.execute_kwargs["mcm_method"] = mcm_config.mcm_method
    single_shot_qnode._dynamic_one_shot_called = True
    total_shots = _get_total_shots(qnode)

    def one_shot_wrapper(*args, **kwargs):
        if pass_pipeline is not None:
            kwargs["pass_pipeline"] = pass_pipeline

        def wrap_single_shot_qnode(*_):
            return single_shot_qnode(*args, **kwargs)

        arg_vmap = jnp.empty((total_shots,), dtype=float)
        results = catalyst.vmap(wrap_single_shot_qnode)(arg_vmap)
        if isinstance(results[0], tuple) and len(results) == 1:
            results = results[0]
        has_mcm = any(isinstance(op, MidCircuitMeasure) for op in cpy_tape.operations)

        classical_return_indices = kwargs.pop("_classical_return_indices", [[]])[0]
        num_mcm = kwargs.pop("_num_mcm_expected", [0])[0]
        out_tree_expected = kwargs.pop("_out_tree_expected", [[]])

        # Split results into classical and measurement parts
        classical_values, results = _extract_classical_and_measurement_results(
            results, classical_return_indices
        )

        out = list(results)

        shot_vector = _get_shot_vector(qnode)
        snapshots, out = _get_snapshot_results(mcm_config.mcm_method, cpy_tape, out)

        if has_mcm and len(cpy_tape.measurements) > 0:
            out = parse_native_mid_circuit_measurements(
                cpy_tape, results=results, postselect_mode="pad-invalid-samples"
            )
            if len(cpy_tape.measurements) == 1:
                out = (out,)
        elif len(cpy_tape.measurements) > 0:
            out = _process_terminal_measurements(
                mcm_config.mcm_method, cpy_tape, out, snapshots, shot_vector
            )

        ctx = OutputContext(
            cpy_tape=cpy_tape,
            classical_values=classical_values,
            classical_return_indices=classical_return_indices,
            out_tree_expected=out_tree_expected,
            snapshots=snapshots,
            shot_vector=shot_vector,
            num_mcm=num_mcm,
        )

        return _finalize_output(out, ctx)

    return one_shot_wrapper


def _extract_passes(transform_program):
    """Extract transforms with pass names from the end of the TransformProgram."""
    tape_transforms = []
    pass_pipeline = []
    i = len(transform_program)
    for t in reversed(transform_program):
        if t.pass_name is None:
            break
        i -= 1
    pass_pipeline = transform_program[i:]
    tape_transforms = transform_program[:i]
    for t in tape_transforms:
        if t.transform is None:
            raise ValueError(
                f"{t} without a tape definition occurs before tape transform {tape_transforms[-1]}."
            )
    return qml.transforms.core.TransformProgram(tape_transforms), tuple(pass_pipeline)<|MERGE_RESOLUTION|>--- conflicted
+++ resolved
@@ -294,11 +294,7 @@
         new_qnode._transform_program = new_transform_program  # pylint: disable=protected-access
 
         # Mid-circuit measurement configuration/execution
-<<<<<<< HEAD
-        fn_result = configure_mcm_and_try_one_shot(new_qnode, args, kwargs)
-=======
-        fn_result = configure_mcm_and_try_one_shot(self, args, kwargs, pass_pipeline)
->>>>>>> 089aeee8
+        fn_result = configure_mcm_and_try_one_shot(new_qnode, args, kwargs, pass_pipeline)
 
         # If the qnode is failed to execute as one-shot, fn_result will be None
         if fn_result is not None:
