# Copyright 2022-2024 Xanadu Quantum Technologies Inc.

# Licensed under the Apache License, Version 2.0 (the "License");
# you may not use this file except in compliance with the License.
# You may obtain a copy of the License at

#     http://www.apache.org/licenses/LICENSE-2.0

# Unless required by applicable law or agreed to in writing, software
# distributed under the License is distributed on an "AS IS" BASIS,
# WITHOUT WARRANTIES OR CONDITIONS OF ANY KIND, either express or implied.
# See the License for the specific language governing permissions and
# limitations under the License.

"""
This module contains a patch for the upstream qml.QNode behaviour, in particular around
what happens when a QNode object is called during tracing. Mostly this involves bypassing
the default behaviour and replacing it with a function-like "QNode" primitive.
"""
import logging
from copy import copy
from dataclasses import dataclass, replace
from typing import Callable, Sequence

import jax.numpy as jnp
import pennylane as qml
from jax.core import eval_jaxpr
from jax.tree_util import tree_flatten, tree_unflatten
from pennylane import exceptions
from pennylane.measurements import CountsMP, ExpectationMP, ProbabilityMP, SampleMP, VarianceMP
from pennylane.transforms.dynamic_one_shot import (
    gather_non_mcm,
    init_auxiliary_tape,
    parse_native_mid_circuit_measurements,
)

import catalyst
from catalyst.api_extensions import MidCircuitMeasure
from catalyst.device import QJITDevice
from catalyst.jax_extras import deduce_avals, get_implicit_and_explicit_flat_args, unzip2
from catalyst.jax_primitives import quantum_kernel_p
from catalyst.jax_tracer import Function, trace_quantum_function
from catalyst.logging import debug_logger
from catalyst.passes.pass_api import dictionary_to_list_of_passes
from catalyst.tracing.contexts import EvaluationContext
from catalyst.tracing.type_signatures import filter_static_args
from catalyst.utils.exceptions import CompileError

logger = logging.getLogger(__name__)
logger.addHandler(logging.NullHandler())


@dataclass
class OutputContext:
    """Context containing parameters needed for finalizing quantum function output."""

    cpy_tape: any
    classical_values: any
    classical_return_indices: any
    out_tree_expected: any
    num_mcm: int


def _resolve_mcm_config(mcm_config, shots):
    """Helper function for resolving and validating that the mcm_config is valid for executing."""
    updated_values = {}

    updated_values["postselect_mode"] = (
        None if isinstance(shots, int) and shots == 0 else mcm_config.postselect_mode
    )
    if mcm_config.mcm_method is None:
        updated_values["mcm_method"] = (
            "one-shot" if mcm_config.postselect_mode == "hw-like" else "single-branch-statistics"
        )
    if mcm_config.mcm_method == "deferred":
        raise ValueError("mcm_method='deferred' is not supported with Catalyst.")
    if (
        mcm_config.mcm_method == "single-branch-statistics"
        and mcm_config.postselect_mode == "hw-like"
    ):
        raise ValueError(
            "Cannot use postselect_mode='hw-like' with Catalyst when mcm_method != 'one-shot'."
        )
    if mcm_config.mcm_method == "one-shot" and shots == 0:
        raise ValueError(
            "Cannot use the 'one-shot' method for mid-circuit measurements with analytic mode."
        )

    return replace(mcm_config, **updated_values)


def _get_total_shots(qnode):
    """
    Extract total shots from qnode.
    If shots is None on the qnode, this method returns 0 (static).
    This method allows the qnode shots to be either static (python int
    literals) or dynamic (tracers).
    """
    # due to possibility of tracer, we cannot use a simple `or` here to simplify
    shots_value = qnode._shots.total_shots  # pylint: disable=protected-access
    if shots_value is None:
        shots = 0
    else:
        shots = shots_value
    return shots


def _reconstruct_output_with_classical_values(
    measurement_results, classical_values, classical_return_indices
):
    """
    Reconstruct the output values from the classical values and measurement results.
    Args:
        out: Output from measurement processing
        classical_values: Classical values
        classical_return_indices: Indices of classical values
    Returns:
        results: Reconstructed output with classical values inserted
    """
    if not classical_values:
        return measurement_results

    total_expected = len(classical_values) + len(measurement_results)
    classical_iter = iter(classical_values)
    measurement_iter = iter(measurement_results)

    def get_next_value(idx):
        return next(classical_iter) if idx in classical_return_indices else next(measurement_iter)

    results = [get_next_value(i) for i in range(total_expected)]
    return results


def _extract_classical_and_measurement_results(results, classical_return_indices):
    """
    Split results into classical values and measurement results.
    It assume that the results are in the order of classical values and measurement results.
    """
    num_classical_return_indices = len(classical_return_indices)
    classical_values = results[:num_classical_return_indices]
    measurement_results = results[num_classical_return_indices:]
    return classical_values, measurement_results


def _finalize_output(out, ctx: OutputContext):
    """
    Finalize the output by reconstructing with classical values and unflattening to the
    expected tree structure.
    Args:
        out: The output to finalize
        context: OutputContext containing all necessary parameters for finalization
    """
    # Handle case with no measurements
    if len(ctx.cpy_tape.measurements) == 0:
        out = out[: -ctx.num_mcm]

    out = _reconstruct_output_with_classical_values(
        out, ctx.classical_values, ctx.classical_return_indices
    )
    out = tree_unflatten(ctx.out_tree_expected[0], out)

    return out


def _process_measurements_without_mcm(cpy_tape, out):
    """Process measurements when there are no mid-circuit measurements."""

    def process_measurement_result(m, out, idx):
        result = jnp.squeeze(out[idx])
        max_ndim = min(len(out[idx].shape), 2)
        if result.ndim == 1 and max_ndim == 2:
            result = jnp.expand_dims(result, axis=1)

        # Without MCMs and postselection, all samples are valid for use in MP computation.
        is_valid = jnp.full((result.shape[0],), True)
        processed_result = gather_non_mcm(
            m, result, is_valid, postselect_mode="pad-invalid-samples"
        )
        return processed_result

    new_out = []
    idx = 0

    for m in cpy_tape.measurements:
        processed_result = process_measurement_result(m, out, idx)
        new_out.append(processed_result)
        idx += 1

    return tuple(new_out)


class QFunc:
    """A device specific quantum function.

    Args:
        qfunc (Callable): the quantum function
        shots (int): How many times the circuit should be evaluated (or sampled) to estimate
            the expectation values
        device (a derived class from QubitDevice): a device specification which determines
            the valid gate set for the quantum function
    """

    def __new__(cls):
        raise NotImplementedError()  # pragma: no-cover

    # pylint: disable=no-member
    # pylint: disable=self-cls-assignment
    @debug_logger
    def __call__(self, *args, **kwargs):

        if EvaluationContext.is_quantum_tracing():
            raise CompileError("Can't nest qnodes under qjit")

        assert isinstance(self, qml.QNode)

        # Update the qnode with peephole pipeline
        pass_pipeline = kwargs.pop("pass_pipeline", [])
        pass_pipeline = dictionary_to_list_of_passes(pass_pipeline)

        # Mid-circuit measurement configuration/execution
        dynamic_one_shot_called = getattr(self, "_dynamic_one_shot_called", False)
        if not dynamic_one_shot_called:
            mcm_config = copy(
                qml.devices.MCMConfig(
                    postselect_mode=self.execute_kwargs["postselect_mode"],
                    mcm_method=self.execute_kwargs["mcm_method"],
                )
            )
            total_shots = _get_total_shots(self)
            mcm_config = _resolve_mcm_config(mcm_config, total_shots)

            if mcm_config.mcm_method == "one-shot":
                mcm_config = replace(
                    mcm_config, postselect_mode=mcm_config.postselect_mode or "hw-like"
                )
                return Function(dynamic_one_shot(self, mcm_config=mcm_config))(*args, **kwargs)

        new_device = copy(self.device)
        qjit_device = QJITDevice(new_device)

        static_argnums = kwargs.pop("static_argnums", ())
        out_tree_expected = kwargs.pop("_out_tree_expected", [])
        classical_return_indices = kwargs.pop("_classical_return_indices", [])
        num_mcm_expected = kwargs.pop("_num_mcm_expected", [])
        debug_info = kwargs.pop("debug_info", None)

        def _eval_quantum(*args, **kwargs):
            trace_result = trace_quantum_function(
                self.func,
                qjit_device,
                args,
                kwargs,
                self,
                static_argnums,
                debug_info,
            )
            closed_jaxpr = trace_result.closed_jaxpr
            out_type = trace_result.out_type
            out_tree = trace_result.out_tree
            out_tree_exp = trace_result.return_values_tree
            cls_ret_idx = trace_result.classical_return_indices
            num_mcm = trace_result.num_mcm

            out_tree_expected.append(out_tree_exp)
            classical_return_indices.append(cls_ret_idx)
            num_mcm_expected.append(num_mcm)
            dynamic_args = filter_static_args(args, static_argnums)
            args_expanded = get_implicit_and_explicit_flat_args(None, *dynamic_args, **kwargs)
            res_expanded = eval_jaxpr(closed_jaxpr.jaxpr, closed_jaxpr.consts, *args_expanded)
            _, out_keep = unzip2(out_type)
            res_flat = [r for r, k in zip(res_expanded, out_keep) if k]
            return tree_unflatten(out_tree, res_flat)

        flattened_fun, _, _, out_tree_promise = deduce_avals(
            _eval_quantum, args, kwargs, static_argnums, debug_info
        )
        dynamic_args = filter_static_args(args, static_argnums)
        args_flat = tree_flatten((dynamic_args, kwargs))[0]
        res_flat = quantum_kernel_p.bind(
            flattened_fun, *args_flat, qnode=self, pipeline=tuple(pass_pipeline)
        )
        return tree_unflatten(out_tree_promise(), res_flat)[0]


# pylint: disable=protected-access
def _get_shot_vector(qnode):
    shot_vector = qnode._shots.shot_vector if qnode._shots else []
    return (
        shot_vector
        if len(shot_vector) > 1 or any(copies > 1 for _, copies in shot_vector)
        else None
    )


def _get_snapshot_results(mcm_method, tape, out):
    """
    Get the snapshot results from the tape.
    Args:
        tape: The tape to get the snapshot results from.
        out: The output of the tape.
    Returns:
        processed_snapshots: The extracted snapshot results if available;
                                otherwise, returns the original output.
        measurement_results: The corresponding measurement results.
    """
    # if no snapshot are present, return None, out
    assert mcm_method == "one-shot"

    if not any(isinstance(op, qml.Snapshot) for op in tape.operations):
        return None, out

    # Snapshots present: out[0] = snapshots, out[1] = measurements
    snapshot_results, measurement_results = out

    # Take first shot for each snapshot
    processed_snapshots = [
        snapshot[0] if hasattr(snapshot, "shape") and len(snapshot.shape) > 1 else snapshot
        for snapshot in snapshot_results
    ]

    return processed_snapshots, measurement_results


def _reshape_for_shot_vector(mcm_method, result, shot_vector):
    assert mcm_method == "one-shot"

    # Calculate the shape for reshaping based on shot vector
    result_list = []
    start_idx = 0
    for shot, copies in shot_vector:
        # Reshape this segment to (copies, shot, n_wires)
        segment = result[start_idx : start_idx + shot * copies]
        if copies > 1:
            segment_shape = (copies, shot, result.shape[-1])
            segment = jnp.reshape(segment, segment_shape)
            result_list.extend([segment[i] for i in range(copies)])
        else:
            result_list.append(segment)
        start_idx += shot * copies
    result = tuple(result_list)
    return result


def _process_terminal_measurements(mcm_method, cpy_tape, out, snapshots, shot_vector):
    """Process measurements when there are no mid-circuit measurements."""
    assert mcm_method == "one-shot"

    new_out = []
    idx = 0

    for m in cpy_tape.measurements:
        if isinstance(m, CountsMP):
            if isinstance(out[idx], tuple) and len(out[idx]) == 2:
                # CountsMP result is stored as (keys, counts) tuple
                keys, counts = out[idx]
                idx += 1
            else:
                keys = out[idx]
                counts = out[idx + 1]
                idx += 2

            if snapshots is not None:
                counts_array = jnp.stack(counts, axis=0)
                aggregated_counts = jnp.sum(counts_array, axis=0)
                counts_result = (keys, aggregated_counts)
            else:
                aggregated_counts = jnp.sum(counts, axis=0)
                counts_result = (keys[0], aggregated_counts)

            new_out.append(counts_result)
            continue

        result = jnp.squeeze(out[idx])
        max_ndim = min(len(out[idx].shape), 2)
        if result.ndim == 1 and max_ndim == 2:
            result = jnp.expand_dims(result, axis=1)

        # Without MCMs and postselection, all samples are valid for use in MP computation.
        is_valid = jnp.full((result.shape[0],), True)
        processed_result = gather_non_mcm(
            m, result, is_valid, postselect_mode="pad-invalid-samples"
        )

        # Handle shot vector reshaping for SampleMP
        if isinstance(m, SampleMP) and shot_vector is not None:
            processed_result = _reshape_for_shot_vector(mcm_method, processed_result, shot_vector)

        new_out.append(processed_result)
        idx += 1

    return (snapshots, tuple(new_out)) if snapshots else tuple(new_out)


# pylint: disable=protected-access,no-member,not-callable
def dynamic_one_shot(qnode, **kwargs):
    """Transform a QNode to into several one-shot tapes to support dynamic circuit execution.

    Args:
        qnode (QNode): a quantum circuit which will run ``num_shots`` times

    Returns:
        qnode (QNode):

        The transformed circuit to be run ``num_shots`` times such as to simulate dynamic execution.


    **Example**

    Consider the following circuit:

    .. code-block:: python

        dev = qml.device("lightning.qubit", shots=100)
        params = np.pi / 4 * np.ones(2)

        @qjit
        @dynamic_one_shot
        @qml.qnode(dev, diff_method=None)
        def circuit(x, y):
            qml.RX(x, wires=0)
            m0 = measure(0, reset=reset, postselect=postselect)

            @cond(m0 == 1)
            def ansatz():
                qml.RY(y, wires=1)

            ansatz()
            return measure_f(wires=[0, 1])

    The ``dynamic_one_shot`` decorator prompts the QNode to perform a hundred one-shot
    calculations, where in each calculation the ``measure`` operations dynamically
    measures the 0-wire and collapse the state vector stochastically.
    """

    cpy_tape = None
    aux_tapes = None
    mcm_config = kwargs.pop("mcm_config", None)

    def transform_to_single_shot(qnode):
        if not qnode._shots:
            raise exceptions.QuantumFunctionError(
                "dynamic_one_shot is only supported with finite shots."
            )

        @qml.transform
        def dynamic_one_shot_partial(
            tape: qml.tape.QuantumTape,
        ) -> tuple[Sequence[qml.tape.QuantumTape], Callable]:
            nonlocal cpy_tape
            cpy_tape = tape
            nonlocal aux_tapes

            for m in tape.measurements:
                if not isinstance(
                    m, (CountsMP, ExpectationMP, ProbabilityMP, SampleMP, VarianceMP)
                ):
                    raise TypeError(
                        f"Native mid-circuit measurement mode does not support {type(m).__name__} "
                        "measurements."
                    )
                if isinstance(m, VarianceMP) and m.obs:
                    raise TypeError(
                        "qml.var(obs) cannot be returned when `mcm_method='one-shot'` because "
                        "the Catalyst compiler does not handle qml.sample(obs)."
                    )

            if tape.batch_size is not None:
                raise ValueError("mcm_method='one-shot' is not compatible with broadcasting")

            aux_tapes = [init_auxiliary_tape(tape)]

            def processing_fn(results):
                return results

            return aux_tapes, processing_fn

        return dynamic_one_shot_partial(qnode)

    single_shot_qnode = transform_to_single_shot(qnode)
    single_shot_qnode = qml.set_shots(single_shot_qnode, shots=1)
    if mcm_config is not None:
        single_shot_qnode.execute_kwargs["postselect_mode"] = mcm_config.postselect_mode
        single_shot_qnode.execute_kwargs["mcm_method"] = mcm_config.mcm_method
    single_shot_qnode._dynamic_one_shot_called = True
    total_shots = _get_total_shots(qnode)

    def one_shot_wrapper(*args, **kwargs):
        def wrap_single_shot_qnode(*_):
            return single_shot_qnode(*args, **kwargs)

        arg_vmap = jnp.empty((total_shots,), dtype=float)
        results = catalyst.vmap(wrap_single_shot_qnode)(arg_vmap)
        if isinstance(results[0], tuple) and len(results) == 1:
            results = results[0]
        has_mcm = any(isinstance(op, MidCircuitMeasure) for op in cpy_tape.operations)

<<<<<<< HEAD
        classical_return_indices = kwargs.pop("_classical_return_indices", [[]])[0]
        num_mcm = kwargs.pop("_num_mcm_expected", [0])[0]
        out_tree_expected = kwargs.pop("_out_tree_expected", [[]])

        # Split results into classical and measurement parts
        classical_values, results = _extract_classical_and_measurement_results(
            results, classical_return_indices
        )

        out = list(results)
=======
        out = list(results)

        shot_vector = _get_shot_vector(qnode)
        snapshots, out = _get_snapshot_results(mcm_config.mcm_method, cpy_tape, out)

>>>>>>> 38d0cdb2
        if has_mcm and len(cpy_tape.measurements) > 0:
            out = parse_native_mid_circuit_measurements(
                cpy_tape, results=results, postselect_mode="pad-invalid-samples"
            )
            if len(cpy_tape.measurements) == 1:
                out = (out,)
        elif len(cpy_tape.measurements) > 0:
<<<<<<< HEAD
            out = _process_measurements_without_mcm(cpy_tape, out)

        ctx = OutputContext(
            cpy_tape=cpy_tape,
            classical_values=classical_values,
            classical_return_indices=classical_return_indices,
            out_tree_expected=out_tree_expected,
            num_mcm=num_mcm,
        )

        return _finalize_output(out, ctx)
=======
            out = _process_terminal_measurements(
                mcm_config.mcm_method, cpy_tape, out, snapshots, shot_vector
            )

        out_tree_expected = kwargs.pop("_out_tree_expected", [])
        if snapshots is not None:
            out = (out[0], tree_unflatten(out_tree_expected[1], out[1]))
        else:
            out = tree_unflatten(out_tree_expected[0], out)
        return out
>>>>>>> 38d0cdb2

    return one_shot_wrapper<|MERGE_RESOLUTION|>--- conflicted
+++ resolved
@@ -58,6 +58,8 @@
     classical_values: any
     classical_return_indices: any
     out_tree_expected: any
+    snapshots: any
+    shot_vector: any
     num_mcm: int
 
 
@@ -157,36 +159,13 @@
     out = _reconstruct_output_with_classical_values(
         out, ctx.classical_values, ctx.classical_return_indices
     )
-    out = tree_unflatten(ctx.out_tree_expected[0], out)
-
+
+    out_tree_expected = ctx.out_tree_expected
+    if ctx.snapshots is not None:
+        out = (out[0], tree_unflatten(out_tree_expected[1], out[1]))
+    else:
+        out = tree_unflatten(out_tree_expected[0], out)
     return out
-
-
-def _process_measurements_without_mcm(cpy_tape, out):
-    """Process measurements when there are no mid-circuit measurements."""
-
-    def process_measurement_result(m, out, idx):
-        result = jnp.squeeze(out[idx])
-        max_ndim = min(len(out[idx].shape), 2)
-        if result.ndim == 1 and max_ndim == 2:
-            result = jnp.expand_dims(result, axis=1)
-
-        # Without MCMs and postselection, all samples are valid for use in MP computation.
-        is_valid = jnp.full((result.shape[0],), True)
-        processed_result = gather_non_mcm(
-            m, result, is_valid, postselect_mode="pad-invalid-samples"
-        )
-        return processed_result
-
-    new_out = []
-    idx = 0
-
-    for m in cpy_tape.measurements:
-        processed_result = process_measurement_result(m, out, idx)
-        new_out.append(processed_result)
-        idx += 1
-
-    return tuple(new_out)
 
 
 class QFunc:
@@ -494,7 +473,6 @@
             results = results[0]
         has_mcm = any(isinstance(op, MidCircuitMeasure) for op in cpy_tape.operations)
 
-<<<<<<< HEAD
         classical_return_indices = kwargs.pop("_classical_return_indices", [[]])[0]
         num_mcm = kwargs.pop("_num_mcm_expected", [0])[0]
         out_tree_expected = kwargs.pop("_out_tree_expected", [[]])
@@ -505,13 +483,10 @@
         )
 
         out = list(results)
-=======
-        out = list(results)
 
         shot_vector = _get_shot_vector(qnode)
         snapshots, out = _get_snapshot_results(mcm_config.mcm_method, cpy_tape, out)
 
->>>>>>> 38d0cdb2
         if has_mcm and len(cpy_tape.measurements) > 0:
             out = parse_native_mid_circuit_measurements(
                 cpy_tape, results=results, postselect_mode="pad-invalid-samples"
@@ -519,29 +494,20 @@
             if len(cpy_tape.measurements) == 1:
                 out = (out,)
         elif len(cpy_tape.measurements) > 0:
-<<<<<<< HEAD
-            out = _process_measurements_without_mcm(cpy_tape, out)
+            out = _process_terminal_measurements(
+                mcm_config.mcm_method, cpy_tape, out, snapshots, shot_vector
+            )
 
         ctx = OutputContext(
             cpy_tape=cpy_tape,
             classical_values=classical_values,
             classical_return_indices=classical_return_indices,
             out_tree_expected=out_tree_expected,
+            snapshots=snapshots,
+            shot_vector=shot_vector,
             num_mcm=num_mcm,
         )
 
         return _finalize_output(out, ctx)
-=======
-            out = _process_terminal_measurements(
-                mcm_config.mcm_method, cpy_tape, out, snapshots, shot_vector
-            )
-
-        out_tree_expected = kwargs.pop("_out_tree_expected", [])
-        if snapshots is not None:
-            out = (out[0], tree_unflatten(out_tree_expected[1], out[1]))
-        else:
-            out = tree_unflatten(out_tree_expected[0], out)
-        return out
->>>>>>> 38d0cdb2
 
     return one_shot_wrapper