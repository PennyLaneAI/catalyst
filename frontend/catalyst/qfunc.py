# Copyright 2022-2024 Xanadu Quantum Technologies Inc.

# Licensed under the Apache License, Version 2.0 (the "License");
# you may not use this file except in compliance with the License.
# You may obtain a copy of the License at

#     http://www.apache.org/licenses/LICENSE-2.0

# Unless required by applicable law or agreed to in writing, software
# distributed under the License is distributed on an "AS IS" BASIS,
# WITHOUT WARRANTIES OR CONDITIONS OF ANY KIND, either express or implied.
# See the License for the specific language governing permissions and
# limitations under the License.

"""
This module contains a patch for the upstream qml.QNode behaviour, in particular around
what happens when a QNode object is called during tracing. Mostly this involves bypassing
the default behaviour and replacing it with a function-like "QNode" primitive.
"""
import logging
from copy import copy
from dataclasses import dataclass, replace
from typing import Callable, Sequence

import jax.numpy as jnp
import pennylane as qml
from jax.core import eval_jaxpr
from jax.tree_util import tree_flatten, tree_unflatten
from pennylane import exceptions
from pennylane.measurements import CountsMP, ExpectationMP, ProbabilityMP, SampleMP, VarianceMP
from pennylane.transforms.dynamic_one_shot import (
    gather_non_mcm,
    init_auxiliary_tape,
    parse_native_mid_circuit_measurements,
)

import catalyst
from catalyst.api_extensions import MidCircuitMeasure
from catalyst.device import QJITDevice
from catalyst.device.qjit_device import is_dynamic_wires
from catalyst.jax_extras import deduce_avals, get_implicit_and_explicit_flat_args, unzip2
from catalyst.jax_extras.tracing import uses_transform
from catalyst.jax_primitives import quantum_kernel_p
from catalyst.jax_tracer import Function, trace_quantum_function
from catalyst.logging import debug_logger
from catalyst.passes.pass_api import dictionary_to_list_of_passes
from catalyst.tracing.contexts import EvaluationContext
from catalyst.tracing.type_signatures import filter_static_args
from catalyst.utils.exceptions import CompileError

logger = logging.getLogger(__name__)
logger.addHandler(logging.NullHandler())


@dataclass
class OutputContext:
    """Context containing parameters needed for finalizing quantum function output."""

    cpy_tape: any
    classical_values: any
    classical_return_indices: any
    out_tree_expected: any
    snapshots: any
    shot_vector: any
    num_mcm: int


def _resolve_mcm_config(mcm_config, shots):
    """Helper function for resolving and validating that the mcm_config is valid for executing."""
    updated_values = {}

    updated_values["postselect_mode"] = (
        None if isinstance(shots, int) and shots == 0 else mcm_config.postselect_mode
    )
    if mcm_config.mcm_method is None:
        updated_values["mcm_method"] = (
            "one-shot"
            if mcm_config.postselect_mode == "hw-like" or (isinstance(shots, int) and shots > 0)
            else "single-branch-statistics"
        )
    if mcm_config.mcm_method == "deferred":
        raise ValueError("mcm_method='deferred' is not supported with Catalyst.")
    if (
        mcm_config.mcm_method == "single-branch-statistics"
        and mcm_config.postselect_mode == "hw-like"
    ):
        raise ValueError(
            "Cannot use postselect_mode='hw-like' with Catalyst when mcm_method != 'one-shot'."
        )
    if mcm_config.mcm_method == "one-shot" and shots == 0:
        raise ValueError(
            "Cannot use the 'one-shot' method for mid-circuit measurements with analytic mode."
        )

    return replace(mcm_config, **updated_values)


def _get_total_shots(qnode):
    """
    Extract total shots from qnode.
    If shots is None on the qnode, this method returns 0 (static).
    This method allows the qnode shots to be either static (python int
    literals) or dynamic (tracers).
    """
    # due to possibility of tracer, we cannot use a simple `or` here to simplify
    shots_value = qnode._shots.total_shots  # pylint: disable=protected-access
    if shots_value is None:
        shots = 0
    else:
        shots = shots_value
    return shots


<<<<<<< HEAD
def _is_one_shot_compatible_device(qnode):
    device_name = qnode.device.name
    exclude_devices = {"softwareq.qpp", "nvidia.custatevec", "nvidia.cutensornet"}

    # Check device name against exclude list
    if device_name in exclude_devices:
        return False

    # Additional check for OQDDevice class
    device_class_name = qnode.device.__class__.__name__
    return device_class_name != "OQDDevice"


def configure_mcm_and_try_one_shot(qnode, args, kwargs):
    """Configure mid-circuit measurement settings and handle one-shot execution."""
    dynamic_one_shot_called = getattr(qnode, "_dynamic_one_shot_called", False)
    if not dynamic_one_shot_called:
        mcm_config = copy(
            qml.devices.MCMConfig(
                postselect_mode=qnode.execute_kwargs["postselect_mode"],
                mcm_method=qnode.execute_kwargs["mcm_method"],
            )
        )
        total_shots = _get_total_shots(qnode)
        user_specified_mcm_method = mcm_config.mcm_method
        mcm_config = _resolve_mcm_config(mcm_config, total_shots)

        # Check if measurements_from_{samples/counts} is being used
        uses_measurements_from_samples = uses_transform(qnode, "measurements_from_samples")
        uses_measurements_from_counts = uses_transform(qnode, "measurements_from_counts")

        # For cases that user are not tend to executed with one-shot, and facing measurement
        # transform, fallback to single-branch-statistics
        if (
            (
                uses_measurements_from_samples
                or uses_measurements_from_counts
                or not _is_one_shot_compatible_device(qnode)
            )
            and user_specified_mcm_method is None
            and mcm_config.mcm_method == "one-shot"
        ):
            mcm_config = replace(mcm_config, mcm_method="single-branch-statistics")

        if mcm_config.mcm_method == "one-shot":
            # If measurements_from_samples/counts while one-shot is used, raise an error
            if uses_measurements_from_samples:
                raise CompileError("measurements_from_samples is not supported with one-shot")
            if uses_measurements_from_counts:
                raise CompileError("measurements_from_counts is not supported with one-shot")

            mcm_config = replace(
                mcm_config, postselect_mode=mcm_config.postselect_mode or "hw-like"
            )

            try:
                return Function(dynamic_one_shot(qnode, mcm_config=mcm_config))(*args, **kwargs)
            except (TypeError, ValueError, CompileError, NotImplementedError) as e:

                # If user specified mcm_method, we can't fallback to single-branch-statistics,
                # reraise the original error
                if user_specified_mcm_method is not None:
                    raise

                # Fallback only if mcm was auto-determined
                error_msg = str(e)
                unsupported_measurement_error = any(
                    pattern in error_msg
                    for pattern in [
                        "Native mid-circuit measurement mode does not support",
                        "qml.var(obs) cannot be returned when `mcm_method='one-shot'`",
                        "empty wires is not supported with dynamic wires in one-shot mode",
                        "No need to run one-shot mode",
                    ]
                )

                # Fallback if error is related to unsupported measurements
                if unsupported_measurement_error:
                    logger.debug("Fallback to single-branch-statistics: %s", e)
                    mcm_config = replace(mcm_config, mcm_method="single-branch-statistics")
                else:
                    raise
    return None
=======
def _reconstruct_output_with_classical_values(
    measurement_results, classical_values, classical_return_indices
):
    """
    Reconstruct the output values from the classical values and measurement results.
    Args:
        out: Output from measurement processing
        classical_values: Classical values
        classical_return_indices: Indices of classical values
    Returns:
        results: Reconstructed output with classical values inserted
    """
    if not classical_values:
        return measurement_results

    total_expected = len(classical_values) + len(measurement_results)
    classical_iter = iter(classical_values)
    measurement_iter = iter(measurement_results)

    def get_next_value(idx):
        return next(classical_iter) if idx in classical_return_indices else next(measurement_iter)

    results = [get_next_value(i) for i in range(total_expected)]
    return results


def _extract_classical_and_measurement_results(results, classical_return_indices):
    """
    Split results into classical values and measurement results.
    It assume that the results are in the order of classical values and measurement results.
    """
    num_classical_return_indices = len(classical_return_indices)
    classical_values = results[:num_classical_return_indices]
    measurement_results = results[num_classical_return_indices:]
    return classical_values, measurement_results


def _finalize_output(out, ctx: OutputContext):
    """
    Finalize the output by reconstructing with classical values and unflattening to the
    expected tree structure.
    Args:
        out: The output to finalize
        context: OutputContext containing all necessary parameters for finalization
    """
    # Handle case with no measurements
    if len(ctx.cpy_tape.measurements) == 0:
        out = out[: -ctx.num_mcm]

    out = _reconstruct_output_with_classical_values(
        out, ctx.classical_values, ctx.classical_return_indices
    )

    out_tree_expected = ctx.out_tree_expected
    if ctx.snapshots is not None:
        out = (out[0], tree_unflatten(out_tree_expected[1], out[1]))
    else:
        out = tree_unflatten(out_tree_expected[0], out)
    return out
>>>>>>> 79162bfb


class QFunc:
    """A device specific quantum function.

    Args:
        qfunc (Callable): the quantum function
        shots (int): How many times the circuit should be evaluated (or sampled) to estimate
            the expectation values
        device (a derived class from QubitDevice): a device specification which determines
            the valid gate set for the quantum function
    """

    def __new__(cls):
        raise NotImplementedError()  # pragma: no-cover

    # pylint: disable=no-member
    # pylint: disable=self-cls-assignment
    @debug_logger
    def __call__(self, *args, **kwargs):

        if EvaluationContext.is_quantum_tracing():
            raise CompileError("Can't nest qnodes under qjit")

        assert isinstance(self, qml.QNode)

        # Update the qnode with peephole pipeline
        pass_pipeline = kwargs.pop("pass_pipeline", [])
        pass_pipeline = dictionary_to_list_of_passes(pass_pipeline)

        # Mid-circuit measurement configuration/execution
        fn_result = configure_mcm_and_try_one_shot(self, args, kwargs)

        # If the qnode is failed to execute as one-shot, fn_result will be None
        if fn_result is not None:
            return fn_result

        new_device = copy(self.device)
        qjit_device = QJITDevice(new_device)

        static_argnums = kwargs.pop("static_argnums", ())
        out_tree_expected = kwargs.pop("_out_tree_expected", [])
        classical_return_indices = kwargs.pop("_classical_return_indices", [])
        num_mcm_expected = kwargs.pop("_num_mcm_expected", [])
        debug_info = kwargs.pop("debug_info", None)

        def _eval_quantum(*args, **kwargs):
            trace_result = trace_quantum_function(
                self.func,
                qjit_device,
                args,
                kwargs,
                self,
                static_argnums,
                debug_info,
            )
            closed_jaxpr = trace_result.closed_jaxpr
            out_type = trace_result.out_type
            out_tree = trace_result.out_tree
            out_tree_exp = trace_result.return_values_tree
            cls_ret_idx = trace_result.classical_return_indices
            num_mcm = trace_result.num_mcm

            out_tree_expected.append(out_tree_exp)
            classical_return_indices.append(cls_ret_idx)
            num_mcm_expected.append(num_mcm)
            dynamic_args = filter_static_args(args, static_argnums)
            args_expanded = get_implicit_and_explicit_flat_args(None, *dynamic_args, **kwargs)
            res_expanded = eval_jaxpr(closed_jaxpr.jaxpr, closed_jaxpr.consts, *args_expanded)
            _, out_keep = unzip2(out_type)
            res_flat = [r for r, k in zip(res_expanded, out_keep) if k]
            return tree_unflatten(out_tree, res_flat)

        flattened_fun, _, _, out_tree_promise = deduce_avals(
            _eval_quantum, args, kwargs, static_argnums, debug_info
        )
        dynamic_args = filter_static_args(args, static_argnums)
        args_flat = tree_flatten((dynamic_args, kwargs))[0]
        res_flat = quantum_kernel_p.bind(
            flattened_fun, *args_flat, qnode=self, pipeline=tuple(pass_pipeline)
        )
        return tree_unflatten(out_tree_promise(), res_flat)[0]


# pylint: disable=protected-access
def _get_shot_vector(qnode):
    shot_vector = qnode._shots.shot_vector if qnode._shots else []
    return (
        shot_vector
        if len(shot_vector) > 1 or any(copies > 1 for _, copies in shot_vector)
        else None
    )


def _get_snapshot_results(mcm_method, tape, out):
    """
    Get the snapshot results from the tape.
    Args:
        tape: The tape to get the snapshot results from.
        out: The output of the tape.
    Returns:
        processed_snapshots: The extracted snapshot results if available;
                                otherwise, returns the original output.
        measurement_results: The corresponding measurement results.
    """
    # if no snapshot are present, return None, out
    assert mcm_method == "one-shot"

    if not any(isinstance(op, qml.Snapshot) for op in tape.operations):
        return None, out

    # Snapshots present: out[0] = snapshots, out[1] = measurements
    snapshot_results, measurement_results = out

    # Take first shot for each snapshot
    processed_snapshots = [
        snapshot[0] if hasattr(snapshot, "shape") and len(snapshot.shape) > 1 else snapshot
        for snapshot in snapshot_results
    ]

    return processed_snapshots, measurement_results


def _reshape_for_shot_vector(mcm_method, result, shot_vector):
    assert mcm_method == "one-shot"

    # Calculate the shape for reshaping based on shot vector
    result_list = []
    start_idx = 0
    for shot, copies in shot_vector:
        # Reshape this segment to (copies, shot, n_wires)
        segment = result[start_idx : start_idx + shot * copies]
        if copies > 1:
            segment_shape = (copies, shot, result.shape[-1])
            segment = jnp.reshape(segment, segment_shape)
            result_list.extend([segment[i] for i in range(copies)])
        else:
            result_list.append(segment)
        start_idx += shot * copies
    result = tuple(result_list)
    return result


def _process_terminal_measurements(mcm_method, cpy_tape, out, snapshots, shot_vector):
    """Process measurements when there are no mid-circuit measurements."""
    assert mcm_method == "one-shot"

    new_out = []
    idx = 0

    for m in cpy_tape.measurements:
        if isinstance(m, CountsMP):
            if isinstance(out[idx], tuple) and len(out[idx]) == 2:
                # CountsMP result is stored as (keys, counts) tuple
                keys, counts = out[idx]
                idx += 1
            else:
                keys = out[idx]
                counts = out[idx + 1]
                idx += 2

            if snapshots is not None:
                counts_array = jnp.stack(counts, axis=0)
                aggregated_counts = jnp.sum(counts_array, axis=0)
                counts_result = (keys, aggregated_counts)
            else:
                aggregated_counts = jnp.sum(counts, axis=0)
                counts_result = (keys[0], aggregated_counts)

            new_out.append(counts_result)
            continue

        result = jnp.squeeze(out[idx])
        max_ndim = min(len(out[idx].shape), 2)
        if result.ndim == 1 and max_ndim == 2:
            result = jnp.expand_dims(result, axis=1)

        # Without MCMs and postselection, all samples are valid for use in MP computation.
        is_valid = jnp.full((result.shape[0],), True)
        processed_result = gather_non_mcm(
            m, result, is_valid, postselect_mode="pad-invalid-samples"
        )

        # Handle shot vector reshaping for SampleMP
        if isinstance(m, SampleMP) and shot_vector is not None:
            processed_result = _reshape_for_shot_vector(mcm_method, processed_result, shot_vector)

        new_out.append(processed_result)
        idx += 1

    return (snapshots, tuple(new_out)) if snapshots else tuple(new_out)


def _validate_one_shot_measurements(mcm_config, tape: qml.tape.QuantumTape, qnode) -> None:
    """Validate measurements for one-shot mode.

    Args:
        mcm_config: The mid-circuit measurement configuration
        tape: The quantum tape containing measurements to validate
        qnode: The quantum node being transformed

    Raises:
        TypeError: If unsupported measurement types are used
        NotImplementedError: If measurement configuration is not supported
    """
    mcm_method = mcm_config.mcm_method
    user_specified_mcm_method = qnode.execute_kwargs["mcm_method"]
    assert mcm_method == "one-shot"

    # Check if using shot vector with non-SampleMP measurements
    shot_vector = qnode._shots.shot_vector if qnode._shots else []
    has_shot_vector = len(shot_vector) > 1 or any(copies > 1 for _, copies in shot_vector)
    has_wires = qnode.device.wires is not None and not is_dynamic_wires(qnode.device.wires)

    # Raise an error if there are no mid-circuit measurements, it will fallback to
    # single-branch-statistics
    if (
        not any(isinstance(op, MidCircuitMeasure) for op in tape.operations)
        and user_specified_mcm_method is None
    ):
        raise ValueError("No need to run one-shot mode when there are no mid-circuit measurements.")

    for m in tape.measurements:
        # Check if measurement type is supported
        if not isinstance(m, (CountsMP, ExpectationMP, ProbabilityMP, SampleMP, VarianceMP)):
            raise TypeError(
                f"Native mid-circuit measurement mode does not support {type(m).__name__} "
                "measurements."
            )

        # Check variance with observable
        if isinstance(m, VarianceMP) and m.obs:
            raise TypeError(
                "qml.var(obs) cannot be returned when `mcm_method='one-shot'` because "
                "the Catalyst compiler does not support qml.sample(obs)."
            )

        # Check if the measurement is supported with shot-vector
        if has_shot_vector and not isinstance(m, SampleMP):
            raise NotImplementedError(
                f"Measurement {type(m).__name__} does not support shot-vectors. "
                "Use qml.sample() instead."
            )

        # Check dynamic wires with empty wires
        if not has_wires and isinstance(m, (SampleMP, CountsMP)) and (m.wires.tolist() == []):
            raise NotImplementedError(
                f"Measurement {type(m).__name__} with empty wires is not supported with "
                "dynamic wires in one-shot mode. Please specify a constant number of wires on "
                "the device."
            )


# pylint: disable=protected-access,no-member,not-callable
def dynamic_one_shot(qnode, **kwargs):
    """Transform a QNode to into several one-shot tapes to support dynamic circuit execution.

    Args:
        qnode (QNode): a quantum circuit which will run ``num_shots`` times

    Returns:
        qnode (QNode):

        The transformed circuit to be run ``num_shots`` times such as to simulate dynamic execution.


    **Example**

    Consider the following circuit:

    .. code-block:: python

        dev = qml.device("lightning.qubit", shots=100)
        params = np.pi / 4 * np.ones(2)

        @qjit
        @dynamic_one_shot
        @qml.qnode(dev, diff_method=None)
        def circuit(x, y):
            qml.RX(x, wires=0)
            m0 = measure(0, reset=reset, postselect=postselect)

            @cond(m0 == 1)
            def ansatz():
                qml.RY(y, wires=1)

            ansatz()
            return measure_f(wires=[0, 1])

    The ``dynamic_one_shot`` decorator prompts the QNode to perform a hundred one-shot
    calculations, where in each calculation the ``measure`` operations dynamically
    measures the 0-wire and collapse the state vector stochastically.
    """

    cpy_tape = None
    aux_tapes = None
    mcm_config = kwargs.pop("mcm_config", None)

    def transform_to_single_shot(qnode):
        if not qnode._shots:
            raise exceptions.QuantumFunctionError(
                "dynamic_one_shot is only supported with finite shots."
            )

        @qml.transform
        def dynamic_one_shot_partial(
            tape: qml.tape.QuantumTape,
        ) -> tuple[Sequence[qml.tape.QuantumTape], Callable]:
            nonlocal cpy_tape
            cpy_tape = tape
            nonlocal aux_tapes

            _validate_one_shot_measurements(mcm_config, tape, qnode)

            if tape.batch_size is not None:
                raise ValueError("mcm_method='one-shot' is not compatible with broadcasting")

            aux_tapes = [init_auxiliary_tape(tape)]

            def processing_fn(results):
                return results

            return aux_tapes, processing_fn

        return dynamic_one_shot_partial(qnode)

    single_shot_qnode = transform_to_single_shot(qnode)
    single_shot_qnode = qml.set_shots(single_shot_qnode, shots=1)
    if mcm_config is not None:
        single_shot_qnode.execute_kwargs["postselect_mode"] = mcm_config.postselect_mode
        single_shot_qnode.execute_kwargs["mcm_method"] = mcm_config.mcm_method
    single_shot_qnode._dynamic_one_shot_called = True
    total_shots = _get_total_shots(qnode)

    def one_shot_wrapper(*args, **kwargs):
        def wrap_single_shot_qnode(*_):
            return single_shot_qnode(*args, **kwargs)

        arg_vmap = jnp.empty((total_shots,), dtype=float)
        results = catalyst.vmap(wrap_single_shot_qnode)(arg_vmap)
        if isinstance(results[0], tuple) and len(results) == 1:
            results = results[0]
        has_mcm = any(isinstance(op, MidCircuitMeasure) for op in cpy_tape.operations)

        classical_return_indices = kwargs.pop("_classical_return_indices", [[]])[0]
        num_mcm = kwargs.pop("_num_mcm_expected", [0])[0]
        out_tree_expected = kwargs.pop("_out_tree_expected", [[]])

        # Split results into classical and measurement parts
        classical_values, results = _extract_classical_and_measurement_results(
            results, classical_return_indices
        )

        out = list(results)

        shot_vector = _get_shot_vector(qnode)
        snapshots, out = _get_snapshot_results(mcm_config.mcm_method, cpy_tape, out)

        if has_mcm and len(cpy_tape.measurements) > 0:
            out = parse_native_mid_circuit_measurements(
                cpy_tape, results=results, postselect_mode="pad-invalid-samples"
            )
            if len(cpy_tape.measurements) == 1:
                out = (out,)
        elif len(cpy_tape.measurements) > 0:
            out = _process_terminal_measurements(
                mcm_config.mcm_method, cpy_tape, out, snapshots, shot_vector
            )

        ctx = OutputContext(
            cpy_tape=cpy_tape,
            classical_values=classical_values,
            classical_return_indices=classical_return_indices,
            out_tree_expected=out_tree_expected,
            snapshots=snapshots,
            shot_vector=shot_vector,
            num_mcm=num_mcm,
        )

        return _finalize_output(out, ctx)

    return one_shot_wrapper<|MERGE_RESOLUTION|>--- conflicted
+++ resolved
@@ -111,7 +111,6 @@
     return shots
 
 
-<<<<<<< HEAD
 def _is_one_shot_compatible_device(qnode):
     device_name = qnode.device.name
     exclude_devices = {"softwareq.qpp", "nvidia.custatevec", "nvidia.cutensornet"}
@@ -195,7 +194,8 @@
                 else:
                     raise
     return None
-=======
+
+
 def _reconstruct_output_with_classical_values(
     measurement_results, classical_values, classical_return_indices
 ):
@@ -255,7 +255,6 @@
     else:
         out = tree_unflatten(out_tree_expected[0], out)
     return out
->>>>>>> 79162bfb
 
 
 class QFunc:
