# Copyright 2024 Xanadu Quantum Technologies Inc.

# Licensed under the Apache License, Version 2.0 (the "License");
# you may not use this file except in compliance with the License.
# You may obtain a copy of the License at

#     http://www.apache.org/licenses/LICENSE-2.0

# Unless required by applicable law or agreed to in writing, software
# distributed under the License is distributed on an "AS IS" BASIS,
# WITHOUT WARRANTIES OR CONDITIONS OF ANY KIND, either express or implied.
# See the License for the specific language governing permissions and
# limitations under the License.
"""Jax extras module containing Jax patches"""

# pylint: disable=too-many-arguments

from __future__ import annotations

from functools import partial

import jax
import jax._src.interpreters.partial_eval as pe
from jax._src import config, core, source_info_util
from jax._src.core import JaxprEqnContext, Var, abstractify, standard_vma_rule
from jax._src.interpreters import pxla
from jax._src.interpreters.partial_eval import (
    DynamicJaxprTracer,
    TracingEqn,
    compute_on,
    xla_metadata_lib,
)
from jax._src.lax.slicing import (
    _argnum_weak_type,
    _gather_dtype_rule,
    _gather_shape_computation,
    _gather_sharding_rule,
    _is_sorted,
    _no_duplicate_dims,
    _rank,
    _sorted_dims_in_range,
    standard_primitive,
)
from jax._src.pjit import _out_type, _pjit_forwarding, jit_p
from jax._src.sharding_impls import UNSPECIFIED, UnspecifiedValue
from jax.core import AbstractValue, Tracer

__all__ = (
    "_drop_unused_vars2",
    "get_aval2",
    "_no_clean_up_dead_vars",
    "_gather_shape_rule_dynamic",
    "gather2_p",
    "patched_drop_unused_vars",
    "patched_make_eqn",
    "patched_dyn_shape_staging_rule",
    "patched_pjit_staging_rule",
)


def mock_attributes(obj, attrs: dict[str, any]):
    """Mock the attribute of an object by returning a wrapper.

    Args:
        obj: The object to mock the attributes of.
        attrs: A dictionary of attributes to mock.
            Example: {"attribute_name": attribute_value}
    """

    class MockAttributeWrapper:
        """Wrapper to mock the attribute of an object."""

        def __init__(self, original):
            self.original = original

        def __getattr__(self, name):
            if name in attrs:
                return attrs[name]
            return getattr(self.original, name)

    return MockAttributeWrapper(obj)


def _drop_unused_vars2(
    constvars, constvals, eqns=None, outvars=None
):  # pylint: disable=unused-argument
    """
    A patch to not drop unused vars during classical tracing of control flow.
    """
    return constvars, list(constvals)


def get_aval2(x):
    """An extended version of `jax.core.get_aval` which also accepts AbstractValues."""
    # TODO: remove this patch when https://github.com/google/jax/pull/18579 is merged
    if isinstance(x, AbstractValue):
        return x
    elif isinstance(x, Tracer):
        return x.aval
    else:
        return abstractify(x)


def _no_clean_up_dead_vars(_eqn, _env, _last_used):
    """A stub to workaround the Jax ``KeyError 'a'`` bug during the lowering of Jaxpr programs to
    MLIR with the dynamic API enabled."""
    return None


def _gather_shape_rule_dynamic(
    operand,
    indices,
    *,
    dimension_numbers,
    slice_sizes,
    unique_indices,
    indices_are_sorted,
    mode,
    fill_value,
):  # pragma: no cover
    """Validates the well-formedness of the arguments to Gather. Compared to the original version,
    this implementation skips static shape checks if variable dimensions are used.

    This function has been modified from its original form in the JAX project at
    https://github.com/google/jax/blob/88a60b808c1f91260cc9e75b9aa2508aae5bc9f9/jax/_src/lax/slicing.py#L1438
    version released under the Apache License, Version 2.0, with the following copyright notice:

    Copyright 2021 The JAX Authors.
    TODO(@grwlf): delete once PR https://github.com/google/jax/pull/19083 has been merged
    """
    # pylint: disable=unused-argument
    # pylint: disable=too-many-branches
    # pylint: disable=consider-using-enumerate
    # pylint: disable=chained-comparison
    offset_dims = dimension_numbers.offset_dims
    collapsed_slice_dims = dimension_numbers.collapsed_slice_dims
    start_index_map = dimension_numbers.start_index_map

    # Note: in JAX, index_vector_dim is always computed as below, cf. the
    # documentation of the GatherDimensionNumbers class.
    index_vector_dim = _rank(indices) - 1

    # This case should never happen in JAX, due to the implicit construction of
    # index_vector_dim, but is included for completeness.
    if _rank(indices) < index_vector_dim or index_vector_dim < 0:
        raise TypeError(
            f"Gather index leaf dimension must be within [0, rank("
            f"indices) + 1). rank(indices) is {_rank(indices)} and "
            f"gather index leaf dimension is {index_vector_dim}."
        )

    # Start ValidateGatherDimensions
    # In the error messages output by XLA, "offset_dims" is called "Output window
    # dimensions" in error messages. For consistency's sake, our error messages
    # stick to "offset_dims".
    _is_sorted(offset_dims, "gather", "offset_dims")
    _no_duplicate_dims(offset_dims, "gather", "offset_dims")

    output_offset_dim_count = len(offset_dims)
    output_shape_rank = len(offset_dims) + _rank(indices) - 1

    for i in range(output_offset_dim_count):
        offset_dim = offset_dims[i]
        if offset_dim < 0 or offset_dim >= output_shape_rank:
            raise TypeError(
                f"Offset dimension {i} in gather op is out of bounds; "
                f"got {offset_dim}, but should have been in "
                f"[0, {output_shape_rank})"
            )

    if len(start_index_map) != indices.shape[index_vector_dim]:
        raise TypeError(
            f"Gather op has {len(start_index_map)} elements in "
            f"start_index_map and the bound of dimension "
            f"{index_vector_dim=} of indices is "
            f"{indices.shape[index_vector_dim]}. These two "
            f"numbers must be equal."
        )

    for i in range(len(start_index_map)):
        operand_dim_for_start_index_i = start_index_map[i]
        if operand_dim_for_start_index_i < 0 or operand_dim_for_start_index_i >= _rank(operand):
            raise TypeError(
                f"Invalid start_index_map; domain is "
                f"[0, {_rank(operand)}), got: "
                f"{i}->{operand_dim_for_start_index_i}."
            )

    _no_duplicate_dims(start_index_map, "gather", "start_index_map")

    # _is_sorted and _sorted_dims_in_range are checked in the opposite order
    # compared to the XLA implementation. In cases when the input is not sorted
    # AND there are problematic collapsed_slice_dims, the error message will thus
    # be different.
    _is_sorted(collapsed_slice_dims, "gather", "collapsed_slice_dims")
    _sorted_dims_in_range(collapsed_slice_dims, _rank(operand), "gather", "collapsed_slice_dims")
    _no_duplicate_dims(collapsed_slice_dims, "gather", "collapsed_slice_dims")
    # End ValidateGatherDimensions

    if _rank(operand) != len(slice_sizes):
        raise TypeError(
            f"Gather op must have one slice size for every input "
            f"dimension; got: len(slice_sizes)={len(slice_sizes)}, "
            f"input_shape.rank={_rank(operand)}"
        )

    if len(slice_sizes) != len(offset_dims) + len(collapsed_slice_dims):
        raise TypeError(
            f"All components of the offset index in a gather op must "
            f"either be a offset dimension or explicitly collapsed; "
            f"got len(slice_sizes)={len(slice_sizes)}, "
            f"output_slice_sizes={offset_dims}, collapsed_slice_dims="
            f"{collapsed_slice_dims}."
        )

    # This section contains a patch suggested to the upstream.
    for i in range(len(slice_sizes)):
        slice_size = slice_sizes[i]
        corresponding_input_size = operand.shape[i]

        if jax.core.is_constant_dim(corresponding_input_size):
            if not (slice_size >= 0 and corresponding_input_size >= slice_size):
                raise TypeError(
                    f"Slice size at index {i} in gather op is out of range, "
                    f"must be within [0, {corresponding_input_size} + 1), "
                    f"got {slice_size}."
                )

    for i in range(len(collapsed_slice_dims)):
        bound = slice_sizes[collapsed_slice_dims[i]]
        if bound != 1:
            raise TypeError(
                f"Gather op can only collapse slice dims with bound 1, "
                f"but bound is {bound} for index "
                f"{collapsed_slice_dims[i]} at position {i}."
            )

    return _gather_shape_computation(indices, dimension_numbers, slice_sizes)


# TODO: See the `_gather_shape_rule_dynamic` comment. Remove once the upstream change is
# applied.
gather2_p = standard_primitive(
    _gather_shape_rule_dynamic,
    _gather_dtype_rule,
    "gather",
    weak_type_rule=_argnum_weak_type(0),
    sharding_rule=_gather_sharding_rule,
    vma_rule=partial(standard_vma_rule, "gather"),
)

# pylint: disable=protected-access
original_drop_unused_vars = pe._drop_unused_vars


# pylint: disable=too-many-function-args
def patched_drop_unused_vars(constvars, constvals, eqns=None, outvars=None):
    """Patched drop_unused_vars to ensure constvals is a list."""
    constvars, constvals = original_drop_unused_vars(constvars, constvals, eqns, outvars)
    return constvars, list(constvals)


# pylint: disable=too-many-positional-arguments
def patched_make_eqn(
    self,
    in_tracers,
    out_avals,
    primitive,
    params,
    effects,
    source_info=None,
    ctx=None,
    out_tracers=None,
):
    """Patched make_eqn for DynamicJaxprTrace"""

    # Helper function (replaces make_eqn_internal)
    def make_eqn_internal(out_avals_list, out_tracers):
        source_info_final = source_info or source_info_util.new_source_info()
        ctx_final = ctx or JaxprEqnContext(
            compute_on.current_compute_type(),
            config.threefry_partitionable.value,
            xla_metadata_lib.current_xla_metadata(),
        )

        if out_tracers is not None:
            outvars = [tracer.val for tracer in out_tracers]
            if config.enable_checks.value:
                assert all(isinstance(x, DynamicJaxprTracer) for x in in_tracers)
                assert all(isinstance(v, Var) for v in outvars)
            eqn = TracingEqn(
                in_tracers,
                outvars,
                primitive,
                params,
                effects,
                source_info_final,
                ctx_final,
            )
            return eqn, out_tracers
        else:
            outvars = list(map(self.frame.newvar, out_avals_list))
            if config.enable_checks.value:
                assert all(isinstance(x, DynamicJaxprTracer) for x in in_tracers)
                assert all(isinstance(v, Var) for v in outvars)
            eqn = TracingEqn(
                in_tracers,
                outvars,
                primitive,
                params,
                effects,
                source_info_final,
                ctx_final,
            )
            out_tracers_new = [
                DynamicJaxprTracer(self, aval, v, source_info_final, eqn)
                for aval, v in zip(out_avals_list, outvars)
            ]
            return eqn, out_tracers_new

    # Normalize out_avals to a list if it's a single AbstractValue
    if not isinstance(out_avals, (list, tuple)):
        # It's a single aval, wrap it in a list
        out_avals_list = [out_avals]
        eqn, out_tracers_result = make_eqn_internal(out_avals_list, out_tracers)
        # Return single tracer instead of list
        return eqn, (out_tracers_result[0] if len(out_tracers_result) == 1 else out_tracers_result)
    else:
        return make_eqn_internal(out_avals, out_tracers)


def patched_dyn_shape_staging_rule(trace, source_info, prim, out_aval, *args, **params):
    """Patched _dyn_shape_staging_rule for dynamic shape handling."""
    eqn, out_tracer = trace.make_eqn(args, out_aval, prim, params, core.no_effects, source_info)
    trace.frame.add_eqn(eqn)
    return out_tracer


<<<<<<< HEAD
        # Patch multi_broadcast_in_dim to handle dynamic shapes in JAX 0.7+
        import jax._src.interpreters.mlir as mlir

        def patched_multi_broadcast_in_dim(ctx, ops, ops_avals, out_shape, out_sharding=None):
            """Patched version that uses DShapedArray for dynamic shapes."""
            out = []
            for op, op_aval in zip(ops, ops_avals):
                op_aval_shape = op_aval.shape
                op_aval_sharding = getattr(op_aval, "sharding", None)

                # Use DShapedArray if shape contains dynamic dimensions
                if core.is_constant_shape(out_shape):
                    out_aval = core.ShapedArray(out_shape, op_aval.dtype, sharding=out_sharding)
                else:
                    # DShapedArray doesn't support sharding parameter
                    out_aval = core.DShapedArray(
                        out_shape, op_aval.dtype, weak_type=getattr(op_aval, "weak_type", False)
                    )

                if core.definitely_equal_shape(op_aval_shape, out_shape):
                    if out_sharding is None or op_aval_sharding == out_sharding:
                        out.append(op)
                    else:
                        out.append(mlir.lower_with_sharding_in_types(ctx, op, out_aval))
                else:
                    assert len(op_aval_shape) <= len(out_shape), (op_aval_shape, out_shape)
                    broadcast_dimensions = list(
                        range(len(out_shape) - len(op_aval_shape), len(out_shape))
                    )
                    b_out = mlir.broadcast_in_dim(
                        ctx, op, out_aval, broadcast_dimensions=broadcast_dimensions
                    )
                    b_out = mlir.lower_with_sharding_in_types(ctx, b_out, out_aval)
                    out.append(b_out)
            return out

        mlir.multi_broadcast_in_dim = patched_multi_broadcast_in_dim

    except ImportError:
        pass
=======
def patched_pjit_staging_rule(trace, source_info, *args, **params):
    """Patched pjit_staging_rule for pjit compatibility."""
    if params["compiler_options_kvs"]:
        raise ValueError(
            "`compiler_options` can only be passed to top-level `jax.jit`. Got"
            f' compiler_options={dict(params["compiler_options_kvs"])} specified on'
            f' a nested jit with name: {params["name"]} and source info:'
            f" {source_info_util.summarize(source_info)}"
        )
    # If we're inlining, no need to compute forwarding information; the inlined
    # computation will in effect forward things.
    if (
        params["inline"]
        and all(isinstance(i, UnspecifiedValue) for i in params["in_shardings"])
        and all(isinstance(o, UnspecifiedValue) for o in params["out_shardings"])
        and all(i is None for i in params["in_layouts"])
        and all(o is None for o in params["out_layouts"])
    ):
        jaxpr = params["jaxpr"]
        if config.dynamic_shapes.value:
            # Inline jaxpr doesn't handle dynamic shapes when inlining. If dynamic
            # shapes are enabled, use eval_jaxpr, which uses the tracing machinery,
            # but redundantly performs abstract evaluation again.
            with core.set_current_trace(trace):
                out = core.eval_jaxpr(jaxpr.jaxpr, jaxpr.consts, *args, propagate_source_info=False)
        else:
            out = pe.inline_jaxpr_into_trace(trace, source_info, jaxpr.jaxpr, jaxpr.consts, *args)
        return [trace.to_jaxpr_tracer(x, source_info) for x in out]

    jaxpr = params["jaxpr"]
    if config.dynamic_shapes.value:
        jaxpr, in_fwd, out_shardings, out_layouts = _pjit_forwarding(
            jaxpr, params["out_shardings"], params["out_layouts"]
        )
        params = dict(params, jaxpr=jaxpr, out_shardings=out_shardings, out_layouts=out_layouts)
        outvars = list(map(trace.frame.newvar, _out_type(jaxpr)))
        out_avals = [v.aval for v in outvars]
        out_tracers = [
            pe.DynamicJaxprTracer(trace, aval, v, source_info)
            for aval, v in zip(out_avals, outvars)
        ]
        eqn, out_tracers = trace.make_eqn(
            args,
            out_avals,
            jit_p,
            params,
            jaxpr.effects,
            source_info,
            out_tracers=out_tracers,
        )
        trace.frame.add_eqn(eqn)
        out_tracers_ = iter(out_tracers)
        out_tracers = [args[f] if isinstance(f, int) else next(out_tracers_) for f in in_fwd]
        assert next(out_tracers_, None) is None
    elif any(isinstance(c, core.MutableArray) for c in jaxpr.consts):
        jaxpr, consts = pxla._move_mutable_consts(jaxpr)
        consts = [trace.new_const(c, source_info) for c in consts]
        in_shardings = (*params["in_shardings"],) + (UNSPECIFIED,) * len(consts)
        in_layouts = (*params["in_layouts"],) + (None,) * len(consts)
        donated_invars = (*params["donated_invars"],) + (False,) * len(consts)
        new_params = dict(
            params,
            jaxpr=jaxpr,
            in_shardings=in_shardings,
            in_layouts=in_layouts,
            donated_invars=donated_invars,
        )
        out_tracers = trace.default_process_primitive(
            jit_p, (*args, *consts), new_params, source_info=source_info
        )
    else:
        out_tracers = trace.default_process_primitive(jit_p, args, params, source_info=source_info)
    return out_tracers
>>>>>>> 69856d71
<|MERGE_RESOLUTION|>--- conflicted
+++ resolved
@@ -20,6 +20,7 @@
 from functools import partial
 
 import jax
+import jax._src.interpreters.mlir as mlir
 import jax._src.interpreters.partial_eval as pe
 from jax._src import config, core, source_info_util
 from jax._src.core import JaxprEqnContext, Var, abstractify, standard_vma_rule
@@ -55,6 +56,7 @@
     "patched_make_eqn",
     "patched_dyn_shape_staging_rule",
     "patched_pjit_staging_rule",
+    "patched_multi_broadcast_in_dim",
 )
 
 
@@ -329,6 +331,38 @@
         return make_eqn_internal(out_avals, out_tracers)
 
 
+def patched_multi_broadcast_in_dim(ctx, ops, ops_avals, out_shape, out_sharding=None):
+    """Patched version that uses DShapedArray for dynamic shapes."""
+    out = []
+    for op, op_aval in zip(ops, ops_avals):
+        op_aval_shape = op_aval.shape
+        op_aval_sharding = getattr(op_aval, "sharding", None)
+
+        # Use DShapedArray if shape contains dynamic dimensions
+        if core.is_constant_shape(out_shape):
+            out_aval = core.ShapedArray(out_shape, op_aval.dtype, sharding=out_sharding)
+        else:
+            # DShapedArray doesn't support sharding parameter
+            out_aval = core.DShapedArray(
+                out_shape, op_aval.dtype, weak_type=getattr(op_aval, "weak_type", False)
+            )
+
+        if core.definitely_equal_shape(op_aval_shape, out_shape):
+            if out_sharding is None or op_aval_sharding == out_sharding:
+                out.append(op)
+            else:
+                out.append(mlir.lower_with_sharding_in_types(ctx, op, out_aval))
+        else:
+            assert len(op_aval_shape) <= len(out_shape), (op_aval_shape, out_shape)
+            broadcast_dimensions = list(range(len(out_shape) - len(op_aval_shape), len(out_shape)))
+            b_out = mlir.broadcast_in_dim(
+                ctx, op, out_aval, broadcast_dimensions=broadcast_dimensions
+            )
+            b_out = mlir.lower_with_sharding_in_types(ctx, b_out, out_aval)
+            out.append(b_out)
+    return out
+
+
 def patched_dyn_shape_staging_rule(trace, source_info, prim, out_aval, *args, **params):
     """Patched _dyn_shape_staging_rule for dynamic shape handling."""
     eqn, out_tracer = trace.make_eqn(args, out_aval, prim, params, core.no_effects, source_info)
@@ -336,48 +370,6 @@
     return out_tracer
 
 
-<<<<<<< HEAD
-        # Patch multi_broadcast_in_dim to handle dynamic shapes in JAX 0.7+
-        import jax._src.interpreters.mlir as mlir
-
-        def patched_multi_broadcast_in_dim(ctx, ops, ops_avals, out_shape, out_sharding=None):
-            """Patched version that uses DShapedArray for dynamic shapes."""
-            out = []
-            for op, op_aval in zip(ops, ops_avals):
-                op_aval_shape = op_aval.shape
-                op_aval_sharding = getattr(op_aval, "sharding", None)
-
-                # Use DShapedArray if shape contains dynamic dimensions
-                if core.is_constant_shape(out_shape):
-                    out_aval = core.ShapedArray(out_shape, op_aval.dtype, sharding=out_sharding)
-                else:
-                    # DShapedArray doesn't support sharding parameter
-                    out_aval = core.DShapedArray(
-                        out_shape, op_aval.dtype, weak_type=getattr(op_aval, "weak_type", False)
-                    )
-
-                if core.definitely_equal_shape(op_aval_shape, out_shape):
-                    if out_sharding is None or op_aval_sharding == out_sharding:
-                        out.append(op)
-                    else:
-                        out.append(mlir.lower_with_sharding_in_types(ctx, op, out_aval))
-                else:
-                    assert len(op_aval_shape) <= len(out_shape), (op_aval_shape, out_shape)
-                    broadcast_dimensions = list(
-                        range(len(out_shape) - len(op_aval_shape), len(out_shape))
-                    )
-                    b_out = mlir.broadcast_in_dim(
-                        ctx, op, out_aval, broadcast_dimensions=broadcast_dimensions
-                    )
-                    b_out = mlir.lower_with_sharding_in_types(ctx, b_out, out_aval)
-                    out.append(b_out)
-            return out
-
-        mlir.multi_broadcast_in_dim = patched_multi_broadcast_in_dim
-
-    except ImportError:
-        pass
-=======
 def patched_pjit_staging_rule(trace, source_info, *args, **params):
     """Patched pjit_staging_rule for pjit compatibility."""
     if params["compiler_options_kvs"]:
@@ -450,5 +442,4 @@
         )
     else:
         out_tracers = trace.default_process_primitive(jit_p, args, params, source_info=source_info)
-    return out_tracers
->>>>>>> 69856d71
+    return out_tracers