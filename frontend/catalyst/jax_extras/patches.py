--- conflicted
+++ resolved
@@ -20,13 +20,10 @@
 from functools import partial
 
 import jax
-<<<<<<< HEAD
-from jax._src.core import abstractify, standard_vma_rule, typeof, set_current_trace
-=======
 import jax._src.interpreters.mlir as mlir
 import jax._src.interpreters.partial_eval as pe
 from jax._src import config, core, source_info_util
-from jax._src.core import JaxprEqnContext, Var, abstractify, standard_vma_rule
+from jax._src.core import JaxprEqnContext, Var, abstractify, standard_vma_rule, typeof
 from jax._src.interpreters import pxla
 from jax._src.interpreters.partial_eval import (
     DynamicJaxprTracer,
@@ -34,7 +31,6 @@
     compute_on,
     xla_metadata_lib,
 )
->>>>>>> 376d914a
 from jax._src.lax.slicing import (
     _argnum_weak_type,
     _gather_dtype_rule,
@@ -255,199 +251,29 @@
     vma_rule=partial(standard_vma_rule, "gather"),
 )
 
+import numpy as np
+
+def patched_literal_int(_cls, value: int, _dtype: np.dtype):
+    return int.__new__(int, value)
+
+def patched_literal_float(_cls, value: float, _dtype: np.dtype):
+    return float.__new__(float, value)
+
+def patched_literal_complex(_cls, value: complex, _dtype: np.dtype):
+    return complex.__new__(complex, value)
+
+def patched_literal_array(
+    _cls, val: np.ndarray, weak_type: bool = False
+):  # pylint: disable=unused-argument
+    arr = np.asarray(val)
+    return arr.view(np.ndarray)
+
+jax._src.literals.LiteralInt.__new__ = patched_literal_int
+jax._src.literals.LiteralFloat.__new__ = patched_literal_float
+jax._src.literals.LiteralComplex.__new__ = patched_literal_complex
+jax._src.literals.LiteralArray.__new__ = patched_literal_array
 # pylint: disable=protected-access
-<<<<<<< HEAD
-def patch_primitives():
-    """Patch PennyLane/JAX primitives to make them compatible with JAX 0.7+.
-
-    JAX 0.7+ requires all primitive parameters to be hashable, but PennyLane
-    passes **lists** for some parameters like control_values, jaxpr_branches, etc.
-    This patch wraps the bind method to convert lists to tuples to make them hashable.
-    """
-
-    import numpy as np
-
-    def patched_literal_int(_cls, value: int, _dtype: np.dtype):
-        return int.__new__(int, value)
-
-    def patched_literal_float(_cls, value: float, _dtype: np.dtype):
-        return float.__new__(float, value)
-
-    def patched_literal_complex(_cls, value: complex, _dtype: np.dtype):
-        return complex.__new__(complex, value)
-
-    def patched_literal_array(
-        _cls, val: np.ndarray, weak_type: bool = False
-    ):  # pylint: disable=unused-argument
-        arr = np.asarray(val)
-        return arr.view(np.ndarray)
-
-    jax._src.literals.LiteralInt.__new__ = patched_literal_int
-    jax._src.literals.LiteralFloat.__new__ = patched_literal_float
-    jax._src.literals.LiteralComplex.__new__ = patched_literal_complex
-    jax._src.literals.LiteralArray.__new__ = patched_literal_array
-
-    def make_hashable(value):
-        """Recursively convert lists to tuples to make them hashable."""
-        if isinstance(value, list):
-            return tuple(make_hashable(item) for item in value)
-        return value
-
-    try:
-        from pennylane.capture.primitives import ctrl_transform_prim
-        from pennylane.capture.primitives import cond_prim
-        from pennylane.ops.op_math.controlled import Controlled
-        from jax._src.interpreters import partial_eval as pe
-
-        original_ctrl_bind = ctrl_transform_prim.bind
-        original_cond_bind = cond_prim.bind
-        original_controlled_bind = Controlled._primitive.bind
-        original_drop_unused_vars = pe._drop_unused_vars
-
-        def patched_ctrl_bind(*args, **kwargs):
-            # Convert control_values from list to tuple if present
-            if "control_values" in kwargs:
-                kwargs["control_values"] = make_hashable(kwargs["control_values"])
-            return original_ctrl_bind(*args, **kwargs)
-
-        def patched_cond_bind(*args, **kwargs):
-            # Convert list parameters to tuples
-            if "jaxpr_branches" in kwargs:
-                kwargs["jaxpr_branches"] = make_hashable(kwargs["jaxpr_branches"])
-            if "consts_slices" in kwargs:
-                kwargs["consts_slices"] = make_hashable(kwargs["consts_slices"])
-            return original_cond_bind(*args, **kwargs)
-
-        def patched_controlled_bind(*args, **kwargs):
-            # Convert control_values from list to tuple if present
-            if "control_values" in kwargs:
-                kwargs["control_values"] = make_hashable(kwargs["control_values"])
-            return original_controlled_bind(*args, **kwargs)
-
-        def patched_drop_unused_vars(
-            constvars, constvals, eqns=None, outvars=None
-        ):  # pylint: disable=unused-argument
-            constvars, constvals = original_drop_unused_vars(constvars, constvals, eqns, outvars)
-            return constvars, list(constvals)
-
-        # Replace the bind method
-        ctrl_transform_prim.bind = patched_ctrl_bind
-        cond_prim.bind = patched_cond_bind
-        Controlled._primitive.bind = patched_controlled_bind
-        pe._drop_unused_vars = patched_drop_unused_vars
-
-    except ImportError:
-        pass
-
-    # patch DynamicJaxprTrace members: makevar and getvar
-    try:
-        from jax._src.interpreters import partial_eval as pe
-
-        def patched_makevar(self, tracer):
-            assert tracer.val is None, "a jaxpr variable must be created only once per tracer"
-            tracer.val = self.frame.newvar(tracer.aval)
-            return tracer.val
-
-        def patched_getvar(self, tracer):  # pylint: disable=unused-argument
-            if var := tracer.val:
-                return var
-            raise jax.core.escaped_tracer_error(tracer)
-
-        pe.DynamicJaxprTrace.makevar = patched_makevar
-        pe.DynamicJaxprTrace.getvar = patched_getvar
-
-        # Patch make_eqn to handle both single aval and list of avals
-        # original_make_eqn = pe.DynamicJaxprTrace.make_eqn
-
-        import jax._src.source_info_util as source_info_util
-        from jax._src.core import JaxprEqnContext, Var
-        from jax._src.interpreters.partial_eval import DynamicJaxprTracer
-        from jax._src.interpreters.partial_eval import TracingEqn
-        from jax._src.interpreters.partial_eval import compute_on
-        from jax._src import config
-        from jax._src.interpreters.partial_eval import xla_metadata_lib
-
-        def internal_make_eqn(
-            self,
-            in_tracers,
-            out_avals,
-            primitive,
-            params,
-            effects,
-            source_info=None,
-            ctx=None,
-            out_tracers=None,
-        ):
-            source_info = source_info or source_info_util.new_source_info()
-            ctx = ctx or JaxprEqnContext(
-                compute_on.current_compute_type(),
-                config.threefry_partitionable.value,
-                xla_metadata_lib.current_xla_metadata(),
-            )
-
-            if out_tracers is not None:
-                outvars = [tracer.val for tracer in out_tracers]
-                if config.enable_checks.value:
-                    assert all(isinstance(x, DynamicJaxprTracer) for x in in_tracers)
-                    assert all(isinstance(v, Var) for v in outvars)
-                eqn = TracingEqn(in_tracers, outvars, primitive, params, effects, source_info, ctx)
-                return eqn, out_tracers
-            else:
-                outvars = list(map(lambda aval: self.frame.newvar(aval), out_avals))
-                if config.enable_checks.value:
-                    assert all(isinstance(x, DynamicJaxprTracer) for x in in_tracers)
-                    assert all(isinstance(v, Var) for v in outvars)
-                eqn = TracingEqn(in_tracers, outvars, primitive, params, effects, source_info, ctx)
-                out_tracers = [
-                    DynamicJaxprTracer(self, aval, v, source_info, eqn)
-                    for aval, v in zip(out_avals, outvars)
-                ]
-                return eqn, out_tracers
-
-        pe.DynamicJaxprTrace.make_eqn_internal = internal_make_eqn
-
-        def patched_make_eqn(
-            self,
-            in_tracers,
-            out_avals,
-            primitive,
-            params,
-            effects,
-            source_info=None,
-            ctx=None,
-            out_tracers=None,
-        ):
-            # Normalize out_avals to a list if it's a single AbstractValue
-            if not isinstance(out_avals, (list, tuple)):
-                # It's a single aval, wrap it in a list
-                out_avals = [out_avals]
-                eqn, out_tracers = self.make_eqn_internal(
-                    in_tracers,
-                    out_avals,
-                    primitive,
-                    params,
-                    effects,
-                    source_info,
-                    ctx,
-                    out_tracers,
-                )
-                # Return single tracer instead of list
-                return eqn, out_tracers[0] if len(out_tracers) == 1 else out_tracers
-            else:
-                return self.make_eqn_internal(
-                    in_tracers,
-                    out_avals,
-                    primitive,
-                    params,
-                    effects,
-                    source_info,
-                    ctx,
-                    out_tracers,
-                )
-=======
 original_drop_unused_vars = pe._drop_unused_vars
->>>>>>> 376d914a
-
 
 # pylint: disable=too-many-function-args
 def patched_drop_unused_vars(constvars, constvals, eqns=None, outvars=None):
@@ -552,70 +378,23 @@
             b_out = mlir.broadcast_in_dim(
                 ctx, op, out_aval, broadcast_dimensions=broadcast_dimensions
             )
-<<<<<<< HEAD
-            trace.frame.add_eqn(eqn)
-            return out_tracer
-
-        lax._dyn_shape_staging_rule = patched_dyn_shape_staging_rule
-
-        # Patch multi_broadcast_in_dim to handle dynamic shapes in JAX 0.7+
-        import jax._src.interpreters.mlir as mlir
-
-        def patched_multi_broadcast_in_dim(ctx, ops, ops_avals, out_shape, out_sharding=None):
-            """Patched version that uses DShapedArray for dynamic shapes."""
-            out = []
-            for op, op_aval in zip(ops, ops_avals):
-                op_aval_shape = op_aval.shape
-                op_aval_sharding = getattr(op_aval, "sharding", None)
-
-                # Use DShapedArray if shape contains dynamic dimensions
-                if core.is_constant_shape(out_shape):
-                    out_aval = core.ShapedArray(out_shape, op_aval.dtype, sharding=out_sharding)
-                else:
-                    # DShapedArray doesn't support sharding parameter
-                    out_aval = core.DShapedArray(
-                        out_shape, op_aval.dtype, weak_type=getattr(op_aval, "weak_type", False)
-                    )
-
-                if core.definitely_equal_shape(op_aval_shape, out_shape):
-                    if out_sharding is None or op_aval_sharding == out_sharding:
-                        out.append(op)
-                    else:
-                        out.append(mlir.lower_with_sharding_in_types(ctx, op, out_aval))
-                else:
-                    assert len(op_aval_shape) <= len(out_shape), (op_aval_shape, out_shape)
-                    broadcast_dimensions = list(
-                        range(len(out_shape) - len(op_aval_shape), len(out_shape))
-                    )
-                    b_out = mlir.broadcast_in_dim(
-                        ctx, op, out_aval, broadcast_dimensions=broadcast_dimensions
-                    )
-                    b_out = mlir.lower_with_sharding_in_types(ctx, b_out, out_aval)
-                    out.append(b_out)
-            return out
-
-        mlir.multi_broadcast_in_dim = patched_multi_broadcast_in_dim
-
-        def patched_bind_with_trace(self, trace, args, params):
-            try:
-                in_type = list(map(typeof, args))
-            except Exception:  # pylint: disable=broad-exception-caught
-                return trace.process_primitive(self, args, params)
-            else:
-                if self.is_high(*in_type, **params) and trace.requires_low:
-                    with set_current_trace(trace):
-                        return self.to_lojax(*args, **params)
-                return trace.process_primitive(self, args, params)
-
-        core.Primitive.bind_with_trace = patched_bind_with_trace
-
-    except ImportError:
-        pass
-=======
             b_out = mlir.lower_with_sharding_in_types(ctx, b_out, out_aval)
             out.append(b_out)
     return out
 
+
+def patched_bind_with_trace(self, trace, args, params):
+    try:
+        in_type = list(map(typeof, args))
+    except Exception:  # pylint: disable=broad-exception-caught
+        return trace.process_primitive(self, args, params)
+    else:
+        if self.is_high(*in_type, **params) and trace.requires_low:
+            with set_current_trace(trace):
+                return self.to_lojax(*args, **params)
+        return trace.process_primitive(self, args, params)
+
+core.Primitive.bind_with_trace = patched_bind_with_trace
 
 def patched_dyn_shape_staging_rule(trace, source_info, prim, out_aval, *args, **params):
     """Patched _dyn_shape_staging_rule for dynamic shape handling."""
@@ -696,5 +475,4 @@
         )
     else:
         out_tracers = trace.default_process_primitive(jit_p, args, params, source_info=source_info)
-    return out_tracers
->>>>>>> 376d914a
+    return out_tracers