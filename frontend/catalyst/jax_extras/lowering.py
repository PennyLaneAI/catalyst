# Copyright 2024 Xanadu Quantum Technologies Inc.

# Licensed under the Apache License, Version 2.0 (the "License");
# you may not use this file except in compliance with the License.
# You may obtain a copy of the License at

#     http://www.apache.org/licenses/LICENSE-2.0

# Unless required by applicable law or agreed to in writing, software
# distributed under the License is distributed on an "AS IS" BASIS,
# WITHOUT WARRANTIES OR CONDITIONS OF ANY KIND, either express or implied.
# See the License for the specific language governing permissions and
# limitations under the License.
"""Jax extras module containing functions related to the StableHLO lowering"""

from __future__ import annotations

import logging
import textwrap

import jax
from jax._src.dispatch import jaxpr_replicas
from jax._src.effects import ordered_effects as jax_ordered_effects
from jax._src.interpreters.mlir import _module_name_regex
from jax._src.sharding_impls import AxisEnv, ReplicaAxisContext
from jax.extend.core import ClosedJaxpr
from jax.interpreters.mlir import (
    AxisContext,
    LoweringParameters,
    ModuleContext,
    ir,
    lower_jaxpr_to_fun,
    lowerable_effects,
)
from jaxlib.mlir.dialects.builtin import ModuleOp
from jaxlib.mlir.dialects.func import FuncOp

import catalyst
from catalyst.logging import debug_logger
from catalyst.utils.exceptions import CompileError
from catalyst.utils.patching import Patcher

# pylint: disable=protected-access

__all__ = ("jaxpr_to_mlir", "custom_lower_jaxpr_to_module")

from catalyst.jax_extras.patches import _no_clean_up_dead_vars, get_aval2

logger = logging.getLogger(__name__)
logger.addHandler(logging.NullHandler())


@debug_logger
def jaxpr_to_mlir(jaxpr, func_name, arg_names):
    """Lower a Jaxpr into an MLIR module.

    Args:
        jaxpr(Jaxpr): Jaxpr code to lower
        func_name(str): function name
        arg_names(list[str]): list of argument names

    Returns:
        module: the MLIR module corresponding to ``func``
        context: the MLIR context corresponding
    """

    with Patcher(
        (jax._src.interpreters.partial_eval, "get_aval", get_aval2),
        (jax._src.core, "clean_up_dead_vars", _no_clean_up_dead_vars),
    ):
        nrep = jaxpr_replicas(jaxpr)
        effects = jax_ordered_effects.filter_in(jaxpr.effects)
        axis_context = ReplicaAxisContext(AxisEnv(nrep, (), ()))
        module, context = custom_lower_jaxpr_to_module(
            func_name="jit_" + func_name,
            module_name=func_name,
            jaxpr=jaxpr,
            effects=effects,
            platform="cpu",
            axis_context=axis_context,
<<<<<<< HEAD
=======
            name_stack=name_stack,
            arg_names=arg_names,
>>>>>>> 0e1543c0
        )

    return module, context


# pylint: disable=too-many-arguments
@debug_logger
def custom_lower_jaxpr_to_module(
    func_name: str,
    module_name: str,
    jaxpr: ClosedJaxpr,
    effects,
    platform: str,
    axis_context: AxisContext,
    replicated_args=None,
    arg_names=None,
    arg_shardings=None,
    result_shardings=None,
):
    """Lowers a top-level jaxpr to an MHLO module.

    Handles the quirks of the argument/return value passing conventions of the
    runtime.

    This function has been modified from its original form in the JAX project at
    https://github.com/google/jax/blob/c4d590b1b640cc9fcfdbe91bf3fe34c47bcde917/jax/interpreters/mlir.py#L625version
    released under the Apache License, Version 2.0, with the following copyright notice:

    Copyright 2021 The JAX Authors.
    """

    if any(lowerable_effects.filter_not_in(jaxpr.effects)):  # pragma: no cover
        raise ValueError(f"Cannot lower jaxpr with effects: {jaxpr.effects}")

    assert platform == "cpu"
    assert arg_shardings is None
    assert result_shardings is None

    # MHLO channels need to start at 1
    channel_iter = 1
    # Create a keepalives list that will be mutated during the lowering.
    keepalives = []
    host_callbacks = []
    custom_lowering_rules = catalyst.jax_primitives.CUSTOM_LOWERING_RULES
    lowering_params = LoweringParameters(override_lowering_rules=custom_lowering_rules)
    ctx = ModuleContext(
        backend=None,
        platforms=[platform],
        axis_context=axis_context,
        keepalives=keepalives,
        channel_iterator=channel_iter,
        host_callbacks=host_callbacks,
        lowering_parameters=lowering_params,
    )
    ctx.context.allow_unregistered_dialects = True
    with ctx.context, ir.Location.unknown(ctx.context):
        # register_dialect()
        # Remove module name characters that XLA would alter. This ensures that
        # XLA computation preserves the module name.
        module_name = _module_name_regex.sub("_", module_name)
        ctx.module.operation.attributes["sym_name"] = ir.StringAttr.get(module_name)

        # Use main_function=False to preserve the function name (e.g., "jit_func")
        # instead of renaming it to "main"
        lower_jaxpr_to_fun(
            ctx,
            func_name,
            jaxpr,
            effects,
            main_function=False,
            replicated_args=replicated_args,
            arg_names=arg_names,
            arg_shardings=arg_shardings,
            result_shardings=result_shardings,
        )

        # Set the entry point function visibility to public and other functions to internal
        worklist = [*ctx.module.body.operations]
        while worklist:
            op = worklist.pop()
            func_name = str(op.name)
            if isinstance(op, FuncOp):
                if func_name.startswith('"jit_'):
                    # Keep entry point functions public
                    op.attributes["sym_visibility"] = ir.StringAttr.get("public")
                else:
                    # Set non-entry functions to internal linkage
                    op.attributes["llvm.linkage"] = ir.Attribute.parse("#llvm.linkage<internal>")
            if isinstance(op, ModuleOp):
                worklist += [*op.body.operations]

    return ctx.module, ctx.context


def get_mlir_attribute_from_pyval(value):
    """
    Given a value of any type, construct an mlir attribute of corresponding type.

    We set up the context and location outside because recursive calls to this function
    will segfault if multiple `Context()`s are instantiated.
    """

    attr = None
    match value:
        case bool():
            attr = ir.BoolAttr.get(value)

        case int():
            if -9223372036854775808 <= value < 0:  # 2**63
                attr = ir.IntegerAttr.get(ir.IntegerType.get_signed(64), value)
            elif 0 <= value < 18446744073709551616:  # = 2**64
                attr = ir.IntegerAttr.get(ir.IntegerType.get_signless(64), value)
            else:
                raise CompileError(
                    textwrap.dedent(
                        """
                    Large interger attributes currently not supported in MLIR,
                    see https://github.com/llvm/llvm-project/issues/128072
                    """
                    )
                )

        case float():
            attr = ir.FloatAttr.get(ir.F64Type.get(), value)

        case str():
            attr = ir.StringAttr.get(value)

        case list() | tuple():
            element_attrs = [get_mlir_attribute_from_pyval(elem) for elem in value]
            attr = ir.ArrayAttr.get(element_attrs)

        case dict():
            named_attrs = {}
            for k, v in value.items():
                if not isinstance(k, str):
                    raise CompileError(
                        f"Dictionary keys for MLIR DictionaryAttr must be strings, got: {type(k)}"
                    )
                named_attrs[k] = get_mlir_attribute_from_pyval(v)
            attr = ir.DictAttr.get(named_attrs)

        case _:
            raise CompileError(f"Cannot convert Python type {type(value)} to an MLIR attribute.")

    return attr<|MERGE_RESOLUTION|>--- conflicted
+++ resolved
@@ -78,11 +78,7 @@
             effects=effects,
             platform="cpu",
             axis_context=axis_context,
-<<<<<<< HEAD
-=======
-            name_stack=name_stack,
             arg_names=arg_names,
->>>>>>> 0e1543c0
         )
 
     return module, context
