--- conflicted
+++ resolved
@@ -27,14 +27,9 @@
 import pennylane as qml
 from jax._src.tree_util import tree_flatten
 
-<<<<<<< HEAD
-from catalyst.jax_primitives import Folding, zne_p
+from catalyst.jax_primitives import Folding, func_p, quantum_kernel_p, zne_p
 from catalyst.jax_tracer import Function
 from catalyst.utils.callables import CatalystCallable
-=======
-from catalyst.jax_primitives import Folding, func_p, quantum_kernel_p, zne_p
-from catalyst.jax_tracer import Function
->>>>>>> c0803e58
 
 
 def _is_odd_positive(numbers_list):
@@ -154,21 +149,7 @@
 
 
 ## IMPL ##
-<<<<<<< HEAD
 class ZNECallable(CatalystCallable):
-=======
-
-
-def _wrap_callable(fn):
-    if isinstance(fn, (Function, qml.QNode)):
-        return fn
-    elif isinstance(fn, Callable):  # Keep at the bottom
-        return Function(fn)
-    raise TypeError(f"Target must be callable, got: {type(fn)}")
-
-
-class ZNE:
->>>>>>> c0803e58
     """An object that specifies how a circuit is mitigated with ZNE.
 
     Args:
@@ -187,10 +168,7 @@
         extrapolate: Callable[[Sequence[float], Sequence[float]], float],
         folding: str,
     ):
-<<<<<<< HEAD
         functools.update_wrapper(self, fn)
-=======
->>>>>>> c0803e58
         self.fn = fn
         self.__name__ = f"zne.{getattr(fn, '__name__', 'unknown')}"
         self.num_folds = num_folds
@@ -201,11 +179,7 @@
 
     def __call__(self, *args, **kwargs):
         """Specifies the an actual call to the folded circuit."""
-<<<<<<< HEAD
-        callable_fn = _make_function(self.fn)
-=======
         callable_fn = _wrap_callable(self.fn)
->>>>>>> c0803e58
         jaxpr = jax.make_jaxpr(callable_fn)(*args)
         shapes = [out_val.shape for out_val in jaxpr.out_avals]
         dtypes = [out_val.dtype for out_val in jaxpr.out_avals]
@@ -225,11 +199,6 @@
 
         # Certain callables, like QNodes, may introduce additional wrappers during tracing.
         # Make sure to grab the top-level callable object in the traced function.
-<<<<<<< HEAD
-        callable_fn = jaxpr.eqns[0].params.get("fn", callable_fn)
-        assert callable(callable_fn)
-=======
-
         assert jaxpr.eqns, "expected non-empty jaxpr for zne target"
         assert jaxpr.eqns[0].primitive in {
             func_p,
@@ -239,7 +208,6 @@
         assert callable(
             callable_fn
         ), "expected callable set as param on the first operation in zne target"
->>>>>>> c0803e58
 
         results = zne_p.bind(
             *args_data, self.num_folds, folding=folding, jaxpr=jaxpr, fn=callable_fn
@@ -259,8 +227,9 @@
 
 
 ## PRIVATE ##
-def _make_function(fn):
+def _wrap_callable(fn):
     if isinstance(fn, (Function, qml.QNode)):
         return fn
     elif isinstance(fn, Callable):  # Keep at the bottom
-        return Function(fn)+        return Function(fn)
+    raise TypeError(f"Target must be callable, got: {type(fn)}")