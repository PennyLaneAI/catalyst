# Copyright 2022-2024 Xanadu Quantum Technologies Inc.

# Licensed under the Apache License, Version 2.0 (the "License");
# you may not use this file except in compliance with the License.
# You may obtain a copy of the License at

#     http://www.apache.org/licenses/LICENSE-2.0

# Unless required by applicable law or agreed to in writing, software
# distributed under the License is distributed on an "AS IS" BASIS,
# WITHOUT WARRANTIES OR CONDITIONS OF ANY KIND, either express or implied.
# See the License for the specific language governing permissions and
# limitations under the License.

"""
This module contains public API functions that provide error mitigation
capabilities for quantum programs. Error mitigation techniques improve the
reliability of noisy quantum computers without relying on error correction.
"""

import copy
import functools
from typing import Callable, Sequence

import jax
import jax.numpy as jnp
import pennylane as qml
from jax._src.tree_util import tree_flatten

from catalyst.jax_primitives import Folding, apply_registered_pass_p, zne_p

def _is_odd_positive(numbers_list):
    return all(isinstance(i, int) and i > 0 and i % 2 != 0 for i in numbers_list)


## API ##
def mitigate_with_zne(
    fn=None, *, scale_factors=None, extrapolate=None, extrapolate_kwargs=None, folding="global"
):
    """A :func:`~.qjit` compatible error mitigation of an input circuit using zero-noise
    extrapolation.

    Error mitigation is a precursor to error correction and is compatible with near-term quantum
    devices. It aims to lower the impact of noise when evaluating a circuit on a quantum device by
    evaluating multiple variations of the circuit and post-processing the results into a
    noise-reduced estimate. This transform implements the zero-noise extrapolation (ZNE) method
    originally introduced by
    `Temme et al. <https://journals.aps.org/prl/abstract/10.1103/PhysRevLett.119.180509>`__ and
    `Li et al. <https://journals.aps.org/prx/abstract/10.1103/PhysRevX.7.021050>`__.

    Args:
        fn (qml.QNode): the circuit to be mitigated.
        scale_factors (list[int]): the range of noise scale factors used.
        extrapolate (Callable): A qjit-compatible function taking two sequences as arguments (scale
            factors, and results), and returning a float by performing a fitting procedure.
            By default, perfect polynomial fitting :func:`~.polynomial_extrapolate` will be used,
            the :func:`~.exponential_extrapolate` function from PennyLane may also be used.
        extrapolate_kwargs (dict[str, Any]): Keyword arguments to be passed to the extrapolation
            function.
        folding (str): Unitary folding technique to be used to scale the circuit. Possible values:
            - global: the global unitary of the input circuit is folded
            - all: per-gate folding sequences replace original gates in-place in the circuit

    Returns:
        Callable: A callable object that computes the mitigated of the wrapped :class:`~.QNode`
        for the given arguments.

    **Example:**

    For example, given a noisy device (such as noisy hardware available through Amazon Braket):

    .. code-block:: python

        # replace "noisy.device" with your noisy device
        dev = qml.device("noisy.device", wires=2)

        @qml.qnode(device=dev)
        def circuit(x, n):
            @for_loop(0, n, 1)
            def loop_rx(i):
                qml.RX(x, wires=0)

            loop_rx()

            qml.Hadamard(wires=0)
            qml.RZ(x, wires=0)
            loop_rx()
            qml.RZ(x, wires=0)
            qml.CNOT(wires=[1, 0])
            qml.Hadamard(wires=1)
            return qml.expval(qml.PauliY(wires=0))

        @qjit
        def mitigated_circuit(args, n):
            s = jax.numpy.array([1, 2, 3])
            return mitigate_with_zne(circuit, scale_factors=s)(args, n)

    Exponential extrapolation can also be performed via the
    :func:`~.exponential_extrapolate` function from PennyLane:

    .. code-block:: python

        from pennylane.transforms import exponential_extrapolate

        dev = qml.device("lightning.qubit", wires=2, shots=100000)

        @qml.qnode(dev)
        def circuit(weights):
            qml.StronglyEntanglingLayers(weights, wires=[0, 1])
            return qml.expval(qml.PauliZ(0) @ qml.PauliZ(1))

        @qjit
        def workflow(weights, s):
            zne_circuit = mitigate_with_zne(
                circuit, scale_factors=s, extrapolate=exponential_extrapolate
            )
            return zne_circuit(weights)

    >>> weights = jnp.ones([3, 2, 3])
    >>> scale_factors = [1, 3, 5]
    >>> workflow(weights, scale_factors)
    Array(-0.19946598, dtype=float64)
    """

    kwargs = copy.copy(locals())
    kwargs.pop("fn")

    if fn is None:
        return functools.partial(mitigate_with_zne, **kwargs)

    if extrapolate is None:
        extrapolate = polynomial_extrapolation(len(scale_factors) - 1)
    elif extrapolate_kwargs is not None:
        extrapolate = functools.partial(extrapolate, **extrapolate_kwargs)

<<<<<<< HEAD
    # wrapper for transform_named_sequence
    if not isinstance(fn, qml.QNode):
        raise TypeError(f"A QNode is expected, got the classical function {fn}")

    wrapped_qnode_function = fn.func
    funcname = fn.__name__

    def wrapper(*args, **kwrags):
        apply_registered_pass_p.bind(
            pass_name="lower-mitigation",
        )
        return wrapped_qnode_function(*args, **kwrags)

    fn_clone = copy.copy(fn)
    fn_clone.func = wrapper
    fn_clone.__name__ = funcname + "_mitigate_with_zne"

    return ZNE(fn_clone, scale_factors, extrapolate, folding)
=======
    if not _is_odd_positive(scale_factors):
        raise ValueError("The scale factors must be positive odd integers: {scale_factors}")

    num_folds = jnp.array([jnp.floor((s - 1) / 2) for s in scale_factors], dtype=int)

    return ZNE(fn, num_folds, extrapolate, folding)
>>>>>>> 20bd6983


## IMPL ##
class ZNE:
    """An object that specifies how a circuit is mitigated with ZNE.

    Args:
        fn (Callable): the circuit to be mitigated with ZNE.
        scale_factors (array[int]): the range of noise scale factors used.
        deg (int): the degree of the polymonial used for fitting.

    Raises:
        TypeError: Non-QNode object was passed as `fn`.
    """

    def __init__(
        self,
        fn: Callable,
        num_folds: jnp.ndarray,
        extrapolate: Callable[[Sequence[float], Sequence[float]], float],
        folding: str,
    ):
        self.fn = fn
        self.__name__ = f"zne.{getattr(fn, '__name__', 'unknown')}"
        self.num_folds = num_folds
        self.extrapolate = extrapolate
        self.folding = folding

    def __call__(self, *args, **kwargs):
        """Specifies the an actual call to the folded circuit."""
        jaxpr = jax.make_jaxpr(self.fn)(*args)
        shapes = [out_val.shape for out_val in jaxpr.out_avals]
        dtypes = [out_val.dtype for out_val in jaxpr.out_avals]
        set_dtypes = set(dtypes)
        if any(shapes):
            raise TypeError("Only expectations values and classical scalar values can be returned.")
        if len(set_dtypes) != 1 or set_dtypes.pop().kind != "f":
            raise TypeError("All expectation and classical values dtypes must match and be float.")
        args_data, _ = tree_flatten(args)
        try:
            folding = Folding(self.folding)
        except ValueError as e:
            raise ValueError(f"Folding type must be one of {list(map(str, Folding))}") from e
        # TODO: remove the following check once #755 is completed
        if folding == Folding.RANDOM:
            raise NotImplementedError(f"Folding type {folding.value} is being developed")

        results = zne_p.bind(*args_data, self.num_folds, folding=folding, jaxpr=jaxpr, fn=self.fn)
        float_num_folds = jnp.array(self.num_folds, dtype=float)
        results = self.extrapolate(float_num_folds, results[0])
        # Single measurement
        if results.shape == ():
            return results
        # Multiple measurements
        return tuple(res for res in results)


def polynomial_extrapolation(degree):
    """utility to generate polynomial fitting functions of arbitrary degree"""
    return functools.partial(qml.transforms.poly_extrapolate, order=degree)<|MERGE_RESOLUTION|>--- conflicted
+++ resolved
@@ -28,6 +28,7 @@
 from jax._src.tree_util import tree_flatten
 
 from catalyst.jax_primitives import Folding, apply_registered_pass_p, zne_p
+
 
 def _is_odd_positive(numbers_list):
     return all(isinstance(i, int) and i > 0 and i % 2 != 0 for i in numbers_list)
@@ -133,7 +134,11 @@
     elif extrapolate_kwargs is not None:
         extrapolate = functools.partial(extrapolate, **extrapolate_kwargs)
 
-<<<<<<< HEAD
+    if not _is_odd_positive(scale_factors):
+        raise ValueError("The scale factors must be positive odd integers: {scale_factors}")
+
+    num_folds = jnp.array([jnp.floor((s - 1) / 2) for s in scale_factors], dtype=int)
+
     # wrapper for transform_named_sequence
     if not isinstance(fn, qml.QNode):
         raise TypeError(f"A QNode is expected, got the classical function {fn}")
@@ -151,15 +156,7 @@
     fn_clone.func = wrapper
     fn_clone.__name__ = funcname + "_mitigate_with_zne"
 
-    return ZNE(fn_clone, scale_factors, extrapolate, folding)
-=======
-    if not _is_odd_positive(scale_factors):
-        raise ValueError("The scale factors must be positive odd integers: {scale_factors}")
-
-    num_folds = jnp.array([jnp.floor((s - 1) / 2) for s in scale_factors], dtype=int)
-
-    return ZNE(fn, num_folds, extrapolate, folding)
->>>>>>> 20bd6983
+    return ZNE(fn_clone, num_folds, extrapolate, folding)
 
 
 ## IMPL ##
