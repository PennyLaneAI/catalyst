# Copyright 2024 Xanadu Quantum Technologies Inc.

# Licensed under the Apache License, Version 2.0 (the "License");
# you may not use this file except in compliance with the License.
# You may obtain a copy of the License at

#     http://www.apache.org/licenses/LICENSE-2.0

# Unless required by applicable law or agreed to in writing, software
# distributed under the License is distributed on an "AS IS" BASIS,
# WITHOUT WARRANTIES OR CONDITIONS OF ANY KIND, either express or implied.
# See the License for the specific language governing permissions and
# limitations under the License.

"""
This module is a collection of public API extensions for pragramming with Catalyst frontends.
"""

from catalyst.api_extensions.callbacks import pure_callback
from catalyst.api_extensions.control_flow import (
    Cond,
    ForLoop,
    WhileLoop,
    cond,
    for_loop,
    while_loop,
)
from catalyst.api_extensions.differentiation import (
    grad,
    jacobian,
    jvp,
    value_and_grad,
    vjp,
)
from catalyst.api_extensions.error_mitigation import mitigate_with_zne
from catalyst.api_extensions.function_maps import vmap
from catalyst.api_extensions.quantum_operators import (
<<<<<<< HEAD
    Adjoint,
    HybridCtrl,
=======
    HybridAdjoint,
>>>>>>> ec9c8263
    MidCircuitMeasure,
    adjoint,
    ctrl,
    measure,
)

__all__ = (
    "pure_callback",
    "cond",
    "for_loop",
    "while_loop",
    "ctrl",
    "grad",
    "value_and_grad",
    "jacobian",
    "vjp",
    "jvp",
    "mitigate_with_zne",
    "vmap",
    "measure",
    "adjoint",
    "ctrl",
)<|MERGE_RESOLUTION|>--- conflicted
+++ resolved
@@ -35,12 +35,8 @@
 from catalyst.api_extensions.error_mitigation import mitigate_with_zne
 from catalyst.api_extensions.function_maps import vmap
 from catalyst.api_extensions.quantum_operators import (
-<<<<<<< HEAD
-    Adjoint,
+    HybridAdjoint,
     HybridCtrl,
-=======
-    HybridAdjoint,
->>>>>>> ec9c8263
     MidCircuitMeasure,
     adjoint,
     ctrl,
