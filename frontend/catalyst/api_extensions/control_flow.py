--- conflicted
+++ resolved
@@ -53,13 +53,9 @@
     HybridOpRegion,
     QRegPromise,
     trace_function,
-<<<<<<< HEAD
-    trace_quantum_tape,
+    trace_quantum_operations,
     unify_convert_result_types,
-=======
-    trace_quantum_operations,
     unify_jaxpr_result_types,
->>>>>>> 46333bb2
 )
 from catalyst.tracing.contexts import (
     EvaluationContext,
@@ -979,11 +975,7 @@
         for region in op.regions:
             with EvaluationContext.frame_tracing_context(ctx, region.trace):
                 qreg_in = _input_type_to_tracers(region.trace.new_arg, [AbstractQreg()])[0]
-<<<<<<< HEAD
-                qreg_out = trace_quantum_tape(
-=======
-                qrp_out = trace_quantum_operations(
->>>>>>> 46333bb2
+                qreg_out = trace_quantum_operations(
                     region.quantum_tape, device, qreg_in, ctx, region.trace
                 ).actualize()
 
