--- conflicted
+++ resolved
@@ -54,12 +54,8 @@
     HybridOp,
     HybridOpRegion,
     QRegPromise,
-<<<<<<< HEAD
+    trace_function,
     trace_quantum_operations,
-=======
-    trace_function,
-    trace_quantum_tape,
->>>>>>> 8330b752
     unify_jaxpr_result_types,
 )
 from catalyst.tracing.contexts import (
