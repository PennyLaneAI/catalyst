--- conflicted
+++ resolved
@@ -317,26 +317,6 @@
 
     binder = qmeasure_p.bind
 
-<<<<<<< HEAD
-    def __init__(self, *args, **kwargs):
-        super().__init__(*args, **kwargs)
-        self.postselect = self.in_classical_tracers[-2]
-        self.reset = self.in_classical_tracers[-1]
-
-    def trace_quantum(self, ctx, device, trace, qrp) -> QRegPromise:
-        op = self
-        wire = op.in_classical_tracers[0]
-        qubit = qrp.extract([wire])[0]
-
-        # TODO: execute post-selection depending on qnode config
-        qubit2 = op.bind_overwrite_classical_tracers(
-            ctx,
-            trace,
-            in_expanded_tracers=[qubit],
-            out_expanded_tracers=op.out_classical_tracers,
-            postselect=op.postselect,
-        )
-=======
     # pylint: disable=too-many-arguments
     def __init__(
         self,
@@ -350,7 +330,6 @@
         self._wires = qml.wires.Wires(in_classical_tracers)
         self.reset = reset
         self.postselect = postselect
->>>>>>> 46333bb2
 
     # pylint: disable=too-many-arguments
     def trace_quantum(self, ctx, device, trace, qrp, postselect_mode=None) -> QRegPromise:
