# Copyright 2022-2024 Xanadu Quantum Technologies Inc.

# Licensed under the Apache License, Version 2.0 (the "License");
# you may not use this file except in compliance with the License.
# You may obtain a copy of the License at

#     http://www.apache.org/licenses/LICENSE-2.0

# Unless required by applicable law or agreed to in writing, software
# distributed under the License is distributed on an "AS IS" BASIS,
# WITHOUT WARRANTIES OR CONDITIONS OF ANY KIND, either express or implied.
# See the License for the specific language governing permissions and
# limitations under the License.

"""
This module contains public API functions for quantum operators which are not
included in PennyLane, or whose behaviour needs to be adapted for Catalyst.
"""

import copy
import sys
from collections.abc import Sized
from typing import Any, Callable, List, Optional, Union

import jax
import pennylane as qml
from jax._src.tree_util import tree_flatten
from jax.core import get_aval
from pennylane import QueuingManager
from pennylane.operation import Observable, Operation, Operator, Wires
from pennylane.tape import QuantumTape

from catalyst.api_extensions.control_flow import cond
from catalyst.jax_extras import (
    ClosedJaxpr,
    DynamicJaxprTracer,
    _input_type_to_tracers,
    convert_constvars_jaxpr,
    deduce_avals,
    new_inner_tracer,
)
from catalyst.jax_primitives import AbstractQreg, adjoint_p, qmeasure_p
from catalyst.jax_tracer import (
    HybridOp,
    HybridOpRegion,
    QRegPromise,
    has_nested_tapes,
    trace_quantum_operations,
)
from catalyst.tracing.contexts import EvaluationContext

pl_adjoint_module = sys.modules["pennylane.ops.op_math.adjoint"]
pl_ctrl_module = sys.modules["pennylane.ops.op_math.controlled"]


## API ##
def measure(
    wires, reset: Optional[bool] = False, postselect: Optional[int] = None
) -> DynamicJaxprTracer:
    r"""A :func:`qjit` compatible mid-circuit measurement on 1 qubit for PennyLane/Catalyst.

    .. important::

        The :func:`qml.measure() <pennylane.measure>` function is **not** QJIT
        compatible and :func:`catalyst.measure` from Catalyst should be used instead.

    Args:
        wires (int): The wire the projective measurement applies to.
        reset (Optional[bool]): Whether to reset the wire to the :math:`|0\rangle`
            state after measurement.
        postselect (Optional[int]): Which basis state to postselect after a mid-circuit measurement.

    Returns:
        A JAX tracer for the mid-circuit measurement.

    Raises:
        ValueError: Called outside the tape context.

    **Example**

    .. code-block:: python

        dev = qml.device("lightning.qubit", wires=2)

        @qjit
        @qml.qnode(dev)
        def circuit(x: float):
            qml.RX(x, wires=0)
            m1 = measure(wires=0)

            qml.RX(m1 * jnp.pi, wires=1)
            m2 = measure(wires=1)

            qml.RZ(m2 * jnp.pi / 2, wires=0)
            return qml.expval(qml.PauliZ(0)), m2

    >>> circuit(0.43)
    [array(1.), array(False)]
    >>> circuit(0.43)
    [array(-1.), array(True)]

    **Example with post-selection**

    .. code-block:: python

        dev = qml.device("lightning.qubit", wires=1)

        @qjit
        @qml.qnode(dev)
        def circuit():
            qml.Hadamard(0)
            m = measure(0, postselect=1)
            return qml.expval(qml.PauliZ(0))

    >>> circuit()
    -1.0

    **Example with reset**

    .. code-block:: python

        dev = qml.device("lightning.qubit", wires=1)

        @qjit
        @qml.qnode(dev)
        def circuit():
            qml.Hadamard(0)
            m = measure(0, reset=True)
            return qml.expval(qml.PauliZ(0))

    >>> circuit()
    1.0
    """
    EvaluationContext.check_is_tracing("catalyst.measure can only be used from within @qjit.")
    EvaluationContext.check_is_quantum_tracing(
        "catalyst.measure can only be used from within a qml.qnode."
    )
    ctx = EvaluationContext.get_main_tracing_context()
    wires = list(wires) if isinstance(wires, (list, tuple)) else [wires]
    if len(wires) != 1:
        raise TypeError(f"Only one element is supported for the 'wires' parameter, got {wires}.")
    if isinstance(wires[0], jax.Array) and wires[0].shape not in ((), (1,)):
        raise TypeError(
            f"Measure is only supported on 1 qubit, got array of shape {wires[0].shape}."
        )

    # Copy, so wires remain unmodified
    in_classical_tracers = wires.copy()

    if postselect is not None and postselect not in [0, 1]:
        raise TypeError(f"postselect must be '0' or '1', got {postselect}")

    m = new_inner_tracer(ctx.trace, get_aval(True))
    MidCircuitMeasure(
        in_classical_tracers=in_classical_tracers,
        out_classical_tracers=[m],
        regions=[],
        reset=reset,
        postselect=postselect,
    )

    # If reset was requested, reset qubit only if the measurement result was 1
    if reset:

        @cond(m)
        def reset_fn():
            qml.PauliX(wires=wires)

        reset_fn()

    return m


def adjoint(f: Union[Callable, Operator], lazy=True) -> Union[Callable, Operator]:
    """A :func:`~.qjit` compatible adjoint transformer for PennyLane/Catalyst.

    Returns a quantum function or operator that applies the adjoint of the
    provided function or operator.

    .. warning::

        This function does not support performing the adjoint
        of quantum functions that contain mid-circuit measurements.

    Args:
        f (Callable or Operator): A PennyLane operation or a Python function
                                  containing PennyLane quantum operations.
        lazy (bool): Whether to delay the computation of the Hermitian conjugate until a later time
                     (typically during decomposition or compilation). The default is ``True``,
                     whereas ``False`` will immediately produce a new operator implementing the
                     adjoint. Note that ``False`` is only supported when the adjoint is applied to
                     a single Operator, rather than a quantum function.

    Returns:
        If an Operator is provided, returns an Operator that is the adjoint. If
        a function is provided, returns a function with the same call signature
        that returns the Adjoint of the provided function.

    Raises:
        ValueError: invalid parameter values

    **Example 1 (basic usage)**

    .. code-block:: python

        @qjit
        @qml.qnode(qml.device("lightning.qubit", wires=1))
        def workflow(theta, wires):
            catalyst.adjoint(qml.RZ)(theta, wires=wires)
            catalyst.adjoint(qml.RZ(theta, wires=wires))
            def func():
                qml.RX(theta, wires=wires)
                qml.RY(theta, wires=wires)
            catalyst.adjoint(func)()
            return qml.probs()

    >>> workflow(jnp.pi/2, wires=0)
    array([0.5, 0.5])

    **Example 2 (with Catalyst control flow)**

    .. code-block:: python

        @qjit
        @qml.qnode(qml.device("lightning.qubit", wires=1))
        def workflow(theta, n, wires):
            def func():
                @catalyst.for_loop(0, n, 1)
                def loop_fn(i):
                    qml.RX(theta, wires=wires)

                loop_fn()
            catalyst.adjoint(func)()
            return qml.probs()

    >>> workflow(jnp.pi/2, 3, 0)
    [1.00000000e+00 7.39557099e-32]
    """

    adj = AdjointCallable(f, lazy=lazy)

    # Return an instantiated version of the Adjoint class if we receive an operator instance.
    return adj() if isinstance(f, Operator) else adj


def ctrl(
    f: Union[Callable, Operator],
    control: List[Any],
    control_values: Optional[List[Any]] = None,
    work_wires: Optional[List[Any]] = None,
) -> Callable:
    """Create a method that applies a controlled version of the provided op. This function is the
    Catalyst version of the ``qml.ctrl`` that supports Catalyst hybrid operations such as loops and
    conditionals.

    Args:
        f (Callable or Operator): A PennyLane operation or a Python function
                                  containing PennyLane quantum operations.
        control (Wires): The control wire(s).
        control_values (List[bool], optional): The value(s) the control wire(s) should take.
            Integers other than 0 or 1 will be treated as ``int(bool(x))``.
        work_wires (Any): Any auxiliary wires that can be used in the decomposition

    Returns:
        (function or :class:`~.operation.Operator`): If an Operator is provided, returns a
        Controlled version of the Operator.  If a function is provided, returns a function with the
        same call signature that creates a controlled version of the provided function.

    Raises:
        ValueError: invalid parameter values, measurements are among the controlled operations.

    **Example**

    .. code-block:: python

        @qjit
        @qml.qnode(qml.device("lightning.qubit", wires=2))
        def workflow(theta, w, cw):
            qml.Hadamard(wires=[0])
            qml.Hadamard(wires=[1])

            def func(arg):
              qml.RX(theta, wires=arg)

            @cond(theta > 0.0)
            def cond_fn():
              qml.RY(theta, wires=w)

            catalyst.ctrl(func, control=[cw])(w)
            catalyst.ctrl(cond_fn, control=[cw])()
            catalyst.ctrl(qml.RZ, control=[cw])(theta, wires=w)
            catalyst.ctrl(qml.RY(theta, wires=w), control=[cw])
            return qml.probs()

    >>> workflow(jnp.pi/4, 1, 0)
    array([0.25, 0.25, 0.03661165, 0.46338835])
    """
    if control_values is not None and (
        (len(control) if isinstance(control, Sized) else 1)
        != (len(control_values) if isinstance(control_values, Sized) else 1)
    ):
        raise ValueError(
            f"Length of the control_values ({len(control_values)}) must be None or equal "
            f"to the lenght of control ({len(control)})"
        )

    res = CtrlCallable(f, control, control_values=control_values, work_wires=work_wires)
    return res() if isinstance(f, Operator) else res


## IMPL ##
class MidCircuitMeasure(HybridOp):
    """Operation representing a mid-circuit measurement."""

    binder = qmeasure_p.bind

    # pylint: disable=too-many-arguments
    def __init__(
        self,
        in_classical_tracers,
        out_classical_tracers,
        regions: List[HybridOpRegion],
        reset: bool = None,
        postselect: int = None,
    ):
        HybridOp.__init__(self, in_classical_tracers, out_classical_tracers, regions)
        self.reset = reset
        self.postselect = postselect
        # self.mv = self.out_classical_tracers[0]

    # pylint: disable=too-many-arguments
    def trace_quantum(self, ctx, device, trace, qrp, postselect_mode=None) -> QRegPromise:
        wire = self.in_classical_tracers[0]
        qubit = qrp.extract([wire])[0]
<<<<<<< HEAD
        if postselect_mode == "hw-like":
            qubit2 = self.bind_overwrite_classical_tracers(ctx, trace, qubit)
        else:
            qubit2 = self.bind_overwrite_classical_tracers(
                ctx, trace, qubit, postselect=self.postselect
            )
=======

        # TODO: execute post-selection depending on qnode config
        qubit2 = op.bind_overwrite_classical_tracers2(
            ctx,
            trace,
            in_expanded_tracers=[qubit],
            out_expanded_tracers=op.out_classical_tracers,
            postselect=op.postselect,
        )

>>>>>>> 8330b752
        qrp.insert([wire], [qubit2])
        return qrp

    def __hash__(self):
        hsh = super().__hash__()
        return hash(hsh + hash(self.out_classical_tracers[0]))


class AdjointCallable:
    """Callable wrapper to produce an adjoint instance."""

    def __init__(self, target, lazy):
        self.target = target
        self.lazy = lazy

        if isinstance(target, Operator):
            # Case 1: User passed an already instantiated operation, e.g. adjoint(qml.Hadamard(0))
            # We still want to be able to trace a "body function" for the HybridOp, while ensuring
            # the produced operation behaves exactly like Adjoint(f) from PennyLane.
            # Allow invoking callee to get the target, similar to the constructor case.
            self.callee = lambda: QueuingManager.append(target) or target
            self.single_op = True
        elif isinstance(target, type) and issubclass(target, Operator):
            # Case 2: User passed the constructor of an operation, e.g. adjoint(qml.Hadamard)(0)
            # This case should be identical to the one above except we can use the constructor
            # directly to trace the body function.
            self.callee = target
            self.single_op = True
        elif isinstance(target, Callable):
            # Case 3: User passed an arbitrary callable that will instantiate operations.
            # We want to create a callable that will generate an "opaque" Adjoint object.
            # This object differs from the Adjoint in PennyLane because that one can only be
            # instantiated on single operations.
            self.callee = target
            self.single_op = False
        else:
            raise ValueError(f"Expected a callable or a qml.Operator, not {target}")

        if not self.lazy and not self.single_op:
            # Supporting this for a qfunc is technically possible by invoking the decomposition on
            # HybridAdjoint with laza=False, however one would need to outline the classical jaxpr
            # into the outer scope, and possibly re-mapping tracers in the quantum operators,
            # in order to avoid escaped tracers which indicate an invalid program.
            raise ValueError(
                "Eagerly computing the adjoint (lazy=False) is only supported on single operators."
            )

    def __call__(self, *args, **kwargs):
        # Eager computation of the adjoint, does not create a Adjoint/HybridAdjoint instance.
        if not self.lazy and self.target.has_adjoint:
            with QueuingManager.stop_recording():
                base_op = self.callee(*args, **kwargs)

            adj = base_op.adjoint()
            QueuingManager.remove(base_op)
            QueuingManager.append(adj)
            return adj

        tracing_artifacts = self.trace_body(args, kwargs)

        if self.single_op:
            with QueuingManager.stop_recording():
                base_op = self.callee(*args, **kwargs)
            return Adjoint(base_op, tracing_artifacts)

        return HybridAdjoint(*tracing_artifacts)

    def trace_body(self, args, kwargs):
        """Generate a HybridOpRegion for use by Catalyst."""

        # Allow the creation of HybridAdjoint instances outside of any contexts.
        # Don't create a JAX context here as otherwise we could be dealing with escaped tracers.
        if not EvaluationContext.is_tracing():
            # QuantumTapes can themselves appear in queuing records.
            with QueuingManager.stop_recording(), QuantumTape() as quantum_tape:
                self.callee(*args, **kwargs)

            adjoint_region = HybridOpRegion(None, quantum_tape, [], [])

            return [], [], [adjoint_region]

        # Create a nested jaxpr scope for the body of the adjoint.
        ctx = EvaluationContext.get_main_tracing_context()
        with EvaluationContext.frame_tracing_context(ctx) as inner_trace:
            in_classical_tracers, _ = tree_flatten((args, kwargs))
            wffa, in_avals, _, _ = deduce_avals(self.callee, args, kwargs)
            arg_classical_tracers = _input_type_to_tracers(inner_trace.new_arg, in_avals)
            with QueuingManager.stop_recording(), QuantumTape() as quantum_tape:
                # FIXME: move all full_raise calls into a separate function
                res_classical_tracers = [
                    inner_trace.full_raise(t)
                    for t in wffa.call_wrapped(*arg_classical_tracers)
                    if isinstance(t, DynamicJaxprTracer)
                ]

            _check_no_measurements(quantum_tape)

            adjoint_region = HybridOpRegion(
                inner_trace, quantum_tape, arg_classical_tracers, res_classical_tracers
            )

        return in_classical_tracers, [], [adjoint_region]


class HybridAdjoint(HybridOp):
    """This class provides Catalyst-specific adjoint functionality, including tracing to a JAX
    primitive and managing the nested scope/tape, while also being a PennyLane operation itself
    than can be queued in a quantum context."""

    binder = adjoint_p.bind

    # pylint: disable=super-init-not-called
    def __init__(self, in_classical_tracers, out_classical_tracers, regions):
        self.in_classical_tracers = in_classical_tracers
        self.out_classical_tracers = out_classical_tracers
        self.regions = regions

        # Only call the parent constructor if this class is initialized directly.
        # Calling Operator.__init__ (from HybridOp.__init__) causes problems for the Adjoint child
        # class, because both Operator and SymbolicOp init methods are used. Since PL doesn't do
        # this either they are probably not meant to be initialized together.
        # pylint: disable=unidiomatic-typecheck
        if type(self) is HybridAdjoint:
            Operator.__init__(self, wires=Wires(self.num_wires))

    def trace_quantum(self, ctx, device, _trace, qrp) -> QRegPromise:
        op = self
        body_trace = op.regions[0].trace
        body_tape = op.regions[0].quantum_tape
        res_classical_tracers = op.regions[0].res_classical_tracers

        # Handle ops that were instantiated outside of a tracing context.
        if body_trace is None:
            frame_ctx = EvaluationContext.frame_tracing_context(ctx)
        else:
            frame_ctx = EvaluationContext.frame_tracing_context(ctx, body_trace)

        with frame_ctx as body_trace:
            qreg_in = _input_type_to_tracers(body_trace.new_arg, [AbstractQreg()])[0]
            qrp_out = trace_quantum_operations(body_tape, device, qreg_in, ctx, body_trace)
            qreg_out = qrp_out.actualize()
            body_jaxpr, _, body_consts = ctx.frames[body_trace].to_jaxpr2(
                res_classical_tracers + [qreg_out]
            )

        qreg = qrp.actualize()
        args, args_tree = tree_flatten((body_consts, op.in_classical_tracers, [qreg]))
        op_results = adjoint_p.bind(
            *args,
            args_tree=args_tree,
            jaxpr=ClosedJaxpr(convert_constvars_jaxpr(body_jaxpr), ()),
        )
        qrp2 = QRegPromise(op_results[-1])
        return qrp2

    @property
    def wires(self):
        """The list of all static wires."""

        assert len(self.regions) == 1, "Adjoint is expected to have one region"
        total_wires = sum((op.wires for op in self.regions[0].quantum_tape.operations), [])
        return total_wires

    def decomposition(self):
        """Resolve the Adjoint region by propagating the adjoint modifier to nested operations
        in reverse."""
        assert len(self.regions) == 1, "Expected a single nested region for HybridAdjoint"

        # While catalyst.adjoint would be just as valid since it is PL compatible for single ops,
        # going to PennyLane's adjoint skips unnecessarily re-queuing the base operation in each
        # HybridOp's nested tape when qjit is not active.
        return [qml.adjoint(op) for op in reversed(self.regions[0].quantum_tape.operations)]


class Adjoint:
    """This class provides near identical behaviour as PennyLane for adjoint instances with only a
    single base operation. Additionally, it provides the same functionality as HybridAdjoint."""

    def __new__(cls, base_op, _tracing_artifacts):
        if isinstance(base_op, Operation) and isinstance(base_op, Observable):
            return object.__new__(AdjointOpObs)
        if isinstance(base_op, Operation):
            return object.__new__(AdjointOperation)
        elif isinstance(base_op, Observable):
            return object.__new__(AdjointObs)

        return object.__new__(AdjointBase)

    def __init__(self, base_op, tracing_artifacts):
        # Grab the constructor from the PennyLane base class.
        super().__init__(base_op)
        HybridAdjoint.__init__(self, *tracing_artifacts)

    # These attributes are provided by the mixin class.
    # pylint: disable=no-member
    def _flatten(self):
        tracing_artifacts = (self.in_classical_tracers, self.out_classical_tracers, self.regions)
        return (self.base, tracing_artifacts), tuple()

    @classmethod
    def _unflatten(cls, data, _):
        return cls(*data)


# HybridAdjoint is also mixed in because the PL class needs to sit between Adjoint & HybridAdjoint.
# Thus Adjoint cannot be made to inherit from HybridAdjoint directly.
class AdjointOperation(Adjoint, pl_adjoint_module.AdjointOperation, HybridAdjoint):
    """Replicate mixin class structure from PennyLane for Operations."""


class AdjointObs(Adjoint, pl_adjoint_module.AdjointObs, HybridAdjoint):
    """Replicate mixin class structure from PennyLane for Observables."""


class AdjointOpObs(Adjoint, pl_adjoint_module.AdjointOpObs, HybridAdjoint):
    """Replicate mixin class structure from PennyLane for Operations that are also Observables."""


class AdjointBase(Adjoint, pl_adjoint_module.Adjoint, HybridAdjoint):
    """Replicate mixin class structure from PennyLane for an unkown Operator type."""


class CtrlCallable:
    """Callable wrapper to produce a ctrl instance."""

    def __init__(self, target, control, control_values, work_wires):
        self.target = target
        self.control_wires = control
        self.control_values = control_values
        self.work_wires = work_wires

        if isinstance(target, Operator):
            # Case 1. Support an initialized operation as the base target
            self.target = lambda: QueuingManager.append(target) or target
            self.single_op = True
        elif isinstance(target, type) and issubclass(target, Operator):
            # Case 2: Support an operation constructor as the base op
            self.target = target
            self.single_op = True
        elif isinstance(target, Callable):
            # Case 3: Support a callable as the base op
            self.target = target
            self.single_op = False
        else:
            raise ValueError(f"Expected a callable or a qml.Operator, not {target}")

    def __call__(self, *args, **kwargs):
        tracing_artifacts = self.trace_body(args, kwargs)

        if self.single_op:
            with QueuingManager.stop_recording():
                base_op = self.target(*args, **kwargs)
            return Controlled(
                base_op,
                tracing_artifacts=tracing_artifacts,
                control_wires=self.control_wires,
                control_values=self.control_values,
                work_wires=self.work_wires,
            )

        return HybridCtrl(
            *tracing_artifacts,
            control_wires=self.control_wires,
            control_values=self.control_values,
            work_wires=self.work_wires,
        )

    def trace_body(self, args, kwargs):
        """Generate a HybridOpRegion for `catalyst.ctrl` to be used by the tracer."""

        # Allow the creation of HybridCtrl instances outside of any contexts.
        # Don't create a JAX context here as otherwise we could be dealing with escaped tracers.
        if not EvaluationContext.is_tracing():
            # QuantumTapes can themselves appear in queuing records.
            with QueuingManager.stop_recording(), QuantumTape() as quantum_tape:
                self.target(*args, **kwargs)

            ctrl_region = HybridOpRegion(None, quantum_tape, [], [])

            return [], [], [ctrl_region]

        # Create a nested jaxpr scope for the body of the adjoint.
        in_classical_tracers, _ = tree_flatten((args, kwargs))
        quantum_tape = QuantumTape()
        with QueuingManager.stop_recording(), quantum_tape:
            res = self.target(*args, **kwargs)
        out_classical_tracers, _ = tree_flatten(res)

        _check_no_measurements(quantum_tape)

        ctrl_region = HybridOpRegion(None, quantum_tape, [], [])

        return in_classical_tracers, out_classical_tracers, [ctrl_region]


class HybridCtrl(HybridOp):
    """Catalyst quantum ctrl operation support for both operations and callables"""

    # pylint: disable=super-init-not-called, too-many-arguments
    def __init__(
        self,
        in_classical_tracers,
        out_classical_tracers,
        regions,
        control_wires=None,
        control_values=None,
        work_wires=None,
    ):
        self.in_classical_tracers = in_classical_tracers
        self.out_classical_tracers = out_classical_tracers
        self.regions = regions

        self._control_wires = Wires(control_wires)
        self._work_wires = Wires([] if work_wires is None else work_wires)
        if control_values is None:
            self._control_values = [True] * len(self._control_wires)

        elif isinstance(control_values, (int, bool)):
            self._control_values = [control_values]
        else:
            self._control_values = control_values

        # Calling `HyperOp.__init__` instead will raise the following `ValueError`
        # in `HybridCtrl.__init__` when is called indirectly from `Controlled`:
        # "Controlled: wrong number of parameters. 0 parameters passed, 1 expected"
        # pylint: disable=unidiomatic-typecheck
        if type(self) is HybridCtrl:
            Operator.__init__(self, wires=Wires(self.num_wires))

    def trace_quantum(self, ctx, device, trace, qrp) -> QRegPromise:
        raise NotImplementedError(
            "HybridCtrl does not support JAX quantum tracing"
        )  # pragma: no cover

    def decomposition(self):
        """Compute quantum decomposition of the gate by recursively scanning the nested tape and
        distributing the quantum control operaiton over the tape operations."""
        assert len(self.regions) == 1, "Qctrl is expected to have one region"

        _check_no_measurements(self.regions[0].quantum_tape)
        new_tape = ctrl_distribute(
            self.regions[0].quantum_tape,
            self._control_wires,
            self._control_values,
            self._work_wires,
        )
        return new_tape.operations

    @property
    def wires(self):
        """The list of all control-wires and active-wires."""
        assert len(self.regions) == 1, "Qctrl is expected to have one region"

        total_wires = sum(
            (op.wires for op in self.regions[0].quantum_tape.operations),
            self._control_wires,
        )
        return total_wires

    @property
    def control_wires(self):
        """Wires used in quantum conditioning."""
        return self._control_wires

    @property
    def control_values(self):
        """(Boolean) Values upon which to condition on."""
        return self._control_values

    @property
    def work_wires(self):
        """Optional wires that can be used in the expansion of this op."""
        return self._work_wires

    def map_wires(self, wire_map):
        """Map wires to new wires according to wire_map"""
        new_ops = []
        for op in self.regions[0].quantum_tape.operations:
            new_ops.append(op.map_wires(wire_map))
        self.regions[0].quantum_tape = QuantumTape(new_ops, [])
        self._control_wires = [wire_map.get(wire, wire) for wire in self._control_wires]
        self._work_wires = [wire_map.get(wire, wire) for wire in self._work_wires]
        return self


class Controlled:
    """Similar to the Adjoint class, it provides near identical behaviour as PennyLane for
    ctrl instances with only a single base operation. Additionally, it provides the same
    functionality as HybridCtrl."""

    def __new__(cls, base, *_, **__):
        if isinstance(base, Operation):
            return object.__new__(ControlledOp)

        return object.__new__(ControlledBase)

    # pylint: disable=too-many-arguments
    def __init__(
        self, base, tracing_artifacts=None, control_wires=None, control_values=None, work_wires=None
    ):
        super().__init__(
            base,
            control_wires,
            control_values=control_values,
            work_wires=work_wires,
        )

        # Added this condition to support direct calls of this class outside the QJIT context
        # in PL integrated tests:
        HybridCtrl.__init__(
            self,
            *tracing_artifacts,
            control_wires=control_wires,
            control_values=control_values,
            work_wires=work_wires,
        )

    # These attributes are provided by the mixin class.
    # pylint: disable=no-member
    def _flatten(self):
        tracing_artifacts = (self.in_classical_tracers, self.out_classical_tracers, self.regions)
        return (self.base,), (
            tracing_artifacts,
            self.control_wires,
            tuple(self.control_values),
            self.work_wires,
        )

    @classmethod
    def _unflatten(cls, data, metadata):
        return cls(
            data[0],
            tracing_artifacts=metadata[0],
            control_wires=metadata[1],
            control_values=metadata[2],
            work_wires=metadata[3],
        )


# HybridCtrl is also mixed in because the PL class needs to sit between Controlled & HybridCtrl.
# Thus Controlled cannot be made to inherit from HybridCtrl directly.
# pylint: disable=abstract-method
class ControlledOp(Controlled, pl_ctrl_module.ControlledOp, HybridCtrl):
    """Replicate mixin class structure from PennyLane for Operations."""


# pylint: disable=abstract-method
class ControlledBase(Controlled, pl_ctrl_module.Controlled, HybridCtrl):
    """Replicate mixin class structure from PennyLane for a general Operator type."""


def ctrl_distribute(
    tape: QuantumTape,
    control_wires: List[Any],
    control_values: List[Any],
    work_wires: Optional[List[Any]] = None,
) -> QuantumTape:
    """Distribute the quantum control operation, described by ``control_wires`` and
    ``control_values``, over all the operations on the nested quantum tape.
    """
    # Note: The transformation modifies operations in the source quantum tape, so we must not use it
    # after we called this function.
    assert len(control_wires) > 0, "This transformation expects a non-empty list of control_wires"
    assert len(control_wires) == len(control_values), (
        f"Length of the control_values ({len(control_values)}) must be equal "
        f"to the lenght of control_wires ({len(control_wires)})"
    )
    ctx = EvaluationContext.get_main_tracing_context()
    ops2 = []
    for op in tape.operations:
        if has_nested_tapes(op):
            if isinstance(op, HybridCtrl):
                for region in [region for region in op.regions if region.quantum_tape is not None]:
                    tape2 = ctrl_distribute(
                        region.quantum_tape,
                        control_wires + op.control_wires,
                        control_values + op.control_values,
                        work_wires + op.work_wires,
                    )
                    ops2.extend(tape2.operations)
            else:
                for region in [region for region in op.regions if region.quantum_tape is not None]:
                    with EvaluationContext.frame_tracing_context(ctx, region.trace):
                        region.quantum_tape = ctrl_distribute(
                            region.quantum_tape, control_wires, control_values, work_wires
                        )
                ops2.append(op)
        else:
            ops2.append(
                qml.ctrl(
                    copy.copy(op),
                    control=control_wires,
                    control_values=control_values,
                    work_wires=work_wires,
                )
            )
    return QuantumTape(ops2, tape.measurements)


## PRIVATE ##
def _check_no_measurements(tape: QuantumTape) -> None:
    """Check the nested quantum tape for the absense of quantum measurements of any kind"""

    msg = "Quantum measurements are not allowed"

    if len(tape.measurements) > 0:
        raise ValueError(msg)
    for op in tape.operations:
        if has_nested_tapes(op):
            for r in [r for r in op.regions if r.quantum_tape is not None]:
                _check_no_measurements(r.quantum_tape)
        else:
            if isinstance(op, MidCircuitMeasure):
                raise ValueError(msg)<|MERGE_RESOLUTION|>--- conflicted
+++ resolved
@@ -332,25 +332,12 @@
     def trace_quantum(self, ctx, device, trace, qrp, postselect_mode=None) -> QRegPromise:
         wire = self.in_classical_tracers[0]
         qubit = qrp.extract([wire])[0]
-<<<<<<< HEAD
         if postselect_mode == "hw-like":
-            qubit2 = self.bind_overwrite_classical_tracers(ctx, trace, qubit)
+            qubit2 = self.bind_overwrite_classical_tracers(ctx, trace, in_expanded_tracers=[qubit])
         else:
             qubit2 = self.bind_overwrite_classical_tracers(
-                ctx, trace, qubit, postselect=self.postselect
+                ctx, trace, in_expanded_tracers=[qubit], postselect=self.postselect
             )
-=======
-
-        # TODO: execute post-selection depending on qnode config
-        qubit2 = op.bind_overwrite_classical_tracers2(
-            ctx,
-            trace,
-            in_expanded_tracers=[qubit],
-            out_expanded_tracers=op.out_classical_tracers,
-            postselect=op.postselect,
-        )
-
->>>>>>> 8330b752
         qrp.insert([wire], [qubit2])
         return qrp
 
