# Copyright 2024 Xanadu Quantum Technologies Inc.

# Licensed under the Apache License, Version 2.0 (the "License");
# you may not use this file except in compliance with the License.
# You may obtain a copy of the License at

#     http://www.apache.org/licenses/LICENSE-2.0

# Unless required by applicable law or agreed to in writing, software
# distributed under the License is distributed on an "AS IS" BASIS,
# WITHOUT WARRANTIES OR CONDITIONS OF ANY KIND, either express or implied.
# See the License for the specific language governing permissions and
# limitations under the License.

"""This module exposes built-in Catalyst MLIR passes to the frontend."""

import copy
import functools
import json

from catalyst.compiler import _options_to_cli_flags, _quantum_opt
from catalyst.passes.pass_api import PassPipelineWrapper
from catalyst.utils.exceptions import CompileError

# pylint: disable=line-too-long, too-many-lines


## API ##
def cancel_inverses(qnode):
    """
    Specify that the ``-removed-chained-self-inverse`` MLIR compiler pass
    for cancelling two neighbouring self-inverse
    gates should be applied to the decorated QNode during :func:`~.qjit`
    compilation.

    The full list of supported gates are as follows:

    One-bit Gates:
    :class:`qml.Hadamard <pennylane.Hadamard>`,
    :class:`qml.PauliX <pennylane.PauliX>`,
    :class:`qml.PauliY <pennylane.PauliY>`,
    :class:`qml.PauliZ <pennylane.PauliZ>`

    Two-bit Gates:
    :class:`qml.CNOT <pennylane.CNOT>`,
    :class:`qml.CY <pennylane.CY>`,
    :class:`qml.CZ <pennylane.CZ>`,
    :class:`qml.SWAP <pennylane.SWAP>`

    Three-bit Gates:
    - :class:`qml.Toffoli <pennylane.Toffoli>`

    .. note::

        Unlike PennyLane :doc:`circuit transformations <introduction/compiling_circuits>`,
        the QNode itself will not be changed or transformed by applying these
        decorators.

        As a result, circuit inspection tools such as :func:`~.draw` will continue
        to display the circuit as written in Python.

        To instead view the optimized circuit, the MLIR must be viewed
        after the ``"QuantumCompilationPass"`` stage via the
        :func:`~.get_compilation_stage` function.

    Args:
        fn (QNode): the QNode to apply the cancel inverses compiler pass to

    Returns:
        ~.QNode:

    **Example**

    .. code-block:: python

        from catalyst.debug import get_compilation_stage
        from catalyst.passes import cancel_inverses

        dev = qml.device("lightning.qubit", wires=1)

        @qjit(keep_intermediate=True)
        @cancel_inverses
        @qml.qnode(dev)
        def circuit(x: float):
            qml.RX(x, wires=0)
            qml.Hadamard(wires=0)
            qml.Hadamard(wires=0)
            return qml.expval(qml.PauliZ(0))

    >>> circuit(0.54)
    Array(0.85770868, dtype=float64)

    Note that the QNode will be unchanged in Python, and will continue
    to include self-inverse gates when inspected with Python (for example,
    with :func:`~.draw`).

    To instead view the optimized circuit, the MLIR must be viewed
    after the ``"QuantumCompilationPass"`` stage:

    >>> print(get_compilation_stage(circuit, stage="QuantumCompilationPass"))
    module @circuit {
      func.func public @jit_circuit(%arg0: tensor<f64>) -> tensor<f64> attributes {llvm.emit_c_interface} {
        %0 = call @circuit(%arg0) : (tensor<f64>) -> tensor<f64>
        return %0 : tensor<f64>
      }
      func.func private @circuit(%arg0: tensor<f64>) -> tensor<f64> attributes {diff_method = "parameter-shift", llvm.linkage = #llvm.linkage<internal>, qnode} {
        quantum.device["catalyst/utils/../lib/librtd_lightning.dylib", "LightningSimulator", "{'shots': 0, 'mcmc': False, 'num_burnin': 0, 'kernel_name': None}"]
        %0 = quantum.alloc( 1) : !quantum.reg
        %1 = quantum.extract %0[ 0] : !quantum.reg -> !quantum.bit
        %extracted = tensor.extract %arg0[] : tensor<f64>
        %out_qubits = quantum.custom "RX"(%extracted) %1 : !quantum.bit
        %2 = quantum.namedobs %out_qubits[ PauliZ] : !quantum.obs
        %3 = quantum.expval %2 : f64
        %from_elements = tensor.from_elements %3 : tensor<f64>
        %4 = quantum.insert %0[ 0], %out_qubits : !quantum.reg, !quantum.bit
        quantum.dealloc %4 : !quantum.reg
        quantum.device_release
        return %from_elements : tensor<f64>
      }
      func.func @setup() {
        quantum.init
        return
      }
      func.func @teardown() {
        quantum.finalize
        return
      }
    }

    It can be seen that both Hadamards have been cancelled, and the measurement
    directly follows the ``RX`` gate:

    .. code-block:: mlir

        %out_qubits = quantum.custom "RX"(%extracted) %1 : !quantum.bit
        %2 = quantum.namedobs %out_qubits[ PauliZ] : !quantum.obs
        %3 = quantum.expval %2 : f64
    """
    return PassPipelineWrapper(qnode, "remove-chained-self-inverse")


def disentangle_cnot(qnode):
    """
    Specify that the ``-disentangle-CNOT`` MLIR compiler pass
    for simplifying CNOT gates should be applied to the decorated
    QNode during :func:`~.qjit` compilation.

    Args:
        fn (QNode): the QNode to apply the disentangle CNOT compiler pass to

    Returns:
        ~.QNode:

    **Example**

    .. code-block:: python

        import pennylane as qml
        from catalyst import qjit
        from catalyst.debug import get_compilation_stage
        from catalyst.passes import disentangle_cnot

        dev = qml.device("lightning.qubit", wires=2)

        @qjit(keep_intermediate=True)
        @disentangle_cnot
        @qml.qnode(dev)
        def circuit():
            # first qubit in |1>
            qml.X(0)
            # second qubit in |0>
            # current state : |10>
            qml.CNOT([0,1]) # state after CNOT : |11>
            return qml.state()

    >>> circuit()
    [0.+0.j  0.+0.j  0.+0.j  1.+0.j]

    Note that the QNode will be unchanged in Python, and will continue
    to include keep CNOT gates gates when inspected with Python (for example,
    with :func:`~.draw`).

    To instead view the optimized circuit, the MLIR must be viewed
    after the ``"QuantumCompilationPass"`` stage:

    >>> print(get_compilation_stage(circuit, stage="QuantumCompilationPass"))

    .. code-block:: mlir

        module @circuit {
            func.func public @jit_circuit() -> tensor<4xcomplex<f64>> attributes {llvm.emit_c_interface} {
                %0 = call @circuit_0() : () -> tensor<4xcomplex<f64>>
                return %0 : tensor<4xcomplex<f64>>
            }
            func.func public @circuit_0() -> tensor<4xcomplex<f64>> attributes {diff_method = "parameter-shift", llvm.linkage = #llvm.linkage<internal>, qnode} {
                %c0_i64 = arith.constant 0 : i64
                quantum.device["catalyst/utils/../lib/librtd_lightning.dylib", "LightningSimulator", "{'shots': 0, 'mcmc': False, 'num_burnin': 0, 'kernel_name': None}"]
                %0 = quantum.alloc( 2) : !quantum.reg
                %1 = quantum.extract %0[ 0] : !quantum.reg -> !quantum.bit
                %out_qubits = quantum.custom "PauliX"() %1 : !quantum.bit
                %2 = quantum.extract %0[ 1] : !quantum.reg -> !quantum.bit
                %out_qubits_0 = quantum.custom "PauliX"() %2 : !quantum.bit
                %3 = quantum.insert %0[ 0], %out_qubits : !quantum.reg, !quantum.bit
                %4 = quantum.insert %3[ 1], %out_qubits_0 : !quantum.reg, !quantum.bit
                %5 = quantum.compbasis qreg %4 : !quantum.obs
                %6 = quantum.state %5 : tensor<4xcomplex<f64>>
                quantum.dealloc %4 : !quantum.reg
                quantum.device_release
                return %6 : tensor<4xcomplex<f64>>
            }
            func.func @setup() {
                quantum.init
                return
            }
            func.func @teardown() {
                quantum.finalize
                return
            }
        }

    It can be seen that the CNOT(0,1) has been replaced with X(1)

    .. code-block:: mlir

        %2 = quantum.extract %0[ 1] : !quantum.reg -> !quantum.bit
        %out_qubits_0 = quantum.custom "PauliX"() %2 : !quantum.bit
    """
    return PassPipelineWrapper(qnode, "disentangle-CNOT")


def disentangle_swap(qnode):
    """
    Specify that the ``-disentangle-SWAP`` MLIR compiler pass
    for simplifying SWAP gates should be applied to the decorated
    QNode during :func:`~.qjit` compilation.

    Args:
        fn (QNode): the QNode to apply the disentangle SWAP compiler pass to

    Returns:
        ~.QNode:

    **Example**

    .. code-block:: python

        import pennylane as qml
        from pennylane import numpy as np
        from catalyst import qjit
        from catalyst.debug import get_compilation_stage
        from catalyst.passes import disentangle_swap

        dev = qml.device("lightning.qubit", wires=2)

        @qjit(keep_intermediate=True)
        @disentangle_swap
        @qml.qnode(dev)
        def circuit():
            # first qubit in |1>
            qml.X(0)
            # second qubit in non-basis
            qml.RX(np.pi/4,1)
            qml.SWAP([0,1])
            return qml.state()

    >>> circuit()
    [0.+0.j  0.92387953+0.j  0.+0.j  0.-0.38268343j]

    Note that the QNode will be unchanged in Python, and will continue
    to include keep SWAP gates gates when inspected with Python (for example,
    with :func:`~.draw`).

    To instead view the optimized circuit, the MLIR must be viewed
    after the ``"QuantumCompilationPass"`` stage:

    >>> print(get_compilation_stage(circuit, stage="QuantumCompilationPass"))

    .. code-block:: mlir

        module @circuit {
            func.func public @jit_circuit() -> tensor<4xcomplex<f64>> attributes {llvm.emit_c_interface} {
                %0 = call @circuit_0() : () -> tensor<4xcomplex<f64>>
                return %0 : tensor<4xcomplex<f64>>
            }
            func.func public @circuit_0() -> tensor<4xcomplex<f64>> attributes {diff_method = "parameter-shift", llvm.linkage = #llvm.linkage<internal>, qnode} {
                %c0_i64 = arith.constant 0 : i64
                %cst = arith.constant 0.78539816339744828 : f64
                quantum.device["catalyst/utils/../lib/librtd_lightning.dylib", "LightningSimulator", "{'shots': 0, 'mcmc': False, 'num_burnin': 0, 'kernel_name': None}"]
                %0 = quantum.alloc( 2) : !quantum.reg
                %1 = quantum.extract %0[ 0] : !quantum.reg -> !quantum.bit
                %out_qubits = quantum.custom "PauliX"() %1 : !quantum.bit5
                %2 = quantum.extract %0[ 1] : !quantum.reg -> !quantum.bit
                %out_qubits_0 = quantum.custom "RX"(%cst) %2 : !quantum.bit
                %out_qubits_1 = quantum.custom "PauliX"() %out_qubits_0 : !quantum.bit
                %out_qubits_2:2 = quantum.custom "CNOT"() %out_qubits_1, %out_qubits : !quantum.bit, !quantum.bit
                %out_qubits_3:2 = quantum.custom "CNOT"() %out_qubits_2#1, %out_qubits_2#0 : !quantum.bit, !quantum.bit
                %3 = quantum.insert %0[ 0], %out_qubits_3#0 : !quantum.reg, !quantum.bit
                %4 = quantum.insert %3[ 1], %out_qubits_3#1 : !quantum.reg, !quantum.bit
                %5 = quantum.compbasis qreg %4 : !quantum.obs
                %6 = quantum.state %5 : tensor<4xcomplex<f64>>
                quantum.dealloc %4 : !quantum.reg
                quantum.device_release
                return %6 : tensor<4xcomplex<f64>>
            }
            func.func @setup() {
                quantum.init
                return
            }
            func.func @teardown() {
                quantum.finalize
                return
            }
        }

    It can be seen that the SWAP(0,1) has been replaced with the folliowing

    .. code-block:: mlir

        %0 = quantum.alloc( 2) : !quantum.reg
        %1 = quantum.extract %0[ 0] : !quantum.reg -> !quantum.bit
        %out_qubits = quantum.custom "PauliX"() %1 : !quantum.bit5
        %2 = quantum.extract %0[ 1] : !quantum.reg -> !quantum.bit
        %out_qubits_0 = quantum.custom "RX"(%cst) %2 : !quantum.bit
        %out_qubits_1 = quantum.custom "PauliX"() %out_qubits_0 : !quantum.bit
        %out_qubits_2:2 = quantum.custom "CNOT"() %out_qubits_1, %out_qubits : !quantum.bit, !quantum.bit
        %out_qubits_3:2 = quantum.custom "CNOT"() %out_qubits_2#1, %out_qubits_2#0 : !quantum.bit, !quantum.bit
    """
    return PassPipelineWrapper(qnode, "disentangle-SWAP")


def merge_rotations(qnode):
    """
    Specify that the ``-merge-rotations`` MLIR compiler pass
    for merging roations (peephole) will be applied.

    The full list of supported gates are as follows:

    :class:`qml.RX <pennylane.RX>`,
    :class:`qml.CRX <pennylane.CRX>`,
    :class:`qml.RY <pennylane.RY>`,
    :class:`qml.CRY <pennylane.CRY>`,
    :class:`qml.RZ <pennylane.RZ>`,
    :class:`qml.CRZ <pennylane.CRZ>`,
    :class:`qml.PhaseShift <pennylane.PhaseShift>`,
    :class:`qml.ControlledPhaseShift <pennylane.ControlledPhaseShift>`,
    :class:`qml.Rot <pennylane.Rot>`,
    :class:`qml.CRot <pennylane.CRot>`,
    :class:`qml.MultiRZ <pennylane.MultiRZ>`.


    .. note::

        Unlike PennyLane :doc:`circuit transformations <introduction/compiling_circuits>`,
        the QNode itself will not be changed or transformed by applying these
        decorators.

        As a result, circuit inspection tools such as :func:`~.draw` will continue
        to display the circuit as written in Python.

        To instead view the optimized circuit, the MLIR must be viewed
        after the ``"QuantumCompilationPass"`` stage via the
        :func:`~.get_compilation_stage` function.

    Args:
        fn (QNode): the QNode to apply the cancel inverses compiler pass to

    Returns:
        ~.QNode:

    **Example**

    In this example the three :class:`qml.RX <pennylane.RX>` will be merged in a single
    one with the sum of angles as parameter.

    .. code-block:: python

        from catalyst.debug import get_compilation_stage
        from catalyst.passes import merge_rotations

        dev = qml.device("lightning.qubit", wires=1)

        @qjit(keep_intermediate=True)
        @merge_rotations
        @qml.qnode(dev)
        def circuit(x: float):
            qml.RX(x, wires=0)
            qml.RX(0.1, wires=0)
            qml.RX(x**2, wires=0)
            return qml.expval(qml.PauliZ(0))

    >>> circuit(0.54)
    Array(0.5965506257017892, dtype=float64)
    """
    return PassPipelineWrapper(qnode, "merge-rotations")


# pragma: no cover
def decompose_lowering(qnode):
    """
    Specify that the ``-decompose-lowering`` MLIR compiler pass
    for applying the compiled decomposition rules to the QNode
    recursively.

    Args:
        fn (QNode): the QNode to apply the cancel inverses compiler pass to

    Returns:
        ~.QNode:

    **Example**
        // TODO: add example here

    """
    return PassPipelineWrapper(qnode, "decompose-lowering")


def ions_decomposition(qnode):  # pragma: nocover
    """
    Specify that the ``--ions-decomposition`` MLIR compiler pass should be
    applied to the decorated QNode during :func:`~.qjit` compilation.

    This compiler pass decomposes the gates from the set {T, S, PauliZ,
    Hadamard, PhaseShift, RZ, CNOT} into gates from the set {RX, RY, MS}, where
    MS is the Mølmer–Sørensen gate, commonly used by trapped-ion quantum
    devices.

    .. note::

        Unlike PennyLane :doc:`circuit transformations <introduction/compiling_circuits>`,
        the QNode itself will not be changed or transformed by applying these
        decorators.

        As a result, circuit inspection tools such as :func:`~.draw` will continue
        to display the circuit as written in Python.

        To instead view the optimized circuit, the MLIR must be viewed
        after the ``"QuantumCompilationPass"`` stage via the
        :func:`~.get_compilation_stage` function.

    Args:
        fn (QNode): the QNode to apply the ions-decomposition pass to

    Returns:
        ~.QNode:

    **Example**

    .. code-block:: python

        import pennylane as qml
        from pennylane.devices import NullQubit

        import catalyst
        from catalyst import qjit
        from catalyst.debug import get_compilation_stage


        @qjit(keep_intermediate=True)
        @catalyst.passes.ions_decomposition
        @qml.qnode(NullQubit(2))
        def circuit():
            qml.Hadamard(wires=[0])
            qml.CNOT(wires=[0, 1])
            return qml.expval(qml.PauliY(wires=0))


    >>> print(get_compilation_stage(circuit, stage="QuantumCompilationPass"))
    module @circuit {
      func.func public @jit_circuit() -> tensor<f64> attributes {llvm.emit_c_interface} {
        %0 = call @circuit_0() : () -> tensor<f64>
        return %0 : tensor<f64>
      }
      func.func public @circuit_0() -> tensor<f64> attributes {diff_method = "parameter-shift", llvm.linkage = #llvm.linkage<internal>, qnode} {
        %c0_i64 = arith.constant 0 : i64
        %cst = arith.constant 0.000000e+00 : f64
        %cst_0 = arith.constant 1.5707963267948966 : f64
        %cst_1 = arith.constant 3.1415926535897931 : f64
        %cst_2 = arith.constant -1.5707963267948966 : f64
        quantum.device shots(%c0_i64) ["catalyst/runtime/build/lib/librtd_null_qubit.so", "NullQubit", "{'shots': 0}"]
        %0 = quantum.alloc( 2) : !quantum.reg
        %1 = quantum.extract %0[ 0] : !quantum.reg -> !quantum.bit
        %out_qubits = quantum.custom "RX"(%cst) %1 : !quantum.bit
        %out_qubits_3 = quantum.custom "RY"(%cst_0) %out_qubits : !quantum.bit
        %out_qubits_4 = quantum.custom "RX"(%cst_1) %out_qubits_3 : !quantum.bit
        %2 = quantum.extract %0[ 1] : !quantum.reg -> !quantum.bit
        %out_qubits_5 = quantum.custom "RY"(%cst_0) %out_qubits_4 : !quantum.bit
        %out_qubits_6:2 = quantum.custom "MS"(%cst_0) %out_qubits_5, %2 : !quantum.bit, !quantum.bit
        %out_qubits_7 = quantum.custom "RX"(%cst_2) %out_qubits_6#0 : !quantum.bit
        %out_qubits_8 = quantum.custom "RY"(%cst_2) %out_qubits_6#1 : !quantum.bit
        %out_qubits_9 = quantum.custom "RY"(%cst_2) %out_qubits_7 : !quantum.bit
        %3 = quantum.namedobs %out_qubits_8[ PauliY] : !quantum.obs
        %4 = quantum.expval %3 : f64
        %from_elements = tensor.from_elements %4 : tensor<f64>
        %5 = quantum.insert %0[ 0], %out_qubits_8 : !quantum.reg, !quantum.bit
        %6 = quantum.insert %5[ 1], %out_qubits_9 : !quantum.reg, !quantum.bit
        quantum.dealloc %6 : !quantum.reg
        quantum.device_release
        return %from_elements : tensor<f64>
      }
      func.func @setup() {
        quantum.init
        return
      }
      func.func @teardown() {
        quantum.finalize
        return
      }
    }

    You can see that the Hadamard gate has been decomposed to RX(0)RY(pi/2)RX(pi):

    .. code-block:: mlir

        %cst = arith.constant 0.000000e+00 : f64
        %cst_0 = arith.constant 1.5707963267948966 : f64
        %cst_1 = arith.constant 3.1415926535897931 : f64
        ...
        %out_qubits = quantum.custom "RX"(%cst) %1 : !quantum.bit
        %out_qubits_3 = quantum.custom "RY"(%cst_0) %out_qubits : !quantum.bit
        %out_qubits_4 = quantum.custom "RX"(%cst_1) %out_qubits_3 : !quantum.bit

    and that the CNOT gate has been decomposed to its corresponding circuit
    implementation using the RX, RY and MS gates:

    .. code-block:: mlir

        %cst_0 = arith.constant 1.5707963267948966 : f64
        %cst_2 = arith.constant -1.5707963267948966 : f64
        ...
        %out_qubits_5 = quantum.custom "RY"(%cst_0) %out_qubits_4 : !quantum.bit
        %out_qubits_6:2 = quantum.custom "MS"(%cst_0) %out_qubits_5, %2 : !quantum.bit, !quantum.bit
        %out_qubits_7 = quantum.custom "RX"(%cst_2) %out_qubits_6#0 : !quantum.bit
        %out_qubits_8 = quantum.custom "RY"(%cst_2) %out_qubits_6#1 : !quantum.bit
        %out_qubits_9 = quantum.custom "RY"(%cst_2) %out_qubits_7 : !quantum.bit
    """
    return PassPipelineWrapper(qnode, "ions-decomposition")


def to_ppr(qnode):
    R"""
    Specify that the MLIR compiler pass for converting
    clifford+T gates into Pauli Product Rotation (PPR) gates will be applied.

    Clifford gates are defined as :math:`\exp({iP\tfrac{\pi}{4}})`,
    where :math:`P` is a Pauli word. Non-Clifford gates are defined
    as :math:`\exp({iP\tfrac{\pi}{8}})`.

    For more information on the PPM compilation pass,
    check out the `compilation hub <https://pennylane.ai/compilation/pauli-product-measurement>`__.

    .. note::

        The circuits that generated from this pass are currently
        only not executable in any backend. This pass is only for analysis
        and potential future execution when a suitable backend is available.


    The full list of supported gates are as follows:
    :class:`qml.H <pennylane.H>`,
    :class:`qml.S <pennylane.S>`,
    :class:`qml.T <pennylane.T>`,
    :class:`qml.X <pennylane.X>`,
    :class:`qml.Y <pennylane.Y>`,
    :class:`qml.Z <pennylane.Z>`,
    :class:`qml.adjoint(qml.S) <pennylane.adjoint(pennylane.S)>`,
    :class:`qml.adjoint(qml.T) <pennylane.adjoint(pennylane.T)>`,
    :class:`qml.CNOT <pennylane.CNOT>`,
    :class:`qml.measure() <pennylane.measure>`

    Args:
        fn (QNode): QNode to apply the pass to

    Returns:
        ~.QNode

    **Example**

    In this example the Clifford+T gates will be converted into PPRs.

    .. code-block:: python

        import pennylane as qml
        from catalyst import qjit, measure

        ppm_passes = [("PPM", ["to-ppr"])]

        @qjit(pipelines=ppm_passes, keep_intermediate=True, target="mlir")
        @qml.qnode(qml.device("null.qubit", wires=2))
        def circuit():
            qml.H(0)
            qml.CNOT([0, 1])
            qml.T(0)
            return measure(1)

        print(circuit.mlir_opt)

    Example MLIR Representation:

    .. code-block:: mlir

        . . .
        %2 = qec.ppr ["Z"](4) %1 : !quantum.bit
        %3 = qec.ppr ["X"](4) %2 : !quantum.bit
        %4 = qec.ppr ["Z"](4) %3 : !quantum.bit
        %c_3 = stablehlo.constant dense<1> : tensor<i64>
        %extracted_4 = tensor.extract %c_3[] : tensor<i64>
        %5 = quantum.extract %0[%extracted_4] : !quantum.reg -> !quantum.bit
        %6:2 = qec.ppr ["Z", "X"](4) %4, %5 : !quantum.bit, !quantum.bit
        %7 = qec.ppr ["Z"](-4) %6#0 : !quantum.bit
        %8 = qec.ppr ["X"](-4) %6#1 : !quantum.bit
        %9 = qec.ppr ["Z"](8) %7 : !quantum.bit
        %mres, %out_qubits = qec.ppm ["Z"] %8 : !quantum.bit
        . . .

    """
    return PassPipelineWrapper(qnode, "to-ppr")


def commute_ppr(qnode=None, *, max_pauli_size=0):
    R"""
    Specify that the MLIR compiler pass for commuting
    Clifford Pauli Product Rotation (PPR) gates, :math:`\exp({iP\tfrac{\pi}{4}})`,
    past non-Clifford PPRs gates, :math:`\exp({iP\tfrac{\pi}{8}})` will be applied,
    where :math:`P` is a Pauli word.

    For more information regarding to PPM,
    see here <https://pennylane.ai/compilation/pauli-product-measurement>

    .. note::

        The `commute_ppr` compilation pass requires that :func:`~.passes.to_ppr` be applied first.

    Args:
        fn (QNode): QNode to apply the pass to.
        max_pauli_size (int): The maximum size of the Pauli strings after commuting.

    Returns:
        ~.QNode

    **Example**

    The ``commute_ppr`` pass must be used in conjunction with :func:`~.passes.to_ppr`
    to first convert gates into PPRs. In this example, the Clifford+T gates in the
    circuit will be converted into PPRs first, then the Clifford PPRs will be
    commuted past the non-Clifford PPR.

    .. code-block:: python

        import pennylane as qml
        from catalyst import qjit, measure

        ppm_passes = [("PPM", ["to-ppr", "commute-ppr"])]

        @qjit(pipelines=ppm_passes, keep_intermediate=True, target="mlir")
        @qml.qnode(qml.device("null.qubit", wires=1))
        def circuit():
            qml.H(0)
            qml.T(0)
            return measure(0)

        print(circuit.mlir_opt)

    Example MLIR Representation:

    .. code-block:: mlir

        . . .
        %2 = qec.ppr ["X"](8) %1 : !quantum.bit
        %3 = qec.ppr ["Z"](4) %2 : !quantum.bit
        %4 = qec.ppr ["X"](4) %3 : !quantum.bit
        %5 = qec.ppr ["Z"](4) %4 : !quantum.bit
        %mres, %out_qubits = qec.ppm ["Z"] %5 : !quantum.bit
        . . .

    If a commutation resulted in a PPR acting on more than
    `max_pauli_size` qubits (here, `max_pauli_size = 2`), that commutation would be skipped.

    .. code-block:: python

        from catalyst.passes import to_ppr, commute_ppr

        pips = [("pipe", ["enforce-runtime-invariants-pipeline"])]

        @qjit(pipelines=pips, target="mlir")
        @to_ppr
        @commute_ppr(max_pauli_size=2)
        @qml.qnode(qml.device("lightning.qubit", wires=3))
        def circuit():
            qml.H(0)
            qml.CNOT([1, 2])
            qml.CNOT([0, 1])
            qml.CNOT([0, 2])
            for i in range(3):
                qml.T(i)
            return measure(0), measure(1), measure(2)

        print(circuit.mlir_opt)

    Example MLIR Representation:

    .. code-block:: mlir

        . . .
        %4:2 = qec.ppr ["Z", "X"](4) %2, %3 : !quantum.bit, !quantum.bit
        . . .
        %6:2 = qec.ppr ["X", "Y"](-8) %5, %4#1 : !quantum.bit, !quantum.bit
        . . .
    """

    if qnode is None:
        return functools.partial(commute_ppr, max_pauli_size=max_pauli_size)

    commute_ppr_pass = {"commute_ppr": {"max-pauli-size": max_pauli_size}}
    return PassPipelineWrapper(qnode, commute_ppr_pass)


def merge_ppr_ppm(qnode=None, *, max_pauli_size=0):
    R"""
    Specify that the MLIR compiler pass for absorbing Clifford Pauli
    Product Rotation (PPR) operations, :math:`\exp{iP\tfrac{\pi}{4}}`,
    into the final Pauli Product Measurement (PPM) will be applied.

    For more information regarding to PPM,
    check out the `compilation hub <https://pennylane.ai/compilation/pauli-product-measurement>`__.

    Args:
        fn (QNode): QNode to apply the pass to
        max_pauli_size (int): The maximum size of the Pauli strings after merging.

    Returns:
        ~.QNode

    **Example**

    In this example, the Clifford+T gates will be converted into PPRs first,
    then the Clifford PPRs will be commuted past the non-Clifford PPR,
    and finally the Clifford PPRs will be absorbed into the Pauli Product Measurements.

    .. code-block:: python

        import pennylane as qml
        from catalyst import qjit, measure

        ppm_passes = [("PPM",["to-ppr", "commute-ppr","merge-ppr-ppm",])]

        @qjit(pipelines=ppm_passes, keep_intermediate=True, target="mlir")
        @qml.qnode(qml.device("lightning.qubit", wires=1))
        def circuit():
            qml.H(0)
            qml.T(0)
            return measure(0)

        print(circuit.mlir_opt)

    Example MLIR Representation:

    .. code-block:: mlir

        . . .
        %2 = qec.ppr ["X"](8) %1 : !quantum.bit
        %mres, %out_qubits = qec.ppm ["X"] %2 : !quantum.bit
        . . .

    If a merging resulted in a PPM acting on more than
    `max_pauli_size` qubits (here, `max_pauli_size = 2`), that merging would be skipped.

    .. code-block:: python

        from catalyst import measure, qjit
        from catalyst.passes import to_ppr, merge_ppr_ppm

        pips = [("pipe", ["enforce-runtime-invariants-pipeline"])]

        @qjit(pipelines=pips, target="mlir")
        @to_ppr
        @merge_ppr_ppm(max_pauli_size=2)
        @qml.qnode(qml.device("lightning.qubit", wires=3))
        def circuit():
            qml.CNOT([1, 2])
            qml.CNOT([0, 1])
            qml.CNOT([0, 2])
            return measure(0), measure(1), measure(2)

        print(circuit.mlir_opt)

    Example MLIR Representation:

    .. code-block:: mlir

        . . .
        %3:2 = qec.ppr ["Z", "X"](4) %1, %2 : !quantum.bit, !quantum.bit
        . . .
        %mres, %out_qubits:2 = qec.ppm ["Y", "Z"](-1) %3#1, %4 : !quantum.bit, !quantum.bit
        . . .

    """
    if qnode is None:
        return functools.partial(merge_ppr_ppm, max_pauli_size=max_pauli_size)

    merge_ppr_ppm_pass = {"merge_ppr_ppm": {"max-pauli-size": max_pauli_size}}
    return PassPipelineWrapper(qnode, merge_ppr_ppm_pass)


def ppr_to_ppm(qnode=None, *, decompose_method="pauli-corrected", avoid_y_measure=False):
    R"""Specify that the MLIR compiler passes for decomposing Pauli Product rotations (PPR)
    , :math:`\exp(-iP\theta)`, into Pauli Pauli measurements (PPM) will be applied.

    This pass is used to decompose both non-Clifford and Clifford PPRs into PPMs. The non-Clifford
    PPRs (:math:`\theta = \tfrac{\pi}{8}`) are decomposed first, and then Clifford PPRs
    (:math:`\theta = \tfrac{\pi}{4}`) are decomposed.
    Non-Clifford decomposition can be performed in one of three ways:
    ``"pauli-corrected"``, ``"clifford-corrected"`` or ``"auto-corrected"``, by default the first one is used.
    The first method ``"pauli-corrected"`` is based on Figure 13 in the paper: https://arxiv.org/pdf/2211.15465.
    The latter two methods are based on `A Game of Surface Codes <https://arxiv.org/abs/1808.02892>`__,
    figures 7 and 17(b) respectively.

    Args:
        qnode (QNode, optional): QNode to apply the pass to. If None, returns a decorator.
        decompose_method (str, optional): The method to use for decomposing non-Clifford PPRs.
            Options are ``"pauli-corrected"``, ``"auto-corrected"``, and ``"clifford-corrected"``.
            Defaults to ``"pauli-corrected"``.
            ``"pauli-corrected"`` uses a reactive measurement for correction.
            ``"auto-corrected"`` uses an additional measurement for correction.
            ``"clifford-corrected"`` uses a Clifford rotation for correction.

        avoid_y_measure (bool): Rather than performing a Pauli-Y measurement for Clifford rotations
            (sometimes more costly), a :math:`Y` state (:math:`Y\vert 0 \rangle`) is used instead
            (requires :math:`Y` state preparation).
<<<<<<< HEAD
            This is currently only supported when using the ``"clifford-corrected"`` decomposition method.
=======
            This is currently only supported when using the ``"clifford-corrected"`` and `"pauli-corrected"` decomposition method.
>>>>>>> fa14d935
            Defaults to ``False``.

    Returns:
        ~.QNode or callable: Returns decorated QNode if qnode is provided,
            otherwise returns a decorator.

    **Example**

    This example shows the sequence of passes that will be applied. The last pass
    will convert the non-Clifford PPR into Pauli Product Measurements.

    .. code-block:: python

        import pennylane as qml
        from catalyst import qjit, measure
        from catalyst.passes import to_ppr, commute_ppr, merge_ppr_ppm, ppr_to_ppm

        pipeline = [("pipe", ["enforce-runtime-invariants-pipeline"])]

        @qjit(pipelines=pipeline, target="mlir")
        @to_ppr
        @commute_ppr
        @merge_ppr_ppm
        @ppr_to_ppm(decompose_method="auto-corrected")
        @qml.qnode(qml.device("null.qubit", wires=2))
        def circuit():
            qml.H(0)
            qml.T(0)
            qml.CNOT([0, 1])
            return measure(0), measure(1)

        print(circuit.mlir_opt)

    Example MLIR Representation:

    .. code-block:: mlir

        . . .
        %5 = qec.fabricate  zero : !quantum.bit
        %6 = qec.fabricate  magic : !quantum.bit
        %mres, %out_qubits:2 = qec.ppm ["X", "Z"] %1, %6 : !quantum.bit, !quantum.bit
        %mres_0, %out_qubits_1:2 = qec.ppm ["Z", "Y"](-1) %5, %out_qubits#1 : !quantum.bit, !quantum.bit
        %mres_2, %out_qubits_3 = qec.ppm ["X"] %out_qubits_1#1 : !quantum.bit
        %mres_4, %out_qubits_5 = qec.select.ppm(%mres, ["X"], ["Z"]) %out_qubits_1#0 : !quantum.bit
        %7 = arith.xori %mres_0, %mres_2 : i1
        %8 = qec.ppr ["X"](2) %out_qubits#0 cond(%7) : !quantum.bit
        . . .

    """
    passes = {
        "decompose_non_clifford_ppr": {
            "decompose-method": decompose_method,
            "avoid-y-measure": avoid_y_measure,
        },
        "decompose_clifford_ppr": {"avoid-y-measure": avoid_y_measure},
    }

    if qnode is None:
        return functools.partial(
            ppr_to_ppm, decompose_method=decompose_method, avoid_y_measure=avoid_y_measure
        )

    return PassPipelineWrapper(qnode, passes)


def ppm_compilation(
    qnode=None, *, decompose_method="pauli-corrected", avoid_y_measure=False, max_pauli_size=0
):
    R"""
    Specify that the MLIR compiler pass for transforming
    clifford+T gates into Pauli Product Measurements (PPM) will be applied.

    This pass combines multiple sub-passes:

    - :func:`~.passes.to_ppr` : Converts gates into Pauli Product Rotations (PPRs)
    - :func:`~.passes.commute_ppr` : Commutes PPRs past non-Clifford PPRs
    - :func:`~.passes.merge_ppr_ppm` : Merges PPRs into Pauli Product Measurements (PPMs)
    - :func:`~.passes.ppr_to_ppm` : Decomposes PPRs into PPMs

    The ``avoid_y_measure`` and ``decompose_method`` arguments are passed
    to the :func:`~.passes.ppr_to_ppm` pass.
    The ``max_pauli_size`` argument is passed to the :func:`~.passes.commute_ppr`
    and :func:`~.passes.merge_ppr_ppm` passes.

    Args:
        qnode (QNode, optional): QNode to apply the pass to. If None, returns a decorator.
        decompose_method (str, optional): The method to use for decomposing non-Clifford PPRs.
            Options are ``"pauli-corrected"``, ``"auto-corrected"`` and ``"clifford-corrected"``. Defaults to
            ``"pauli-corrected"``.
            ``"pauli-corrected"`` uses a reactive measurement for correction.
            ``"auto-corrected"`` uses an additional measurement for correction.
            ``"clifford-corrected"`` uses a Clifford rotation for correction.
        avoid_y_measure (bool): Rather than performing a Pauli-Y measurement for Clifford rotations
            (sometimes more costly), a :math:`Y` state (:math:`Y\vert 0 \rangle`) is used instead
            (requires :math:`Y` state preparation). Defaults to ``False``.
        max_pauli_size (int): The maximum size of the Pauli strings after commuting or merging.
            Defaults to 0 (no limit).

    Returns:
        ~.QNode or callable: Returns decorated QNode if qnode is provided,
        otherwise returns a decorator.

    **Example**

    If a merging resulted in a PPM acting on more than
    ``max_pauli_size`` qubits (here, ``max_pauli_size = 2``), that merging would be skipped.
    However, when decomposed into PPMs, at least one qubit will be applied, so the final
    PPMs will act on at least one additional qubit.

    .. code-block:: python

        import pennylane as qml
        from catalyst import qjit, measure
        from catalyst.passes import ppm_compilation

        pipeline = [("pipe", ["enforce-runtime-invariants-pipeline"])]
        method = "clifford-corrected"

        @qjit(pipelines=pipeline, target="mlir")
        @ppm_compilation(decompose_method=method, max_pauli_size=2)
        @qml.qnode(qml.device("null.qubit", wires=2))
        def circuit():
            qml.CNOT([0, 1])
            qml.CNOT([1, 0])
            qml.adjoint(qml.T)(0)
            qml.T(1)
            return measure(0), measure(1)

        print(circuit.mlir_opt)

    Example MLIR Representation:

    .. code-block:: mlir

        . . .
        %m, %out:3 = qec.ppm ["Z", "Z", "Z"] %1, %2, %4 : !quantum.bit, !quantum.bit, !quantum.bit
        %m_0, %out_1:2 = qec.ppm ["Z", "Y"] %3, %out#2 : !quantum.bit, !quantum.bit
        %m_2, %out_3 = qec.ppm ["X"] %out_1#1 : !quantum.bit
        %m_4, %out_5 = qec.select.ppm(%m, ["X"], ["Z"]) %out_1#0 : !quantum.bit
        %5 = arith.xori %m_0, %m_2 : i1
        %6:2 = qec.ppr ["Z", "Z"](2) %out#0, %out#1 cond(%5) : !quantum.bit, !quantum.bit
        quantum.dealloc_qb %out_5 : !quantum.bit
        quantum.dealloc_qb %out_3 : !quantum.bit
        %7 = quantum.alloc_qb : !quantum.bit
        %8 = qec.fabricate  magic_conj : !quantum.bit
        %m_6, %out_7:2 = qec.ppm ["Z", "Z"] %6#1, %8 : !quantum.bit, !quantum.bit
        %m_8, %out_9:2 = qec.ppm ["Z", "Y"] %7, %out_7#1 : !quantum.bit, !quantum.bit
        %m_10, %out_11 = qec.ppm ["X"] %out_9#1 : !quantum.bit
        %m_12, %out_13 = qec.select.ppm(%m_6, ["X"], ["Z"]) %out_9#0 : !quantum.bit
        %9 = arith.xori %m_8, %m_10 : i1
        %10 = qec.ppr ["Z"](2) %out_7#0 cond(%9) : !quantum.bit
        quantum.dealloc_qb %out_13 : !quantum.bit
        quantum.dealloc_qb %out_11 : !quantum.bit
        %m_14, %out_15:2 = qec.ppm ["Z", "Z"] %6#0, %10 : !quantum.bit, !quantum.bit
        %from_elements = tensor.from_elements %m_14 : tensor<i1>
        %m_16, %out_17 = qec.ppm ["Z"] %out_15#1 : !quantum.bit
        . . .

    """
    passes = {
        "ppm-compilation": {
            "decompose-method": decompose_method,
            "avoid-y-measure": avoid_y_measure,
            "max-pauli-size": max_pauli_size,
        }
    }

    if qnode is None:
        return functools.partial(
            ppm_compilation,
            decompose_method=decompose_method,
            avoid_y_measure=avoid_y_measure,
            max_pauli_size=max_pauli_size,
        )

    return PassPipelineWrapper(qnode, passes)


def ppm_specs(fn):
    R"""
    This function returns following PPM specs in a dictionary:
        - Pi/4 PPR (count the number of clifford PPRs)
        - Pi/8 PPR (count the number of non-clifford PPRs)
        - Pi/2 PPR (count the number of classical PPRs)
        - Max weight for pi/8 PPRs
        - Max weight for pi/4 PPRs
        - Max weight for pi/2 PPRs
        - Number of logical qubits
        - Number of PPMs

    PPM Specs are returned after the last PPM compilation pass is run.

    When there is control flow, this function can count the above statistics inside for loops with
    a statically known number of iterations. For all other cases, including dynamically sized for
    loops, and any conditionals and while loops, this pass exits with failure.

    Args:
        fn (QJIT): qjit-decorated function for which ppm_specs need to be printed

    Returns:
        dict : Returns a Python dictionary containing PPM specs of all functions in QJIT

    **Example**

    .. code-block:: python

        import pennylane as qml
        from catalyst import qjit, measure, for_loop
        from catalyst.passes import ppm_specs, ppm_compilation

        pipe = [("pipe", ["enforce-runtime-invariants-pipeline"])]
        device = qml.device("lightning.qubit", wires=2)

        @qjit(pipelines=pipe, target="mlir")
        @ppm_compilation
        @qml.qnode(device)
        def circuit():
            qml.H(0)
            qml.CNOT([0,1])
            @for_loop(0,10,1)
            def loop(i):
                qml.T(1)
            loop()
            return measure(0), measure(1)

        ppm_specs = ppm_specs(circuit)
        print(ppm_specs)

    Example PPM Specs:

    .. code-block:: pycon

        . . .
        {
            'circuit_0': {
                        'max_weight_pi2': 2,
                        'logical_qubits': 2,
                        'num_of_ppm': 44,
                        'pi2_ppr': 16
                    },
        }
        . . .

    """

    if fn.mlir_module is not None:
        # aot mode
        new_options = copy.copy(fn.compile_options)
        if new_options.pipelines is None:
            raise CompileError("No pipeline found")

        # add ppm-spec pass at the end to existing pipeline
        _, pass_list = new_options.pipelines[0]  # first pipeline runs the user passes
        # check if ppm-specs is already in the pass list
        if "ppm-specs" not in pass_list:  # pragma: nocover
            pass_list.append("ppm-specs")

        new_options = _options_to_cli_flags(new_options)
        raw_result = _quantum_opt(*new_options, [], stdin=str(fn.mlir_module))

        try:
            return json.loads(
                raw_result[: raw_result.index("module")]
            )  # remove MLIR starting with substring "module..."
        except Exception as e:  # pragma: nocover
            raise CompileError(
                "Invalid json format encountered in ppm_specs. "
                f"Expected valid JSON but got {raw_result[: raw_result.index('module')]}"
            ) from e

    else:
        raise NotImplementedError("PPM passes only support AOT (Ahead-Of-Time) compilation mode.")


def t_layer_reduction(qnode):
    R"""
    Specify that the``--t-layer-reduction`` MLIR compiler pass, which reduces the depth and count of
    non-Clifford PPRs by commuting adjacent PPRs and merging compatible ones.
    For details, see the Figure 6 of [A Game of Surface Code](https://arXiv:1808.02892v3) paper.

    A layer is a set of PPRs that mutually commute or act on disjoint qubits.

    Args:
        fn (QNode): QNode to apply the pass to.

    Returns:
        ~.QNode: Returns decorated QNode.

    **Example**

    In example below, after performing the `to_ppr` to `merge_ppr_ppm` passes, the circuit contains
    a four depth of Non-Clifford PPRs. The `t_layer_reduction` pass move the PPR("X") on qubit Q1
    to first layer, which results in a three depth of Non-Clifford PPRs.

    In the example below, after applying the `to_ppr`, `commute_ppr`, and `merge_ppr_ppm` passes,
    the circuit has four layers of non-Clifford PPRs. The `t_layer_reduction` pass moves the
    PPR("X") on qubit 1 into the first layer, reducing the non-Clifford depth from four to three.


    .. code-block:: python

        import pennylane as qml
        from catalyst import qjit, measure
        from catalyst.passes import to_ppr, commute_ppr, t_layer_reduction, merge_ppr_ppm

        pips = [("pipe", ["enforce-runtime-invariants-pipeline"])]


        @qjit(pipelines=pips, target="mlir")
        @t_layer_reduction
        @merge_ppr_ppm
        @commute_ppr
        @to_ppr
        @qml.qnode(qml.device("null.qubit", wires=3))
        def circuit():
            n = 3
            for i in range(n):
                qml.H(wires=i)
                qml.S(wires=i)
                qml.CNOT(wires=[i, (i + 1) % n])
                qml.T(wires=i)
                qml.H(wires=i)
                qml.T(wires=i)

            return [measure(wires=i) for i in range(n)]


        print(circuit.mlir_opt)

    Example MLIR Representation:

    .. code-block:: mlir
        . . .
        %1 = quantum.extract %0[ 0] : !quantum.reg -> !quantum.bit
        %2 = quantum.extract %0[ 1] : !quantum.reg -> !quantum.bit
        // layer 1
        %3 = qec.ppr ["X"](8) %1 : !quantum.bit
        %4 = qec.ppr ["X"](8) %2 : !quantum.bit

        // layer 2
        %5 = quantum.extract %0[ 2] : !quantum.reg -> !quantum.bit
        %6:2 = qec.ppr ["Y", "X"](8) %3, %4 : !quantum.bit, !quantum.bit
        %7 = qec.ppr ["X"](8) %5 : !quantum.bit
        %8:3 = qec.ppr ["X", "Y", "X"](8) %6#0, %6#1, %7:!quantum.bit, !quantum.bit, !quantum.bit

        // layer 3
        %9:3 = qec.ppr ["X", "X", "Y"](8) %8#0, %8#1, %8#2:!quantum.bit, !quantum.bit, !quantum.bit
        . . .

    """

    return PassPipelineWrapper(qnode, "t-layer-reduction")<|MERGE_RESOLUTION|>--- conflicted
+++ resolved
@@ -826,11 +826,7 @@
         avoid_y_measure (bool): Rather than performing a Pauli-Y measurement for Clifford rotations
             (sometimes more costly), a :math:`Y` state (:math:`Y\vert 0 \rangle`) is used instead
             (requires :math:`Y` state preparation).
-<<<<<<< HEAD
-            This is currently only supported when using the ``"clifford-corrected"`` decomposition method.
-=======
             This is currently only supported when using the ``"clifford-corrected"`` and `"pauli-corrected"` decomposition method.
->>>>>>> fa14d935
             Defaults to ``False``.
 
     Returns:
