--- conflicted
+++ resolved
@@ -806,14 +806,8 @@
         avoid_y_measure (bool): Rather than performing a Pauli-Y measurement for Clifford rotations
             (sometimes more costly), a :math:`Y` state (:math:`Y\vert 0 \rangle`) is used instead
             (requires :math:`Y` state preparation).
-<<<<<<< HEAD
+            This is currently only supported when using the ``"clifford-corrected"`` and `"pauli-corrected"` decomposition method.
             Defaults to ``False``.
-            Note that the internal implementation of `"auto-corrected"` and `"pauli-corrected"`
-            for avoiding Y measurements is different.
-=======
-            This is currently only supported when using the ``"clifford-corrected"`` decomposition method.
-            Defaults to ``False``.
->>>>>>> 07dd03ce
 
     Returns:
         ~.QNode or callable: Returns decorated QNode if qnode is provided,
