--- conflicted
+++ resolved
@@ -651,35 +651,9 @@
 
         qml.capture.enable()
 
-<<<<<<< HEAD
-    .. code-block:: mlir
-
-        . . .
-        %2 = qec.ppr ["X"](8) %1 : !quantum.bit
-        %3 = qec.ppr ["Z"](4) %2 : !quantum.bit
-        %4 = qec.ppr ["X"](4) %3 : !quantum.bit
-        %5 = qec.ppr ["Z"](4) %4 : !quantum.bit
-        %mres, %out_qubits = qec.ppm ["Z"] %5 : !quantum.bit
-        . . .
-
-    If a commutation resulted in a PPR acting on more than
-    ``max_pauli_size`` qubits (here, ``max_pauli_size = 2``), that commutation would be skipped.
-
-    .. code-block:: python
-
-        from catalyst.passes import to_ppr, commute_ppr
-
-        pips = [("pipe", ["quantum-compilation-pipeline"])]
-
-        @qjit(pipelines=pips, target="mlir")
-        @to_ppr
-        @commute_ppr(max_pauli_size=2)
-        @qml.qnode(qml.device("lightning.qubit", wires=3))
-=======
         @qml.qjit(target="mlir")
         @partial(qml.transforms.commute_ppr, max_pauli_size=2)
         @qml.qnode(qml.device("null.qubit", wires=2))
->>>>>>> 858587be
         def circuit():
 
             # equivalent to a Hadamard gate
@@ -767,44 +741,9 @@
 
         qml.capture.enable()
 
-<<<<<<< HEAD
-        @qjit(pipelines=ppm_passes, keep_intermediate=True, target="mlir")
-        @qml.qnode(qml.device("lightning.qubit", wires=1))
-        def circuit():
-            qml.H(0)
-            qml.T(0)
-            return measure(0)
-
-        print(circuit.mlir_opt)
-
-    Example MLIR Representation:
-
-    .. code-block:: mlir
-
-        . . .
-        %2 = qec.ppr ["X"](8) %1 : !quantum.bit
-        %mres, %out_qubits = qec.ppm ["X"] %2 : !quantum.bit
-        . . .
-
-    If a merging resulted in a PPM acting on more than
-    `max_pauli_size` qubits (here, `max_pauli_size = 2`), that merging would be skipped.
-
-    .. code-block:: python
-
-        from catalyst import measure, qjit
-        from catalyst.passes import to_ppr, merge_ppr_ppm
-
-        pips = [("pipe", ["quantum-compilation-pipeline"])]
-
-        @qjit(pipelines=pips, target="mlir")
-        @to_ppr
-        @merge_ppr_ppm(max_pauli_size=2)
-        @qml.qnode(qml.device("lightning.qubit", wires=3))
-=======
         @qml.qjit(target="mlir")
         @partial(qml.transforms.merge_ppr_ppm, max_pauli_size=2)
         @qml.qnode(qml.device("null.qubit", wires=2))
->>>>>>> 858587be
         def circuit():
             qml.PauliRot(jnp.pi / 2, pauli_word="Z", wires=0)
             qml.PauliRot(jnp.pi / 2, pauli_word="X", wires=0)
@@ -896,11 +835,7 @@
         from functools import partial
         import jax.numpy as jnp
 
-<<<<<<< HEAD
-        pipeline = [("pipe", ["quantum-compilation-pipeline"])]
-=======
         qml.capture.enable()
->>>>>>> 858587be
 
         @qml.qjit(target="mlir")
         @partial(ppr_to_ppm, decompose_method="auto-corrected")
@@ -1022,12 +957,7 @@
         import pennylane as qml
         from functools import partial
 
-<<<<<<< HEAD
-        pipeline = [("pipe", ["quantum-compilation-pipeline"])]
-        method = "clifford-corrected"
-=======
         qml.capture.enable()
->>>>>>> 858587be
 
         @qml.qjit(target="mlir")
         @partial(qml.transforms.ppm_compilation, decompose_method="clifford-corrected", max_pauli_size=2)
