# Copyright 2024 Xanadu Quantum Technologies Inc.

# Licensed under the Apache License, Version 2.0 (the "License");
# you may not use this file except in compliance with the License.
# You may obtain a copy of the License at

#     http://www.apache.org/licenses/LICENSE-2.0

# Unless required by applicable law or agreed to in writing, software
# distributed under the License is distributed on an "AS IS" BASIS,
# WITHOUT WARRANTIES OR CONDITIONS OF ANY KIND, either express or implied.
# See the License for the specific language governing permissions and
# limitations under the License.

import functools
from importlib.metadata import entry_points
from pathlib import Path
from typing import TypeAlias

import pennylane as qml

from catalyst.jax_extras.lowering import get_mlir_attribute_from_pyval
from catalyst.tracing.contexts import EvaluationContext

PipelineDict: TypeAlias = dict[str, dict[str, str]]


## API ##
class QNodeWrapper:
    """A wrapper class for QNodes that preserves the pass pipeline when called.

    This class is used internally by pass decorators to ensure that compiler passes
    are properly applied when the QNode is called.

    Args:
        qnode (QNode or callable): The QNode or wrapped QNode function to call
    """

    def __init__(self, qnode):
        self.qnode = qnode
        if isinstance(qnode, QNodeWrapper):
            self.original_qnode = qnode.original_qnode
            self.func = qnode.func
        elif isinstance(qnode, qml.QNode):
            self.original_qnode = qnode
            self.func = qnode.func
        else:
            raise TypeError(f"A QNode is expected, got the classical function {qnode}")

        # Update the wrapper to preserve the original function's metadata (signature, annotations,
        # etc.) This is crucial for qjit to properly inspect the function signature and make
        # compilation decisions.
        functools.update_wrapper(self, self.func)

    def __call__(self, *args, **kwargs):
        return self.qnode(*args, **kwargs)


class PassPipelineWrapper(QNodeWrapper):
    """A QNodeWrapper subclass that adds passes to the pipeline when called.

    This class can handle both single passes and multiple passes in a pipeline.
    For single passes, it takes a pass name and optional flags/options.
    For multiple passes, it takes a dictionary of pass configurations.
    """

    def __init__(self, qnode, pass_name_or_pipeline, *flags, **valued_options):
        super().__init__(qnode)
        self.pass_name_or_pipeline = pass_name_or_pipeline
        self.flags = flags
        self.valued_options = valued_options

    def __call__(self, *args, **kwargs):
        if EvaluationContext.is_tracing():
            pass_pipeline = kwargs.pop("pass_pipeline", [])
            pass_pipeline = (
                dictionary_to_list_of_passes(
                    self.pass_name_or_pipeline, *self.flags, **self.valued_options
                )
                + pass_pipeline
            )
            kwargs["pass_pipeline"] = pass_pipeline
        return super().__call__(*args, **kwargs)


def pipeline(pass_pipeline: PipelineDict):
    """Configures the Catalyst MLIR pass pipeline for quantum circuit transformations for a QNode
    within a qjit-compiled program.

    Args:
        pass_pipeline (dict[str, dict[str, str]]): A dictionary that specifies the pass pipeline
            order, and optionally arguments for each pass in the pipeline. Keys of this dictionary
            should correspond to names of passes found in the
            `catalyst.passes <https://docs.pennylane.ai/projects/catalyst/en/stable/code/__init__.html#module-catalyst.passes>`_
            module, values should either be empty dictionaries (for default pass options) or
            dictionaries of valid keyword arguments and values for the specific pass.
            The order of keys in this dictionary will determine the pass pipeline.
            If not specified, the default pass pipeline will be applied.

    Returns:
        callable : A decorator that can be applied to a qnode.

    For a list of available passes, please see the :doc:`catalyst.passes module <code/passes>`.

    The default pass pipeline when used with Catalyst is currently empty.

    **Example**

    ``pipeline`` can be used to configure the pass pipeline order and options
    of a QNode within a qjit-compiled function.

    Configuration options are passed to specific passes via dictionaries:

    .. code-block:: python

        my_pass_pipeline = {
            "cancel_inverses": {},
            "my_circuit_transformation_pass": {"my-option" : "my-option-value"},
        }

        @pipeline(my_pass_pipeline)
        @qnode(dev)
        def circuit(x):
            qml.RX(x, wires=0)
            return qml.expval(qml.PauliZ(0))

        @qjit
        def fn(x):
            return jnp.sin(circuit(x ** 2))

    ``pipeline`` can also be used to specify different pass pipelines for different parts of the
    same qjit-compiled workflow:

    .. code-block:: python

        my_pipeline = {
            "cancel_inverses": {},
            "my_circuit_transformation_pass": {"my-option" : "my-option-value"},
        }

        my_other_pipeline = {"cancel_inverses": {}}

        @qjit
        def fn(x):
            circuit_pipeline = pipeline(my_pipeline)(circuit)
            circuit_other = pipeline(my_other_pipeline)(circuit)
            return jnp.abs(circuit_pipeline(x) - circuit_other(x))

    .. note::

        As of Python 3.7, the CPython dictionary implementation orders dictionaries based on
        insertion order. However, for an API guarantee of dictionary order,
        ``collections.OrderedDict`` may also be used.

    Note that the pass pipeline order and options can be configured *globally* for a
    qjit-compiled function, by using the ``circuit_transform_pipeline`` argument of
    the :func:`~.qjit` decorator.

    .. code-block:: python

        my_pass_pipeline = {
            "cancel_inverses": {},
            "my_circuit_transformation_pass": {"my-option" : "my-option-value"},
        }

        @qjit(circuit_transform_pipeline=my_pass_pipeline)
        def fn(x):
            return jnp.sin(circuit(x ** 2))

    Global and local (via ``@pipeline``) configurations can coexist, however local pass pipelines
    will always take precedence over global pass pipelines.
    """

    def _decorator(qnode):
        return PassPipelineWrapper(qnode, pass_pipeline)

    return _decorator


def apply_pass(pass_name: str, *flags, **valued_options):
    """Applies a single pass to the QNode, where the pass is from Catalyst or a third-party
    if `entry_points` has been implemented. See
    :doc:`the compiler plugin documentation <dev/plugins>` for more details.

    Args:
        pass_name (str): Name of the pass
        *flags: Pass options
        **valued_options: options with values

    Returns:
        Function that can be used as a decorator to a QNode.
        E.g.,

        .. code-block:: python

            @passes.apply_pass("merge-rotations")
            @qml.qnode(qml.device("lightning.qubit", wires=1))
            def qnode():
                return qml.state()

            @qml.qjit(target="mlir")
            def module():
                return qnode()
    """

    def decorator(qnode):
        return PassPipelineWrapper(qnode, pass_name, *flags, **valued_options)

    return decorator


def apply_pass_plugin(path_to_plugin: str | Path, pass_name: str, *flags, **valued_options):
    """Applies a pass plugin to the QNode. See
    :doc:`the compiler plugin documentation <dev/plugins>` for more details.

    Args:
        path_to_plugin (str | Path): full path to plugin
        pass_name (str): Name of the pass
        *flags: Pass options
        **valued_options: options with values

    Returns:
        Function that can be used as a decorator to a QNode.
        E.g.,

        .. code-block:: python

            from standalone import getStandalonePluginAbsolutePath

            @passes.apply_pass_plugin(getStandalonePluginAbsolutePath(), "standalone-switch-bar-foo")
            @qml.qnode(qml.device("lightning.qubit", wires=1))
            def qnode():
                return qml.state()

            @qml.qjit(target="mlir")
            def module():
                return qnode()
    """

    if not isinstance(path_to_plugin, Path):
        path_to_plugin = Path(path_to_plugin)

    if not path_to_plugin.exists():
        raise FileNotFoundError(f"File '{path_to_plugin}' does not exist.")

    def decorator(qnode):
        return PassPipelineWrapper(qnode, pass_name, *flags, **valued_options)

    return decorator


class Pass:
    """Class intended to hold options for passes.

    :class:`Pass` will be used when generating `ApplyRegisteredPassOp`s.
    The attribute `pass_name` corresponds to the field `name`.
    The attribute `options` is generated by the `get_options` method.

    People working on MLIR plugins may use this or :class:`PassPlugin` to
    schedule their compilation pass. E.g.,

    .. code-block:: python

        def an_optimization(qnode):
            @functools.wraps(qnode)
            def wrapper(*args, **kwargs):
                pass_pipeline = kwargs.pop("pass_pipeline", [])
                pass_pipeline.append(Pass("my_library.my_optimization", *args, **kwargs))
                kwargs["pass_pipeline"] = pass_pipeline
                return qnode(*args, **kwargs)
        return wrapper
    """

    def __init__(self, name: str, *options: list[str], **valued_options: dict[str, str]):
        self.options = options
        self.valued_options = valued_options
        if "." in name:
            resolution_functions = entry_points(group="catalyst.passes_resolution")
            key, passname = name.split(".")
            resolution_function = resolution_functions[key + ".passes"]
            module = resolution_function.load()
            path, name = module.name2pass(passname)
            assert EvaluationContext.is_tracing()
            EvaluationContext.add_plugin(path)

        self.name = name

    def get_options(self):
        """
        Build a dictionary mapping option names to MLIR attributes.
        ApplyRegisteredPassOp expects options to be a dictionary from strings to attributes.
        See https://github.com/llvm/llvm-project/pull/143159
        """
        options_dict = {}
        for option in self.options:
            options_dict[str(option)] = get_mlir_attribute_from_pyval(True)

        for option, value in self.valued_options.items():
            # MLIR options are either CamelCase
            # or spinal-case (kebab-case) which is not allowed in python
            mlir_option = str(option).replace("_", "-")
            options_dict[mlir_option] = get_mlir_attribute_from_pyval(value)

        return options_dict

    def __repr__(self):
        return (
            self.name
            + " ".join(f"--{str(option)}" for option in self.options)
            + " ".join(
                [f"--{str(option)}={str(value)}" for option, value in self.valued_options.items()]
            )
        )


class PassPlugin(Pass):
    """Similar to :class:`Pass` but takes into account the plugin.

    The plugin is used during the creation of the compilation command.
    E.g.,

      --pass-plugin=path/to/plugin --dialect-plugin=path/to/plugin

    People working on MLIR plugins may use this or :class:`Pass` to
    schedule their compilation pass. E.g.,

    .. code-block:: python

        def an_optimization(qnode):
            @functools.wraps(qnode)
            def wrapper(*args, **kwargs):
                pass_pipeline = kwargs.pop("pass_pipeline", [])
                pass_pipeline.append(PassPlugin(path_to_plugin, "my_optimization", *args, **kwargs))
                kwargs["pass_pipeline"] = pass_pipeline
                return qnode(*args, **kwargs)
        return wrapper
    """

    def __init__(
        self, path: Path, name: str, *options: list[str], **valued_options: dict[str, str]
    ):
        assert EvaluationContext.is_tracing()
        EvaluationContext.add_plugin(path)
        self.path = path
        super().__init__(name, *options, **valued_options)


## PRIVATE ##
def dictionary_to_list_of_passes(pass_pipeline: PipelineDict | str, *flags, **valued_options):
    """Convert dictionary of passes or single pass name into list of passes.

    Args:
        pass_pipeline: Either a dictionary of pass configurations or a single pass name.
        *flags: Optional flags for single pass
        **valued_options: Optional valued options for single pass
    """
    if pass_pipeline is None:
        return []

    if isinstance(pass_pipeline, str):
        return [Pass(pass_pipeline, *flags, **valued_options)]

    if isinstance(pass_pipeline, dict):
        passes = []
        pass_names = _API_name_to_pass_name()
        for API_name, pass_options in pass_pipeline.items():
            name = pass_names.get(API_name, API_name)
            passes.append(Pass(name, **pass_options))
        return passes

    return pass_pipeline


def _API_name_to_pass_name():
    return {
<<<<<<< HEAD
        "gridsynth": "gridsynth",
        "cancel_inverses": "remove-chained-self-inverse",
=======
        "cancel_inverses": "cancel-inverses",
>>>>>>> 459b8e7e
        "decompose_lowering": "decompose-lowering",
        "disentangle_cnot": "disentangle-CNOT",
        "disentangle_swap": "disentangle-SWAP",
        "merge_rotations": "merge-rotations",
        "ions_decomposition": "ions-decomposition",
        "to_ppr": "to-ppr",
        "commute_ppr": "commute-ppr",
        "merge_ppr_ppm": "merge-ppr-ppm",
        "decompose_non_clifford_ppr": "decompose-non-clifford-ppr",
        "decompose_clifford_ppr": "decompose-clifford-ppr",
        "ppm_compilation": "ppm-compilation",
        "ppr_to_ppm": "ppr-to-ppm",
        "reduce_t_depth": "reduce-t-depth",
        "ppr_to_mbqc": "ppr-to-mbqc",
    }<|MERGE_RESOLUTION|>--- conflicted
+++ resolved
@@ -373,12 +373,8 @@
 
 def _API_name_to_pass_name():
     return {
-<<<<<<< HEAD
         "gridsynth": "gridsynth",
-        "cancel_inverses": "remove-chained-self-inverse",
-=======
         "cancel_inverses": "cancel-inverses",
->>>>>>> 459b8e7e
         "decompose_lowering": "decompose-lowering",
         "disentangle_cnot": "disentangle-CNOT",
         "disentangle_swap": "disentangle-SWAP",
