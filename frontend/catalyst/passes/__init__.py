--- conflicted
+++ resolved
@@ -36,11 +36,8 @@
 from catalyst.passes.builtin_passes import (
     cancel_inverses,
     commute_ppr,
-<<<<<<< HEAD
+    get_ppm_specs,
     graph_decomposition,
-=======
-    get_ppm_specs,
->>>>>>> b7b709b9
     ions_decomposition,
     merge_ppr_ppm,
     merge_rotations,
@@ -54,11 +51,8 @@
     "to_ppr",
     "commute_ppr",
     "cancel_inverses",
-<<<<<<< HEAD
+    "get_ppm_specs",
     "graph_decomposition",
-=======
-    "get_ppm_specs",
->>>>>>> b7b709b9
     "ions_decomposition",
     "merge_rotations",
     "Pass",
