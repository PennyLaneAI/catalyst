# Copyright 2022-2023 Xanadu Quantum Technologies Inc.

# Licensed under the Apache License, Version 2.0 (the "License");
# you may not use this file except in compliance with the License.
# You may obtain a copy of the License at

#     http://www.apache.org/licenses/LICENSE-2.0

# Unless required by applicable law or agreed to in writing, software
# distributed under the License is distributed on an "AS IS" BASIS,
# WITHOUT WARRANTIES OR CONDITIONS OF ANY KIND, either express or implied.
# See the License for the specific language governing permissions and
# limitations under the License.
"""This module contains various functions for enabling Catalyst functionality
(such as mid-circuit measurements and advanced control flow) from PennyLane
while using :func:`~.qjit`.
"""

# pylint: disable=too-many-lines

import copy
<<<<<<< HEAD
import ctypes
import inspect
import numbers
from collections.abc import Sequence, Sized
from functools import cache, update_wrapper, wraps
=======
import inspect
import numbers
from collections.abc import Sequence, Sized
from functools import update_wrapper, wraps
>>>>>>> cad0c46a
from typing import Any, Callable, Iterable, List, Optional, Union

import jax
import jax.numpy as jnp
import numpy as np
import pennylane as qml
from jax._src.api_util import shaped_abstractify
from jax._src.lax.lax import _abstractify
from jax._src.tree_util import (
    PyTreeDef,
    tree_flatten,
    tree_leaves,
    tree_structure,
    tree_unflatten,
    treedef_is_leaf,
)
from jax.core import AbstractValue, eval_jaxpr, get_aval
from pennylane import QNode, QueuingManager
from pennylane.operation import Operator
from pennylane.ops.op_math.controlled import create_controlled_op
from pennylane.tape import QuantumTape

import catalyst
from catalyst.jax_extras import (  # infer_output_type3,
    ClosedJaxpr,
    DynamicJaxprTracer,
    Jaxpr,
    ShapedArray,
    _initial_style_jaxpr,
    _input_type_to_tracers,
    convert_constvars_jaxpr,
    deduce_avals,
    get_implicit_and_explicit_flat_args,
    initial_style_jaxprs_with_common_consts1,
    initial_style_jaxprs_with_common_consts2,
    new_inner_tracer,
    unzip2,
)
from catalyst.jax_primitives import (
    AbstractQreg,
    GradParams,
    adjoint_p,
    cond_p,
    expval_p,
    for_p,
    func_p,
    grad_p,
    jvp_p,
    probs_p,
    python_callback_p,
    qmeasure_p,
    vjp_p,
    while_p,
    zne_p,
)
from catalyst.jax_tracer import (
    Function,
    HybridOp,
    HybridOpRegion,
    QRegPromise,
    has_nested_tapes,
    trace_quantum_function,
    trace_quantum_tape,
    unify_jaxpr_result_types,
)
from catalyst.qjit_device import QJITDevice, QJITDeviceNewAPI
from catalyst.tracing.contexts import (
    EvaluationContext,
    EvaluationMode,
    JaxTracingContext,
)
from catalyst.utils.exceptions import DifferentiableCompileError
from catalyst.utils.jnp_to_memref import (
    get_ranked_memref_descriptor,
    ranked_memref_to_numpy,
)
from catalyst.utils.runtime import (
    BackendInfo,
    device_get_toml_config,
    extract_backend_info,
    get_lib_path,
    validate_config_with_device,
)
from catalyst.utils.toml import TOMLDocument


def _check_no_measurements(tape: QuantumTape) -> None:
    """Check the nested quantum tape for the absense of quantum measurements of any kind"""

    msg = "Quantum measurements are not allowed"

    if len(tape.measurements) > 0:
        raise ValueError(msg)
    for op in tape.operations:
        if has_nested_tapes(op):
            for r in [r for r in op.regions if r.quantum_tape is not None]:
                _check_no_measurements(r.quantum_tape)
        else:
            if isinstance(op, MidCircuitMeasure):
                raise ValueError(msg)


class QFunc:
    """A device specific quantum function.

    Args:
        qfunc (Callable): the quantum function
        shots (int): How many times the circuit should be evaluated (or sampled) to estimate
            the expectation values
        device (a derived class from QubitDevice): a device specification which determines
            the valid gate set for the quantum function
    """

    def __init__(self, fn, device):  # pragma: nocover
        self.func = fn
        self.device = device
        update_wrapper(self, fn)

    @staticmethod
    def extract_backend_info(device: qml.QubitDevice, config: TOMLDocument) -> BackendInfo:
        """Wrapper around extract_backend_info in the runtime module."""
        return extract_backend_info(device, config)

    def __call__(self, *args, **kwargs):
        qnode = None
        if isinstance(self, qml.QNode):
            qnode = self
            config = device_get_toml_config(self.device)
            validate_config_with_device(self.device, config)
            backend_info = QFunc.extract_backend_info(self.device, config)

            if isinstance(self.device, qml.devices.Device):
                device = QJITDeviceNewAPI(self.device, config, backend_info)
            else:
                device = QJITDevice(config, self.device.shots, self.device.wires, backend_info)
        else:  # pragma: nocover
            # Allow QFunc to still be used by itself for internal testing.
            device = self.device

        def _eval_quantum(*args):
            closed_jaxpr, out_type, out_tree = trace_quantum_function(
                self.func, device, args, kwargs, qnode
            )
            args_expanded = get_implicit_and_explicit_flat_args(None, *args)
            res_expanded = eval_jaxpr(closed_jaxpr.jaxpr, closed_jaxpr.consts, *args_expanded)
            _, out_keep = unzip2(out_type)
            res_flat = [r for r, k in zip(res_expanded, out_keep) if k]
            return tree_unflatten(out_tree, res_flat)

        flattened_fun, _, _, out_tree_promise = deduce_avals(_eval_quantum, args, {})
        args_flat = tree_flatten(args)[0]
        res_flat = func_p.bind(flattened_fun, *args_flat, fn=self)
        return tree_unflatten(out_tree_promise(), res_flat)


def qfunc(device):
    """A Device specific quantum function.

    Args:
        device (a derived class from QubitDevice): A device specification which determines
            the valid gate set for the quantum function.
        fn (Callable): the quantum function

    Returns:
        Grad: A QFunc object that denotes the the declaration of a quantum function.

    """

    assert device is not None

    def dec_no_params(fn):
        return QFunc(fn, device)

    return dec_no_params


Differentiable = Union[Function, QNode]
DifferentiableLike = Union[Differentiable, Callable, "catalyst.QJIT"]


def _ensure_differentiable(f: DifferentiableLike) -> Differentiable:
    """Narrows down the set of the supported differentiable objects."""

    # Unwrap the function from an existing QJIT object.
    if isinstance(f, catalyst.QJIT):
        f = f.user_function

    if isinstance(f, (Function, QNode)):
        return f
    elif isinstance(f, Callable):  # Keep at the bottom
        return Function(f)

    raise DifferentiableCompileError(f"Non-differentiable object passed: {type(f)}")


def _make_jaxpr_check_differentiable(f: Differentiable, grad_params: GradParams, *args) -> Jaxpr:
    """Gets the jaxpr of a differentiable function. Perform the required additional checks and
    return the output tree."""
    method = grad_params.method
    jaxpr, shape = jax.make_jaxpr(f, return_shape=True)(*args)
    _, out_tree = tree_flatten(shape)
    assert len(jaxpr.eqns) == 1, "Expected jaxpr consisting of a single function call."
    assert jaxpr.eqns[0].primitive == func_p, "Expected jaxpr consisting of a single function call."

    for pos, arg in enumerate(jaxpr.in_avals):
        if arg.dtype.kind != "f" and pos in grad_params.expanded_argnum:
            raise DifferentiableCompileError(
                "Catalyst.grad/jacobian only supports differentiation on floating-point "
                f"arguments, got '{arg.dtype}' at position {pos}."
            )

    if grad_params.scalar_out:
        if not (len(jaxpr.out_avals) == 1 and jaxpr.out_avals[0].shape == ()):
            raise DifferentiableCompileError(
                f"Catalyst.grad only supports scalar-output functions, got {jaxpr.out_avals}"
            )

    for pos, res in enumerate(jaxpr.out_avals):
        if res.dtype.kind != "f":
            raise DifferentiableCompileError(
                "Catalyst.grad/jacobian only supports differentiation on floating-point "
                f"results, got '{res.dtype}' at position {pos}."
            )

    _verify_differentiable_child_qnodes(jaxpr, method)

    return jaxpr, out_tree


def _verify_differentiable_child_qnodes(jaxpr, method):
    """Traverse QNodes being differentiated in the 'call graph' of the JAXPR to verify them."""
    visited = set()

    def traverse_children(jaxpr):
        for eqn in jaxpr.eqns:
            primitive = eqn.primitive
            if primitive is func_p:
                child_jaxpr = eqn.params.get("call_jaxpr")
            elif primitive is grad_p:
                child_jaxpr = eqn.params.get("jaxpr")
            else:
                continue

            _check_primitive_is_differentiable(primitive, method)

            py_callable = eqn.params.get("fn")
            if py_callable not in visited:
                if isinstance(py_callable, QNode):
                    _check_qnode_against_grad_method(py_callable, method, child_jaxpr)
                traverse_children(child_jaxpr)
                visited.add(py_callable)

    traverse_children(jaxpr)


def _check_primitive_is_differentiable(primitive, method):
    """Verify restriction on primitives in the call graph of a Grad operation."""

    if primitive is grad_p and method != "fd":
        raise DifferentiableCompileError(
            "Only finite difference can compute higher order derivatives."
        )


def _check_qnode_against_grad_method(f: QNode, method: str, jaxpr: Jaxpr):
    """Additional checks for the given jaxpr of a differentiable function."""
    if method == "fd":
        return

    return_ops = []
    for res in jaxpr.outvars:
        for eq in reversed(jaxpr.eqns):  # pragma: no branch
            if res in eq.outvars:
                return_ops.append(eq.primitive)
                break

    if f.diff_method is None:
        raise DifferentiableCompileError(
            "Cannot differentiate a QNode explicitly marked non-differentiable (with "
            "diff_method=None)."
        )

    if f.diff_method == "parameter-shift" and any(
        prim not in [expval_p, probs_p] for prim in return_ops
    ):
        raise DifferentiableCompileError(
            "The parameter-shift method can only be used for QNodes "
            "which return either qml.expval or qml.probs."
        )

    if f.diff_method == "adjoint" and any(prim not in [expval_p] for prim in return_ops):
        raise DifferentiableCompileError(
            "The adjoint method can only be used for QNodes which return qml.expval."
        )


# pylint: disable=too-many-arguments
def _check_grad_params(
    method: str,
    scalar_out: bool,
    h: Optional[float],
    argnum: Optional[Union[int, List[int]]],
    len_flatten_args: int,
    in_tree: PyTreeDef,
    with_value: bool = False,
) -> GradParams:
    """Check common gradient parameters and produce a class``GradParams`` object"""
    methods = {"fd", "auto"}
    if method is None:
        method = "auto"
    if method not in methods:
        raise ValueError(
            f"Invalid differentiation method '{method}'. "
            f"Supported methods are: {' '.join(sorted(methods))}"
        )
    if method == "fd" and h is None:
        h = 1e-7
    if not (h is None or isinstance(h, numbers.Number)):
        raise ValueError(f"Invalid h value ({h}). None or number was expected.")
    if argnum is None:
        argnum_list = [0]
    elif isinstance(argnum, int):
        argnum_list = [argnum]
    elif isinstance(argnum, tuple):
        argnum_list = list(argnum)
    elif isinstance(argnum, list) and all(isinstance(i, int) for i in argnum):
        argnum_list = argnum
    else:
        raise ValueError(f"argnum should be integer or a list of integers, not {argnum}")
    # Compute the argnums of the pytree arg
    total_argnums = list(range(0, len_flatten_args))
    argnum_unflatten = tree_unflatten(in_tree, total_argnums)
    argnum_selected = [argnum_unflatten[i] for i in argnum_list]
    argnum_expanded, _ = tree_flatten(argnum_selected)
    scalar_argnum = isinstance(argnum, int) or argnum is None
    return GradParams(
        method, scalar_out, h, argnum_list, scalar_argnum, argnum_expanded, with_value
    )


def _unflatten_derivatives(results, in_tree, out_tree, grad_params, num_results):
    """Unflatten the flat list of derivatives results given the out tree."""
    num_trainable_params = len(grad_params.expanded_argnum)
    results_final = []

    for i in range(0, num_results):
        intermediate_results = results[
            i * num_trainable_params : i * num_trainable_params + num_trainable_params
        ]
        intermediate_results = tree_unflatten(in_tree, intermediate_results)
        if grad_params.scalar_argnum:
            intermediate_results = intermediate_results[0]
        else:
            intermediate_results = tuple(intermediate_results)
        results_final.append(intermediate_results)

    results_final = tree_unflatten(out_tree, results_final)
    return results_final


class Grad:
    """An object that specifies that a function will be differentiated.

    Args:
        fn (Differentiable): the function to differentiate
        method (str): the method used for differentiation
        h (float): the step-size value for the finite difference method
        argnum (list[int]): the argument indices which define over which arguments to differentiate

    Raises:
        ValueError: Higher-order derivatives and derivatives of non-QNode functions can only be
                    computed with the finite difference method.
        TypeError: Non-differentiable object was passed as `fn` argument.
    """

    def __init__(self, fn: Differentiable, grad_params: GradParams):
        self.fn = fn
        self.__name__ = f"grad.{getattr(fn, '__name__', 'unknown')}"
        self.grad_params = grad_params

    def __call__(self, *args, **kwargs):
        """Specifies that an actual call to the differentiated function.
        Args:
            args: the arguments to the differentiated function
        """

        if EvaluationContext.is_tracing():
            assert (
                not self.grad_params.with_value
            ), "Tracing of value_and_grad is not implemented yet"

            fn = _ensure_differentiable(self.fn)

            args_data, in_tree = tree_flatten(args)
            grad_params = _check_grad_params(
                self.grad_params.method,
                self.grad_params.scalar_out,
                self.grad_params.h,
                self.grad_params.argnum,
                len(args_data),
                in_tree,
                self.grad_params.with_value,
            )
            jaxpr, out_tree = _make_jaxpr_check_differentiable(fn, grad_params, *args)
            args_argnum = tuple(args[i] for i in grad_params.argnum)
            _, in_tree = tree_flatten(args_argnum)

            # It always returns list as required by catalyst control-flows
            results = grad_p.bind(*args_data, jaxpr=jaxpr, fn=fn, grad_params=grad_params)

            results = _unflatten_derivatives(
                results, in_tree, out_tree, grad_params, len(jaxpr.out_avals)
            )
        else:
            if argnums := self.grad_params.argnum is None:
                argnums = 0
            if self.grad_params.scalar_out:
                if self.grad_params.with_value:
                    results = jax.value_and_grad(self.fn, argnums=argnums)(*args)
                else:
                    results = jax.grad(self.fn, argnums=argnums)(*args)
            else:
                assert (
                    not self.grad_params.with_value
                ), "value_and_grad cannot be used with a Jacobian"
                results = jax.jacobian(self.fn, argnums=argnums)(*args)

        return results


def grad(f: DifferentiableLike, *, method=None, h=None, argnum=None):
    """A :func:`~.qjit` compatible gradient transformation for PennyLane/Catalyst.

    This function allows the gradient of a hybrid quantum-classical function to be computed within
    the compiled program. Outside of a compiled function, this function will simply dispatch to its
    JAX counterpart ``jax.grad``. The function ``f`` can return any pytree-like shape.

    .. warning::

        Currently, higher-order differentiation is only supported by the finite-difference
        method.

    Args:
        f (Callable): a function or a function object to differentiate
        method (str): The method used for differentiation, which can be any of ``["auto", "fd"]``,
                      where:

                      - ``"auto"`` represents deferring the quantum differentiation to the method
                        specified by the QNode, while the classical computation is differentiated
                        using traditional auto-diff. Catalyst supports ``"parameter-shift"`` and
                        ``"adjoint"`` on internal QNodes. Notably, QNodes with
                        ``diff_method="finite-diff"`` is not supported with ``"auto"``.

                      - ``"fd"`` represents first-order finite-differences for the entire hybrid
                        function.

        h (float): the step-size value for the finite-difference (``"fd"``) method
        argnum (Tuple[int, List[int]]): the argument indices to differentiate

    Returns:
        Callable: A callable object that computes the gradient of the wrapped function for the given
                  arguments.

    Raises:
        ValueError: Invalid method or step size parameters.
        DifferentiableCompilerError: Called on a function that doesn't return a single scalar.

    .. note::

        Any JAX-compatible optimization library, such as `JAXopt
        <https://jaxopt.github.io/stable/index.html>`_, can be used
        alongside ``grad`` for JIT-compatible variational workflows.
        See the :doc:`/dev/quick_start` for examples.

    .. seealso:: :func:`~.jacobian`

    **Example 1 (Classical preprocessing)**

    .. code-block:: python

        dev = qml.device("lightning.qubit", wires=1)

        @qjit
        def workflow(x):
            @qml.qnode(dev)
            def circuit(x):
                qml.RX(jnp.pi * x, wires=0)
                return qml.expval(qml.PauliY(0))

            g = grad(circuit)
            return g(x)

    >>> workflow(2.0)
    array(-3.14159265)

    **Example 2 (Classical preprocessing and postprocessing)**

    .. code-block:: python

        dev = qml.device("lightning.qubit", wires=1)

        @qjit
        def grad_loss(theta):
            @qml.qnode(dev, diff_method="adjoint")
            def circuit(theta):
                qml.RX(jnp.exp(theta ** 2) / jnp.cos(theta / 4), wires=0)
                return qml.expval(qml.PauliZ(wires=0))

            def loss(theta):
                return jnp.pi / jnp.tanh(circuit(theta))

            return catalyst.grad(loss, method="auto")(theta)

    >>> grad_loss(1.0)
    array(-1.90958669)

    **Example 3 (Multiple QNodes with their own differentiation methods)**

    .. code-block:: python

        dev = qml.device("lightning.qubit", wires=1)

        @qjit
        def grad_loss(theta):
            @qml.qnode(dev, diff_method="parameter-shift")
            def circuit_A(params):
                qml.RX(jnp.exp(params[0] ** 2) / jnp.cos(params[1] / 4), wires=0)
                return qml.probs()

            @qml.qnode(dev, diff_method="adjoint")
            def circuit_B(params):
                qml.RX(jnp.exp(params[1] ** 2) / jnp.cos(params[0] / 4), wires=0)
                return qml.expval(qml.PauliZ(wires=0))

            def loss(params):
                return jnp.prod(circuit_A(params)) + circuit_B(params)

            return catalyst.grad(loss)(theta)

    >>> grad_loss(jnp.array([1.0, 2.0]))
    array([ 0.57367285, 44.4911605 ])

    **Example 4 (Purely classical functions)**

    .. code-block:: python

        def square(x: float):
            return x ** 2

        @qjit
        def dsquare(x: float):
            return catalyst.grad(square)(x)

    >>> dsquare(2.3)
    array(4.6)
    """
    scalar_out = True
    return Grad(f, GradParams(method, scalar_out, h, argnum))


def value_and_grad(f: DifferentiableLike, *, method=None, h=None, argnum=None):
    """A :func:`~.qjit` compatible gradient transformation for PennyLane/Catalyst.

    This function allows the value and the gradient of a hybrid quantum-classical function to be
    computed within the compiled program. Outside of a compiled function, this function will
    simply dispatch to its JAX counterpart ``jax.value_and_grad``. The function ``f`` can return
    any pytree-like shape.

    .. warning::

        Currently, higher-order differentiation is only supported by the finite-difference
        method.

    Args:
        f (Callable): a function or a function object to differentiate
        method (str): The method used for differentiation, which can be any of ``["auto", "fd"]``,
                      where:

                      - ``"auto"`` represents deferring the quantum differentiation to the method
                        specified by the QNode, while the classical computation is differentiated
                        using traditional auto-diff. Catalyst supports ``"parameter-shift"`` and
                        ``"adjoint"`` on internal QNodes. Notably, QNodes with
                        ``diff_method="finite-diff"`` is not supported with ``"auto"``.

                      - ``"fd"`` represents first-order finite-differences for the entire hybrid
                        function.

        h (float): the step-size value for the finite-difference (``"fd"``) method
        argnum (Tuple[int, List[int]]): the argument indices to differentiate

    Returns:
        Callable: A callable object that computes the value and gradient of the wrapped function
        for the given arguments.

    Raises:
        ValueError: Invalid method or step size parameters.
        DifferentiableCompilerError: Called on a function that doesn't return a single scalar.

    .. note::

        Any JAX-compatible optimization library, such as `JAXopt
        <https://jaxopt.github.io/stable/index.html>`_, can be used
        alongside ``value_and_grad`` for JIT-compatible variational workflows.
        See the :doc:`/dev/quick_start` for examples.

    .. seealso:: :func:`~.jacobian`

    **Example 1 (Classical preprocessing)**

    .. code-block:: python

        dev = qml.device("lightning.qubit", wires=1)

        @qjit
        def workflow(x):
            @qml.qnode(dev)
            def circuit(x):
                qml.RX(jnp.pi * x, wires=0)
                return qml.expval(qml.PauliY(0))

            g = value_and_grad(circuit)
            return g(x)

    >>> workflow(2.0)
    (array(0.2), array(-3.14159265))

    **Example 2 (Classical preprocessing and postprocessing)**

    .. code-block:: python

        dev = qml.device("lightning.qubit", wires=1)

        @qjit
        def value_and_grad_loss(theta):
            @qml.qnode(dev, diff_method="adjoint")
            def circuit(theta):
                qml.RX(jnp.exp(theta ** 2) / jnp.cos(theta / 4), wires=0)
                return qml.expval(qml.PauliZ(wires=0))

            def loss(theta):
                return jnp.pi / jnp.tanh(circuit(theta))

            return catalyst.value_and_grad(loss, method="auto")(theta)

    >>> value_and_grad_loss(1.0)
    (array(-4.12502201), array(4.34374983))

    **Example 3 (Purely classical functions)**

    .. code-block:: python

        def square(x: float):
            return x ** 2

        @qjit
        def dsquare(x: float):
            return catalyst.value_and_grad(square)(x)

    >>> dsquare(2.3)
    (array(5.29), array(4.6))
    """
    scalar_out = True
    return Grad(f, GradParams(method, scalar_out, h, argnum, with_value=True))


def jacobian(f: DifferentiableLike, *, method=None, h=None, argnum=None):
    """A :func:`~.qjit` compatible Jacobian transformation for PennyLane/Catalyst.

    This function allows the Jacobian of a hybrid quantum-classical function to be computed within
    the compiled program. Outside of a compiled function, this function will simply dispatch to its
    JAX counterpart ``jax.jacobian``. The function ``f`` can return any pytree-like shape.

    Args:
        f (Callable): a function or a function object to differentiate
        method (str): The method used for differentiation, which can be any of ``["auto", "fd"]``,
                      where:

                      - ``"auto"`` represents deferring the quantum differentiation to the method
                        specified by the QNode, while the classical computation is differentiated
                        using traditional auto-diff. Catalyst supports ``"parameter-shift"`` and
                        ``"adjoint"`` on internal QNodes. Notably, QNodes with
                        ``diff_method="finite-diff"`` is not supported with ``"auto"``.

                      - ``"fd"`` represents first-order finite-differences for the entire hybrid
                        function.

        h (float): the step-size value for the finite-difference (``"fd"``) method
        argnum (Tuple[int, List[int]]): the argument indices to differentiate

    Returns:
        Callable: A callable object that computes the Jacobian of the wrapped function for the given
                  arguments.

    Raises:
        ValueError: Invalid method or step size parameters.

    .. note::

        Any JAX-compatible optimization library, such as `JAXopt
        <https://jaxopt.github.io/stable/index.html>`_, can be used
        alongside ``jacobian`` for JIT-compatible variational workflows.
        See the :doc:`/dev/quick_start` for examples.

    .. seealso:: :func:`~.grad`

    **Example**

    .. code-block:: python

        dev = qml.device("lightning.qubit", wires=1)

        @qjit
        def workflow(x):
            @qml.qnode(dev)
            def circuit(x):
                qml.RX(jnp.pi * x[0], wires=0)
                qml.RY(x[1], wires=0)
                return qml.probs()

            g = jacobian(circuit)
            return g(x)

    >>> workflow(jnp.array([2.0, 1.0]))
    array([[ 3.48786850e-16 -4.20735492e-01]
           [-8.71967125e-17  4.20735492e-01]])
    """
    scalar_out = False
    return Grad(f, GradParams(method, scalar_out, h, argnum))


# pylint: disable=too-many-arguments
def jvp(f: DifferentiableLike, params, tangents, *, method=None, h=None, argnum=None):
    """A :func:`~.qjit` compatible Jacobian-vector product for PennyLane/Catalyst.

    This function allows the Jacobian-vector Product of a hybrid quantum-classical function to be
    computed within the compiled program. Outside of a compiled function, this function will simply
    dispatch to its JAX counterpart ``jax.jvp``. The function ``f`` can return any pytree-like
    shape.

    Args:
        f (Callable): Function-like object to calculate JVP for
        params (List[Array]): List (or a tuple) of the function arguments specifying the point
                              to calculate JVP at. A subset of these parameters are declared as
                              differentiable by listing their indices in the ``argnum`` parameter.
        tangents(List[Array]): List (or a tuple) of tangent values to use in JVP. The list size and
                               shapes must match the ones of differentiable params.
        method(str): Differentiation method to use, same as in :func:`~.grad`.
        h (float): the step-size value for the finite-difference (``"fd"``) method
        argnum (Union[int, List[int]]): the params' indices to differentiate.

    Returns:
        Tuple[Any]: Return values of ``f`` paired with the JVP values.

    Raises:
        TypeError: invalid parameter types
        ValueError: invalid parameter values

    **Example 1 (basic usage)**

    .. code-block:: python

        @qjit
        def jvp(params, tangent):
          def f(x):
              y = [jnp.sin(x[0]), x[1] ** 2, x[0] * x[1]]
              return jnp.stack(y)

          return catalyst.jvp(f, [params], [tangent])

    >>> x = jnp.array([0.1, 0.2])
    >>> tangent = jnp.array([0.3, 0.6])
    >>> jvp(x, tangent)
    (array([0.09983342, 0.04      , 0.02      ]), array([0.29850125, 0.24      , 0.12      ]))

    **Example 2 (argnum usage)**

    Here we show how to use ``argnum`` to ignore the non-differentiable parameter ``n`` of the
    target function. Note that the length and shapes of tangents must match the length and shape of
    primal parameters which we mark as differentiable by passing their indices to ``argnum``.

    .. code-block:: python

        @qjit
        @qml.qnode(qml.device("lightning.qubit", wires=2))
        def circuit(n, params):
            qml.RX(params[n, 0], wires=n)
            qml.RY(params[n, 1], wires=n)
            return qml.expval(qml.PauliZ(1))

        @qjit
        def workflow(primals, tangents):
            return catalyst.jvp(circuit, [1, primals], [tangents], argnum=[1])

    >>> params = jnp.array([[0.54, 0.3154], [0.654, 0.123]])
    >>> dy = jnp.array([[1.0, 1.0], [1.0, 1.0]])
    >>> workflow(params, dy)
    (array(0.78766064), array(-0.7011436))
    """

    def check_is_iterable(x, hint):
        if not isinstance(x, Iterable):
            raise ValueError(f"vjp '{hint}' argument must be an iterable, not {type(x)}")

    check_is_iterable(params, "params")
    check_is_iterable(tangents, "tangents")

    if EvaluationContext.is_tracing():
        scalar_out = False
        fn = _ensure_differentiable(f)
        args_flatten, in_tree = tree_flatten(params)
        tangents_flatten, _ = tree_flatten(tangents)
        grad_params = _check_grad_params(method, scalar_out, h, argnum, len(args_flatten), in_tree)

        jaxpr, out_tree = _make_jaxpr_check_differentiable(fn, grad_params, *params)

        results = jvp_p.bind(
            *args_flatten, *tangents_flatten, jaxpr=jaxpr, fn=fn, grad_params=grad_params
        )

        midpoint = len(results) // 2
        func_res = results[:midpoint]
        jvps = results[midpoint:]

        func_res = tree_unflatten(out_tree, func_res)
        jvps = tree_unflatten(out_tree, jvps)
        results = (func_res, jvps)

    else:
        results = jax.jvp(f, params, tangents)

    return results


# pylint: disable=too-many-arguments
def vjp(f: DifferentiableLike, params, cotangents, *, method=None, h=None, argnum=None):
    """A :func:`~.qjit` compatible Vector-Jacobian product for PennyLane/Catalyst.

    This function allows the Vector-Jacobian Product of a hybrid quantum-classical function to be
    computed within the compiled program. Outside of a compiled function, this function will simply
    dispatch to its JAX counterpart ``jax.vjp``. The function ``f`` can return any pytree-like
    shape.

    Args:
        f(Callable): Function-like object to calculate JVP for
        params(List[Array]): List (or a tuple) of f's arguments specifying the point to calculate
                             VJP at. A subset of these parameters are declared as
                             differentiable by listing their indices in the ``argnum`` parameter.
        cotangents(List[Array]): List (or a tuple) of tangent values to use in JVP. The list size
                                 and shapes must match the size and shape of ``f`` outputs.
        method(str): Differentiation method to use, same as in ``grad``.
        h (float): the step-size value for the finite-difference (``"fd"``) method
        argnum (Union[int, List[int]]): the params' indices to differentiate.

    Returns:
        Tuple[Any]): Return values of ``f`` paired with the VJP values.

    Raises:
        TypeError: invalid parameter types
        ValueError: invalid parameter values

    **Example**

    .. code-block:: python

        @qjit
        def vjp(params, cotangent):
          def f(x):
              y = [jnp.sin(x[0]), x[1] ** 2, x[0] * x[1]]
              return jnp.stack(y)

          return catalyst.vjp(f, [params], [cotangent])

    >>> x = jnp.array([0.1, 0.2])
    >>> dy = jnp.array([-0.5, 0.1, 0.3])
    >>> vjp(x, dy)
    (array([0.09983342, 0.04      , 0.02      ]), (array([-0.43750208,  0.07      ]),))
    """

    def check_is_iterable(x, hint):
        if not isinstance(x, Iterable):
            raise ValueError(f"vjp '{hint}' argument must be an iterable, not {type(x)}")

    check_is_iterable(params, "params")
    check_is_iterable(cotangents, "cotangents")

    if EvaluationContext.is_tracing():
        scalar_out = False
        fn = _ensure_differentiable(f)

        args_flatten, in_tree = tree_flatten(params)
        cotangents_flatten, _ = tree_flatten(cotangents)

        grad_params = _check_grad_params(method, scalar_out, h, argnum, len(args_flatten), in_tree)

        args_argnum = tuple(params[i] for i in grad_params.argnum)
        _, in_tree = tree_flatten(args_argnum)

        jaxpr, out_tree = _make_jaxpr_check_differentiable(fn, grad_params, *params)

        cotangents, _ = tree_flatten(cotangents)

        results = vjp_p.bind(
            *args_flatten, *cotangents_flatten, jaxpr=jaxpr, fn=fn, grad_params=grad_params
        )

        func_res = results[: len(jaxpr.out_avals)]
        vjps = results[len(jaxpr.out_avals) :]
        func_res = tree_unflatten(out_tree, func_res)
        vjps = tree_unflatten(in_tree, vjps)

        results = (func_res, vjps)

    else:
        if isinstance(params, jax.numpy.ndarray) and params.ndim == 0:
            primal_outputs, vjp_fn = jax.vjp(f, params)
        else:
            primal_outputs, vjp_fn = jax.vjp(f, *params)

        results = (primal_outputs, vjp_fn(cotangents))

    return results


class ZNE:
    """An object that specifies how a circuit is mitigated with ZNE.

    Args:
        fn (Callable): the circuit to be mitigated with ZNE.
        scale_factors (array[int]): the range of noise scale factors used.
        deg (int): the degree of the polymonial used for fitting.

    Raises:
        TypeError: Non-QNode object was passed as `fn`.
    """

    def __init__(self, fn: Callable, scale_factors: jnp.ndarray, deg: int):
        if not isinstance(fn, qml.QNode):
            raise TypeError(f"A QNode is expected, got the classical function {fn}")
        self.fn = fn
        self.__name__ = f"zne.{getattr(fn, '__name__', 'unknown')}"
        self.scale_factors = scale_factors
        self.deg = deg

    def __call__(self, *args, **kwargs):
        """Specifies the an actual call to the folded circuit."""
        jaxpr = jaxpr = jax.make_jaxpr(self.fn)(*args)
        shapes = [out_val.shape for out_val in jaxpr.out_avals]
        dtypes = [out_val.dtype for out_val in jaxpr.out_avals]
        set_dtypes = set(dtypes)
        if any(shapes):
            raise TypeError("Only expectations values and classical scalar values can be returned.")
        if len(set_dtypes) != 1 or set_dtypes.pop().kind != "f":
            raise TypeError("All expectation and classical values dtypes must match and be float.")
        args_data, _ = tree_flatten(args)
        results = zne_p.bind(*args_data, self.scale_factors, jaxpr=jaxpr, fn=self.fn)
        float_scale_factors = jnp.array(self.scale_factors, dtype=float)
        results = jnp.polyfit(float_scale_factors, results[0], self.deg)[-1]
        # Single measurement
        if results.shape == ():
            return results
        # Multiple measurements
        return tuple(res for res in results)


def mitigate_with_zne(f, *, scale_factors: jnp.ndarray, deg: int = None):
    """A :func:`~.qjit` compatible error mitigation of an input circuit using zero-noise
    extrapolation.

    Error mitigation is a precursor to error correction and is compatible with near-term quantum
    devices. It aims to lower the impact of noise when evaluating a circuit on a quantum device by
    evaluating multiple variations of the circuit and post-processing the results into a
    noise-reduced estimate. This transform implements the zero-noise extrapolation (ZNE) method
    originally introduced by
    `Temme et al. <https://journals.aps.org/prl/abstract/10.1103/PhysRevLett.119.180509>`__ and
    `Li et al. <https://journals.aps.org/prx/abstract/10.1103/PhysRevX.7.021050>`__.

    Args:
        f (qml.QNode): the circuit to be mitigated.
        scale_factors (array[int]): the range of noise scale factors used.
        deg (int): the degree of the polymonial used for fitting.

    Returns:
        Callable: A callable object that computes the mitigated of the wrapped :class:`qml.QNode`
        for the given arguments.

    **Example:**

    For example, given a noisy device (such as noisy hardware available through Amazon Braket):

    .. code-block:: python

        # replace "noisy.device" with your noisy device
        dev = qml.device("noisy.device", wires=2)

        @qml.qnode(device=dev)
        def circuit(x, n):
            @for_loop(0, n, 1)
            def loop_rx(i):
                qml.RX(x, wires=0)

            loop_rx()

            qml.Hadamard(wires=0)
            qml.RZ(x, wires=0)
            loop_rx()
            qml.RZ(x, wires=0)
            qml.CNOT(wires=[1, 0])
            qml.Hadamard(wires=1)
            return qml.expval(qml.PauliY(wires=0))

        @qjit
        def mitigated_circuit(args, n):
            s = jax.numpy.array([1, 2, 3])
            return mitigate_with_zne(circuit, scale_factors=s)(args, n)
    """
    if deg is None:
        deg = len(scale_factors) - 1
    return ZNE(f, scale_factors, deg)


def _aval_to_primitive_type(aval):
    if isinstance(aval, DynamicJaxprTracer):
        aval = aval.strip_weak_type()
    if isinstance(aval, ShapedArray):
        aval = aval.dtype
    assert not isinstance(aval, (list, dict)), f"Unexpected type {aval}"
    return aval


def _check_single_bool_value(tree: PyTreeDef, avals: List[Any]) -> None:
    if not treedef_is_leaf(tree):
        raise TypeError(
            f"A single boolean scalar was expected, got the value of tree-shape: {tree}."
        )
    assert len(avals) == 1, f"{avals} does not match {tree}"
    dtype = _aval_to_primitive_type(avals[0])
    if dtype not in (bool, jnp.bool_):
        raise TypeError(f"A single boolean scalar was expected, got the value {avals[0]}.")


def _assert_cond_result_structure(trees: List[PyTreeDef]):
    """Ensure a consistent container structure across branch results."""
    expected_tree = trees[0]
    for tree in trees[1:]:
        if tree != expected_tree:
            raise TypeError(
                "Conditional requires a consistent return structure across all branches! "
                f"Got {tree} and {expected_tree}."
            )


def _assert_cond_result_types(signatures: List[List[AbstractValue]]):
    """Ensure a consistent type signature across branch results."""
    num_results = len(signatures[0])
    assert all(len(sig) == num_results for sig in signatures), "mismatch: number or results"

    for i in range(num_results):
        aval_slice = [avals[i] for avals in signatures]
        slice_shapes = [aval.shape for aval in aval_slice]
        expected_shape = slice_shapes[0]
        for shape in slice_shapes:
            if shape != expected_shape:
                raise TypeError(
                    "Conditional requires a consistent array shape per result across all branches! "
                    f"Got {shape} for result #{i} but expected {expected_shape}."
                )


class ForLoop(HybridOp):
    """PennyLane ForLoop Operation."""

    binder = for_p.bind

    def trace_quantum(self, ctx, device, trace, qrp) -> QRegPromise:
        op = self
        inner_trace = op.regions[0].trace
        inner_tape = op.regions[0].quantum_tape
        res_classical_tracers = op.regions[0].res_classical_tracers

        with EvaluationContext.frame_tracing_context(ctx, inner_trace):
            qreg_in = _input_type_to_tracers(inner_trace.new_arg, [AbstractQreg()])[0]
            qrp_out = trace_quantum_tape(inner_tape, device, qreg_in, ctx, inner_trace)
            qreg_out = qrp_out.actualize()
            jaxpr, _, consts = ctx.frames[inner_trace].to_jaxpr2(res_classical_tracers + [qreg_out])

        step = op.in_classical_tracers[2]
        apply_reverse_transform = isinstance(step, int) and step < 0
        qreg = qrp.actualize()
        qrp2 = QRegPromise(
            op.bind_overwrite_classical_tracers(
                ctx,
                trace,
                op.in_classical_tracers[0],
                op.in_classical_tracers[1],
                step,
                *(consts + op.in_classical_tracers[3:] + [qreg]),
                body_jaxpr=ClosedJaxpr(convert_constvars_jaxpr(jaxpr), ()),
                body_nconsts=len(consts),
                apply_reverse_transform=apply_reverse_transform,
            )
        )
        return qrp2


class MidCircuitMeasure(HybridOp):
    """Operation representing a mid-circuit measurement."""

    binder = qmeasure_p.bind

    def trace_quantum(self, ctx, device, trace, qrp) -> QRegPromise:
        op = self
        wire = op.in_classical_tracers[0]
        qubit = qrp.extract([wire])[0]
        postselect = op.in_classical_tracers[1]

        qubit2 = op.bind_overwrite_classical_tracers(ctx, trace, qubit, postselect=postselect)
        qrp.insert([wire], [qubit2])
        return qrp


class Cond(HybridOp):
    """PennyLane's conditional operation."""

    binder = cond_p.bind

    def trace_quantum(self, ctx, device, trace, qrp) -> QRegPromise:
        jaxprs, consts = [], []
        op = self
        for region in op.regions:
            with EvaluationContext.frame_tracing_context(ctx, region.trace):
                qreg_in = _input_type_to_tracers(region.trace.new_arg, [AbstractQreg()])[0]
                qrp_out = trace_quantum_tape(
                    region.quantum_tape, device, qreg_in, ctx, region.trace
                )
                qreg_out = qrp_out.actualize()
                jaxpr, _, const = ctx.frames[region.trace].to_jaxpr2(
                    region.res_classical_tracers + [qreg_out]
                )
                jaxprs.append(jaxpr)
                consts.append(const)

        jaxprs2, combined_consts = initial_style_jaxprs_with_common_consts2(jaxprs, consts)

        qreg = qrp.actualize()
        qrp2 = QRegPromise(
            op.bind_overwrite_classical_tracers(
                ctx,
                trace,
                *(op.in_classical_tracers + combined_consts + [qreg]),
                branch_jaxprs=unify_jaxpr_result_types(jaxprs2),
            )
        )
        return qrp2


class WhileLoop(HybridOp):
    """PennyLane's while loop operation."""

    binder = while_p.bind

    def trace_quantum(self, ctx, device, trace, qrp) -> QRegPromise:
        cond_trace = self.regions[0].trace
        res_classical_tracers = self.regions[0].res_classical_tracers
        with EvaluationContext.frame_tracing_context(ctx, cond_trace):
            _input_type_to_tracers(cond_trace.new_arg, [AbstractQreg()])
            cond_jaxpr, _, cond_consts = ctx.frames[cond_trace].to_jaxpr2(res_classical_tracers)

        body_trace = self.regions[1].trace
        body_tape = self.regions[1].quantum_tape
        res_classical_tracers = self.regions[1].res_classical_tracers
        with EvaluationContext.frame_tracing_context(ctx, body_trace):
            qreg_in = _input_type_to_tracers(body_trace.new_arg, [AbstractQreg()])[0]
            qrp_out = trace_quantum_tape(body_tape, device, qreg_in, ctx, body_trace)
            qreg_out = qrp_out.actualize()
            body_jaxpr, _, body_consts = ctx.frames[body_trace].to_jaxpr2(
                res_classical_tracers + [qreg_out]
            )

        qreg = qrp.actualize()
        qrp2 = QRegPromise(
            self.bind_overwrite_classical_tracers(
                ctx,
                trace,
                *(cond_consts + body_consts + self.in_classical_tracers + [qreg]),
                cond_jaxpr=ClosedJaxpr(convert_constvars_jaxpr(cond_jaxpr), ()),
                body_jaxpr=ClosedJaxpr(convert_constvars_jaxpr(body_jaxpr), ()),
                cond_nconsts=len(cond_consts),
                body_nconsts=len(body_consts),
            )
        )
        return qrp2


class Adjoint(HybridOp):
    """PennyLane's adjoint operation"""

    binder = adjoint_p.bind

    def trace_quantum(self, ctx, device, trace, qrp) -> QRegPromise:
        op = self
        body_trace = op.regions[0].trace
        body_tape = op.regions[0].quantum_tape
        res_classical_tracers = op.regions[0].res_classical_tracers
        with EvaluationContext.frame_tracing_context(ctx, body_trace):
            qreg_in = _input_type_to_tracers(body_trace.new_arg, [AbstractQreg()])[0]
            qrp_out = trace_quantum_tape(body_tape, device, qreg_in, ctx, body_trace)
            qreg_out = qrp_out.actualize()
            body_jaxpr, _, body_consts = ctx.frames[body_trace].to_jaxpr2(
                res_classical_tracers + [qreg_out]
            )

        qreg = qrp.actualize()
        args, args_tree = tree_flatten((body_consts, op.in_classical_tracers, [qreg]))
        op_results = adjoint_p.bind(
            *args,
            args_tree=args_tree,
            jaxpr=ClosedJaxpr(convert_constvars_jaxpr(body_jaxpr), ()),
        )
        qrp2 = QRegPromise(op_results[-1])
        return qrp2

    @property
    def wires(self):
        """The list of all static wires."""

        assert len(self.regions) == 1, "Adjoint is expected to have one region"
        total_wires = sum((op.wires for op in self.regions[0].quantum_tape.operations), [])
        return total_wires


# TODO: This class needs to be made interoperable with qml.Controlled since qml.ctrl dispatches
#       to this class whenever a qjit context is active.
class QCtrl(HybridOp):
    """Catalyst quantum ctrl operation"""

    def __init__(self, *args, control_wires, control_values=None, work_wires=None, **kwargs):
        self._control_wires = qml.wires.Wires(control_wires)
        self._work_wires = qml.wires.Wires([] if work_wires is None else work_wires)
        if control_values is None:
            self._control_values = [True] * len(self._control_wires)
        elif isinstance(control_values, (int, bool)):
            self._control_values = [control_values]
        else:
            self._control_values = control_values

        super().__init__(*args, **kwargs)

    def trace_quantum(self, ctx, device, trace, qrp) -> QRegPromise:
        raise NotImplementedError("QCtrl does not support JAX quantum tracing")  # pragma: no cover

    def decomposition(self):
        """Compute quantum decomposition of the gate by recursively scanning the nested tape and
        distributing the quantum control operaiton over the tape operations."""
        assert len(self.regions) == 1, "Qctrl is expected to have one region"

        _check_no_measurements(self.regions[0].quantum_tape)
        new_tape = qctrl_distribute(
            self.regions[0].quantum_tape,
            self._control_wires,
            self._control_values,
            self._work_wires,
        )
        return new_tape.operations

    @property
    def wires(self):
        """The list of all control-wires, work-wires, and active-wires."""
        assert len(self.regions) == 1, "Qctrl is expected to have one region"

        total_wires = sum(
            (op.wires for op in self.regions[0].quantum_tape.operations),
            self._control_wires,
        )
        total_wires += self._work_wires
        return total_wires

    @property
    def control_wires(self):
        """Wires used in quantum conditioning."""
        return self._control_wires

    @property
    def control_values(self):
        """(Boolean) Values upon which to condition on."""
        return self._control_values

    @property
    def work_wires(self):
        """Optional wires that can be used in the expansion of this op."""
        return self._work_wires

    def map_wires(self, wire_map):
        """Map wires to new wires according to wire_map"""
        new_ops = []
        for op in self.regions[0].quantum_tape.operations:
            new_ops.append(op.map_wires(wire_map))
        self.regions[0].quantum_tape = QuantumTape(new_ops, [])
        self._control_wires = [wire_map.get(wire, wire) for wire in self._control_wires]
        self._work_wires = [wire_map.get(wire, wire) for wire in self._work_wires]
        return self


def qctrl_distribute(
    tape: QuantumTape,
    control_wires: List[Any],
    control_values: List[Any],
    work_wires: Optional[List[Any]] = None,
) -> QuantumTape:
    """Distribute the quantum control operation, described by ``control_wires`` and
    ``control_values``, over all the operations on the nested quantum tape.
    """
    # Note: The transformation modifies operations in the source quantum tape, so we must not use it
    # after we called this function.
    assert len(control_wires) > 0, "This transformation expects a non-empty list of control_wires"
    assert len(control_wires) == len(control_values), (
        f"Length of the control_values ({len(control_values)}) must be equal "
        f"to the lenght of control_wires ({len(control_wires)})"
    )
    ctx = EvaluationContext.get_main_tracing_context()
    ops2 = []
    for op in tape.operations:
        if has_nested_tapes(op):
            if isinstance(op, QCtrl):
                for region in [region for region in op.regions if region.quantum_tape is not None]:
                    tape2 = qctrl_distribute(
                        region.quantum_tape,
                        control_wires + op.control_wires,
                        control_values + op.control_values,
                        work_wires + op.work_wires,
                    )
                    ops2.extend(tape2.operations)
            else:
                for region in [region for region in op.regions if region.quantum_tape is not None]:
                    with EvaluationContext.frame_tracing_context(ctx, region.trace):
                        region.quantum_tape = qctrl_distribute(
                            region.quantum_tape, control_wires, control_values, work_wires
                        )
                ops2.append(op)
        else:
            ops2.append(
                create_controlled_op(
                    copy.copy(op),
                    control=control_wires,
                    control_values=control_values,
                    work_wires=work_wires,
                )
            )
    return QuantumTape(ops2, tape.measurements)


class CondCallable:
    """User-facing wrapper provoding "else_if" and "otherwise" public methods.
    Some code in this class has been adapted from the cond implementation in the JAX project at
    https://github.com/google/jax/blob/jax-v0.4.1/jax/_src/lax/control_flow/conditionals.py
    released under the Apache License, Version 2.0, with the following copyright notice:

    Copyright 2021 The JAX Authors.
    """

    def __init__(self, pred, true_fn):
        self.preds = [pred]
        self.branch_fns = [true_fn]
        self.otherwise_fn = lambda: None

    def else_if(self, pred):
        """
        Block of code to be run if this predicate evaluates to true, skipping all subsequent
        conditional blocks.

        Args:
            pred (bool): The predicate that will determine if this branch is executed.

        Returns:
            A callable decorator that wraps this 'else if' branch of the conditional and returns
            self.
        """

        def decorator(branch_fn):
            if branch_fn.__code__.co_argcount != 0:
                raise TypeError(
                    "Conditional 'else if' function is not allowed to have any arguments"
                )
            self.preds.append(pred)
            self.branch_fns.append(branch_fn)
            return self

        return decorator

    def otherwise(self, otherwise_fn):
        """Block of code to be run if the predicate evaluates to false.

        Args:
            false_fn (Callable): The code to be run in case the condition was not met.

        Returns:
            self
        """
        if otherwise_fn.__code__.co_argcount != 0:
            raise TypeError("Conditional 'False' function is not allowed to have any arguments")
        self.otherwise_fn = otherwise_fn
        return self

    def _call_with_quantum_ctx(self, ctx):
        outer_trace = ctx.trace
        in_classical_tracers = self.preds
        regions: List[HybridOpRegion] = []

        out_treedefs, out_signatures = [], []
        for branch in self.branch_fns + [self.otherwise_fn]:
            quantum_tape = QuantumTape()
            with EvaluationContext.frame_tracing_context(ctx) as inner_trace:
                wffa, _, _, out_tree = deduce_avals(branch, [], {})
                with QueuingManager.stop_recording(), quantum_tape:
                    res_classical_tracers = [inner_trace.full_raise(t) for t in wffa.call_wrapped()]
                    res_avals = [shaped_abstractify(res) for res in res_classical_tracers]
            regions.append(HybridOpRegion(inner_trace, quantum_tape, [], res_classical_tracers))
            out_treedefs.append(out_tree())
            out_signatures.append(res_avals)

        _assert_cond_result_structure(out_treedefs)
        _assert_cond_result_types(out_signatures)
        out_classical_tracers = [new_inner_tracer(outer_trace, aval) for aval in out_signatures[0]]
        Cond(in_classical_tracers, out_classical_tracers, regions)
        return tree_unflatten(out_tree(), out_classical_tracers)

    def _call_with_classical_ctx(self):
        args, args_tree = tree_flatten([])
        args_avals = tuple(map(_abstractify, args))
        branch_jaxprs, consts, out_treedefs = initial_style_jaxprs_with_common_consts1(
            (*self.branch_fns, self.otherwise_fn), args_tree, args_avals, "cond"
        )
        out_signatures = [jaxpr.out_avals for jaxpr in branch_jaxprs]
        _assert_cond_result_structure(out_treedefs)
        _assert_cond_result_types(out_signatures)
        branch_jaxprs = unify_jaxpr_result_types(branch_jaxprs)
        out_classical_tracers = cond_p.bind(*(self.preds + consts), branch_jaxprs=branch_jaxprs)
        return tree_unflatten(out_treedefs[0], out_classical_tracers)

    def _call_during_interpretation(self):
        for pred, branch_fn in zip(self.preds, self.branch_fns):
            if pred:
                return branch_fn()
        return self.otherwise_fn()

    def __call__(self):
        mode, ctx = EvaluationContext.get_evaluation_mode()
        if mode == EvaluationMode.QUANTUM_COMPILATION:
            return self._call_with_quantum_ctx(ctx)
        elif mode == EvaluationMode.CLASSICAL_COMPILATION:
            return self._call_with_classical_ctx()
        else:
            assert mode == EvaluationMode.INTERPRETATION, f"Unsupported evaluation mode {mode}"
            return self._call_during_interpretation()


def cond(pred: DynamicJaxprTracer):
    """A :func:`~.qjit` compatible decorator for if-else conditionals in PennyLane/Catalyst.

    .. note::

        Catalyst can automatically convert Python if-statements for you. Requires setting
        ``autograph=True``, see the :func:`~.qjit` function or documentation page for more details.

    This form of control flow is a functional version of the traditional if-else conditional. This
    means that each execution path, an 'if' branch, any 'else if' branches, and a final 'otherwise'
    branch, is provided as a separate function. All functions will be traced during compilation,
    but only one of them will be executed at runtime, depending on the value of one or more
    Boolean predicates. The JAX equivalent is the ``jax.lax.cond`` function, but this version is
    optimized to work with quantum programs in PennyLane. This version also supports an 'else if'
    construct which the JAX version does not.

    Values produced inside the scope of a conditional can be returned to the outside context, but
    the return type signature of each branch must be identical. If no values are returned, the
    'otherwise' branch is optional. Refer to the example below to learn more about the syntax of
    this decorator.

    This form of control flow can also be called from the Python interpreter without needing to use
    :func:`~.qjit`.

    Args:
        pred (bool): the first predicate with which to control the branch to execute

    Returns:
        A callable decorator that wraps the first 'if' branch of the conditional.

    Raises:
        AssertionError: Branch functions cannot have arguments.

    **Example**

    .. code-block:: python

        dev = qml.device("lightning.qubit", wires=1)

        @qjit
        @qml.qnode(dev)
        def circuit(x: float):

            # define a conditional ansatz
            @cond(x > 1.4)
            def ansatz():
                qml.RX(x, wires=0)
                qml.Hadamard(wires=0)

            @ansatz.otherwise
            def ansatz():
                qml.RY(x, wires=0)

            # apply the conditional ansatz
            ansatz()

            return qml.expval(qml.PauliZ(0))

    >>> circuit(1.4)
    array(0.16996714)
    >>> circuit(1.6)
    array(0.)

    Additional 'else-if' clauses can also be included via the ``else_if`` method:

    .. code-block:: python

        @qjit
        @qml.qnode(dev)
        def circuit(x):

            @catalyst.cond(x > 2.7)
            def cond_fn():
                qml.RX(x, wires=0)

            @cond_fn.else_if(x > 1.4)
            def cond_elif():
                qml.RY(x, wires=0)

            @cond_fn.otherwise
            def cond_else():
                qml.RX(x ** 2, wires=0)

            cond_fn()

            return qml.probs(wires=0)

    The conditional function is permitted to also return values.
    Any value that is supported by JAX JIT compilation is supported as a return
    type.

    .. code-block:: python

        @cond(predicate: bool)
        def conditional_fn():
            # do something when the predicate is true
            return "optionally return some value"

        @conditional_fn.otherwise
        def conditional_fn():
            # optionally define an alternative execution path
            return "if provided, return types need to be identical in both branches"

        ret_val = conditional_fn()  # must invoke the defined function

    .. details::
        :title: Usage details
        :href: usage-details

        There are various constraints and restrictions that should be kept in mind
        when working with conditionals in Catalyst.

        The return values of all branches of :func:`~.cond` must be the same type.
        Returning different types, or ommitting a return value in one branch (e.g.,
        returning ``None``) but not in others will result in an error.

        >>> @qjit
        ... def f(x: float):
        ...     @cond(x > 1.5)
        ...     def cond_fn():
        ...         return x ** 2  # float
        ...     @cond_fn.otherwise
        ...     def else_branch():
        ...         return 6  # int
        ...     return cond_fn()
        TypeError: Conditional requires consistent return types across all branches, got:
        - Branch at index 0: [ShapedArray(float64[], weak_type=True)]
        - Branch at index 1: [ShapedArray(int64[], weak_type=True)]
        Please specify an else branch if none was specified.
        >>> @qjit
        ... def f(x: float):
        ...     @cond(x > 1.5)
        ...     def cond_fn():
        ...         return x ** 2  # float
        ...     @cond_fn.otherwise
        ...     def else_branch():
        ...         return 6.  # float
        ...     return cond_fn()
        >>> f(1.5)
        array(6.)

        Similarly, the else (``my_cond_fn.otherwise``) may be omitted **as long as
        other branches do not return any values**. If other branches do return values,
        the else branch must be specified.

        >>> @qjit
        ... def f(x: float):
        ...     @cond(x > 1.5)
        ...     def cond_fn():
        ...         return x ** 2
        ...     return cond_fn()
        TypeError: Conditional requires consistent return types across all branches, got:
        - Branch at index 0: [ShapedArray(float64[], weak_type=True)]
        - Branch at index 1: []
        Please specify an else branch if none was specified.

        >>> @qjit
        ... def f(x: float):
        ...     @cond(x > 1.5)
        ...     def cond_fn():
        ...         return x ** 2
        ...     @cond_fn.otherwise
        ...     def else_branch():
        ...         return x
        ...     return cond_fn()
        >>> f(1.6)
        array(2.56)
    """

    def _decorator(true_fn: Callable):
        if true_fn.__code__.co_argcount != 0:
            raise TypeError("Conditional 'True' function is not allowed to have any arguments")
        return CondCallable(pred, true_fn)

    return _decorator


def for_loop(lower_bound, upper_bound, step):
    """A :func:`~.qjit` compatible for-loop decorator for PennyLane/Catalyst.

    .. note::

        Catalyst can automatically convert Python for loop statements for you. Requires setting
        ``autograph=True``, see the :func:`~.qjit` function or documentation page for more details.

    This for-loop representation is a functional version of the traditional
    for-loop, similar to ``jax.cond.fori_loop``. That is, any variables that
    are modified across iterations need to be provided as inputs/outputs to
    the loop body function:

    - Input arguments contain the value of a variable at the start of an
      iteration.

    - output arguments contain the value at the end of the iteration. The
      outputs are then fed back as inputs to the next iteration.

    The final iteration values are also returned from the transformed
    function.

    This form of control flow can also be called from the Python interpreter without needing to use
    :func:`~.qjit`.

    The semantics of ``for_loop`` are given by the following Python pseudo-code:

    .. code-block:: python

        def for_loop(lower_bound, upper_bound, step, loop_fn, *args):
            for i in range(lower_bound, upper_bound, step):
                args = loop_fn(i, *args)
            return args

    Unlike ``jax.cond.fori_loop``, the step can be negative if it is known at tracing time
    (i.e. constant). If a non-constant negative step is used, the loop will produce no iterations.

    Args:
        lower_bound (int): starting value of the iteration index
        upper_bound (int): (exclusive) upper bound of the iteration index
        step (int): increment applied to the iteration index at the end of each iteration

    Returns:
        Callable[[int, ...], ...]: A wrapper around the loop body function.
        Note that the loop body function must always have the iteration index as its first argument,
        which can be used arbitrarily inside the loop body. As the value of the index across
        iterations is handled automatically by the provided loop bounds, it must not be returned
        from the function.

    **Example**


    .. code-block:: python

        dev = qml.device("lightning.qubit", wires=1)

        @qjit
        @qml.qnode(dev)
        def circuit(n: int, x: float):

            def loop_rx(i, x):
                # perform some work and update (some of) the arguments
                qml.RX(x, wires=0)

                # update the value of x for the next iteration
                return jnp.sin(x)

            # apply the for loop
            final_x = for_loop(0, n, 1)(loop_rx)(x)

            return qml.expval(qml.PauliZ(0)), final_x

    >>> circuit(7, 1.6)
    [array(0.97926626), array(0.55395718)]
    """

    def _body_query(body_fn):
        def _call_handler(*init_state):
            def _call_with_quantum_ctx(ctx: JaxTracingContext):
                quantum_tape = QuantumTape()
                outer_trace = ctx.trace
                with EvaluationContext.frame_tracing_context(ctx) as inner_trace:
                    in_classical_tracers = [
                        lower_bound,
                        upper_bound,
                        step,
                        lower_bound,
                    ] + tree_flatten(init_state)[0]
                    wffa, in_avals, _, body_tree = deduce_avals(
                        body_fn, [lower_bound] + list(init_state), {}
                    )
                    arg_classical_tracers = _input_type_to_tracers(inner_trace.new_arg, in_avals)
                    with QueuingManager.stop_recording(), quantum_tape:
                        res_classical_tracers = [
                            inner_trace.full_raise(t)
                            for t in wffa.call_wrapped(*arg_classical_tracers)
                        ]

                res_avals = list(map(shaped_abstractify, res_classical_tracers))
                out_classical_tracers = [new_inner_tracer(outer_trace, aval) for aval in res_avals]
                ForLoop(
                    in_classical_tracers,
                    out_classical_tracers,
                    [
                        HybridOpRegion(
                            inner_trace, quantum_tape, arg_classical_tracers, res_classical_tracers
                        )
                    ],
                )

                return tree_unflatten(body_tree(), out_classical_tracers)

            def _call_with_classical_ctx():
                iter_arg = lower_bound
                init_vals, in_tree = tree_flatten((iter_arg, *init_state))
                init_avals = tuple(_abstractify(val) for val in init_vals)
                body_jaxpr, body_consts, body_tree = _initial_style_jaxpr(
                    body_fn, in_tree, init_avals, "for_loop"
                )

                apply_reverse_transform = isinstance(step, int) and step < 0
                out_classical_tracers = for_p.bind(
                    lower_bound,
                    upper_bound,
                    step,
                    *(body_consts + init_vals),
                    body_jaxpr=body_jaxpr,
                    body_nconsts=len(body_consts),
                    apply_reverse_transform=apply_reverse_transform,
                )

                return tree_unflatten(body_tree, out_classical_tracers)

            def _call_during_interpretation():
                args = init_state
                fn_res = args if len(args) > 1 else args[0] if len(args) == 1 else None
                for i in range(lower_bound, upper_bound, step):
                    fn_res = body_fn(i, *args)
                    args = fn_res if len(args) > 1 else (fn_res,) if len(args) == 1 else ()
                return fn_res

            mode, ctx = EvaluationContext.get_evaluation_mode()
            if mode == EvaluationMode.QUANTUM_COMPILATION:
                return _call_with_quantum_ctx(ctx)
            elif mode == EvaluationMode.CLASSICAL_COMPILATION:
                return _call_with_classical_ctx()
            else:
                assert mode == EvaluationMode.INTERPRETATION, f"Unsupported evaluation mode {mode}"
                return _call_during_interpretation()

        return _call_handler

    return _body_query


def while_loop(cond_fn):
    """A :func:`~.qjit` compatible while-loop decorator for PennyLane/Catalyst.

    This decorator provides a functional version of the traditional while
    loop, similar to ``jax.lax.while_loop``. That is, any variables that are
    modified across iterations need to be provided as inputs and outputs to
    the loop body function:

    - Input arguments contain the value of a variable at the start of an
      iteration

    - Output arguments contain the value at the end of the iteration. The
      outputs are then fed back as inputs to the next iteration.

    The final iteration values are also returned from the
    transformed function.

    This form of control flow can also be called from the Python interpreter without needing to use
    :func:`~.qjit`.

    The semantics of ``while_loop`` are given by the following Python pseudo-code:

    .. code-block:: python

        def while_loop(cond_fun, body_fun, *args):
            while cond_fun(*args):
                args = body_fn(*args)
            return args

    Args:
        cond_fn (Callable): the condition function in the while loop

    Returns:
        Callable: A wrapper around the while-loop function.

    Raises:
        TypeError: Invalid return type of the condition expression.

    **Example**

    .. code-block:: python

        dev = qml.device("lightning.qubit", wires=1)

        @qjit
        @qml.qnode(dev)
        def circuit(x: float):

            @while_loop(lambda x: x < 2.0)
            def loop_rx(x):
                # perform some work and update (some of) the arguments
                qml.RX(x, wires=0)
                return x ** 2

            # apply the while loop
            final_x = loop_rx(x)

            return qml.expval(qml.PauliZ(0)), final_x

    >>> circuit(1.6)
    [array(-0.02919952), array(2.56)]
    """

    def _body_query(body_fn):
        def _call_handler(*init_state):
            def _call_with_quantum_ctx(ctx: JaxTracingContext):
                outer_trace = ctx.trace
                in_classical_tracers, _ = tree_flatten(init_state)

                with EvaluationContext.frame_tracing_context(ctx) as cond_trace:
                    cond_wffa, cond_in_avals, _, cond_tree = deduce_avals(cond_fn, init_state, {})
                    arg_classical_tracers = _input_type_to_tracers(
                        cond_trace.new_arg, cond_in_avals
                    )
                    res_classical_tracers = [
                        cond_trace.full_raise(t)
                        for t in cond_wffa.call_wrapped(*arg_classical_tracers)
                    ]
                    cond_region = HybridOpRegion(
                        cond_trace, None, arg_classical_tracers, res_classical_tracers
                    )

                _check_single_bool_value(cond_tree(), res_classical_tracers)

                with EvaluationContext.frame_tracing_context(ctx) as body_trace:
                    wffa, in_avals, _, body_tree = deduce_avals(body_fn, init_state, {})
                    arg_classical_tracers = _input_type_to_tracers(body_trace.new_arg, in_avals)
                    quantum_tape = QuantumTape()
                    with QueuingManager.stop_recording(), quantum_tape:
                        res_classical_tracers = [
                            body_trace.full_raise(t)
                            for t in wffa.call_wrapped(*arg_classical_tracers)
                        ]
                    body_region = HybridOpRegion(
                        body_trace, quantum_tape, arg_classical_tracers, res_classical_tracers
                    )

                res_avals = list(map(shaped_abstractify, res_classical_tracers))
                out_classical_tracers = [new_inner_tracer(outer_trace, aval) for aval in res_avals]

                WhileLoop(in_classical_tracers, out_classical_tracers, [cond_region, body_region])
                return tree_unflatten(body_tree(), out_classical_tracers)

            def _call_with_classical_ctx():
                init_vals, in_tree = tree_flatten(init_state)
                init_avals = tuple(_abstractify(val) for val in init_vals)
                cond_jaxpr, cond_consts, cond_tree = _initial_style_jaxpr(
                    cond_fn, in_tree, init_avals, "while_cond"
                )
                body_jaxpr, body_consts, body_tree = _initial_style_jaxpr(
                    body_fn, in_tree, init_avals, "while_loop"
                )
                _check_single_bool_value(cond_tree, cond_jaxpr.out_avals)
                out_classical_tracers = while_p.bind(
                    *(cond_consts + body_consts + init_vals),
                    cond_jaxpr=cond_jaxpr,
                    body_jaxpr=body_jaxpr,
                    cond_nconsts=len(cond_consts),
                    body_nconsts=len(body_consts),
                )
                return tree_unflatten(body_tree, out_classical_tracers)

            def _call_during_interpretation():
                args = init_state
                fn_res = args if len(args) > 1 else args[0] if len(args) == 1 else None
                while cond_fn(*args):
                    fn_res = body_fn(*args)
                    args = fn_res if len(args) > 1 else (fn_res,) if len(args) == 1 else ()
                return fn_res

            mode, ctx = EvaluationContext.get_evaluation_mode()
            if mode == EvaluationMode.QUANTUM_COMPILATION:
                return _call_with_quantum_ctx(ctx)
            elif mode == EvaluationMode.CLASSICAL_COMPILATION:
                return _call_with_classical_ctx()
            else:
                assert mode == EvaluationMode.INTERPRETATION, f"Unsupported evaluation mode {mode}"
                return _call_during_interpretation()

        return _call_handler

    return _body_query


def measure(
    wires, reset: Optional[bool] = False, postselect: Optional[int] = None
) -> DynamicJaxprTracer:
    """A :func:`qjit` compatible mid-circuit measurement for PennyLane/Catalyst.

    .. important::

        The :func:`qml.measure() <pennylane.measure>` function is **not** QJIT
        compatible and :func:`catalyst.measure` from Catalyst should be used instead.

    Args:
        wires (Wires): The wire of the qubit the measurement process applies to
        reset (Optional[bool]): Whether to reset the wire to the |0⟩ state after measurement.
        postselect (Optional[int]): Which basis state to postselect after a mid-circuit measurement.

    Returns:
        A JAX tracer for the mid-circuit measurement.

    Raises:
        ValueError: Called outside the tape context.

    **Example**

    .. code-block:: python

        dev = qml.device("lightning.qubit", wires=2)

        @qjit
        @qml.qnode(dev)
        def circuit(x: float):
            qml.RX(x, wires=0)
            m1 = measure(wires=0)

            qml.RX(m1 * jnp.pi, wires=1)
            m2 = measure(wires=1)

            qml.RZ(m2 * jnp.pi / 2, wires=0)
            return qml.expval(qml.PauliZ(0)), m2

    >>> circuit(0.43)
    [array(1.), array(False)]
    >>> circuit(0.43)
    [array(-1.), array(True)]

    **Example with post-selection**

    .. code-block:: python

        dev = qml.device("lightning.qubit", wires=1)

        @qjit
        @qml.qnode(dev)
        def circuit():
            qml.Hadamard(0)
            m = measure(0, postselect=1)
            return qml.expval(qml.PauliZ(0))

    >>> circuit()
    -1.0

    **Example with reset**

    .. code-block:: python

        dev = qml.device("lightning.qubit", wires=1)

        @qjit
        @qml.qnode(dev)
        def circuit():
            qml.Hadamard(0)
            m = measure(0, reset=True)
            return qml.expval(qml.PauliZ(0))

    >>> circuit()
    1.0
    """
    EvaluationContext.check_is_tracing("catalyst.measure can only be used from within @qjit.")
    EvaluationContext.check_is_quantum_tracing(
        "catalyst.measure can only be used from within a qml.qnode."
    )
    ctx = EvaluationContext.get_main_tracing_context()
    wires = list(wires) if isinstance(wires, (list, tuple)) else [wires]
    if len(wires) != 1:
        raise TypeError(f"One classical argument (a wire) is expected, got {wires}")

    # Copy, so wires remain unmodified
    in_classical_tracers = wires.copy()

    if postselect is not None and postselect not in [0, 1]:
        raise TypeError(f"postselect must be '0' or '1', got {postselect}")
    in_classical_tracers.append(postselect)

    # assert len(ctx.trace.frame.eqns) == 0, ctx.trace.frame.eqns
    m = new_inner_tracer(ctx.trace, get_aval(True))
    MidCircuitMeasure(
        in_classical_tracers=in_classical_tracers,
        out_classical_tracers=[m],
        regions=[],
    )

    # If reset was requested, reset qubit only if the measurement result was 1
    if reset:

        @cond(m)
        def reset_fn():
            qml.PauliX(wires=wires)

        reset_fn()

    return m


def adjoint(f: Union[Callable, Operator]) -> Union[Callable, Operator]:
    """A :func:`~.qjit` compatible adjoint transformer for PennyLane/Catalyst.

    Returns a quantum function or operator that applies the adjoint of the
    provided function or operator.

    .. warning::

        This function does not support performing the adjoint
        of quantum functions that contain mid-circuit measurements.

    Args:
        f (Callable or Operator): A PennyLane operation or a Python function
                                  containing PennyLane quantum operations.

    Returns:
        If an Operator is provided, returns an Operator that is the adjoint. If
        a function is provided, returns a function with the same call signature
        that returns the Adjoint of the provided function.

    Raises:
        ValueError: invalid parameter values

    **Example 1 (basic usage)**

    .. code-block:: python

        @qjit
        @qml.qnode(qml.device("lightning.qubit", wires=1))
        def workflow(theta, wires):
            catalyst.adjoint(qml.RZ)(theta, wires=wires)
            catalyst.adjoint(qml.RZ(theta, wires=wires))
            def func():
                qml.RX(theta, wires=wires)
                qml.RY(theta, wires=wires)
            catalyst.adjoint(func)()
            return qml.probs()

    >>> workflow(jnp.pi/2, wires=0)
    array([0.5, 0.5])

    **Example 2 (with Catalyst control flow)**

    .. code-block:: python

        @qjit
        @qml.qnode(qml.device("lightning.qubit", wires=1))
        def workflow(theta, n, wires):
            def func():
                @catalyst.for_loop(0, n, 1)
                def loop_fn(i):
                    qml.RX(theta, wires=wires)

                loop_fn()
            catalyst.adjoint(func)()
            return qml.probs()

    >>> workflow(jnp.pi/2, 3, 0)
    [1.00000000e+00 7.39557099e-32]
    """

    if not EvaluationContext.is_tracing():
        return qml.adjoint(f)

    def _call_handler(*args, _callee: Callable, **kwargs):
        EvaluationContext.check_is_quantum_tracing(
            "catalyst.adjoint can only be used from within a qml.qnode."
        )
        ctx = EvaluationContext.get_main_tracing_context()
        with EvaluationContext.frame_tracing_context(ctx) as inner_trace:
            in_classical_tracers, _ = tree_flatten((args, kwargs))
            wffa, in_avals, _, _ = deduce_avals(_callee, args, kwargs)
            arg_classical_tracers = _input_type_to_tracers(inner_trace.new_arg, in_avals)
            quantum_tape = QuantumTape()
            with QueuingManager.stop_recording(), quantum_tape:
                # FIXME: move all full_raise calls into a separate function
                res_classical_tracers = [
                    inner_trace.full_raise(t)
                    for t in wffa.call_wrapped(*arg_classical_tracers)
                    if isinstance(t, DynamicJaxprTracer)
                ]

            _check_no_measurements(quantum_tape)

            adjoint_region = HybridOpRegion(
                inner_trace, quantum_tape, arg_classical_tracers, res_classical_tracers
            )

        return Adjoint(
            in_classical_tracers=in_classical_tracers,
            out_classical_tracers=[],
            regions=[adjoint_region],
        )

    if isinstance(f, Callable):

        def _callable(*args, **kwargs):
            return _call_handler(*args, _callee=f, **kwargs)

        return _callable
    elif isinstance(f, Operator):
        QueuingManager.remove(f)

        def _callee():
            QueuingManager.append(f)

        return _call_handler(_callee=_callee)
    else:
        raise ValueError(f"Expected a callable or a qml.Operator, not {f}")


def ctrl(
    f: Union[Callable, Operator],
    control: List[Any],
    control_values: Optional[List[Any]] = None,
    work_wires: Optional[List[Any]] = None,
) -> Callable:
    """Create a method that applies a controlled version of the provided op. This function is the
    Catalyst version of the ``qml.ctrl`` that supports Catalyst hybrid operations such as loops and
    conditionals.

    Args:
        f (Callable or Operator): A PennyLane operation or a Python function
                                  containing PennyLane quantum operations.
        control (Wires): The control wire(s).
        control_values (List[bool], optional): The value(s) the control wire(s) should take.
            Integers other than 0 or 1 will be treated as ``int(bool(x))``.
        work_wires (Any): Any auxiliary wires that can be used in the decomposition

    Returns:
        (function or :class:`~.operation.Operator`): If an Operator is provided, returns a
        Controlled version of the Operator.  If a function is provided, returns a function with the
        same call signature that creates a controlled version of the provided function.

    Raises:
        ValueError: invalid parameter values, measurements are among the controlled operations.

    **Example**

    .. code-block:: python

        @qjit
        @qml.qnode(qml.device("lightning.qubit", wires=2))
        def workflow(theta, w, cw):
            qml.Hadamard(wires=[0])
            qml.Hadamard(wires=[1])

            def func(arg):
              qml.RX(theta, wires=arg)

            @cond(theta > 0.0)
            def cond_fn():
              qml.RY(theta, wires=w)

            catalyst.ctrl(func, control=[cw])(w)
            catalyst.ctrl(cond_fn, control=[cw])()
            catalyst.ctrl(qml.RZ, control=[cw])(theta, wires=w)
            catalyst.ctrl(qml.RY(theta, wires=w), control=[cw])
            return qml.probs()

    >>> workflow(jnp.pi/4, 1, 0)
    array([0.25, 0.25, 0.03661165, 0.46338835])
    """

    if not EvaluationContext.is_tracing():
        return qml.ctrl(f, control, control_values, work_wires)

    if control_values is not None and (
        (len(control) if isinstance(control, Sized) else 1)
        != (len(control_values) if isinstance(control_values, Sized) else 1)
    ):
        raise ValueError(
            f"Length of the control_values ({len(control_values)}) must be None or equal "
            f"to the lenght of control ({len(control)})"
        )

    def _call_handler(*args, _callee: Callable, **kwargs):
        EvaluationContext.check_is_quantum_tracing(
            "catalyst.ctrl can only be used from within a qml.qnode."
        )
        in_classical_tracers, _ = tree_flatten((args, kwargs))
        quantum_tape = QuantumTape()
        with QueuingManager.stop_recording(), quantum_tape:
            res = _callee(*args, **kwargs)
        out_classical_tracers, _ = tree_flatten(res)

        _check_no_measurements(quantum_tape)

        region = HybridOpRegion(None, quantum_tape, [], [])

        # Return the operation instance since PL expects this for qml.ctrl(op).
        return QCtrl(
            control_wires=control,
            control_values=control_values,
            work_wires=work_wires,
            in_classical_tracers=in_classical_tracers,
            out_classical_tracers=out_classical_tracers,
            regions=[region],
        )

    if isinstance(f, Callable):

        def _callable(*args, **kwargs):
            return _call_handler(*args, _callee=f, **kwargs)

        return _callable

    elif isinstance(f, Operator):
        QueuingManager.remove(f)

        def _callee():
            QueuingManager.append(f)

        return _call_handler(_callee=_callee)

    else:
        raise ValueError(f"Expected a callable or a qml.Operator, not {f}")  # pragma: no cover


def vmap(
    fn: Callable,
    in_axes: Union[int, Sequence[Any]] = 0,
    out_axes: Union[int, Sequence[Any]] = 0,
    axis_size: Optional[int] = None,
) -> Callable:
    """A :func:`~.qjit` compatible vectorizing map.
    Creates a function which maps an input function over argument axes.

    Args:
        f (Callable): A Python function containing PennyLane quantum operations.
        in_axes (Union[int, Sequence[Any]]): Specifies the value(s) over which input
            array axes to map.
        out_axes (Union[int, Sequence[Any]]): Specifies where the mapped axis should appear
            in the output.
        axis_size (int): An integer can be optionally provided to indicate the size of the
            axis to be mapped. If omitted, the size of the mapped axis will be inferred from
            the provided arguments.

    Returns:
        Callable: Vectorized version of ``fn``.

    Raises:
        ValueError: Invalid ``in_axes``, ``out_axes``, and ``axis_size`` values.

    **Example**

    For example, consider the following QNode:

    .. code-block:: python

        dev = qml.device("lightning.qubit", wires=1)

        @qml.qnode(dev)
        def circuit(x, y):
          qml.RX(jnp.pi * x[0] + y, wires=0)
          qml.RY(x[1] ** 2, wires=0)
          qml.RX(x[1] * x[2], wires=0)
          return qml.expval(qml.PauliZ(0))

    >>> circuit(jnp.array([0.1, 0.2, 0.3]), jnp.pi)
    Array(-0.93005586, dtype=float64)

    We can use ``catalyst.vmap`` to introduce additional batch dimensions
    to our input arguments,
    without needing to use a Python for loop:

    >>> x = jnp.array([[0.1, 0.2, 0.3],
    ...                [0.4, 0.5, 0.6],
    ...                [0.7, 0.8, 0.9]])
    >>> y = jnp.array([jnp.pi, jnp.pi / 2, jnp.pi / 4])
    >>> qjit(vmap(cost))(x, y)
    array([-0.93005586, -0.97165424, -0.6987465 ])

    ``catalyst.vmap()`` has been implemented to match the same behaviour of
    ``jax.vmap``, so should be a drop-in replacement in most cases.
    Under-the-hood, it is automatically inserting Catalyst-compatible for loops,
    which will be compiled and executed outside of Python for increased performance.

    Outside of a Catalyst qjit-compiled function, ``vmap`` will simply dispatch to
    ``jax.vmap``.

    .. details::
        :title: Selecting batching axes for arguments

        The ``in_axes`` parameter provides different modes the allow large- and fine-grained
        control over which arguments to apply the batching transformation on. Enabling batching for
        a particular argument requires that the selected axis be of the same size as the determined
        batch size, which is the same for all arguments.

        The following modes are supported:

        - ``int``: Specifies the same batch axis for all arguments
        - ``Tuple[int]``: Specify a different batch axis for each argument
        - ``Tuple[int | None]``: Same as previous, but selectively disable batching for certain
          arguments with a ``None`` value
        - ``Tuple[int | PyTree[int] | None]``: Same as previous, but specify a different batch
          axis for each leaf of an argument (Note that the ``PyTreeDefs``, i.e. the container
          structure, must match between the ``in_axes`` element and the corresponding argument.)
        - ``Tuple[int | PyTree[int | None] | None]``: Same as previous, but selectively disable
          batching for individual PyTree leaves

        The ``out_axes`` parameter can be also used to specify the positions of the mapped axis
        in the output. ``out_axes`` is subject to the same modes as well.
    """

    # Check the validity of in_axes and out_axes
    if not all(isinstance(l, int) for l in tree_leaves(in_axes)):
        raise ValueError(
            "Invalid 'in_axes'; it must be an int or a tuple of PyTrees with integer leaves, "
            f"but got {in_axes}"
        )

    if not all(isinstance(l, int) for l in tree_leaves(out_axes)):
        raise ValueError(
            "Invalid 'out_axes'; it must be an int or a tuple of PyTree with integer leaves, "
            f"but got {out_axes}"
        )

    def batched_fn(*args, **kwargs):
        """Vectorization wrapper around the hybrid program using catalyst.for_loop"""

        # Dispatch to jax.vmap when it is called outside qjit.
        if not EvaluationContext.is_tracing():
            return jax.vmap(fn, in_axes, out_axes)(*args, **kwargs)

        args_flat, args_tree = tree_flatten(args)
        in_axes_flat, _ = tree_flatten(in_axes, is_leaf=lambda x: x is None)

        # Check the validity of the input arguments w.r.t. in_axes
        in_axes_deep_struct = tree_structure(in_axes, is_leaf=lambda x: x is None)
        args_deep_struct = tree_structure(args, is_leaf=lambda x: x is None)
        if not isinstance(in_axes, int) and in_axes_deep_struct != args_deep_struct:
            raise ValueError(
                "Invalid 'in_axes'; it must be an int or match the length of positional "
                f"arguments, but got {in_axes_deep_struct} axis specifiers "
                f"and {args_deep_struct} arguments."
            )
        if isinstance(in_axes, int):
            in_axes_flat = [
                in_axes,
            ] * len(args_flat)

        batch_size = _get_batch_size(args_flat, in_axes_flat, axis_size)
        batch_loc = _get_batch_loc(in_axes_flat)

        # Prepare args_flat to run 'fn' one time and get the output-shape
        fn_args_flat = args_flat.copy()
        for loc in batch_loc:
            ax = in_axes_flat[loc]
            fn_args_flat[loc] = jnp.take(args_flat[loc], 0, axis=ax)

        fn_args = tree_unflatten(args_tree, fn_args_flat)

        # Run 'fn' one time to get output-shape
        init_result = fn(*fn_args, **kwargs)

        # Check the validity of the output w.r.t. out_axes
        out_axes_deep_struct = tree_structure(out_axes, is_leaf=lambda x: x is None)
        init_result_deep_struct = tree_structure(init_result, is_leaf=lambda x: x is None)
        if not isinstance(out_axes, int) and out_axes_deep_struct != init_result_deep_struct:
            raise ValueError(
                "Invalid 'out_axes'; it must be an int or match "
                "the number of function results, but got "
                f"{out_axes_deep_struct} axis specifiers and {init_result_deep_struct} results."
            )

        init_result_flat, init_result_tree = tree_flatten(init_result)

        num_axes_out = len(init_result_flat)

        if isinstance(out_axes, int):
            out_axes_flat = [
                out_axes,
            ] * num_axes_out
        else:
            out_axes_flat, _ = tree_flatten(out_axes, is_leaf=lambda x: x is None)

        out_loc = _get_batch_loc(out_axes_flat)

        # Store batched results of all leaves
        # in the flatten format with respect to the 'init_result' shape
        batched_result_list = []
        for j in range(num_axes_out):
            out_shape = (
                (batch_size,)
                if not init_result_flat[j].shape
                else (batch_size, *init_result_flat[j].shape)
            )
            batched_result_list.append(jnp.zeros(shape=out_shape, dtype=init_result_flat[j].dtype))
            batched_result_list[j] = batched_result_list[j].at[0].set(init_result_flat[j])

        # Apply mapping batched_args[1:] ---> fn(args)
        @for_loop(1, batch_size, 1)
        def loop_fn(i, batched_result_list):
            fn_args_flat = args_flat
            for loc in batch_loc:
                ax = in_axes_flat[loc]
                fn_args_flat[loc] = jnp.take(args_flat[loc], i, axis=ax)

            fn_args = tree_unflatten(args_tree, fn_args_flat)
            res = fn(*fn_args, **kwargs)

            res_flat, _ = tree_flatten(res)

            # Update the list of results
            for j in range(num_axes_out):
                batched_result_list[j] = batched_result_list[j].at[i].set(res_flat[j])

            return batched_result_list

        batched_result_list = loop_fn(batched_result_list)

        # Support out_axes on dim > 0
        for loc in out_loc:
            if ax := out_axes_flat[loc]:
                up_axes = [*range(batched_result_list[loc].ndim)]
                up_axes[ax], up_axes[0] = up_axes[0], up_axes[ax]
                batched_result_list[loc] = jnp.transpose(batched_result_list[loc], up_axes)

        # Unflatten batched_result before return
        return tree_unflatten(init_result_tree, batched_result_list)

    return batched_fn


def _get_batch_loc(axes_flat):
    """
    Get the list of mapping locations in the flattened list of in-axes or out-axes.

    This function takes a flattened list of axes and identifies all elements with a
    non-None value. The resulting list contains the indices of these non-None values,
    indicating where the mapping should apply.

    Args:
        axes_flat (List): Flattened list of in-axes or out-axes including `None` elements.

    Returns:
        List: A list of indices representing the locations where the mapping should be applied.
    """

    return [i for i, d in enumerate(axes_flat) if d is not None]


def _get_batch_size(args_flat, axes_flat, axis_size):
    """Get the batch size based on the provided arguments and axes specifiers, or the manually
       specified batch size by the user request. The batch size must be the same for all arguments.

    Args:
        args_flat (List): Flatten list of arguments.
        axes_flat (List): Flatten list of `in_axes` or `our_axes` including `None` elements.
        axis_size (Optional[int]): Optional default batch size.

    Returns:
        int: Returns the batch size used as the upper bound of the QJIT-compatible for loop
            in the computation of vmap.

    Raises:
        ValueError: The batch size must be the same for all arguments.
        ValueError: The default batch is expected to be None, or less than or equal
        to the computed batch size.
    """

    batch_sizes = []
    for arg, d in zip(args_flat, axes_flat):
        shape = np.shape(arg) if arg.shape else (1,)
        if d is not None and len(shape) > d:
            batch_sizes.append(shape[d])

    if any(size != batch_sizes[0] for size in batch_sizes[1:]):
        raise ValueError(
            "Invalid batch sizes; expected the batch size to be the same for all arguments, "
            f"but got batch_sizes={batch_sizes} from args_flat={args_flat}"
        )

    batch_size = batch_sizes[0] if batch_sizes else 0

    if axis_size is not None:
        if axis_size <= batch_size:
            batch_size = axis_size
        else:
            raise ValueError(
                "Invalid 'axis_size'; the default batch is expected to be None, "
                "or less than or equal to the computed batch size, but got "
                f"axis_size={axis_size} > batch_size={batch_size}"
            )

    if not batch_size:
        raise ValueError(
            f"Invalid batch size; it must be a non-zero integer, but got {batch_size}."
        )

    return batch_size


<<<<<<< HEAD
class CallbackClosure:
    """This is just a class containing data that is important for the callback."""

    def __init__(self, *absargs, **abskwargs):
        self.absargs = absargs
        self.abskwargs = abskwargs

    @property
    @cache
    def tree_flatten(self):
        """Flatten args and kwargs."""
        return tree_flatten((self.absargs, self.abskwargs))

    @property
    @cache
    def getLowLevelSignature(self):
        """Get the memref descriptor types"""
        flat_params, in_tree = self.tree_flatten
        low_level_flat_params = []
        for param in flat_params:
            empty_memref_descriptor = get_ranked_memref_descriptor(param)
            memref_type = type(empty_memref_descriptor)
            ptr_ty = ctypes.POINTER(memref_type)
            low_level_flat_params.append(ptr_ty)
        return low_level_flat_params

    def getArgsAsJAXArrays(self, flat_args):
        jnpargs = []
        for void_ptr, ty in zip(flat_args, self.getLowLevelSignature):
            memref_ty = ctypes.cast(void_ptr, ty)
            nparray = ranked_memref_to_numpy(memref_ty)
            jnparray = jnp.asarray(nparray)
            jnpargs.append(jnparray)
        return jnpargs


=======
>>>>>>> cad0c46a
def callback(func):
    """Decorator that will correctly pass the signature as arguments to the callback
    implementation.
    """
    signature = inspect.signature(func)
    retty = signature.return_annotation

    # We just disable inconsistent return statements
    # Since we are building this feature step by step.
    @wraps(func)
    def bind_callback(*args, **kwargs):  # pylint: disable=inconsistent-return-statements
        if not EvaluationContext.is_tracing():
            # If we are not in the tracing context, just evaluate the function.
            return func(*args, **kwargs)

        callback_implementation(func, retty, *args, **kwargs)

    return bind_callback


def callback_implementation(
    cb: Callable[..., Any], _result_shape_dtypes: Any, *args: Any, **kwargs: Any
):
    """
    This function has been modified from its original form in the JAX project at
    github.com/google/jax/blob/ce0d0c17c39cb78debc78b5eaf9cc3199264a438/jax/_src/callback.py#L231
    version released under the Apache License, Version 2.0, with the following copyright notice:

    Copyright 2022 The JAX Authors.
    """

    flat_args, in_tree = tree_flatten((args, kwargs))
<<<<<<< HEAD
    metadata = CallbackClosure(args, kwargs)

    def _flat_callback(flat_args):
        """Each flat_arg is a pointer. Yes a pointer.

        It is actually a pointer to a memref object.
        To find out which element type it has, we use the signature obtained previously.
        """
        jnpargs = metadata.getArgsAsJAXArrays(flat_args)

        args, kwargs = tree_unflatten(in_tree, jnpargs)
        return tree_leaves(cb(*args, **kwargs))

    # TODO(@erick-xanadu): Change back once we support return values.
=======

    def _flat_callback(*flat_args):
        """This function packages flat arguments back into the shapes expected by the function."""
        _args, _kwargs = tree_unflatten(in_tree, flat_args)
        assert not _args, "Args are not yet expected here."
        assert not _kwargs, "Kwargs are not yet supported here."
        return tree_leaves(cb())

    # TODO(@erick-xanadu): Change back once we support arguments.
>>>>>>> cad0c46a
    # I am leaving this as a to-do because otherwise the coverage will complain.
    # results_aval = tree_map(lambda x: jax.core.ShapedArray(x.shape, x.dtype), result_shape_dtypes)
    results_aval = []
    flat_results_aval, out_tree = tree_flatten(results_aval)
<<<<<<< HEAD
    # TODO: This reminds me of the code in jit.py where we infer the signature.
=======
>>>>>>> cad0c46a
    out_flat = python_callback_p.bind(
        *flat_args, callback=_flat_callback, results_aval=tuple(flat_results_aval)
    )
    return tree_unflatten(out_tree, out_flat)<|MERGE_RESOLUTION|>--- conflicted
+++ resolved
@@ -19,18 +19,11 @@
 # pylint: disable=too-many-lines
 
 import copy
-<<<<<<< HEAD
 import ctypes
 import inspect
 import numbers
 from collections.abc import Sequence, Sized
 from functools import cache, update_wrapper, wraps
-=======
-import inspect
-import numbers
-from collections.abc import Sequence, Sized
-from functools import update_wrapper, wraps
->>>>>>> cad0c46a
 from typing import Any, Callable, Iterable, List, Optional, Union
 
 import jax
@@ -2568,7 +2561,6 @@
     return batch_size
 
 
-<<<<<<< HEAD
 class CallbackClosure:
     """This is just a class containing data that is important for the callback."""
 
@@ -2605,8 +2597,6 @@
         return jnpargs
 
 
-=======
->>>>>>> cad0c46a
 def callback(func):
     """Decorator that will correctly pass the signature as arguments to the callback
     implementation.
@@ -2639,7 +2629,6 @@
     """
 
     flat_args, in_tree = tree_flatten((args, kwargs))
-<<<<<<< HEAD
     metadata = CallbackClosure(args, kwargs)
 
     def _flat_callback(flat_args):
@@ -2654,25 +2643,10 @@
         return tree_leaves(cb(*args, **kwargs))
 
     # TODO(@erick-xanadu): Change back once we support return values.
-=======
-
-    def _flat_callback(*flat_args):
-        """This function packages flat arguments back into the shapes expected by the function."""
-        _args, _kwargs = tree_unflatten(in_tree, flat_args)
-        assert not _args, "Args are not yet expected here."
-        assert not _kwargs, "Kwargs are not yet supported here."
-        return tree_leaves(cb())
-
-    # TODO(@erick-xanadu): Change back once we support arguments.
->>>>>>> cad0c46a
     # I am leaving this as a to-do because otherwise the coverage will complain.
     # results_aval = tree_map(lambda x: jax.core.ShapedArray(x.shape, x.dtype), result_shape_dtypes)
     results_aval = []
     flat_results_aval, out_tree = tree_flatten(results_aval)
-<<<<<<< HEAD
-    # TODO: This reminds me of the code in jit.py where we infer the signature.
-=======
->>>>>>> cad0c46a
     out_flat = python_callback_p.bind(
         *flat_args, callback=_flat_callback, results_aval=tuple(flat_results_aval)
     )
