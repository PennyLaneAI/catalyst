# Copyright 2022-2023 Xanadu Quantum Technologies Inc.

# Licensed under the Apache License, Version 2.0 (the "License");
# you may not use this file except in compliance with the License.
# You may obtain a copy of the License at

#     http://www.apache.org/licenses/LICENSE-2.0

# Unless required by applicable law or agreed to in writing, software
# distributed under the License is distributed on an "AS IS" BASIS,
# WITHOUT WARRANTIES OR CONDITIONS OF ANY KIND, either express or implied.
# See the License for the specific language governing permissions and
# limitations under the License.
"""This module contains various functions for enabling Catalyst functionality
(such as mid-circuit measurements and advanced control flow) from PennyLane
while using :func:`~.qjit`.
"""

# pylint: disable=too-many-lines

import numbers
from functools import update_wrapper
from typing import Any, Callable, Iterable, List, Optional, Union

import jax
import jax.numpy as jnp
import pennylane as qml
from jax._src.api_util import shaped_abstractify
from jax._src.lax.lax import _abstractify
from jax._src.tree_util import PyTreeDef, tree_flatten, tree_unflatten, treedef_is_leaf
from jax.core import eval_jaxpr, get_aval
from pennylane import QNode, QueuingManager
from pennylane.measurements import MidMeasureMP
from pennylane.operation import Operator
from pennylane.ops import Controlled
from pennylane.tape import QuantumTape

import catalyst
from catalyst.jax_primitives import (
    AbstractQreg,
    GradParams,
    adjoint_p,
    cond_p,
    expval_p,
    for_p,
    func_p,
    grad_p,
    jvp_p,
    probs_p,
    qmeasure_p,
    vjp_p,
    while_p,
)
from catalyst.jax_tracer import (
    Function,
    HybridOp,
    HybridOpRegion,
    QRegPromise,
    deduce_avals,
    has_nested_tapes,
    trace_quantum_function,
    trace_quantum_tape,
    unify_result_types,
)
from catalyst.utils.contexts import EvaluationContext, EvaluationMode, JaxTracingContext
from catalyst.utils.exceptions import CompileError, DifferentiableCompileError
from catalyst.utils.jax_extras import (
    ClosedJaxpr,
    DynamicJaxprTracer,
    Jaxpr,
    ShapedArray,
    _initial_style_jaxpr,
    _input_type_to_tracers,
    convert_constvars_jaxpr,
    initial_style_jaxprs_with_common_consts1,
    initial_style_jaxprs_with_common_consts2,
    new_inner_tracer,
    tree_structure,
    wrap_init,
)
from catalyst.utils.patching import Patcher
from catalyst.utils.runtime import extract_backend_info


def _check_no_measurements(tape: QuantumTape) -> None:
    """Check the nested quantum tape for the absense of quantum measurements of any kind"""

    msg = "Quantum measurements are not allowed"

    if len(tape.measurements) > 0:
        raise ValueError(msg)
    for op in tape.operations:
        if has_nested_tapes(op):
            for r in [r for r in op.regions if r.quantum_tape is not None]:
                _check_no_measurements(r.quantum_tape)
        else:
            if isinstance(op, MidCircuitMeasure):
                raise ValueError(msg)


class QFunc:
    """A device specific quantum function.

    Args:
        qfunc (Callable): the quantum function
        shots (int): How many times the circuit should be evaluated (or sampled) to estimate
            the expectation values
        device (a derived class from QubitDevice): a device specification which determines
            the valid gate set for the quantum function
    """

    def __init__(self, fn, device):
        self.func = fn
        self.device = device
        update_wrapper(self, fn)

    def __call__(self, *args, **kwargs):
        qnode = None
        if isinstance(self, qml.QNode):
<<<<<<< HEAD
=======
            qnode = self
            if isinstance(self.device, qml.Device):
                name = self.device.short_name
            else:
                name = self.device.name

            is_known_device = name in QFunc.RUNTIME_DEVICES
            implements_c_interface = hasattr(self.device, "get_c_interface")
            is_valid_device = is_known_device or implements_c_interface
            if not is_valid_device:
                raise CompileError(
                    f"The {name} device is not supported for compilation at the moment."
                )

            # TODO:
            # Once all devices get converted to shared libraries this name should just be the path.
            backend_path_or_name = name
            if implements_c_interface:
                impl = self.device.get_c_interface()
                if not pathlib.Path(impl).is_file():
                    raise CompileError(f"Device at {impl} cannot be found!")

                backend_path_or_name = self.device.get_c_interface()

            backend_kwargs = {}
            if hasattr(self.device, "shots"):
                backend_kwargs["shots"] = self.device.shots if self.device.shots else 0
            if self.device.short_name == "braket.local.qubit":  # pragma: no cover
                backend_kwargs["backend"] = self.device._device._delegate.DEVICE_ID
            elif self.device.short_name == "braket.aws.qubit":  # pragma: no cover
                backend_kwargs["device_arn"] = self.device._device._arn
                if self.device._s3_folder:
                    backend_kwargs["s3_destination_folder"] = str(self.device._s3_folder)

>>>>>>> 379f9ccd
            device = QJITDevice(
                self.device.shots, self.device.wires, *extract_backend_info(self.device)
            )
        else:
            # Allow QFunc to still be used by itself for internal testing.
            device = self.device

        with EvaluationContext(EvaluationMode.QUANTUM_COMPILATION):
            jaxpr, shape = trace_quantum_function(self.func, device, args, kwargs, qnode)

        retval_tree = tree_structure(shape)

        def _eval_jaxpr(*args):
            return eval_jaxpr(jaxpr.jaxpr, jaxpr.consts, *args)

        args_data, _ = tree_flatten(args)

        wrapped = wrap_init(_eval_jaxpr)
        retval = func_p.bind(wrapped, *args_data, fn=self)

        return tree_unflatten(retval_tree, retval)


class QJITDevice(qml.QubitDevice):
    """QJIT device.

    A device that interfaces the compilation pipeline of Pennylane programs.

    Args:
        wires (int): the number of wires to initialize the device with
        shots (int): How many times the circuit should be evaluated (or sampled) to estimate
            the expectation values. Defaults to ``None`` if not specified. Setting
            to ``None`` results in computing statistics like expectation values and
            variances analytically
        backend_name (str): name of the device from the list of supported and compiled backend
            devices by the runtime
        backend_kwargs (Dict(str, AnyType)): An optional dictionary of the device specifications
    """

    name = "QJIT device"
    short_name = "qjit.device"
    pennylane_requires = "0.1.0"
    version = "0.0.1"
    author = ""
    operations = [
        "MidCircuitMeasure",
        "Cond",
        "WhileLoop",
        "ForLoop",
        "PauliX",
        "PauliY",
        "PauliZ",
        "Hadamard",
        "Identity",
        "S",
        "T",
        "PhaseShift",
        "RX",
        "RY",
        "RZ",
        "CNOT",
        "CY",
        "CZ",
        "SWAP",
        "IsingXX",
        "IsingYY",
        "IsingXY",
        "IsingZZ",
        "ControlledPhaseShift",
        "CRX",
        "CRY",
        "CRZ",
        "CRot",
        "CSWAP",
        "MultiRZ",
        "QubitUnitary",
        "Adjoint",
    ]
    observables = [
        "Identity",
        "PauliX",
        "PauliY",
        "PauliZ",
        "Hadamard",
        "Hermitian",
        "Hamiltonian",
    ]

    # pylint: disable=too-many-arguments
    def __init__(
        self, shots=None, wires=None, backend_name=None, backend_lib=None, backend_kwargs=None
    ):
        # TODO: remove after testing...
        print("backend_name: ", backend_name)
        print("backend_lib: ", backend_lib)
        print("backend_kwargs: ", backend_kwargs)

        self.backend_name = backend_name if backend_name else "default"
        self.backend_lib = backend_lib if backend_lib else ""
        self.backend_kwargs = backend_kwargs if backend_kwargs else {}
        super().__init__(wires=wires, shots=shots)

    def apply(self, operations, **kwargs):
        """
        Raises: RuntimeError
        """
        raise RuntimeError("QJIT devices cannot apply operations.")  # pragma: no cover

    def default_expand_fn(self, circuit, max_expansion=10):
        """
        Most decomposition logic will be equivalent to PennyLane's decomposition.
        However, decomposition logic will differ in the following cases:

        1. All :class:`qml.QubitUnitary <pennylane.ops.op_math.Controlled>` operations
            will decompose to :class:`qml.QubitUnitary <pennylane.QubitUnitary>` operations.
        2. :class:`qml.ControlledQubitUnitary <pennylane.ControlledQubitUnitary>` operations
            will decompose to :class:`qml.QubitUnitary <pennylane.QubitUnitary>` operations.
        3. The list of device-supported gates employed by Catalyst is currently different than
            that of the ``lightning.qubit`` device, as defined by the
            :class:`~.pennylane_extensions.QJITDevice`.

        Args:
            circuit: circuit to expand
            max_expansion: the maximum number of expansion steps if no fixed-point is reached.
        """
        # Ensure catalyst.measure is used instead of qml.measure.
        if any(isinstance(op, MidMeasureMP) for op in circuit.operations):
            raise CompileError("Must use 'measure' from Catalyst instead of PennyLane.")

        # Fallback for controlled gates that won't decompose successfully.
        # Doing so before rather than after decomposition is generally a trade-off. For low
        # numbers of qubits, a unitary gate might be faster, while for large qubit numbers prior
        # decomposition is generally faster.
        # At the moment, bypassing decomposition for controlled gates will generally have a higher
        # success rate, as complex decomposition paths can fail to trace (c.f. PL #3521, #3522).

        def _decomp_controlled(self, *_args, **_kwargs):
            return [qml.QubitUnitary(qml.matrix(self), wires=self.wires)]

        with Patcher(
            (qml.ops.Controlled, "has_decomposition", lambda self: True),
            (qml.ops.Controlled, "decomposition", _decomp_controlled),
            # TODO: Remove once work_wires is no longer needed for decomposition.
            (qml.ops.MultiControlledX, "decomposition", _decomp_controlled),
        ):
            expanded_tape = super().default_expand_fn(circuit, max_expansion)

        self.check_validity(expanded_tape.operations, [])
        return expanded_tape


def qfunc(device):
    """A Device specific quantum function.

    Args:
        device (a derived class from QubitDevice): A device specification which determines
            the valid gate set for the quantum function.
        fn (Callable): the quantum function

    Returns:
        Grad: A QFunc object that denotes the the declaration of a quantum function.

    """

    assert device is not None

    def dec_no_params(fn):
        return QFunc(fn, device)

    return dec_no_params


Differentiable = Union[Function, QNode]
DifferentiableLike = Union[Differentiable, Callable, "catalyst.compilation_pipelines.QJIT"]


def _ensure_differentiable(f: DifferentiableLike) -> Differentiable:
    """Narrows down the set of the supported differentiable objects."""

    # Unwrap the function from an existing QJIT object.
    if isinstance(f, catalyst.compilation_pipelines.QJIT):
        f = f.user_function

    if isinstance(f, (Function, QNode)):
        return f
    elif isinstance(f, Callable):  # Keep at the bottom
        return Function(f)

    raise DifferentiableCompileError(f"Non-differentiable object passed: {type(f)}")


def _make_jaxpr_check_differentiable(f: Differentiable, grad_params: GradParams, *args) -> Jaxpr:
    """Gets the jaxpr of a differentiable function. Perform the required additional checks."""
    method = grad_params.method
    jaxpr = jax.make_jaxpr(f)(*args)

    assert len(jaxpr.eqns) == 1, "Expected jaxpr consisting of a single function call."
    assert jaxpr.eqns[0].primitive == func_p, "Expected jaxpr consisting of a single function call."

    for pos, arg in enumerate(jaxpr.in_avals):
        if arg.dtype.kind != "f" and pos in grad_params.argnum:
            raise DifferentiableCompileError(
                "Catalyst.grad/jacobian only supports differentiation on floating-point "
                f"arguments, got '{arg.dtype}' at position {pos}."
            )

    if grad_params.scalar_out:
        if not (len(jaxpr.out_avals) == 1 and jaxpr.out_avals[0].shape == ()):
            raise DifferentiableCompileError(
                f"Catalyst.grad only supports scalar-output functions, got {jaxpr.out_avals}"
            )

    for pos, res in enumerate(jaxpr.out_avals):
        if res.dtype.kind != "f":
            raise DifferentiableCompileError(
                "Catalyst.grad/jacobian only supports differentiation on floating-point "
                f"results, got '{res.dtype}' at position {pos}."
            )

    _verify_differentiable_child_qnodes(jaxpr, method)

    return jaxpr


def _verify_differentiable_child_qnodes(jaxpr, method):
    """Traverse QNodes being differentiated in the 'call graph' of the JAXPR to verify them."""
    visited = set()

    def traverse_children(jaxpr):
        for eqn in jaxpr.eqns:
            # The Python function is stored in the "fn" parameter of func_p JAXPR primitives.
            fn = eqn.params.get("fn")
            if fn and fn not in visited:
                child = eqn.params.get("call_jaxpr", None)
                if isinstance(fn, (qml.QNode, Grad)):
                    _check_created_jaxpr_gradient_methods(fn, method, child)
                if child and child not in visited:
                    traverse_children(child)
            visited.add(fn)

    traverse_children(jaxpr)


def _check_created_jaxpr_gradient_methods(f: Differentiable, method: str, jaxpr: Jaxpr):
    """Additional checks for the given jaxpr of a differentiable function."""
    if method == "fd":
        return

    if isinstance(f, Grad):
        raise DifferentiableCompileError(
            "Only finite difference can compute higher order derivatives"
        )

    assert isinstance(
        f, qml.QNode
    ), "Expected quantum differentiable node to be a qml.QNode or a catalyst.grad op"
    return_ops = []
    for res in jaxpr.outvars:
        for eq in reversed(jaxpr.eqns):  # pragma: no branch
            if res in eq.outvars:
                return_ops.append(eq.primitive)
                break

    if f.diff_method is None:
        raise DifferentiableCompileError(
            "Cannot differentiate a QNode explicitly marked non-differentiable (with"
            " diff_method=None)"
        )

    if f.diff_method == "parameter-shift" and any(
        prim not in [expval_p, probs_p] for prim in return_ops
    ):
        raise DifferentiableCompileError(
            "The parameter-shift method can only be used for QNodes "
            "which return either qml.expval or qml.probs."
        )
    if f.diff_method == "adjoint" and any(prim not in [expval_p] for prim in return_ops):
        raise DifferentiableCompileError(
            "The adjoint method can only be used for QNodes which return qml.expval."
        )


def _check_grad_params(
    method: str, scalar_out: bool, h: Optional[float], argnum: Optional[Union[int, List[int]]]
) -> GradParams:
    """Check common gradient parameters and produce a class``GradParams`` object"""
    methods = {"fd", "auto"}
    if method is None:
        method = "auto"
    if method not in methods:
        raise ValueError(
            f"Invalid differentiation method '{method}'. "
            f"Supported methods are: {' '.join(sorted(methods))}"
        )
    if method == "fd" and h is None:
        h = 1e-7
    if not (h is None or isinstance(h, numbers.Number)):
        raise ValueError(f"Invalid h value ({h}). None or number was excpected.")
    if argnum is None:
        argnum = [0]
    elif isinstance(argnum, int):
        argnum = [argnum]
    elif isinstance(argnum, tuple):
        argnum = list(argnum)
    elif isinstance(argnum, list) and all(isinstance(i, int) for i in argnum):
        pass
    else:
        raise ValueError(f"argnum should be integer or a list of integers, not {argnum}")
    return GradParams(method, scalar_out, h, argnum)


class Grad:
    """An object that specifies that a function will be differentiated.

    Args:
        fn (Differentiable): the function to differentiate
        method (str): the method used for differentiation
        h (float): the step-size value for the finite difference method
        argnum (list[int]): the argument indices which define over which arguments to differentiate

    Raises:
        ValueError: Higher-order derivatives and derivatives of non-QNode functions can only be
                    computed with the finite difference method.
        TypeError: Non-differentiable object was passed as `fn` argument.
    """

    def __init__(self, fn: Differentiable, *, grad_params: GradParams):
        self.fn = fn
        self.__name__ = f"grad.{fn.__name__}"
        self.grad_params = grad_params

    def __call__(self, *args, **kwargs):
        """Specifies that an actual call to the differentiated function.
        Args:
            args: the arguments to the differentiated function
        """
        EvaluationContext.check_is_tracing(
            "catalyst.grad can only be used from within @qjit decorated code."
        )
        jaxpr = _make_jaxpr_check_differentiable(self.fn, self.grad_params, *args)

        args_data, _ = tree_flatten(args)

        # It always returns list as required by catalyst control-flows
        return grad_p.bind(*args_data, jaxpr=jaxpr, fn=self, grad_params=self.grad_params)


def grad(f: DifferentiableLike, *, method=None, h=None, argnum=None):
    """A :func:`~.qjit` compatible gradient transformation for PennyLane/Catalyst.

    This function allows the gradient of a hybrid quantum-classical function
    to be computed within the compiled program.

    .. warning::

        Currently, higher-order differentiation is only supported by the finite-difference
        method.

    Args:
        f (Callable): a function or a function object to differentiate
        method (str): The method used for differentiation, which can be any of ``["auto", "fd"]``,
                      where:

                      - ``"auto"`` represents deferring the quantum differentiation to the method
                        specified by the QNode, while the classical computation is differentiated
                        using traditional auto-diff. Catalyst supports ``"parameter-shift"`` and
                        ``"adjoint"`` on internal QNodes. Notably, QNodes with
                        ``diff_method="finite-diff"`` is not supported with ``"auto"``.

                      - ``"fd"`` represents first-order finite-differences for the entire hybrid
                        function.

        h (float): the step-size value for the finite-difference (``"fd"``) method
        argnum (Tuple[int, List[int]]): the argument indices to differentiate

    Returns:
        Callable: A callable object that computes the gradient of the wrapped function for the given
                  arguments.

    Raises:
        ValueError: Invalid method or step size parameters.
        DifferentiableCompilerError: Called on a function that doesn't return a single scalar.

    .. note::

        Any JAX-compatible optimization library, such as `JAXopt
        <https://jaxopt.github.io/stable/index.html>`_, can be used
        alongside ``grad`` for JIT-compatible variational workflows.
        See the :doc:`/dev/quick_start` for examples.

    .. seealso:: :func:`~.jacobian`

    **Example 1 (Classical preprocessing)**

    .. code-block:: python

        dev = qml.device("lightning.qubit", wires=1)

        @qjit
        def workflow(x):
            @qml.qnode(dev)
            def circuit(x):
                qml.RX(jnp.pi * x, wires=0)
                return qml.expval(qml.PauliY(0))

            g = grad(circuit)
            return g(x)

    >>> workflow(2.0)
    array(-3.14159265)

    **Example 2 (Classical preprocessing and postprocessing)**

    .. code-block:: python

        dev = qml.device("lightning.qubit", wires=1)

        @qjit
        def grad_loss(theta):
            @qml.qnode(dev, diff_method="adjoint")
            def circuit(theta):
                qml.RX(jnp.exp(theta ** 2) / jnp.cos(theta / 4), wires=0)
                return qml.expval(qml.PauliZ(wires=0))

            def loss(theta):
                return jnp.pi / jnp.tanh(circuit(theta))

            return catalyst.grad(loss, method="auto")(theta)

    >>> grad_loss(1.0)
    array(-1.90958669)

    **Example 3 (Multiple QNodes with their own differentiation methods)**

    .. code-block:: python

        dev = qml.device("lightning.qubit", wires=1)

        @qjit
        def grad_loss(theta):
            @qml.qnode(dev, diff_method="parameter-shift")
            def circuit_A(params):
                qml.RX(jnp.exp(params[0] ** 2) / jnp.cos(params[1] / 4), wires=0)
                return qml.probs()

            @qml.qnode(dev, diff_method="adjoint")
            def circuit_B(params):
                qml.RX(jnp.exp(params[1] ** 2) / jnp.cos(params[0] / 4), wires=0)
                return qml.expval(qml.PauliZ(wires=0))

            def loss(params):
                return jnp.prod(circuit_A(params)) + circuit_B(params)

            return catalyst.grad(loss)(theta)

    >>> grad_loss(jnp.array([1.0, 2.0]))
    array([ 0.57367285, 44.4911605 ])

    **Example 4 (Purely classical functions)**

    .. code-block:: python

        def square(x: float):
            return x ** 2

        @qjit
        def dsquare(x: float):
            return catalyst.grad(square)(x)

    >>> dsquare(2.3)
    array(4.6)
    """
    scalar_out = True
    return Grad(
        _ensure_differentiable(f), grad_params=_check_grad_params(method, scalar_out, h, argnum)
    )


def jacobian(f: DifferentiableLike, *, method=None, h=None, argnum=None):
    """A :func:`~.qjit` compatible Jacobian transformation for PennyLane/Catalyst.

    This function allows the Jacobian of a hybrid quantum-classical function
    to be computed within the compiled program.

    Args:
        f (Callable): a function or a function object to differentiate
        method (str): The method used for differentiation, which can be any of ``["auto", "fd"]``,
                      where:

                      - ``"auto"`` represents deferring the quantum differentiation to the method
                        specified by the QNode, while the classical computation is differentiated
                        using traditional auto-diff. Catalyst supports ``"parameter-shift"`` and
                        ``"adjoint"`` on internal QNodes. Notably, QNodes with
                        ``diff_method="finite-diff"`` is not supported with ``"auto"``.

                      - ``"fd"`` represents first-order finite-differences for the entire hybrid
                        function.

        h (float): the step-size value for the finite-difference (``"fd"``) method
        argnum (Tuple[int, List[int]]): the argument indices to differentiate

    Returns:
        Callable: A callable object that computes the Jacobian of the wrapped function for the given
                  arguments.

    Raises:
        ValueError: Invalid method or step size parameters.

    .. note::

        Any JAX-compatible optimization library, such as `JAXopt
        <https://jaxopt.github.io/stable/index.html>`_, can be used
        alongside ``jacobian`` for JIT-compatible variational workflows.
        See the :doc:`/dev/quick_start` for examples.

    .. seealso:: :func:`~.grad`

    **Example**

    .. code-block:: python

        dev = qml.device("lightning.qubit", wires=1)

        @qjit
        def workflow(x):
            @qml.qnode(dev)
            def circuit(x):
                qml.RX(jnp.pi * x[0], wires=0)
                qml.RY(x[1], wires=0)
                return qml.probs()

            g = jacobian(circuit)
            return g(x)

    >>> workflow(jnp.array([2.0, 1.0]))
    array([[-1.32116540e-07,  1.33781874e-07],
           [-4.20735506e-01,  4.20735506e-01]])
    """
    scalar_out = False
    return Grad(
        _ensure_differentiable(f), grad_params=_check_grad_params(method, scalar_out, h, argnum)
    )


# pylint: disable=too-many-arguments
def jvp(f: DifferentiableLike, params, tangents, *, method=None, h=None, argnum=None):
    """A :func:`~.qjit` compatible Jacobian-vector product for PennyLane/Catalyst.

    This function allows the Jacobian-vector Product of a hybrid quantum-classical function to be
    computed within the compiled program.

    Args:
        f (Callable): Function-like object to calculate JVP for
        params (List[Array]): List (or a tuple) of the function arguments specifying the point
                              to calculate JVP at. A subset of these parameters are declared as
                              differentiable by listing their indices in the ``argnum`` parameter.
        tangents(List[Array]): List (or a tuple) of tangent values to use in JVP. The list size and
                               shapes must match the ones of differentiable params.
        method(str): Differentiation method to use, same as in :func:`~.grad`.
        h (float): the step-size value for the finite-difference (``"fd"``) method
        argnum (Union[int, List[int]]): the params' indices to differentiate.

    Returns (Tuple[Array]):
        Return values of ``f`` paired with the JVP values.

    Raises:
        TypeError: invalid parameter types
        ValueError: invalid parameter values

    **Example 1 (basic usage)**

    .. code-block:: python

        @qjit
        def jvp(params, tangent):
          def f(x):
              y = [jnp.sin(x[0]), x[1] ** 2, x[0] * x[1]]
              return jnp.stack(y)

          return catalyst.jvp(f, [params], [tangent])

    >>> x = jnp.array([0.1, 0.2])
    >>> tangent = jnp.array([0.3, 0.6])
    >>> jvp(x, tangent)
    [array([0.09983342, 0.04      , 0.02      ]),
    array([0.29850125, 0.24000006, 0.12      ])]

    **Example 2 (argnum usage)**

    Here we show how to use ``argnum`` to ignore the non-differentiable parameter ``n`` of the
    target function. Note that the length and shapes of tangents must match the length and shape of
    primal parameters which we mark as differentiable by passing their indices to ``argnum``.

    .. code-block:: python

        @qjit
        @qml.qnode(qml.device("lightning.qubit", wires=2))
        def circuit(n, params):
            qml.RX(params[n, 0], wires=n)
            qml.RY(params[n, 1], wires=n)
            return qml.expval(qml.PauliZ(1))

        @qjit
        def workflow(primals, tangents):
            return catalyst.jvp(circuit, [1, primals], [tangents], argnum=[1])

    >>> params = jnp.array([[0.54, 0.3154], [0.654, 0.123]])
    >>> dy = jnp.array([[1.0, 1.0], [1.0, 1.0]])
    >>> workflow(params, dy)
    [array(0.78766064), array(-0.7011436)]
    """
    EvaluationContext.check_is_tracing(
        "catalyst.jvp can only be used from within @qjit decorated code."
    )

    def _check(x, hint):
        if not isinstance(x, Iterable):
            raise ValueError(f"vjp '{hint}' argument must be an iterable, not {type(x)}")
        return x

    params = _check(params, "params")
    tangents = _check(tangents, "tangents")
    fn: Differentiable = _ensure_differentiable(f)
    scalar_out = False
    grad_params = _check_grad_params(method, scalar_out, h, argnum)
    jaxpr = _make_jaxpr_check_differentiable(fn, grad_params, *params)
    return jvp_p.bind(*params, *tangents, jaxpr=jaxpr, fn=fn, grad_params=grad_params)


# pylint: disable=too-many-arguments
def vjp(f: DifferentiableLike, params, cotangents, *, method=None, h=None, argnum=None):
    """A :func:`~.qjit` compatible Vector-Jacobian product for PennyLane/Catalyst.

    This function allows the Vector-Jacobian Product of a hybrid quantum-classical function to be
    computed within the compiled program.

    Args:
        f(Callable): Function-like object to calculate JVP for
        params(List[Array]): List (or a tuple) of f's arguments specifying the point to calculate
                             VJP at. A subset of these parameters are declared as
                             differentiable by listing their indices in the ``argnum`` parameter.
        cotangents(List[Array]): List (or a tuple) of tangent values to use in JVP. The list size
                                 and shapes must match the size and shape of ``f`` outputs.
        method(str): Differentiation method to use, same as in ``grad``.
        h (float): the step-size value for the finite-difference (``"fd"``) method
        argnum (Union[int, List[int]]): the params' indices to differentiate.

    Returns (Tuple[Array]):
        Return values of ``f`` paired with the JVP values.

    Raises:
        TypeError: invalid parameter types
        ValueError: invalid parameter values

    **Example**

    .. code-block:: python

        @qjit
        def vjp(params, cotangent):
          def f(x):
              y = [jnp.sin(x[0]), x[1] ** 2, x[0] * x[1]]
              return jnp.stack(y)

          return catalyst.vjp(f, [params], [cotangent])

    >>> x = jnp.array([0.1, 0.2])
    >>> dy = jnp.array([-0.5, 0.1, 0.3])
    >>> vjp(x, dy)
    [array([0.09983342, 0.04      , 0.02      ]),
    array([-0.43750208,  0.07000001])]
    """
    EvaluationContext.check_is_tracing(
        "catalyst.vjp can only be used from within @qjit decorated code."
    )

    def _check(x, hint):
        if not isinstance(x, Iterable):
            raise ValueError(f"vjp '{hint}' argument must be an iterable, not {type(x)}")
        return x

    params = _check(params, "params")
    cotangents = _check(cotangents, "cotangents")
    fn: Differentiable = _ensure_differentiable(f)
    scalar_out = False
    grad_params = _check_grad_params(method, scalar_out, h, argnum)
    jaxpr = _make_jaxpr_check_differentiable(fn, grad_params, *params)
    return vjp_p.bind(*params, *cotangents, jaxpr=jaxpr, fn=fn, grad_params=grad_params)


def _aval_to_primitive_type(aval):
    if isinstance(aval, DynamicJaxprTracer):
        aval = aval.strip_weak_type()
    if isinstance(aval, ShapedArray):
        aval = aval.dtype
    assert not isinstance(aval, (list, dict)), f"Unexpected type {aval}"
    return aval


def _check_single_bool_value(tree: PyTreeDef, avals: List[Any]) -> None:
    if not treedef_is_leaf(tree):
        raise TypeError(
            f"A single boolean scalar was expected, got the value of tree-shape: {tree}."
        )
    assert len(avals) == 1, f"{avals} does not match {tree}"
    dtype = _aval_to_primitive_type(avals[0])
    if dtype not in (bool, jnp.bool_):
        raise TypeError(f"A single boolean scalar was expected, got the value {avals[0]}.")


def _check_cond_same_shapes(trees: List[PyTreeDef], avals: List[List[Any]]) -> None:
    assert len(trees) == len(avals), f"Input trees ({trees}) don't match input avals ({avals})"
    expected_tree = trees[0]
    for tree in list(trees)[1:]:
        if tree != expected_tree:
            raise TypeError("Conditional requires consistent return types across all branches")


class ForLoop(HybridOp):
    """PennyLane ForLoop Operation."""

    binder = for_p.bind

    def trace_quantum(self, ctx, device, trace, qrp) -> QRegPromise:
        op = self
        inner_trace = op.regions[0].trace
        inner_tape = op.regions[0].quantum_tape
        res_classical_tracers = op.regions[0].res_classical_tracers

        with EvaluationContext.frame_tracing_context(ctx, inner_trace):
            qreg_in = _input_type_to_tracers(inner_trace.new_arg, [AbstractQreg()])[0]
            qrp_out = trace_quantum_tape(inner_tape, device, qreg_in, ctx, inner_trace)
            qreg_out = qrp_out.actualize()
            jaxpr, _, consts = ctx.frames[inner_trace].to_jaxpr2(res_classical_tracers + [qreg_out])

        step = op.in_classical_tracers[2]
        apply_reverse_transform = isinstance(step, int) and step < 0
        qreg = qrp.actualize()
        qrp2 = QRegPromise(
            op.bind_overwrite_classical_tracers(
                ctx,
                trace,
                op.in_classical_tracers[0],
                op.in_classical_tracers[1],
                step,
                *(consts + op.in_classical_tracers[3:] + [qreg]),
                body_jaxpr=ClosedJaxpr(convert_constvars_jaxpr(jaxpr), ()),
                body_nconsts=len(consts),
                apply_reverse_transform=apply_reverse_transform,
            )
        )
        return qrp2


class MidCircuitMeasure(HybridOp):
    """Operation representing a mid-circuit measurement."""

    binder = qmeasure_p.bind

    def trace_quantum(self, ctx, device, trace, qrp) -> QRegPromise:
        op = self
        wire = op.in_classical_tracers[0]
        qubit = qrp.extract([wire])[0]
        qubit2 = op.bind_overwrite_classical_tracers(ctx, trace, qubit)
        qrp.insert([wire], [qubit2])
        return qrp


class Cond(HybridOp):
    """PennyLane's conditional operation."""

    binder = cond_p.bind

    def trace_quantum(self, ctx, device, trace, qrp) -> QRegPromise:
        jaxprs, consts = [], []
        op = self
        for region in op.regions:
            with EvaluationContext.frame_tracing_context(ctx, region.trace):
                qreg_in = _input_type_to_tracers(region.trace.new_arg, [AbstractQreg()])[0]
                qrp_out = trace_quantum_tape(
                    region.quantum_tape, device, qreg_in, ctx, region.trace
                )
                qreg_out = qrp_out.actualize()
                jaxpr, _, const = ctx.frames[region.trace].to_jaxpr2(
                    region.res_classical_tracers + [qreg_out]
                )
                jaxprs.append(jaxpr)
                consts.append(const)

        jaxprs2, combined_consts = initial_style_jaxprs_with_common_consts2(jaxprs, consts)

        qreg = qrp.actualize()
        qrp2 = QRegPromise(
            op.bind_overwrite_classical_tracers(
                ctx,
                trace,
                *(op.in_classical_tracers + combined_consts + [qreg]),
                branch_jaxprs=unify_result_types(jaxprs2),
            )
        )
        return qrp2


class WhileLoop(HybridOp):
    """PennyLane's while loop operation."""

    binder = while_p.bind

    def trace_quantum(self, ctx, device, trace, qrp) -> QRegPromise:
        cond_trace = self.regions[0].trace
        res_classical_tracers = self.regions[0].res_classical_tracers
        with EvaluationContext.frame_tracing_context(ctx, cond_trace):
            _input_type_to_tracers(cond_trace.new_arg, [AbstractQreg()])
            cond_jaxpr, _, cond_consts = ctx.frames[cond_trace].to_jaxpr2(res_classical_tracers)

        body_trace = self.regions[1].trace
        body_tape = self.regions[1].quantum_tape
        res_classical_tracers = self.regions[1].res_classical_tracers
        with EvaluationContext.frame_tracing_context(ctx, body_trace):
            qreg_in = _input_type_to_tracers(body_trace.new_arg, [AbstractQreg()])[0]
            qrp_out = trace_quantum_tape(body_tape, device, qreg_in, ctx, body_trace)
            qreg_out = qrp_out.actualize()
            body_jaxpr, _, body_consts = ctx.frames[body_trace].to_jaxpr2(
                res_classical_tracers + [qreg_out]
            )

        qreg = qrp.actualize()
        qrp2 = QRegPromise(
            self.bind_overwrite_classical_tracers(
                ctx,
                trace,
                *(cond_consts + body_consts + self.in_classical_tracers + [qreg]),
                cond_jaxpr=ClosedJaxpr(convert_constvars_jaxpr(cond_jaxpr), ()),
                body_jaxpr=ClosedJaxpr(convert_constvars_jaxpr(body_jaxpr), ()),
                cond_nconsts=len(cond_consts),
                body_nconsts=len(body_consts),
            )
        )
        return qrp2


class Adjoint(HybridOp):
    """PennyLane's adjoint operation"""

    binder = adjoint_p.bind

    def trace_quantum(self, ctx, device, trace, qrp) -> QRegPromise:
        op = self
        body_trace = op.regions[0].trace
        body_tape = op.regions[0].quantum_tape
        res_classical_tracers = op.regions[0].res_classical_tracers
        with EvaluationContext.frame_tracing_context(ctx, body_trace):
            qreg_in = _input_type_to_tracers(body_trace.new_arg, [AbstractQreg()])[0]
            qrp_out = trace_quantum_tape(body_tape, device, qreg_in, ctx, body_trace)
            qreg_out = qrp_out.actualize()
            body_jaxpr, _, body_consts = ctx.frames[body_trace].to_jaxpr2(
                res_classical_tracers + [qreg_out]
            )

        qreg = qrp.actualize()
        args, args_tree = tree_flatten((body_consts, op.in_classical_tracers, [qreg]))
        op_results = adjoint_p.bind(
            *args,
            args_tree=args_tree,
            jaxpr=ClosedJaxpr(convert_constvars_jaxpr(body_jaxpr), ()),
        )
        qrp2 = QRegPromise(op_results[-1])
        return qrp2


class QCtrl(HybridOp):
    """Catalyst quantum ctrl operation"""

    def __init__(
        self, *args, control_wire_tracers, control_value_tracers, work_wire_tracers, **kwargs
    ):
        self.control_wire_tracers: List[Any] = control_wire_tracers
        self.control_value_tracers: List[Any] = control_value_tracers
        self.work_wire_tracers: Optional[List[Any]] = work_wire_tracers
        super().__init__(*args, **kwargs)

    def trace_quantum(self, ctx, device, trace, qrp) -> QRegPromise:
        raise NotImplementedError("QCtrl does not support JAX quantum tracing")  # pragma: no cover

    def decomposition(self):
        """Compute quantum decomposition of the gate by recursively scanning the nested tape and
        distributing the quantum control operaiton over the tape operations."""
        assert len(self.regions) == 1, "Qctrl is expected to have one region"

        _check_no_measurements(self.regions[0].quantum_tape)
        new_tape = qctrl_distribute(
            self.regions[0].quantum_tape,
            self.control_wire_tracers,
            self.control_value_tracers,
            self.work_wire_tracers,
        )
        return new_tape.operations


def qctrl_distribute(
    tape: QuantumTape,
    control_wires: List[Any],
    control_values: List[Any],
    work_wires: Optional[List[Any]] = None,
) -> QuantumTape:
    """Distribute the quantum control operation, described by ``control_wires`` and
    ``control_values``, over all the operations on the nested quantum tape.
    """
    # Note: The transformation modifies operations in the source quantum tape, so we must not use it
    # after we called this function.
    assert len(control_wires) > 0, "This transformation expects a non-empty list of control_wires"
    assert len(control_wires) == len(control_values), (
        f"Length of the control_values ({len(control_values)}) must be equal "
        f"to the lenght of control_wires ({len(control_wires)})"
    )
    ctx = EvaluationContext.get_main_tracing_context()
    ops2 = []
    for op in tape.operations:
        if has_nested_tapes(op):
            if isinstance(op, QCtrl):
                for region in [region for region in op.regions if region.quantum_tape is not None]:
                    tape2 = qctrl_distribute(
                        region.quantum_tape,
                        control_wires + op.control_wire_tracers,
                        control_values + op.control_value_tracers,
                        ((work_wires or []) + (op.work_wire_tracers or []))
                        if (work_wires is not None or op.work_wire_tracers is not None)
                        else None,
                    )
                    ops2.extend(tape2.operations)
            else:
                for region in [region for region in op.regions if region.quantum_tape is not None]:
                    with EvaluationContext.frame_tracing_context(ctx, region.trace):
                        region.quantum_tape = qctrl_distribute(
                            region.quantum_tape, control_wires, control_values, work_wires
                        )
                ops2.append(op)
        else:
            ops2.append(
                Controlled(
                    type(op)(*op.parameters, wires=op.wires),
                    control_wires=qml.wires.Wires(control_wires),
                    control_values=control_values,
                    work_wires=work_wires,
                )
            )
    return QuantumTape(ops2, tape.measurements)


class CondCallable:
    """User-facing wrapper provoding "else_if" and "otherwise" public methods.
    Some code in this class has been adapted from the cond implementation in the JAX project at
    https://github.com/google/jax/blob/jax-v0.4.1/jax/_src/lax/control_flow/conditionals.py
    released under the Apache License, Version 2.0, with the following copyright notice:

    Copyright 2021 The JAX Authors.
    """

    def __init__(self, pred, true_fn):
        self.preds = [pred]
        self.branch_fns = [true_fn]
        self.otherwise_fn = lambda: None

    def else_if(self, pred):
        """
        Block of code to be run if this predicate evaluates to true, skipping all subsequent
        conditional blocks.

        Args:
            pred (bool): The predicate that will determine if this branch is executed.

        Returns:
            A callable decorator that wraps this 'else if' branch of the conditional and returns
            self.
        """

        def decorator(branch_fn):
            if branch_fn.__code__.co_argcount != 0:
                raise TypeError(
                    "Conditional 'else if' function is not allowed to have any arguments"
                )
            self.preds.append(pred)
            self.branch_fns.append(branch_fn)
            return self

        return decorator

    def otherwise(self, otherwise_fn):
        """Block of code to be run if the predicate evaluates to false.

        Args:
            false_fn (Callable): The code to be run in case the condition was not met.

        Returns:
            self
        """
        if otherwise_fn.__code__.co_argcount != 0:
            raise TypeError("Conditional 'False' function is not allowed to have any arguments")
        self.otherwise_fn = otherwise_fn
        return self

    def _call_with_quantum_ctx(self, ctx):
        outer_trace = ctx.trace
        in_classical_tracers = self.preds
        regions: List[HybridOpRegion] = []

        out_trees, out_avals = [], []
        for branch in self.branch_fns + [self.otherwise_fn]:
            quantum_tape = QuantumTape()
            with EvaluationContext.frame_tracing_context(ctx) as inner_trace:
                wffa, _, out_tree = deduce_avals(branch, [], {})
                with QueuingManager.stop_recording(), quantum_tape:
                    res_classical_tracers = [inner_trace.full_raise(t) for t in wffa.call_wrapped()]
            regions.append(HybridOpRegion(inner_trace, quantum_tape, [], res_classical_tracers))
            out_trees.append(out_tree())
            out_avals.append(res_classical_tracers)

        _check_cond_same_shapes(out_trees, out_avals)
        res_avals = list(map(shaped_abstractify, res_classical_tracers))
        out_classical_tracers = [new_inner_tracer(outer_trace, aval) for aval in res_avals]
        Cond(in_classical_tracers, out_classical_tracers, regions)
        return tree_unflatten(out_tree(), out_classical_tracers)

    def _call_with_classical_ctx(self):
        args, args_tree = tree_flatten([])
        args_avals = tuple(map(_abstractify, args))
        branch_jaxprs, consts, out_trees = initial_style_jaxprs_with_common_consts1(
            (*self.branch_fns, self.otherwise_fn), args_tree, args_avals, "cond"
        )
        _check_cond_same_shapes(out_trees, [j.out_avals for j in branch_jaxprs])
        branch_jaxprs = unify_result_types(branch_jaxprs)
        out_classical_tracers = cond_p.bind(*(self.preds + consts), branch_jaxprs=branch_jaxprs)
        return tree_unflatten(out_trees[0], out_classical_tracers)

    def _call_during_interpretation(self):
        for pred, branch_fn in zip(self.preds, self.branch_fns):
            if pred:
                return branch_fn()
        return self.otherwise_fn()

    def __call__(self):
        mode, ctx = EvaluationContext.get_evaluation_mode()
        if mode == EvaluationMode.QUANTUM_COMPILATION:
            return self._call_with_quantum_ctx(ctx)
        elif mode == EvaluationMode.CLASSICAL_COMPILATION:
            return self._call_with_classical_ctx()
        else:
            assert mode == EvaluationMode.INTERPRETATION, f"Unsupported evaluation mode {mode}"
            return self._call_during_interpretation()


def cond(pred: DynamicJaxprTracer):
    """A :func:`~.qjit` compatible decorator for if-else conditionals in PennyLane/Catalyst.

    .. note::

        Catalyst can automatically convert Python if-statements for you. Requires setting
        ``autograph=True``, see the :func:`~.qjit` function or documentation page for more details.

    This form of control flow is a functional version of the traditional if-else conditional. This
    means that each execution path, an 'if' branch, any 'else if' branches, and a final 'otherwise'
    branch, is provided as a separate function. All functions will be traced during compilation,
    but only one of them will be executed at runtime, depending on the value of one or more
    Boolean predicates. The JAX equivalent is the ``jax.lax.cond`` function, but this version is
    optimized to work with quantum programs in PennyLane. This version also supports an 'else if'
    construct which the JAX version does not.

    Values produced inside the scope of a conditional can be returned to the outside context, but
    the return type signature of each branch must be identical. If no values are returned, the
    'otherwise' branch is optional. Refer to the example below to learn more about the syntax of
    this decorator.

    This form of control flow can also be called from the Python interpreter without needing to use
    :func:`~.qjit`.

    Args:
        pred (bool): the first predicate with which to control the branch to execute

    Returns:
        A callable decorator that wraps the first 'if' branch of the conditional.

    Raises:
        AssertionError: Branch functions cannot have arguments.

    **Example**

    .. code-block:: python

        dev = qml.device("lightning.qubit", wires=1)

        @qjit
        @qml.qnode(dev)
        def circuit(x: float):

            # define a conditional ansatz
            @cond(x > 1.4)
            def ansatz():
                qml.RX(x, wires=0)
                qml.Hadamard(wires=0)

            @ansatz.otherwise
            def ansatz():
                qml.RY(x, wires=0)

            # apply the conditional ansatz
            ansatz()

            return qml.expval(qml.PauliZ(0))

    >>> circuit(1.4)
    array(0.16996714)
    >>> circuit(1.6)
    array(0.)

    Additional 'else-if' clauses can also be included via the ``else_if`` method:

    .. code-block:: python

        @qjit
        @qml.qnode(dev)
        def circuit(x):

            @catalyst.cond(x > 2.7)
            def cond_fn():
                qml.RX(x, wires=0)

            @cond_fn.else_if(x > 1.4)
            def cond_elif():
                qml.RY(x, wires=0)

            @cond_fn.otherwise
            def cond_else():
                qml.RX(x ** 2, wires=0)

            cond_fn()

            return qml.probs(wires=0)

    The conditional function is permitted to also return values.
    Any value that is supported by JAX JIT compilation is supported as a return
    type.

    .. code-block:: python

        @cond(predicate: bool)
        def conditional_fn():
            # do something when the predicate is true
            return "optionally return some value"

        @conditional_fn.otherwise
        def conditional_fn():
            # optionally define an alternative execution path
            return "if provided, return types need to be identical in both branches"

        ret_val = conditional_fn()  # must invoke the defined function

    .. details::
        :title: Usage details
        :href: usage-details

        There are various constraints and restrictions that should be kept in mind
        when working with conditionals in Catalyst.

        The return values of all branches of :func:`~.cond` must be the same type.
        Returning different types, or ommitting a return value in one branch (e.g.,
        returning ``None``) but not in others will result in an error.

        >>> @qjit
        ... def f(x: float):
        ...     @cond(x > 1.5)
        ...     def cond_fn():
        ...         return x ** 2  # float
        ...     @cond_fn.otherwise
        ...     def else_branch():
        ...         return 6  # int
        ...     return cond_fn()
        TypeError: Conditional requires consistent return types across all branches, got:
        - Branch at index 0: [ShapedArray(float64[], weak_type=True)]
        - Branch at index 1: [ShapedArray(int64[], weak_type=True)]
        Please specify an else branch if none was specified.
        >>> @qjit
        ... def f(x: float):
        ...     @cond(x > 1.5)
        ...     def cond_fn():
        ...         return x ** 2  # float
        ...     @cond_fn.otherwise
        ...     def else_branch():
        ...         return 6.  # float
        ...     return cond_fn()
        >>> f(1.5)
        array(6.)

        Similarly, the else (``my_cond_fn.otherwise``) may be omitted **as long as
        other branches do not return any values**. If other branches do return values,
        the else branch must be specified.

        >>> @qjit
        ... def f(x: float):
        ...     @cond(x > 1.5)
        ...     def cond_fn():
        ...         return x ** 2
        ...     return cond_fn()
        TypeError: Conditional requires consistent return types across all branches, got:
        - Branch at index 0: [ShapedArray(float64[], weak_type=True)]
        - Branch at index 1: []
        Please specify an else branch if none was specified.

        >>> @qjit
        ... def f(x: float):
        ...     @cond(x > 1.5)
        ...     def cond_fn():
        ...         return x ** 2
        ...     @cond_fn.otherwise
        ...     def else_branch():
        ...         return x
        ...     return cond_fn()
        >>> f(1.6)
        array(2.56)
    """

    def _decorator(true_fn: Callable):
        if true_fn.__code__.co_argcount != 0:
            raise TypeError("Conditional 'True' function is not allowed to have any arguments")
        return CondCallable(pred, true_fn)

    return _decorator


def for_loop(lower_bound, upper_bound, step):
    """A :func:`~.qjit` compatible for-loop decorator for PennyLane/Catalyst.

    .. note::

        Catalyst can automatically convert Python for loop statements for you. Requires setting
        ``autograph=True``, see the :func:`~.qjit` function or documentation page for more details.

    This for-loop representation is a functional version of the traditional
    for-loop, similar to ``jax.cond.fori_loop``. That is, any variables that
    are modified across iterations need to be provided as inputs/outputs to
    the loop body function:

    - Input arguments contain the value of a variable at the start of an
      iteration.

    - output arguments contain the value at the end of the iteration. The
      outputs are then fed back as inputs to the next iteration.

    The final iteration values are also returned from the transformed
    function.

    This form of control flow can also be called from the Python interpreter without needing to use
    :func:`~.qjit`.

    The semantics of ``for_loop`` are given by the following Python pseudo-code:

    .. code-block:: python

        def for_loop(lower_bound, upper_bound, step, loop_fn, *args):
            for i in range(lower_bound, upper_bound, step):
                args = loop_fn(i, *args)
            return args

    Unlike ``jax.cond.fori_loop``, the step can be negative if it is known at tracing time
    (i.e. constant). If a non-constant negative step is used, the loop will produce no iterations.

    Args:
        lower_bound (int): starting value of the iteration index
        upper_bound (int): (exclusive) upper bound of the iteration index
        step (int): increment applied to the iteration index at the end of each iteration

    Returns:
        Callable[[int, ...], ...]: A wrapper around the loop body function.
        Note that the loop body function must always have the iteration index as its first argument,
        which can be used arbitrarily inside the loop body. As the value of the index across
        iterations is handled automatically by the provided loop bounds, it must not be returned
        from the function.

    **Example**


    .. code-block:: python

        dev = qml.device("lightning.qubit", wires=1)

        @qjit
        @qml.qnode(dev)
        def circuit(n: int, x: float):

            def loop_rx(i, x):
                # perform some work and update (some of) the arguments
                qml.RX(x, wires=0)

                # update the value of x for the next iteration
                return jnp.sin(x)

            # apply the for loop
            final_x = for_loop(0, n, 1)(loop_rx)(x)

            return qml.expval(qml.PauliZ(0)), final_x

    >>> circuit(7, 1.6)
    [array(0.97926626), array(0.55395718)]
    """

    def _body_query(body_fn):
        def _call_handler(*init_state):
            def _call_with_quantum_ctx(ctx: JaxTracingContext):
                quantum_tape = QuantumTape()
                outer_trace = ctx.trace
                with EvaluationContext.frame_tracing_context(ctx) as inner_trace:
                    in_classical_tracers = [
                        lower_bound,
                        upper_bound,
                        step,
                        lower_bound,
                    ] + tree_flatten(init_state)[0]
                    wffa, in_avals, body_tree = deduce_avals(
                        body_fn, [lower_bound] + list(init_state), {}
                    )
                    arg_classical_tracers = _input_type_to_tracers(inner_trace.new_arg, in_avals)
                    with QueuingManager.stop_recording(), quantum_tape:
                        res_classical_tracers = [
                            inner_trace.full_raise(t)
                            for t in wffa.call_wrapped(*arg_classical_tracers)
                        ]

                res_avals = list(map(shaped_abstractify, res_classical_tracers))
                out_classical_tracers = [new_inner_tracer(outer_trace, aval) for aval in res_avals]
                ForLoop(
                    in_classical_tracers,
                    out_classical_tracers,
                    [
                        HybridOpRegion(
                            inner_trace, quantum_tape, arg_classical_tracers, res_classical_tracers
                        )
                    ],
                )

                return tree_unflatten(body_tree(), out_classical_tracers)

            def _call_with_classical_ctx():
                iter_arg = lower_bound
                init_vals, in_tree = tree_flatten((iter_arg, *init_state))
                init_avals = tuple(_abstractify(val) for val in init_vals)
                body_jaxpr, body_consts, body_tree = _initial_style_jaxpr(
                    body_fn, in_tree, init_avals, "for_loop"
                )

                apply_reverse_transform = isinstance(step, int) and step < 0
                out_classical_tracers = for_p.bind(
                    lower_bound,
                    upper_bound,
                    step,
                    *(body_consts + init_vals),
                    body_jaxpr=body_jaxpr,
                    body_nconsts=len(body_consts),
                    apply_reverse_transform=apply_reverse_transform,
                )

                return tree_unflatten(body_tree, out_classical_tracers)

            def _call_during_interpretation():
                args = init_state
                fn_res = args if len(args) > 1 else args[0] if len(args) == 1 else None
                for i in range(lower_bound, upper_bound, step):
                    fn_res = body_fn(i, *args)
                    args = fn_res if len(args) > 1 else (fn_res,) if len(args) == 1 else ()
                return fn_res

            mode, ctx = EvaluationContext.get_evaluation_mode()
            if mode == EvaluationMode.QUANTUM_COMPILATION:
                return _call_with_quantum_ctx(ctx)
            elif mode == EvaluationMode.CLASSICAL_COMPILATION:
                return _call_with_classical_ctx()
            else:
                assert mode == EvaluationMode.INTERPRETATION, f"Unsupported evaluation mode {mode}"
                return _call_during_interpretation()

        return _call_handler

    return _body_query


def while_loop(cond_fn):
    """A :func:`~.qjit` compatible while-loop decorator for PennyLane/Catalyst.

    This decorator provides a functional version of the traditional while
    loop, similar to ``jax.lax.while_loop``. That is, any variables that are
    modified across iterations need to be provided as inputs and outputs to
    the loop body function:

    - Input arguments contain the value of a variable at the start of an
      iteration

    - Output arguments contain the value at the end of the iteration. The
      outputs are then fed back as inputs to the next iteration.

    The final iteration values are also returned from the
    transformed function.

    This form of control flow can also be called from the Python interpreter without needing to use
    :func:`~.qjit`.

    The semantics of ``while_loop`` are given by the following Python pseudo-code:

    .. code-block:: python

        def while_loop(cond_fun, body_fun, *args):
            while cond_fun(*args):
                args = body_fn(*args)
            return args

    Args:
        cond_fn (Callable): the condition function in the while loop

    Returns:
        Callable: A wrapper around the while-loop function.

    Raises:
        TypeError: Invalid return type of the condition expression.

    **Example**

    .. code-block:: python

        dev = qml.device("lightning.qubit", wires=1)

        @qjit
        @qml.qnode(dev)
        def circuit(x: float):

            @while_loop(lambda x: x < 2.0)
            def loop_rx(x):
                # perform some work and update (some of) the arguments
                qml.RX(x, wires=0)
                return x ** 2

            # apply the while loop
            final_x = loop_rx(x)

            return qml.expval(qml.PauliZ(0)), final_x

    >>> circuit(1.6)
    [array(-0.02919952), array(2.56)]
    """

    def _body_query(body_fn):
        def _call_handler(*init_state):
            def _call_with_quantum_ctx(ctx: JaxTracingContext):
                outer_trace = ctx.trace
                in_classical_tracers, _ = tree_flatten(init_state)

                with EvaluationContext.frame_tracing_context(ctx) as cond_trace:
                    cond_wffa, cond_in_avals, cond_tree = deduce_avals(cond_fn, init_state, {})
                    arg_classical_tracers = _input_type_to_tracers(
                        cond_trace.new_arg, cond_in_avals
                    )
                    res_classical_tracers = [
                        cond_trace.full_raise(t)
                        for t in cond_wffa.call_wrapped(*arg_classical_tracers)
                    ]
                    cond_region = HybridOpRegion(
                        cond_trace, None, arg_classical_tracers, res_classical_tracers
                    )

                _check_single_bool_value(cond_tree(), res_classical_tracers)

                with EvaluationContext.frame_tracing_context(ctx) as body_trace:
                    wffa, in_avals, body_tree = deduce_avals(body_fn, init_state, {})
                    arg_classical_tracers = _input_type_to_tracers(body_trace.new_arg, in_avals)
                    quantum_tape = QuantumTape()
                    with QueuingManager.stop_recording(), quantum_tape:
                        res_classical_tracers = [
                            body_trace.full_raise(t)
                            for t in wffa.call_wrapped(*arg_classical_tracers)
                        ]
                    body_region = HybridOpRegion(
                        body_trace, quantum_tape, arg_classical_tracers, res_classical_tracers
                    )

                res_avals = list(map(shaped_abstractify, res_classical_tracers))
                out_classical_tracers = [new_inner_tracer(outer_trace, aval) for aval in res_avals]

                WhileLoop(in_classical_tracers, out_classical_tracers, [cond_region, body_region])
                return tree_unflatten(body_tree(), out_classical_tracers)

            def _call_with_classical_ctx():
                init_vals, in_tree = tree_flatten(init_state)
                init_avals = tuple(_abstractify(val) for val in init_vals)
                cond_jaxpr, cond_consts, cond_tree = _initial_style_jaxpr(
                    cond_fn, in_tree, init_avals, "while_cond"
                )
                body_jaxpr, body_consts, body_tree = _initial_style_jaxpr(
                    body_fn, in_tree, init_avals, "while_loop"
                )
                _check_single_bool_value(cond_tree, cond_jaxpr.out_avals)
                out_classical_tracers = while_p.bind(
                    *(cond_consts + body_consts + init_vals),
                    cond_jaxpr=cond_jaxpr,
                    body_jaxpr=body_jaxpr,
                    cond_nconsts=len(cond_consts),
                    body_nconsts=len(body_consts),
                )
                return tree_unflatten(body_tree, out_classical_tracers)

            def _call_during_interpretation():
                args = init_state
                fn_res = args if len(args) > 1 else args[0] if len(args) == 1 else None
                while cond_fn(*args):
                    fn_res = body_fn(*args)
                    args = fn_res if len(args) > 1 else (fn_res,) if len(args) == 1 else ()
                return fn_res

            mode, ctx = EvaluationContext.get_evaluation_mode()
            if mode == EvaluationMode.QUANTUM_COMPILATION:
                return _call_with_quantum_ctx(ctx)
            elif mode == EvaluationMode.CLASSICAL_COMPILATION:
                return _call_with_classical_ctx()
            else:
                assert mode == EvaluationMode.INTERPRETATION, f"Unsupported evaluation mode {mode}"
                return _call_during_interpretation()

        return _call_handler

    return _body_query


def measure(wires) -> DynamicJaxprTracer:
    """A :func:`qjit` compatible mid-circuit measurement for PennyLane/Catalyst.

    .. important::

        The :func:`qml.measure() <pennylane.measure>` function is **not** QJIT
        compatible and :func:`catalyst.measure` from Catalyst should be used instead.

    Args:
        wires (Wires): The wire of the qubit the measurement process applies to

    Returns:
        A JAX tracer for the mid-circuit measurement.

    Raises:
        ValueError: Called outside the tape context.

    **Example**

    .. code-block:: python

        dev = qml.device("lightning.qubit", wires=2)

        @qjit
        @qml.qnode(dev)
        def circuit(x: float):
            qml.RX(x, wires=0)
            m1 = measure(wires=0)

            qml.RX(m1 * jnp.pi, wires=1)
            m2 = measure(wires=1)

            qml.RZ(m2 * jnp.pi / 2, wires=0)
            return qml.expval(qml.PauliZ(0)), m2

    >>> circuit(0.43)
    [array(1.), array(False)]
    >>> circuit(0.43)
    [array(-1.), array(True)]
    """
    EvaluationContext.check_is_tracing("catalyst.measure can only be used from within @qjit.")
    EvaluationContext.check_is_quantum_tracing(
        "catalyst.measure can only be used from within a qml.qnode."
    )
    ctx = EvaluationContext.get_main_tracing_context()
    wires = list(wires) if isinstance(wires, (list, tuple)) else [wires]
    if len(wires) != 1:
        raise TypeError(f"One classical argument (a wire) is expected, got {wires}")
    # assert len(ctx.trace.frame.eqns) == 0, ctx.trace.frame.eqns
    out_classical_tracer = new_inner_tracer(ctx.trace, get_aval(True))
    MidCircuitMeasure(
        in_classical_tracers=wires, out_classical_tracers=[out_classical_tracer], regions=[]
    )
    return out_classical_tracer


def adjoint(f: Union[Callable, Operator]) -> Union[Callable, Operator]:
    """A :func:`~.qjit` compatible adjoint transformer for PennyLane/Catalyst.

    Returns a quantum function or operator that applies the adjoint of the
    provided function or operator.

    .. warning::

        This function does not support performing the adjoint
        of quantum functions that contain mid-circuit measurements.

    Args:
        f (Callable or Operator): A PennyLane operation or a Python function
                                  containing PennyLane quantum operations.

    Returns:
        If an Operator is provided, returns an Operator that is the adjoint. If
        a function is provided, returns a function with the same call signature
        that returns the Adjoint of the provided function.

    Raises:
        ValueError: invalid parameter values

    **Example 1 (basic usage)**

    .. code-block:: python

        @qjit
        @qml.qnode(qml.device("lightning.qubit", wires=1))
        def workflow(theta, wires):
            catalyst.adjoint(qml.RZ)(theta, wires=wires)
            catalyst.adjoint(qml.RZ(theta, wires=wires))
            def func():
                qml.RX(theta, wires=wires)
                qml.RY(theta, wires=wires)
            catalyst.adjoint(func)()
            return qml.probs()

    >>> workflow(jnp.pi/2, wires=0)
    array([0.5, 0.5])

    **Example 2 (with Catalyst control flow)**

    .. code-block:: python

        @qjit
        @qml.qnode(qml.device("lightning.qubit", wires=1))
        def workflow(theta, n, wires):
            def func():
                @catalyst.for_loop(0, n, 1)
                def loop_fn(i):
                    qml.RX(theta, wires=wires)

                loop_fn()
            catalyst.adjoint(func)()
            return qml.probs()

    >>> workflow(jnp.pi/2, 3, 0)
    [1.00000000e+00 7.39557099e-32]
    """

    def _call_handler(*args, _callee: Callable, **kwargs):
        EvaluationContext.check_is_quantum_tracing(
            "catalyst.adjoint can only be used from within a qml.qnode."
        )
        ctx = EvaluationContext.get_main_tracing_context()
        with EvaluationContext.frame_tracing_context(ctx) as inner_trace:
            in_classical_tracers, _ = tree_flatten((args, kwargs))
            wffa, in_avals, _ = deduce_avals(_callee, args, kwargs)
            arg_classical_tracers = _input_type_to_tracers(inner_trace.new_arg, in_avals)
            quantum_tape = QuantumTape()
            with QueuingManager.stop_recording(), quantum_tape:
                # FIXME: move all full_raise calls into a separate function
                res_classical_tracers = [
                    inner_trace.full_raise(t)
                    for t in wffa.call_wrapped(*arg_classical_tracers)
                    if isinstance(t, DynamicJaxprTracer)
                ]

            _check_no_measurements(quantum_tape)

            adjoint_region = HybridOpRegion(
                inner_trace, quantum_tape, arg_classical_tracers, res_classical_tracers
            )

        Adjoint(
            in_classical_tracers=in_classical_tracers,
            out_classical_tracers=[],
            regions=[adjoint_region],
        )

    if isinstance(f, Callable):

        def _callable(*args, **kwargs):
            return _call_handler(*args, _callee=f, **kwargs)

        return _callable
    elif isinstance(f, Operator):
        QueuingManager.remove(f)

        def _callee():
            QueuingManager.append(f)

        return _call_handler(_callee=_callee)
    else:
        raise ValueError(f"Expected a callable or a qml.Operator, not {f}")


def ctrl(
    f: Union[Callable, Operator],
    control: List[Any],
    control_values: Optional[List[Any]] = None,
    work_wires: Optional[List[Any]] = None,
) -> Callable:
    """Create a method that applies a controlled version of the provided op. This function is the
    Catalyst version of the ``qml.ctrl`` that supports Catalyst hybrid operations such as loops and
    conditionals.

    Args:
        f (Callable or Operator): A PennyLane operation or a Python function
                                  containing PennyLane quantum operations.
        control (Wires): The control wire(s).
        control_values (List[bool], optional): The value(s) the control wire(s) should take.
            Integers other than 0 or 1 will be treated as ``int(bool(x))``.
        work_wires (Any): Any auxiliary wires that can be used in the decomposition

    Returns:
        (function or :class:`~.operation.Operator`): If an Operator is provided, returns a
        Controlled version of the Operator.  If a function is provided, returns a function with the
        same call signature that creates a controlled version of the provided function.

    Raises:
        ValueError: invalid parameter values, measurements are among the controlled operations.

    **Example**

    .. code-block:: python

        @qjit
        @qml.qnode(qml.device("lightning.qubit", wires=2))
        def workflow(theta, w, cw):
            qml.Hadamard(wires=[0])
            qml.Hadamard(wires=[1])

            def func(arg):
              qml.RX(theta, wires=arg)

            @cond(theta > 0.0)
            def cond_fn():
              qml.RY(theta, wires=w)

            catalyst.ctrl(func, control=[cw])(w)
            catalyst.ctrl(cond_fn, control=[cw])()
            catalyst.ctrl(qml.RZ, control=[cw])(theta, wires=w)
            catalyst.ctrl(qml.RY(theta, wires=w), control=[cw])
            return qml.probs()

    >>> workflow(jnp.pi/4, 1, 0)
    array([0.25, 0.25, 0.03661165, 0.46338835])
    """

    def _tolist(x):
        return [x] if not isinstance(x, list) else x

    control = _tolist(control)
    control_values = _tolist(control_values) if control_values is not None else [1] * len(control)
    if len(control) != len(control_values):
        raise ValueError(
            f"Length of the control_values ({len(control_values)}) must be None or equal "
            f"to the lenght of control ({len(control)})"
        )
    work_wires = _tolist(work_wires) if work_wires is not None else None

    def _call_handler(*args, _callee: Callable, **kwargs):
        EvaluationContext.check_is_quantum_tracing(
            "catalyst.ctrl can only be used from within a qml.qnode."
        )
        in_classical_tracers, _ = tree_flatten((args, kwargs))
        quantum_tape = QuantumTape()
        with QueuingManager.stop_recording(), quantum_tape:
            res = _callee(*args, **kwargs)
        out_classical_tracers, _ = tree_flatten(res)

        _check_no_measurements(quantum_tape)

        region = HybridOpRegion(None, quantum_tape, [], [])

        QCtrl(
            control_wire_tracers=control,
            control_value_tracers=control_values,
            work_wire_tracers=work_wires,
            in_classical_tracers=in_classical_tracers,
            out_classical_tracers=out_classical_tracers,
            regions=[region],
        )

    if isinstance(f, Callable):

        def _callable(*args, **kwargs):
            return _call_handler(*args, _callee=f, **kwargs)

        return _callable
    elif isinstance(f, Operator):
        QueuingManager.remove(f)

        def _callee():
            QueuingManager.append(f)

        return _call_handler(_callee=_callee)
    else:
        raise ValueError(f"Expected a callable or a qml.Operator, not {f}")  # pragma: no cover<|MERGE_RESOLUTION|>--- conflicted
+++ resolved
@@ -117,43 +117,7 @@
     def __call__(self, *args, **kwargs):
         qnode = None
         if isinstance(self, qml.QNode):
-<<<<<<< HEAD
-=======
             qnode = self
-            if isinstance(self.device, qml.Device):
-                name = self.device.short_name
-            else:
-                name = self.device.name
-
-            is_known_device = name in QFunc.RUNTIME_DEVICES
-            implements_c_interface = hasattr(self.device, "get_c_interface")
-            is_valid_device = is_known_device or implements_c_interface
-            if not is_valid_device:
-                raise CompileError(
-                    f"The {name} device is not supported for compilation at the moment."
-                )
-
-            # TODO:
-            # Once all devices get converted to shared libraries this name should just be the path.
-            backend_path_or_name = name
-            if implements_c_interface:
-                impl = self.device.get_c_interface()
-                if not pathlib.Path(impl).is_file():
-                    raise CompileError(f"Device at {impl} cannot be found!")
-
-                backend_path_or_name = self.device.get_c_interface()
-
-            backend_kwargs = {}
-            if hasattr(self.device, "shots"):
-                backend_kwargs["shots"] = self.device.shots if self.device.shots else 0
-            if self.device.short_name == "braket.local.qubit":  # pragma: no cover
-                backend_kwargs["backend"] = self.device._device._delegate.DEVICE_ID
-            elif self.device.short_name == "braket.aws.qubit":  # pragma: no cover
-                backend_kwargs["device_arn"] = self.device._device._arn
-                if self.device._s3_folder:
-                    backend_kwargs["s3_destination_folder"] = str(self.device._s3_folder)
-
->>>>>>> 379f9ccd
             device = QJITDevice(
                 self.device.shots, self.device.wires, *extract_backend_info(self.device)
             )
