--- conflicted
+++ resolved
@@ -76,55 +76,6 @@
     wrap_init,
 )
 from catalyst.utils.patching import Patcher
-<<<<<<< HEAD
-=======
-from catalyst.utils.tracing import TracingContext
-
-# pylint: disable=too-many-lines
-
-
-def _trace_quantum_tape(
-    cargs, ckwargs, qargs, _callee: Callable, _allow_quantum_measurements: bool = True
-) -> Tuple[Any, Any]:
-    """Jax-trace the ``_callee`` function accepting positional and keyword arguments and containing
-    quantum calls by running it under the PennyLane's quantum tape recorder.
-
-    Args:
-        cargs (Jaxpr): classical positional arguments to be passed to ``_callee``
-        kwargs (Jaxpr): classical keyword arguments to be passed to ``_callee``
-        qargs (Jaxpr): quantum arguments to consume in the course of tracing
-        _callee (Callable): function to trace
-        _allow_quantum_measurements (bool): If set to False, raise an exception if quantum
-                                            measurements are detected
-    Returns (Tuple[Any,Any]):
-        - Jax representation of classical return values of ``_callee``
-        - Jax representation of quantum return values obtained in the course of tracing
-    """
-    assert len(qargs) == 1, f"A single quantum argument was expected, got {qargs}"
-    with qml.QueuingManager.stop_recording():
-        with JaxTape() as tape:
-            with tape.quantum_tape:
-                out = _callee(*cargs, **ckwargs)
-            if not _allow_quantum_measurements and len(tape.quantum_tape.measurements) > 0:
-                raise ValueError("Quantum measurements are not allowed in this scope")
-            if isinstance(out, Operation):
-                out = None
-            tape.set_return_val(out)
-            new_quantum_tape = JaxTape.device.expand_fn(tape.quantum_tape)
-            tape.quantum_tape = new_quantum_tape
-            tape.quantum_tape.jax_tape = tape
-
-    has_tracer_return_values = out is not None
-    qreg = qargs[0]
-    return_values, qreg, qubit_states = trace_quantum_tape(tape, qreg, has_tracer_return_values)
-    qreg = insert_to_qreg(qubit_states, qreg)
-
-    # To support retvals in nested loops
-    if return_values and len(return_values) == 1:
-        return_values = return_values[0]
-
-    return return_values, [qreg]
->>>>>>> 8106beb8
 
 
 class QFunc:
@@ -1249,6 +1200,11 @@
 def for_loop(lower_bound, upper_bound, step):
     """A :func:`~.qjit` compatible for-loop decorator for PennyLane/Catalyst.
 
+    .. note::
+
+        Catalyst can automatically convert Python for loop statements for you. Requires setting
+        ``autograph=True``, see the :func:`~.qjit` function or documentation page for more details.
+
     This for-loop representation is a functional version of the traditional
     for-loop, similar to ``jax.cond.fori_loop``. That is, any variables that
     are modified across iterations need to be provided as inputs/outputs to
@@ -1459,7 +1415,6 @@
     [array(-0.02919952), array(2.56)]
     """
 
-<<<<<<< HEAD
     def _body_query(body_fn):
         def _call_handler(*init_state):
             def _call_with_quantum_ctx(ctx: JaxTracingContext):
@@ -1518,196 +1473,6 @@
                     body_nconsts=len(body_consts),
                 )
                 return tree_unflatten(body_tree, out_classical_tracers)
-=======
-    def _while_loop(body_fn):
-        return WhileCallable(cond_fn, body_fn)
-
-    return _while_loop
-
-
-class ForLoop(Operation):
-    """PennyLane ForLoop Operation."""
-
-    num_wires = AnyWires
-
-    # pylint: disable=too-many-arguments
-    def __init__(self, loop_bounds, iter_args, body_jaxpr, body_consts, body_tree, *args, **kwargs):
-        self.loop_bounds = loop_bounds
-        self.iter_args = iter_args
-        self.body_jaxpr = body_jaxpr
-        self.body_consts = body_consts
-        self.body_tree = body_tree
-        kwargs["wires"] = Wires(ForLoop.num_wires)
-        super().__init__(*args, **kwargs)
-
-
-class ForLoopCallable:
-    """
-    Some code in this class has been adapted from the for loop implementation in the JAX project at
-    https://github.com/google/jax/blob/jax-v0.4.1/jax/_src/lax/control_flow/for_loop.py
-    released under the Apache License, Version 2.0, with the following copyright notice:
-
-    Copyright 2021 The JAX Authors.
-    """
-
-    def __init__(self, lower_bound, upper_bound, step, body_fn):
-        self.lower_bound = lower_bound
-        self.upper_bound = upper_bound
-        self.step = step
-        self.body_fn = body_fn
-
-    @staticmethod
-    def _create_jaxpr(init_val, new_body):
-        init_vals, in_tree = tree_flatten(init_val)
-        init_avals = tuple(_abstractify(val) for val in init_vals)
-        body_jaxpr, body_consts, body_tree = _initial_style_jaxpr(
-            new_body, in_tree, init_avals, "for_loop"
-        )
-
-        return body_jaxpr, body_consts, body_tree
-
-    def _call_with_quantum_ctx(self, ctx, *args):
-        # Insert iteration counter into loop body arguments with the type of the lower bound.
-        args = (self.lower_bound, *args)
-
-        new_body = partial(_trace_quantum_tape, _callee=self.body_fn)
-
-        body_jaxpr, body_consts, body_tree = ForLoopCallable._create_jaxpr(
-            (args, {}, [jprim.Qreg()]), new_body
-        )
-
-        flat_init_vals_no_qubits = tree_flatten(args)[0]
-
-        ForLoop(
-            [self.lower_bound, self.upper_bound, self.step],
-            flat_init_vals_no_qubits,
-            body_jaxpr,
-            body_consts,
-            body_tree,
-        )
-
-        # Get tracers for any non-qreg return values (if there are any).
-        args, trees = body_jaxpr.out_avals[:-1], body_tree.children()[0]
-        return ctx.jax_tape.create_tracer(trees, args)
-
-    def _call_with_classical_ctx(self, *args):
-        # Insert iteration counter into loop body arguments with the type of the lower bound.
-        args = (self.lower_bound, *args)
-
-        body_jaxpr, body_consts, body_tree = ForLoopCallable._create_jaxpr(args, self.body_fn)
-
-        flat_init_vals_no_qubits = tree_flatten(args)[0]
-
-        inputs = (
-            [self.lower_bound, self.upper_bound, self.step] + body_consts + flat_init_vals_no_qubits
-        )
-        ret_tree_flat = jprim.qfor(body_jaxpr, len(body_consts), *inputs)
-        return tree_unflatten(body_tree, ret_tree_flat)
-
-    def _call_during_trace(self, *args):
-        TracingContext.check_is_tracing("Must use 'for_loop' inside tracing context.")
-
-        ctx = qml.QueuingManager.active_context()
-        if ctx is None:
-            return self._call_with_classical_ctx(*args)
-        return self._call_with_quantum_ctx(ctx, *args)
-
-    def _call_during_interpretation(self, *args):
-        fn_res = args if len(args) > 1 else args[0] if len(args) == 1 else None
-
-        for i in range(self.lower_bound, self.upper_bound, self.step):
-            fn_res = self.body_fn(i, *args)
-            args = fn_res if len(args) > 1 else (fn_res,) if len(args) == 1 else ()
-
-        return fn_res
-
-    def __call__(self, *args):
-        is_tracing = TracingContext.is_tracing()
-        if is_tracing:
-            return self._call_during_trace(*args)
-
-        return self._call_during_interpretation(*args)
-
-
-def for_loop(lower_bound, upper_bound, step):
-    """A :func:`~.qjit` compatible for-loop decorator for PennyLane/Catalyst.
-
-    .. note::
-
-        Catalyst can automatically convert Python for loop statements for you. Requires setting
-        ``autograph=True``, see the :func:`~.qjit` function or documentation page for more details.
-
-    This for-loop representation is a functional version of the traditional
-    for-loop, similar to ``jax.cond.fori_loop``. That is, any variables that
-    are modified across iterations need to be provided as inputs/outputs to
-    the loop body function:
-
-    - Input arguments contain the value of a variable at the start of an
-      iteration.
-
-    - output arguments contain the value at the end of the iteration. The
-      outputs are then fed back as inputs to the next iteration.
-
-    The final iteration values are also returned from the transformed
-    function.
-
-    This form of control flow can also be called from the Python interpreter without needing to use
-    :func:`~.qjit`.
-
-    The semantics of ``for_loop`` are given by the following Python pseudo-code:
-
-    .. code-block:: python
-
-        def for_loop(lower_bound, upper_bound, step, loop_fn, *args):
-            for i in range(lower_bound, upper_bound, step):
-                args = loop_fn(i, *args)
-            return args
-
-    Unlike ``jax.cond.fori_loop``, the step can be negative if it is known at tracing time
-    (i.e. constant). If a non-constant negative step is used, the loop will produce no iterations.
-
-    Args:
-        lower_bound (int): starting value of the iteration index
-        upper_bound (int): (exclusive) upper bound of the iteration index
-        step (int): increment applied to the iteration index at the end of each iteration
-
-    Returns:
-        Callable[[int, ...], ...]: A wrapper around the loop body function.
-        Note that the loop body function must always have the iteration index as its first argument,
-        which can be used arbitrarily inside the loop body. As the value of the index across
-        iterations is handled automatically by the provided loop bounds, it must not be returned
-        from the function.
-
-    **Example**
-
-
-    .. code-block:: python
-
-        dev = qml.device("lightning.qubit", wires=1)
-
-        @qjit
-        @qml.qnode(dev)
-        def circuit(n: int, x: float):
-
-            def loop_rx(i, x):
-                # perform some work and update (some of) the arguments
-                qml.RX(x, wires=0)
-
-                # update the value of x for the next iteration
-                return jnp.sin(x)
-
-            # apply the for loop
-            final_x = for_loop(0, n, 1)(loop_rx)(x)
-
-            return qml.expval(qml.PauliZ(0)), final_x
-
-    >>> circuit(7, 1.6)
-    [array(0.97926626), array(0.55395718)]
-    """
-
-    def _for_loop(body_fn):
-        return ForLoopCallable(lower_bound, upper_bound, step, body_fn)
->>>>>>> 8106beb8
 
             def _call_during_interpretation():
                 args = init_state
