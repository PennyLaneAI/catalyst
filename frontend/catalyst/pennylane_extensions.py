--- conflicted
+++ resolved
@@ -21,11 +21,6 @@
 import copy
 import numbers
 from collections.abc import Sequence, Sized
-<<<<<<< HEAD
-from functools import wraps
-=======
-from functools import update_wrapper
->>>>>>> bb7d0339
 from typing import Any, Callable, Iterable, List, Optional, Union
 
 import jax
