# Copyright 2022-2023 Xanadu Quantum Technologies Inc.

# Licensed under the Apache License, Version 2.0 (the "License");
# you may not use this file except in compliance with the License.
# You may obtain a copy of the License at

#     http://www.apache.org/licenses/LICENSE-2.0

# Unless required by applicable law or agreed to in writing, software
# distributed under the License is distributed on an "AS IS" BASIS,
# WITHOUT WARRANTIES OR CONDITIONS OF ANY KIND, either express or implied.
# See the License for the specific language governing permissions and
# limitations under the License.
"""This module contains various functions for enabling Catalyst functionality
(such as mid-circuit measurements and advanced control flow) from PennyLane
while using :func:`~.qjit`.
"""

import functools
import numbers
import uuid
from functools import partial
from typing import Any, Callable, Iterable, List, Optional, Tuple, Union

import jax
import jax.numpy as jnp
import pennylane as qml
from jax._src.lax.control_flow import (
    _initial_style_jaxpr,
    _initial_style_jaxprs_with_common_consts,
)
from jax._src.lax.lax import _abstractify
from jax.core import ShapedArray
from jax.linear_util import wrap_init
from jax.tree_util import tree_flatten, tree_structure, tree_unflatten, treedef_is_leaf
from pennylane import QNode
from pennylane.measurements import MidMeasureMP
from pennylane.operation import AnyWires, Operation, Operator, Wires
from pennylane.queuing import QueuingManager

import catalyst
import catalyst.jax_primitives as jprim
from catalyst.jax_primitives import GradParams, expval_p, probs_p
from catalyst.jax_tape import JaxTape
from catalyst.jax_tracer import get_traceable_fn, insert_to_qreg, trace_quantum_tape
from catalyst.utils.exceptions import CompileError, DifferentiableCompileError
from catalyst.utils.patching import Patcher
from catalyst.utils.tracing import TracingContext

# pylint: disable=too-many-lines


def _trace_quantum_tape(
    cargs, ckwargs, qargs, _callee: Callable, _allow_quantum_measurements: bool = True
) -> Tuple[Any, Any]:
    """Jax-trace the ``_callee`` function accepting positional and keyword arguments and containig
    quantum calls by running it under the PennyLane's quantum tape recorder.

    Args:
        cargs (Jaxpr): classical positional arguemnts to be passed to ``_callee``
        kwargs (Jaxpr): classical keyword arguemnts to be passed to ``_callee``
        qargs (Jaxpr): quantum arguments to consume in the course of tracing
        _callee (Callable): function to trace
        _allow_quantum_measurements (bool): If set to False, raise an exception if quantum
                                            measurements are detected
    Returns (Tuple[Any,Any]):
        - Jax representaion of classical return values of ``_callee``
        - Jax representation of quantum return values obtained in the course of tracing
    """
    assert len(qargs) == 1, f"A single quantum argument was expected, got {qargs}"
    with qml.QueuingManager.stop_recording():
        with JaxTape() as tape:
            with tape.quantum_tape:
                out = _callee(*cargs, **ckwargs)
            if not _allow_quantum_measurements and len(tape.quantum_tape.measurements) > 0:
                raise ValueError("Quantum measurements are not allowed in this scope")
            if isinstance(out, Operation):
                out = None
            tape.set_return_val(out)
            new_quantum_tape = JaxTape.device.expand_fn(tape.quantum_tape)
            tape.quantum_tape = new_quantum_tape
            tape.quantum_tape.jax_tape = tape

    has_tracer_return_values = out is not None
    qreg = qargs[0]
    return_values, qreg, qubit_states = trace_quantum_tape(tape, qreg, has_tracer_return_values)
    qreg = insert_to_qreg(qubit_states, qreg)

    # To support retvals in nested loops
    if return_values and len(return_values) == 1:
        return_values = return_values[0]

    return return_values, [qreg]


class QFunc:
    """A device specific quantum function.

    Args:
        qfunc (Callable): the quantum function
        shots (int): How many times the circuit should be evaluated (or sampled) to estimate
            the expectation values
        device (a derived class from QubitDevice): a device specification which determines
            the valid gate set for the quantum function
    """

    # The set of supported devices at runtime
    RUNTIME_DEVICES = (
        "lightning.qubit",
        "lightning.kokkos",
        "braket.aws.qubit",
        "braket.local.qubit",
    )

    def __init__(self, fn, device):
        self.func = fn
        self.device = device
        functools.update_wrapper(self, fn)

    def __call__(self, *args, **kwargs):
        if isinstance(self, qml.QNode):
            if self.device.short_name not in QFunc.RUNTIME_DEVICES:
                raise CompileError(
                    f"The {self.device.short_name} device is not "
                    "supported for compilation at the moment."
                )

            backend_kwargs = {}
            if hasattr(self.device, "shots"):
                backend_kwargs["shots"] = self.device.shots if self.device.shots else 0
            if self.device.short_name == "braket.local.qubit":  # pragma: no cover
                backend_kwargs["backend"] = self.device._device._delegate.DEVICE_ID
            elif self.device.short_name == "braket.aws.qubit":  # pragma: no cover
                backend_kwargs["device_arn"] = self.device._device._arn
                if self.device._s3_folder:
                    backend_kwargs["s3_destination_folder"] = str(self.device._s3_folder)

            device = QJITDevice(
                self.device.shots, self.device.wires, self.device.short_name, backend_kwargs
            )
        else:
            # Allow QFunc to still be used by itself for internal testing.
            device = self.device

        traceable_fn = get_traceable_fn(self.func, device)
        jaxpr, shape = jax.make_jaxpr(traceable_fn, return_shape=True)(*args)
        retval_tree = tree_structure(shape)

        def _eval_jaxpr(*args):
            return jax.core.eval_jaxpr(jaxpr.jaxpr, jaxpr.consts, *args)

        args_data, _ = tree_flatten(args)

        wrapped = wrap_init(_eval_jaxpr)
        retval = jprim.func_p.bind(wrapped, *args_data, fn=self)

        return tree_unflatten(retval_tree, retval)


def qfunc(num_wires, *, shots=1000, device=None):
    """A Device specific quantum function.

    Args:
        num_wires (int): the number of wires
        fn (Callable): the quantum function
        shots (int): How many times the circuit should be evaluated (or sampled) to estimate
            the expectation values. It defaults to 1000.
        device (a derived class from QubitDevice): A device specification which determines
            the valid gate set for the quantum function. It defaults to ``QJITDevice`` if not
            specified.

    Returns:
        Grad: A QFunc object that denotes the the declaration of a quantum function.

    """

    if not device:
        device = QJITDevice(shots=shots, wires=num_wires)

    def dec_no_params(fn):
        return QFunc(fn, device)

    return dec_no_params


class Function:
    """An object that represents a compiled function.

    At the moment, it is only used to compute sensible names for higher order derivative
    functions in MLIR.

    Args:
        fn (Callable): the function boundary.

    Raises:
        AssertionError: Invalid function type.
    """

    def __init__(self, fn):
        self.fn = fn
        self.__name__ = fn.__name__

    def __call__(self, *args, **kwargs):
        jaxpr, shape = jax.make_jaxpr(self.fn, return_shape=True)(*args)
        shape_tree = tree_structure(shape)

        def _eval_jaxpr(*args):
            return jax.core.eval_jaxpr(jaxpr.jaxpr, jaxpr.consts, *args)

        retval = jprim.func_p.bind(wrap_init(_eval_jaxpr), *args, fn=self)
        return tree_unflatten(shape_tree, retval)


Differentiable = Union[Function, QNode]
DifferentiableLike = Union[Differentiable, Callable, "catalyst.compilation_pipelines.QJIT"]
Jaxpr = Any


def _ensure_differentiable(f: DifferentiableLike) -> Differentiable:
    """Narrows down the set of the supported differentiable objects."""

    # Unwrap the function from an existing QJIT object.
    if isinstance(f, catalyst.compilation_pipelines.QJIT):
        f = f.qfunc

    if isinstance(f, (Function, QNode)):
        return f
    elif isinstance(f, Callable):  # keep at the bottom
        return Function(f)

    raise DifferentiableCompileError(f"Non-differentiable object passed: {type(f)}")


def _make_jaxpr_check_differentiable(f: Differentiable, grad_params: GradParams, *args) -> Jaxpr:
    """Gets the jaxpr of a differentiable function. Perform the required additional checks."""
    method = grad_params.method
    jaxpr = jax.make_jaxpr(f)(*args)

    assert len(jaxpr.eqns) == 1, "Expected jaxpr consisting of a single function call."
    assert (
        jaxpr.eqns[0].primitive == jprim.func_p
    ), "Expected jaxpr consisting of a single function call."

    for pos, arg in enumerate(jaxpr.in_avals):
        if arg.dtype.kind != "f" and pos in grad_params.argnum:
            raise DifferentiableCompileError(
                "Catalyst.grad/jacobian only supports differentiation on floating-point "
                f"arguments, got '{arg.dtype}' at position {pos}."
            )

    if grad_params.scalar_out:
        if not (len(jaxpr.out_avals) == 1 and jaxpr.out_avals[0].shape == ()):
            raise DifferentiableCompileError(
                f"Catalyst.grad only supports scalar-output functions, got {jaxpr.out_avals}"
            )

    for pos, res in enumerate(jaxpr.out_avals):
        if res.dtype.kind != "f":
            raise DifferentiableCompileError(
                "Catalyst.grad/jacobian only supports differentiation on floating-point "
                f"results, got '{res.dtype}' at position {pos}."
            )

    _verify_differentiable_child_qnodes(jaxpr, method)

    return jaxpr


def _verify_differentiable_child_qnodes(jaxpr, method):
    """Traverse QNodes being differentiated in the 'call graph' of the JAXPR to verify them."""
    visited = set()

    def traverse_children(jaxpr):
        for eqn in jaxpr.eqns:
            fn = eqn.params.get("fn")
            if fn and fn not in visited:
                child = eqn.params.get("call_jaxpr", None)
                if isinstance(fn, (qml.QNode, Grad)):
                    _check_created_jaxpr_gradient_methods(fn, method, child)
                if child and child not in visited:
                    traverse_children(child)
            visited.add(fn)

    traverse_children(jaxpr)


def _check_created_jaxpr_gradient_methods(f: Differentiable, method: str, jaxpr: Jaxpr):
    """Additional checks for the given jaxpr of a differentiable function."""
    if method == "fd":
        return

    if isinstance(f, Grad):
        raise DifferentiableCompileError(
            "Only finite difference can compute higher order derivatives"
        )

    assert isinstance(
        f, qml.QNode
    ), "Expected quantum differentiable node to be a qml.QNode or a catalyst.grad op"
    return_ops = []
    for res in jaxpr.outvars:
        for eq in reversed(jaxpr.eqns):  # pragma: no branch
            if res in eq.outvars:
                return_ops.append(eq.primitive)
                break

    if f.diff_method is None:
        raise DifferentiableCompileError(
            "Cannot differentiate a QNode explicitly marked non-differentiable (with"
            " diff_method=None)"
        )

    if f.diff_method == "parameter-shift" and any(
        prim not in [expval_p, probs_p] for prim in return_ops
    ):
        raise DifferentiableCompileError(
            "The parameter-shift method can only be used for QNodes "
            "which return either qml.expval or qml.probs."
        )
    if f.diff_method == "adjoint" and any(prim not in [expval_p] for prim in return_ops):
        raise DifferentiableCompileError(
            "The adjoint method can only be used for QNodes which return qml.expval."
        )


def _check_grad_params(
    method: str, scalar_out: bool, h: Optional[float], argnum: Optional[Union[int, List[int]]]
) -> GradParams:
    methods = {"fd", "defer"}
    if method is None:
        method = "fd"
    if method not in methods:
        raise ValueError(
            f"Invalid differentiation method '{method}'. "
            f"Supported methods are: {' '.join(sorted(methods))}"
        )
    if method == "fd" and h is None:
        h = 1e-7
    if not (h is None or isinstance(h, numbers.Number)):
        raise ValueError(f"Invalid h value ({h}). None or number was excpected.")
    if argnum is None:
        argnum = [0]
    elif isinstance(argnum, int):
        argnum = [argnum]
    elif isinstance(argnum, tuple):
        argnum = list(argnum)
    elif isinstance(argnum, list) and all(isinstance(i, int) for i in argnum):
        pass
    else:
        raise ValueError(f"argnum should be integer or a list of integers, not {argnum}")
    return GradParams(method, scalar_out, h, argnum)


class Grad:
    """An object that specifies that a function will be differentiated.

    Args:
        fn (Differentiable): the function to differentiate
        method (str): the method used for differentiation
        h (float): the step-size value for the finite difference method
        argnum (list[int]): the argument indices which define over which arguments to differentiate

    Raises:
        ValueError: Higher-order derivatives and derivatives of non-QNode functions can only be
                    computed with the finite difference method.
        TypeError: Non-differentiable object was passed as `fn` argument.
    """

    def __init__(self, fn: Differentiable, *, grad_params: GradParams):
        self.fn = fn
        self.__name__ = f"grad.{fn.__name__}"
        self.grad_params = grad_params

    def __call__(self, *args, **kwargs):
        """Specifies that an actual call to the differentiated function.
        Args:
            args: the arguments to the differentiated function
        """
        TracingContext.check_is_tracing(
            "catalyst.grad can only be used from within @qjit decorated code."
        )
        jaxpr = _make_jaxpr_check_differentiable(self.fn, self.grad_params, *args)

        args_data, _ = tree_flatten(args)

        # It always returns list as required by catalyst control-flows
        return jprim.grad_p.bind(*args_data, jaxpr=jaxpr, fn=self, grad_params=self.grad_params)


def grad(f: DifferentiableLike, *, method=None, h=None, argnum=None):
    """A :func:`~.qjit` compatible gradient transformation for PennyLane/Catalyst.

    This function allows the gradient of a hybrid quantum-classical function
    to be computed within the compiled program.

    .. warning::

<<<<<<< HEAD
        If ``method="fd"`` is specified, any internal QNode ``diff_method`` will be
        ignored and the entire function will be differentiated using finite-differences.

    .. warning::

        If ``method="defer"`` is specified, Catalyst supports ``diff_method="parameter-shift"``
        and ``diff_method="adjoint"`` on internal QNodes. Notably, the default QNode
        differentiation method of ``"finite-diff"`` is not supported when used with ``"defer"``.

    .. warning::

        Currently, higher-order differentiation is only supported by the finite-difference
        method.
=======
        Currently, higher-order differentiation or differentiation of non-QNode functions
        is only supported by the finite-difference method.
>>>>>>> f4c17193

    .. note::

        Any JAX-compatible optimization library, such as `JAXopt
        <https://jaxopt.github.io/stable/index.html>`_, can be used
        alongside ``grad`` for JIT-compatible variational workflows.
        See the :doc:`/dev/quick_start` for examples.

    Args:
        f (Callable): a function or a function object to differentiate
        method (str): The method used for differentiation, which can be any of ``["fd", "defer"]``,
                      where:

                      - ``"fd"`` represents first-order finite-differences for the entire hybrid
                        circuit,

                      - ``"defer"`` represents deferring the quantum differentiation to the method
                        specified by the QNode, while the classical computation is differentiated
                        using traditional auto-diff.

        h (float): the step-size value for the finite-difference (``"fd"``) method
        argnum (Tuple[int, List[int]]): the argument indices to differentiate

    Returns:
        Callable: A callable object that computes the gradient of the wrapped function for the given
                  arguments.

    Raises:
        ValueError: Invalid method or step size parameters.
        DifferentiableCompilerError: Called on a function that doesn't return a single scalar.

    .. seealso:: :func:`~.jacobian`

    **Example 1 (Classical preprocessing)**

    .. code-block:: python

        dev = qml.device("lightning.qubit", wires=1)

        @qjit
        def workflow(x):
            @qml.qnode(dev)
            def circuit(x):
                qml.RX(jnp.pi * x, wires=0)
                return qml.expval(qml.PauliY(0))

            g = grad(circuit)
            return g(x)

    >>> workflow(2.0)
    array(-3.14159265)

    **Example 2 (Classical preprocessing and postprocessing)**

    .. code-block:: python

        dev = qml.device("lightning.qubit", wires=1)

        @qjit
        def grad_loss(theta):
            @qml.qnode(dev, diff_method="adjoint")
            def circuit(theta):
                qml.RX(jnp.exp(theta ** 2) / jnp.cos(theta / 4), wires=0)
                return qml.expval(qml.PauliZ(wires=0))

            def loss(theta):
                return jnp.pi / jnp.tanh(circuit(theta))

            return catalyst.grad(loss, method="defer")(theta)

    >>> grad_loss(1.0)
    array(-1.90958669)

    **Example 3 (Multiple QNodes with their own differentiation methods)**

    .. code-block:: python

        dev = qml.device("lightning.qubit", wires=1)

        @qjit
        def grad_loss(theta):
            @qml.qnode(dev, diff_method="parameter-shift")
            def circuit_A(params):
                qml.RX(jnp.exp(params[0] ** 2) / jnp.cos(params[1] / 4), wires=0)
                return qml.probs()

            @qml.qnode(dev, diff_method="adjoint")
            def circuit_B(params):
                qml.RX(jnp.exp(params[1] ** 2) / jnp.cos(params[0] / 4), wires=0)
                return qml.expval(qml.PauliZ(wires=0))

            def loss(params):
                return jnp.prod(circuit_A(params)) + circuit_B(params)

            return catalyst.grad(loss, method="defer")(theta)

    >>> grad_loss(jnp.array([1.0, 2.0]))
    array([ 0.57367285, 44.4911605 ])

    **Example 4 (Purely classical functions)**

    .. code-block:: python

        def square(x: float):
            return x ** 2

        @qjit
        def dsquare(x: float):
            return catalyst.grad(square, method="defer")(x)

    >>> dsquare(2.3)
    array(4.6)
    """
    scalar_out = True
    return Grad(
        _ensure_differentiable(f), grad_params=_check_grad_params(method, scalar_out, h, argnum)
    )


def jacobian(f: DifferentiableLike, *, method=None, h=None, argnum=None):
    """A :func:`~.qjit` compatible Jacobian transformation for PennyLane/Catalyst.

    This function allows the Jacobian of a hybrid quantum-classical function
    to be computed within the compiled program.

    .. warning::

        Currently, higher-order differentiation or differentiation of non-QNode functions
        is only supported by the finite-difference method.

    .. note::

        Any JAX-compatible optimization library, such as `JAXopt
        <https://jaxopt.github.io/stable/index.html>`_, can be used
        alongside ``jacobian`` for JIT-compatible variational workflows.
        See the :doc:`/dev/quick_start` for examples.

    Args:
        f (Callable): a function or a function object to differentiate
        method (str): The method used for differentiation, which can be any of ``["fd", "defer"]``,
                      where:

                      - ``"fd"`` represents first-order finite-differences for the entire hybrid
                        circuit,

                      - ``"defer"`` represents deferring the quantum differentiation to the method
                        specified by the QNode, while the classical computation is differentiated
                        using traditional auto-diff.

        h (float): the step-size value for the finite-difference (``"fd"``) method
        argnum (Tuple[int, List[int]]): the argument indices to differentiate

    Returns:
        Callable: A callable object that computes the Jacobian of the wrapped function for the given
                  arguments.

    Raises:
        ValueError: Invalid method or step size parameters.

    .. seealso:: :func:`~.grad`

    **Example**

    .. code-block:: python

        dev = qml.device("lightning.qubit", wires=1)

        @qjit
        def workflow(x):
            @qml.qnode(dev)
            def circuit(x):
                qml.RX(jnp.pi * x[0], wires=0)
                qml.RY(x[1], wires=0)
                return qml.probs()

            g = jacobian(circuit)
            return g(x)

    >>> workflow(jnp.array([2.0, 1.0]))
    array([[-1.32116540e-07,  1.33781874e-07],
           [-4.20735506e-01,  4.20735506e-01]])
    """
    scalar_out = False
    return Grad(
        _ensure_differentiable(f), grad_params=_check_grad_params(method, scalar_out, h, argnum)
    )


def jvp(f: DifferentiableLike, params, tangents, *, method=None, h=None, argnum=None):
    """A :func:`~.qjit` compatible Jacobian-vector product for PennyLane/Catalyst.

    This function allows the Jacobian-vector Product of a hybrid quantum-classical function to be
    computed within the compiled program.

    Args:
        f (Callable): Function-like object to calculate JVP for
        params (List[Array]): List (or a tuple) of the fnuction arguments specifying the point
                              to calculate JVP at. A subset of these parameters are declared as
                              differentiable by listing their indices in the ``argnum`` parameter.
        tangents(List[Array]): List (or a tuple) of tangent values to use in JVP. The list size and
                               shapes must match the ones of differentiable params.
        method(str): Differentiation method to use, same as in :func:`~.grad`.
        h (float): the step-size value for the finite-difference (``"fd"``) method
        argnum (Union[int, List[int]]): the params' indices to differentiate.

    Returns (Tuple[Array]):
        Return values of ``f`` paired with the JVP values.

    Raises:
        TypeError: invalid parameter types
        ValueError: invalid parameter values

    **Example 1 (basic usage)**

    .. code-block:: python

        @qjit
        def jvp(params, tangent):
          def f(x):
              y = [jnp.sin(x[0]), x[1] ** 2, x[0] * x[1]]
              return jnp.stack(y)

          return catalyst.jvp(f, [params], [tangent])

    >>> x = jnp.array([0.1, 0.2])
    >>> tangent = jnp.array([0.3, 0.6])
    >>> jvp(x, tangent)
    [array([0.09983342, 0.04      , 0.02      ]),
    array([0.29850125, 0.24000006, 0.12      ])]

    **Example 2 (argnum usage)**

    Here we show how to use ``argnum`` to ignore the non-differentiable parameter ``n`` of the
    target function. Note that the length and shapes of tangents must match the length and shape of
    primal parameters which we mark as differentiable by passing their indices to ``argnum``.

    .. code-block:: python

        @qjit
        @qml.qnode(qml.device("lightning.qubit", wires=2))
        def circuit(n, params):
            qml.RX(params[n, 0], wires=n)
            qml.RY(params[n, 1], wires=n)
            return qml.expval(qml.PauliZ(1))

        @qjit
        def workflow(primals, tangents):
            return catalyst.jvp(circuit, [1, primals], [tangents], argnum=[1])

    >>> params = jnp.array([[0.54, 0.3154], [0.654, 0.123]])
    >>> dy = jnp.array([[1.0, 1.0], [1.0, 1.0]])
    >>> workflow(params, dy)
    [array(0.78766064), array(-0.7011436)]
    """
    TracingContext.check_is_tracing(
        "catalyst.jvp can only be used from within @qjit decorated code."
    )

    def _check(x, hint):
        if not isinstance(x, Iterable):
            raise ValueError(f"vjp '{hint}' argument must be an iterable, not {type(x)}")
        return x

    params = _check(params, "params")
    tangents = _check(tangents, "tangents")
    fn: Differentiable = _ensure_differentiable(f)
    scalar_out = False
    grad_params = _check_grad_params(method, scalar_out, h, argnum)
    jaxpr = _make_jaxpr_check_differentiable(fn, grad_params, *params)
    return jprim.jvp_p.bind(*params, *tangents, jaxpr=jaxpr, fn=fn, grad_params=grad_params)


def vjp(f: DifferentiableLike, params, cotangents, *, method=None, h=None, argnum=None):
    """A :func:`~.qjit` compatible Vector-Jacobian product for PennyLane/Catalyst.

    This function allows the Vector-Jacobian Product of a hybrid quantum-classical function to be
    computed within the compiled program.

    Args:
        f(Callable): Function-like object to calculate JVP for
        params(List[Array]): List (or a tuble) of f's arguments specifying the point to calculate
                             VJP at. A subset of these parameters are declared as
                             differentiable by listing their indices in the ``argnum`` paramerer.
        cotangents(List[Array]): List (or a tuple) of tangent values to use in JVP. The list size
                                 and shapes must match the size and shape of ``f`` outputs.
        method(str): Differentiation method to use, same as in ``grad``.
        h (float): the step-size value for the finite-difference (``"fd"``) method
        argnum (Union[int, List[int]]): the params' indices to differentiate.

    Returns (Tuple[Array]):
        Return values of ``f`` paired with the JVP values.

    Raises:
        TypeError: invalid parameter types
        ValueError: invalid parameter values

    **Example**

    .. code-block:: python

        @qjit
        def vjp(params, cotangent):
          def f(x):
              y = [jnp.sin(x[0]), x[1] ** 2, x[0] * x[1]]
              return jnp.stack(y)

          return catalyst.vjp(f, [params], [cotangent])

    >>> x = jnp.array([0.1, 0.2])
    >>> dy = jnp.array([-0.5, 0.1, 0.3])
    >>> vjp(x, dy)
    [array([0.09983342, 0.04      , 0.02      ]),
    array([-0.43750208,  0.07000001])]
    """
    TracingContext.check_is_tracing(
        "catalyst.vjp can only be used from within @qjit decorated code."
    )

    def _check(x, hint):
        if not isinstance(x, Iterable):
            raise ValueError(f"vjp '{hint}' argument must be an iterable, not {type(x)}")
        return x

    params = _check(params, "params")
    cotangents = _check(cotangents, "cotangents")
    fn: Differentiable = _ensure_differentiable(f)
    scalar_out = False
    grad_params = _check_grad_params(method, scalar_out, h, argnum)
    jaxpr = _make_jaxpr_check_differentiable(fn, grad_params, *params)
    return jprim.vjp_p.bind(*params, *cotangents, jaxpr=jaxpr, fn=fn, grad_params=grad_params)


class Adjoint(Operation):
    """A minimal implementation of PennyLane operation, designed with a sole purpose of being
    placed on the quantum tape"""

    num_wires = AnyWires

    def __init__(self, body_jaxpr, consts, cargs):
        self.body_jaxpr = body_jaxpr
        self.consts = list(consts)
        self.cargs = list(cargs)
        super().__init__(wires=Wires(Adjoint.num_wires))


def adjoint(f: Union[Callable, Operator]) -> Union[Callable, Operator]:
    """A :func:`~.qjit` compatible adjoint transformer for PennyLane/Catalyst.

    Returns a quantum function or operator that applies the adjoint of the
    provided function or operator.

    .. warning::

        This function does not support performing the adjoint
        of quantum functions that contain mid-circuit measurements.

    Args:
        f (Callable or Operator): A PennyLane operation or a Python function
                                  containing PennyLane quantum operations.

    Returns:
        If an Operator is provided, returns an Operator that is the adjoint. If
        a function is provided, returns a function with the same call signature
        that returns the Adjoint of the provided function.

    Raises:
        ValueError: invalid parameter values

    **Example 1 (basic usage)**

    .. code-block:: python

        @qjit
        @qml.qnode(qml.device("lightning.qubit", wires=1))
        def workflow(theta, wires):
            catalyst.adjoint(qml.RZ)(theta, wires=wires)
            catalyst.adjoint(qml.RZ(theta, wires=wires))
            def func():
                qml.RX(theta, wires=wires)
                qml.RY(theta, wires=wires)
            catalyst.adjoint(func)()
            return qml.probs()

    >>> workflow(jnp.pi/2, wires=0)
    array([0.5, 0.5])

    **Example 2 (with Catalyst control flow)**

    .. code-block:: python

        @qjit
        @qml.qnode(qml.device("lightning.qubit", wires=1))
        def workflow(theta, n, wires):
            def func():
                @catalyst.for_loop(0, n, 1)
                def loop_fn(i):
                    qml.RX(theta, wires=wires)

                loop_fn()
            catalyst.adjoint(func)()
            return qml.probs()

    >>> workflow(jnp.pi/2, 3, 0)
    [1.00000000e+00 7.39557099e-32]
    """

    def _make_adjoint(*args, _callee: Callable, **kwargs):
        cargs_qargs, tree = tree_flatten((args, kwargs, [jprim.Qreg()]))
        cargs, _ = tree_flatten((args, kwargs))
        cargs_qargs_aval = tuple(_abstractify(val) for val in cargs_qargs)
        body, consts, _ = _initial_style_jaxpr(
            partial(_trace_quantum_tape, _callee=_callee, _allow_quantum_measurements=False),
            tree,
            cargs_qargs_aval,
            "adjoint",
        )
        return Adjoint(body, consts, cargs)

    if isinstance(f, Callable):

        def _callable(*args, **kwargs):
            return _make_adjoint(*args, _callee=f, **kwargs)

        return _callable
    elif isinstance(f, Operator):
        QueuingManager.remove(f)

        def _callee():
            QueuingManager.append(f)

        return _make_adjoint(_callee=_callee)
    else:
        raise ValueError(f"Expected a callable or a qml.Operator, not {f}")


class Cond(Operation):
    """PennyLane's conditional operation."""

    num_wires = AnyWires

    # pylint: disable=too-many-arguments
    def __init__(self, preds, consts, branch_jaxprs, args_tree, out_trees, *args, **kwargs):
        self.preds = preds
        self.consts = consts
        self.branch_jaxprs = branch_jaxprs
        self.args_tree = args_tree
        self.out_trees = out_trees
        kwargs["wires"] = Wires(Cond.num_wires)
        super().__init__(*args, **kwargs)


class CondCallable:
    """
    Some code in this class has been adapted from the cond implementation in the JAX project at
    https://github.com/google/jax/blob/jax-v0.4.1/jax/_src/lax/control_flow/conditionals.py
    released under the Apache License, Version 2.0, with the following copyright notice:

    Copyright 2021 The JAX Authors.
    """

    def __init__(self, pred, true_fn):
        self.preds = [pred]
        self.branch_fns = [true_fn]
        self.otherwise_fn = lambda: None

    def else_if(self, pred):
        """
        Block of code to be run if this predicate evaluates to true, skipping all subsequent
        conditional blocks.

        Args:
            pred (bool): The predicate that will determine if this branch is executed.

        Returns:
            A callable decorator that wraps this 'else if' branch of the conditional and returns
            self.
        """

        def decorator(branch_fn):
            if branch_fn.__code__.co_argcount != 0:
                raise TypeError(
                    "Conditional 'else if' function is not allowed to have any arguments"
                )
            self.preds.append(pred)
            self.branch_fns.append(branch_fn)
            return self

        return decorator

    def otherwise(self, otherwise_fn):
        """Block of code to be run if the predicate evaluates to false.

        Args:
            false_fn (Callable): The code to be run in case the condition was not met.

        Returns:
            self
        """
        if otherwise_fn.__code__.co_argcount != 0:
            raise TypeError("Conditional 'False' function is not allowed to have any arguments")
        self.otherwise_fn = otherwise_fn
        return self

    @staticmethod
    def _check_branches_return_types(branch_jaxprs):
        expected = branch_jaxprs[0].out_avals[:-1]
        for i, jaxpr in list(enumerate(branch_jaxprs))[1:]:
            if expected != jaxpr.out_avals[:-1]:
                raise TypeError(
                    "Conditional branches all require the same return type, got:\n"
                    f" - Branch at index 0: {expected}\n"
                    f" - Branch at index {i}: {jaxpr.out_avals[:-1]}\n"
                    "Please specify an else branch if none was specified."
                )

    def _call_with_quantum_ctx(self, ctx):
        def new_branch_fn(branch_fn):
            return partial(_trace_quantum_tape, _callee=branch_fn)

        args, args_tree = tree_flatten(([], {}, [jprim.Qreg()]))
        args_avals = tuple(map(_abstractify, args))
        branch_fns = self.branch_fns + [self.otherwise_fn]
        branch_jaxprs, consts, out_trees = _initial_style_jaxprs_with_common_consts(
            tuple(new_branch_fn(branch_fn) for branch_fn in branch_fns),
            args_tree,
            args_avals,
            "cond",
        )

        CondCallable._check_branches_return_types(branch_jaxprs)
        Cond(self.preds, consts, branch_jaxprs, args_tree, out_trees)

        # Get tracers for any non-qreg return values (if there are any).
        args, trees = branch_jaxprs[0].out_avals[:-1], out_trees[0].children()[0]
        return ctx.jax_tape.create_tracer(trees, args)

    def _call_with_classical_ctx(self):
        args, args_tree = tree_flatten([])
        args_avals = tuple(map(_abstractify, args))

        branch_jaxprs, consts, out_trees = _initial_style_jaxprs_with_common_consts(
            (*self.branch_fns, self.otherwise_fn), args_tree, args_avals, "cond"
        )

        CondCallable._check_branches_return_types(branch_jaxprs)

        inputs = self.preds + consts
        ret_tree_flat = jprim.qcond(branch_jaxprs, *inputs)
        return tree_unflatten(out_trees[0], ret_tree_flat)

    def _call_during_trace(self):
        TracingContext.check_is_tracing("Must use 'cond' inside tracing context.")

        ctx = qml.QueuingManager.active_context()
        if ctx is None:
            return self._call_with_classical_ctx()

        return self._call_with_quantum_ctx(ctx)

    def _call_during_interpretation(self):
        """Create a callable for conditionals."""
        for pred, branch_fn in zip(self.preds, self.branch_fns):
            if pred:
                return branch_fn()
        return self.otherwise_fn()

    def __call__(self):
        is_tracing = TracingContext.is_tracing()
        if is_tracing:
            return self._call_during_trace()

        return self._call_during_interpretation()


def cond(pred):
    """A :func:`~.qjit` compatible decorator for if-else conditionals in PennyLane/Catalyst.

    This form of control flow is a functional version of the traditional if-else conditional. This
    means that each execution path, an 'if' branch, any 'else if' branches, and a final 'otherwise'
    branch, is provided as a separate function. All functions will be traced during compilation,
    but only one of them will be executed at runtime, depending on the value of one or more
    Boolean predicates. The JAX equivalent is the ``jax.lax.cond`` function, but this version is
    optimized to work with quantum programs in PennyLane. This version also supports an 'else if'
    construct which the JAX version does not.

    Values produced inside the scope of a conditional can be returned to the outside context, but
    the return type signature of each branch must be identical. If no values are returned, the
    'otherwise' branch is optional. Refer to the example below to learn more about the syntax of
    this decorator.

    This form of control flow can also be called from the Python interpreter without needing to use
    :func:`~.qjit`.

    Args:
        pred (bool): the first predicate with which to control the branch to execute

    Returns:
        A callable decorator that wraps the first 'if' branch of the conditional.

    Raises:
        AssertionError: Branch functions cannot have arguments.

    **Example**

    .. code-block:: python

        dev = qml.device("lightning.qubit", wires=1)

        @qjit
        @qml.qnode(dev)
        def circuit(x: float):

            # define a conditional ansatz
            @cond(x > 1.4)
            def ansatz():
                qml.RX(x, wires=0)
                qml.Hadamard(wires=0)

            @ansatz.otherwise
            def ansatz():
                qml.RY(x, wires=0)

            # apply the conditional ansatz
            ansatz()

            return qml.expval(qml.PauliZ(0))

    >>> circuit(1.4)
    array(0.16996714)
    >>> circuit(1.6)
    array(0.)

    Additional 'else-if' clauses can also be included via the ``else_if`` method:

    .. code-block:: python

        @qjit
        @qml.qnode(dev)
        def circuit(x):

            @catalyst.cond(x > 2.7)
            def cond_fn():
                qml.RX(x, wires=0)

            @cond_fn.else_if(x > 1.4)
            def cond_elif():
                qml.RY(x, wires=0)

            @cond_fn.otherwise
            def cond_else():
                qml.RX(x ** 2, wires=0)

            cond_fn()

            eturn qml.probs(wires=0)

    The conditional function is permitted to also return values.
    Any value that is supported by JAX JIT compilation is supported as a return
    type. Note that this **does not** include PennyLane operations.

    .. code-block:: python

        @cond(predicate: bool)
        def conditional_fn():
            # do something when the predicate is true
            return "optionally return some value"

        @conditional_fn.otherwise
        def conditional_fn():
            # optionally define an alternative execution path
            return "if provided, return types need to be identical in both branches"

        ret_val = conditional_fn()  # must invoke the defined function
    """

    def decorator(true_fn):
        if true_fn.__code__.co_argcount != 0:
            raise TypeError("Conditional 'True' function is not allowed to have any arguments")
        return CondCallable(pred, true_fn)

    return decorator


class WhileLoop(Operation):
    """PennyLane's while loop operation."""

    num_wires = AnyWires

    # pylint: disable=too-many-arguments
    def __init__(
        self,
        iter_args,
        body_jaxpr,
        cond_jaxpr,
        cond_consts,
        body_consts,
        body_tree,
        *args,
        **kwargs,
    ):
        self.iter_args = iter_args
        self.body_jaxpr = body_jaxpr
        self.cond_jaxpr = cond_jaxpr
        self.cond_consts = cond_consts
        self.body_consts = body_consts
        self.body_tree = body_tree
        kwargs["wires"] = Wires(WhileLoop.num_wires)
        super().__init__(*args, **kwargs)


class WhileCallable:
    """
    Some code in this class has been adapted from the while loop implementation in the JAX project
    at https://github.com/google/jax/blob/jax-v0.4.1/jax/_src/lax/control_flow/loops.py released
    under the Apache License, Version 2.0, with the following copyright notice:

    Copyright 2021 The JAX Authors.
    """

    def __init__(self, cond_fn, body_fn):
        self.cond_fn = cond_fn
        self.body_fn = body_fn

    @staticmethod
    def _create_jaxpr(init_val, new_cond, new_body):
        init_vals, in_tree = tree_flatten(init_val)
        init_avals = tuple(_abstractify(val) for val in init_vals)
        cond_jaxpr, cond_consts, cond_tree = _initial_style_jaxpr(
            new_cond, in_tree, init_avals, "while_cond"
        )
        body_jaxpr, body_consts, body_tree = _initial_style_jaxpr(
            new_body, in_tree, init_avals, "while_loop"
        )
        if not treedef_is_leaf(cond_tree) or len(cond_jaxpr.out_avals) != 1:
            raise TypeError(
                f"cond_fun must return a single boolean scalar, but got pytree: {cond_tree}."
            )
        pred_aval = cond_jaxpr.out_avals[0]
        if not isinstance(
            pred_aval, ShapedArray
        ) or pred_aval.strip_weak_type().strip_named_shape() != ShapedArray((), jnp.bool_):
            raise TypeError(
                f"cond_fun must return a boolean scalar, but got output type(s): "
                f"{cond_jaxpr.out_avals}."
            )

        return body_jaxpr, cond_jaxpr, cond_consts, body_consts, body_tree

    def _call_with_quantum_ctx(self, ctx, args):
        def new_cond(*qregs_and_args):
            cargs, _, _ = qregs_and_args
            return self.cond_fn(*cargs)

        new_body = partial(_trace_quantum_tape, _callee=self.body_fn)

        body_jaxpr, cond_jaxpr, cond_consts, body_consts, body_tree = WhileCallable._create_jaxpr(
            (args, {}, [jprim.Qreg()]), new_cond, new_body
        )
        flat_init_vals_no_qubits = tree_flatten(args)[0]

        WhileLoop(
            flat_init_vals_no_qubits,
            body_jaxpr,
            cond_jaxpr,
            cond_consts,
            body_consts,
            body_tree,
        )

        # Get tracers for any non-qreg return values (if there are any).
        args, trees = body_jaxpr.out_avals[:-1], body_tree.children()[0]
        return ctx.jax_tape.create_tracer(trees, args)

    def _call_with_classical_ctx(self, args):
        body_jaxpr, cond_jaxpr, cond_consts, body_consts, body_tree = WhileCallable._create_jaxpr(
            args, self.cond_fn, self.body_fn
        )
        flat_init_vals_no_qubits = tree_flatten(args)[0]

        inputs = cond_consts + body_consts + flat_init_vals_no_qubits
        ret_tree_flat = jprim.qwhile(
            cond_jaxpr, body_jaxpr, len(cond_consts), len(body_consts), *inputs
        )
        return tree_unflatten(body_tree, ret_tree_flat)

    def _call_during_trace(self, *args):
        TracingContext.check_is_tracing("Must use 'while_loop' inside tracing context.")

        ctx = qml.QueuingManager.active_context()
        if ctx is not None:
            return self._call_with_quantum_ctx(ctx, args)

        return self._call_with_classical_ctx(args)

    def _call_during_interpretation(self, *args):
        fn_res = args if len(args) > 1 else args[0] if len(args) == 1 else None

        while self.cond_fn(*args):
            fn_res = self.body_fn(*args)
            args = fn_res if len(args) > 1 else (fn_res,) if len(args) == 1 else ()

        return fn_res

    def __call__(self, *args):
        is_tracing = TracingContext.is_tracing()
        if is_tracing:
            return self._call_during_trace(*args)

        return self._call_during_interpretation(*args)


def while_loop(cond_fn):
    """A :func:`~.qjit` compatible while-loop decorator for PennyLane/Catalyst.

    This decorator provides a functional version of the traditional while
    loop, similar to ``jax.lax.while_loop``. That is, any variables that are
    modified across iterations need to be provided as inputs and outputs to
    the loop body function:

    - Input arguments contain the value of a variable at the start of an
      iteration

    - Output arguments contain the value at the end of the iteration. The
      outputs are then fed back as inputs to the next iteration.

    The final iteration values are also returned from the
    transformed function.

    This form of control flow can also be called from the Python interpreter without needing to use
    :func:`~.qjit`.

    The semantics of ``while_loop`` are given by the following Python pseudo-code:

    .. code-block:: python

        def while_loop(cond_fun, body_fun, *args):
            while cond_fun(*args):
                args = body_fn(*args)
            return args

    Args:
        cond_fn (Callable): the condition function in the while loop

    Returns:
        Callable: A wrapper around the while-loop function.

    Raises:
        TypeError: Invalid return type of the condition expression.

    **Example**

    .. code-block:: python

        dev = qml.device("lightning.qubit", wires=1)

        @qjit
        @qml.qnode(dev)
        def circuit(x: float):

            @while_loop(lambda x: x < 2.0)
            def loop_rx(x):
                # perform some work and update (some of) the arguments
                qml.RX(x, wires=0)
                return x ** 2

            # apply the while loop
            final_x = loop_rx(x)

            return qml.expval(qml.PauliZ(0)), final_x

    >>> circuit(1.6)
    [array(-0.02919952), array(2.56)]
    """

    def _while_loop(body_fn):
        return WhileCallable(cond_fn, body_fn)

    return _while_loop


class ForLoop(Operation):
    """PennyLane ForLoop Operation."""

    num_wires = AnyWires

    # pylint: disable=too-many-arguments
    def __init__(self, loop_bounds, iter_args, body_jaxpr, body_consts, body_tree, *args, **kwargs):
        self.loop_bounds = loop_bounds
        self.iter_args = iter_args
        self.body_jaxpr = body_jaxpr
        self.body_consts = body_consts
        self.body_tree = body_tree
        kwargs["wires"] = Wires(ForLoop.num_wires)
        super().__init__(*args, **kwargs)


class ForLoopCallable:
    """
    Some code in this class has been adapted from the for loop implementation in the JAX project at
    https://github.com/google/jax/blob/jax-v0.4.1/jax/_src/lax/control_flow/for_loop.py
    released under the Apache License, Version 2.0, with the following copyright notice:

    Copyright 2021 The JAX Authors.
    """

    def __init__(self, lower_bound, upper_bound, step, body_fn):
        self.lower_bound = lower_bound
        self.upper_bound = upper_bound
        self.step = step
        self.body_fn = body_fn

    @staticmethod
    def _create_jaxpr(init_val, new_body):
        init_vals, in_tree = tree_flatten(init_val)
        init_avals = tuple(_abstractify(val) for val in init_vals)
        body_jaxpr, body_consts, body_tree = _initial_style_jaxpr(
            new_body, in_tree, init_avals, "for_loop"
        )

        return body_jaxpr, body_consts, body_tree

    def _call_with_quantum_ctx(self, ctx, *args):
        # Insert iteration counter into loop body arguments with the type of the lower bound.
        args = (self.lower_bound, *args)

        new_body = partial(_trace_quantum_tape, _callee=self.body_fn)

        body_jaxpr, body_consts, body_tree = ForLoopCallable._create_jaxpr(
            (args, {}, [jprim.Qreg()]), new_body
        )

        flat_init_vals_no_qubits = tree_flatten(args)[0]

        ForLoop(
            [self.lower_bound, self.upper_bound, self.step],
            flat_init_vals_no_qubits,
            body_jaxpr,
            body_consts,
            body_tree,
        )

        # Get tracers for any non-qreg return values (if there are any).
        args, trees = body_jaxpr.out_avals[:-1], body_tree.children()[0]
        return ctx.jax_tape.create_tracer(trees, args)

    def _call_with_classical_ctx(self, *args):
        # Insert iteration counter into loop body arguments with the type of the lower bound.
        args = (self.lower_bound, *args)

        body_jaxpr, body_consts, body_tree = ForLoopCallable._create_jaxpr(args, self.body_fn)

        flat_init_vals_no_qubits = tree_flatten(args)[0]

        inputs = (
            [self.lower_bound, self.upper_bound, self.step] + body_consts + flat_init_vals_no_qubits
        )
        ret_tree_flat = jprim.qfor(body_jaxpr, len(body_consts), *inputs)
        return tree_unflatten(body_tree, ret_tree_flat)

    def _call_during_trace(self, *args):
        TracingContext.check_is_tracing("Must use 'for_loop' inside tracing context.")

        ctx = qml.QueuingManager.active_context()
        if ctx is None:
            return self._call_with_classical_ctx(*args)
        return self._call_with_quantum_ctx(ctx, *args)

    def _call_during_interpretation(self, *args):
        fn_res = args if len(args) > 1 else args[0] if len(args) == 1 else None

        for i in range(self.lower_bound, self.upper_bound, self.step):
            fn_res = self.body_fn(i, *args)
            args = fn_res if len(args) > 1 else (fn_res,) if len(args) == 1 else ()

        return fn_res

    def __call__(self, *args):
        is_tracing = TracingContext.is_tracing()
        if is_tracing:
            return self._call_during_trace(*args)

        return self._call_during_interpretation(*args)


def for_loop(lower_bound, upper_bound, step):
    """A :func:`~.qjit` compatible for-loop decorator for PennyLane/Catalyst.

    This for-loop representation is a functional version of the traditional
    for-loop, similar to ``jax.cond.fori_loop``. That is, any variables that
    are modified across iterations need to be provided as inputs/outputs to
    the loop body function:

    - Input arguments contain the value of a variable at the start of an
      iteration.

    - output arguments contain the value at the end of the iteration. The
      outputs are then fed back as inputs to the next iteration.

    The final iteration values are also returned from the transformed
    function.

    This form of control flow can also be called from the Python interpreter without needing to use
    :func:`~.qjit`.

    The semantics of ``for_loop`` are given by the following Python pseudo-code:

    .. code-block:: python

        def for_loop(lower_bound, upper_bound, step, loop_fn, *args):
            for i in range(lower_bound, upper_bound, step):
                args = loop_fn(i, *args)
            return args

    Unlike ``jax.cond.fori_loop``, the step can be negative if it is known at tracing time
    (i.e. constant). If a non-constant negative step is used, the loop will produce no iterations.

    Args:
        lower_bound (int): starting value of the iteration index
        upper_bound (int): (exclusive) upper bound of the iteration index
        step (int): increment applied to the iteration index at the end of each iteration

    Returns:
        Callable[[int, ...], ...]: A wrapper around the loop body function.
        Note that the loop body function must always have the iteration index as its first argument,
        which can be used arbitrarily inside the loop body. As the value of the index across
        iterations is handled automatically by the provided loop bounds, it must not be returned
        from the function.

    **Example**


    .. code-block:: python

        dev = qml.device("lightning.qubit", wires=1)

        @qjit
        @qml.qnode(dev)
        def circuit(n: int, x: float):

            def loop_rx(i, x):
                # perform some work and update (some of) the arguments
                qml.RX(x, wires=0)

                # update the value of x for the next iteration
                return jnp.sin(x)

            # apply the for loop
            final_x = for_loop(0, n, 1)(loop_rx)(x)

            return qml.expval(qml.PauliZ(0)), final_x

    >>> circuit(7, 1.6)
    [array(0.97926626), array(0.55395718)]
    """

    def _for_loop(body_fn):
        return ForLoopCallable(lower_bound, upper_bound, step, body_fn)

    return _for_loop


class MidCircuitMeasure(Operation):
    """Operation representing a mid-circuit measurement."""

    num_wires = 1

    def __init__(self, measurement_id, *args, **kwargs):
        self.measurement_id = measurement_id
        super().__init__(*args, **kwargs)


def measure(wires):
    """A :func:`qjit` compatible mid-circuit measurement for PennyLane/Catalyst.

    .. important::

        The :func:`qml.measure() <pennylane.measure>` function is **not** QJIT
        compatible and :func:`catalyst.measure` from Catalyst should be used instead.

    Args:
        wires (Wires): The wire of the qubit the measurement process applies to

    Returns:
        A JAX tracer for the mid-circuit measurement.

    Raises:
        ValueError: Called outside the tape context.

    **Example**

    .. code-block:: python

        dev = qml.device("lightning.qubit", wires=2)

        @qjit
        @qml.qnode(dev)
        def circuit(x: float):
            qml.RX(x, wires=0)
            m1 = measure(wires=0)

            qml.RX(m1 * jnp.pi, wires=1)
            m2 = measure(wires=1)

            qml.RZ(m2 * jnp.pi / 2, wires=0)
            return qml.expval(qml.PauliZ(0)), m2

    >>> circuit(0.43)
    [array(1.), array(False)]
    >>> circuit(0.43)
    [array(-1.), array(True)]
    """
    TracingContext.check_is_tracing(
        "catalyst.measure can only be used from within @qjit decorated code."
    )

    ctx = qml.QueuingManager.active_context()
    if ctx is None:
        raise CompileError("catalyst.measure can only be used from within a qml.qnode.")

    measurement_id = str(uuid.uuid4())[:8]
    MidCircuitMeasure(measurement_id, wires=wires)

    a, t = tree_flatten(jax.core.get_aval(True))
    return ctx.jax_tape.create_tracer(t, a)


class QJITDevice(qml.QubitDevice):
    """QJIT device.

    A device that interfaces the compilation pipeline of Pennylane programs.

    Args:
        wires (int): the number of wires to initialize the device with
        shots (int): How many times the circuit should be evaluated (or sampled) to estimate
            the expectation values. Defaults to ``None`` if not specified. Setting
            to ``None`` results in computing statistics like expectation values and
            variances analytically
        backend_name (str): name of the device from the list of supported and compiled backend
            devices by the runtime
        backend_kwargs (Dict(str, AnyType)): An optional dictionary of the device specifications
    """

    name = "QJIT device"
    short_name = "qjit.device"
    pennylane_requires = "0.1.0"
    version = "0.0.1"
    author = ""
    operations = [
        "MidCircuitMeasure",
        "Cond",
        "WhileLoop",
        "ForLoop",
        "PauliX",
        "PauliY",
        "PauliZ",
        "Hadamard",
        "Identity",
        "S",
        "T",
        "PhaseShift",
        "RX",
        "RY",
        "RZ",
        "CNOT",
        "CY",
        "CZ",
        "SWAP",
        "IsingXX",
        "IsingYY",
        "IsingXY",
        "IsingZZ",
        "ControlledPhaseShift",
        "CRX",
        "CRY",
        "CRZ",
        "CRot",
        "CSWAP",
        "MultiRZ",
        "QubitUnitary",
        "Adjoint",
    ]
    observables = [
        "Identity",
        "PauliX",
        "PauliY",
        "PauliZ",
        "Hadamard",
        "Hermitian",
        "Hamiltonian",
    ]

    def __init__(self, shots=None, wires=None, backend_name=None, backend_kwargs=None):
        self.backend_name = backend_name if backend_name else "default"
        self.backend_kwargs = backend_kwargs if backend_kwargs else {}
        super().__init__(wires=wires, shots=shots)

    def apply(self, operations, **kwargs):
        """
        Raises: RuntimeError
        """
        raise RuntimeError("QJIT devices cannot apply operations.")

    def default_expand_fn(self, circuit, max_expansion=10):
        """
        Most decomposition logic will be equivalent to PennyLane's decomposition.
        However, decomposition logic will differ in the following cases:

        1. All :class:`qml.QubitUnitary <pennylane.ops.op_math.Controlled>` operations
            will decompose to :class:`qml.QubitUnitary <pennylane.QubitUnitary>` operations.
        2. :class:`qml.ControlledQubitUnitary <pennylane.ControlledQubitUnitary>` operations
            will decompose to :class:`qml.QubitUnitary <pennylane.QubitUnitary>` operations.
        3. The list of device-supported gates employed by Catalyst is currently different than
            that of the ``lightning.qubit`` device, as defined by the
            :class:`~.pennylane_extensions.QJITDevice`.

        Args:
            circuit: circuit to expand
            max_expansion: the maximum number of expansion steps if no fixed-point is reached.
        """
        # Ensure catalyst.measure is used instead of qml.measure.
        if any(isinstance(op, MidMeasureMP) for op in circuit.operations):
            raise CompileError("Must use 'measure' from Catalyst instead of PennyLane.")

        # Fallback for controlled gates that won't decompose successfully.
        # Doing so before rather than after decomposition is generally a trade-off. For low
        # numbers of qubits, a unitary gate might be faster, while for large qubit numbers prior
        # decomposition is generally faster.
        # At the moment, bypassing decomposition for controlled gates will generally have a higher
        # success rate, as complex decomposition paths can fail to trace (c.f. PL #3521, #3522).
        def _decomp_controlled(self, *_args, **_kwargs):
            return [qml.QubitUnitary(qml.matrix(self), wires=self.wires)]

        with Patcher(
            (qml.ops.Controlled, "has_decomposition", lambda self: True),
            (qml.ops.Controlled, "decomposition", _decomp_controlled),
            # TODO: Remove once work_wires is no longer needed for decomposition.
            (qml.ops.MultiControlledX, "decomposition", _decomp_controlled),
        ):
            expanded_tape = super().default_expand_fn(circuit, max_expansion)

        self.check_validity(expanded_tape.operations, [])
        return expanded_tape<|MERGE_RESOLUTION|>--- conflicted
+++ resolved
@@ -395,12 +395,6 @@
 
     .. warning::
 
-<<<<<<< HEAD
-        If ``method="fd"`` is specified, any internal QNode ``diff_method`` will be
-        ignored and the entire function will be differentiated using finite-differences.
-
-    .. warning::
-
         If ``method="defer"`` is specified, Catalyst supports ``diff_method="parameter-shift"``
         and ``diff_method="adjoint"`` on internal QNodes. Notably, the default QNode
         differentiation method of ``"finite-diff"`` is not supported when used with ``"defer"``.
@@ -409,10 +403,6 @@
 
         Currently, higher-order differentiation is only supported by the finite-difference
         method.
-=======
-        Currently, higher-order differentiation or differentiation of non-QNode functions
-        is only supported by the finite-difference method.
->>>>>>> f4c17193
 
     .. note::
 
