# Copyright 2022-2023 Xanadu Quantum Technologies Inc.

# Licensed under the Apache License, Version 2.0 (the "License");
# you may not use this file except in compliance with the License.
# You may obtain a copy of the License at

#     http://www.apache.org/licenses/LICENSE-2.0

# Unless required by applicable law or agreed to in writing, software
# distributed under the License is distributed on an "AS IS" BASIS,
# WITHOUT WARRANTIES OR CONDITIONS OF ANY KIND, either express or implied.
# See the License for the specific language governing permissions and
# limitations under the License.
"""This module contains various functions for enabling Catalyst functionality
(such as mid-circuit measurements and advanced control flow) from PennyLane
while using :func:`~.qjit`.
"""

# pylint: disable=too-many-lines

import copy
import numbers
import pathlib
from collections.abc import Sized
from functools import update_wrapper
from typing import Any, Callable, Iterable, List, Optional, Union

import jax
import jax.numpy as jnp
import pennylane as qml
from jax._src.tree_util import (
    PyTreeDef,
    flatten_one_level,
    tree_flatten,
    tree_unflatten,
    treedef_is_leaf,
)
from jax.core import eval_jaxpr, get_aval
from pennylane import QNode, QueuingManager
from pennylane.measurements import MidMeasureMP
from pennylane.operation import Operator
from pennylane.ops import Controlled
from pennylane.tape import QuantumTape

import catalyst
from catalyst.jax_extras import (  # infer_output_type3,
    ClosedJaxpr,
    DynamicJaxprTracer,
    Jaxpr,
    ShapedArray,
    _input_type_to_tracers,
    collapse,
    cond_expansion_strategy,
    convert_constvars_jaxpr,
    deduce_avals,
    deduce_signatures,
    expand_args,
    expand_results,
    find_top_trace,
    for_loop_expansion_strategy,
    get_implicit_and_explicit_flat_args,
    input_type_to_tracers,
    jaxpr_pad_consts,
    new_inner_tracer,
    output_type_to_tracers,
    unzip2,
    while_loop_expansion_strategy,
)
from catalyst.jax_primitives import (
    AbstractQreg,
    GradParams,
    adjoint_p,
    cond_p,
    expval_p,
    for_p,
    func_p,
    grad_p,
    jvp_p,
    probs_p,
    qmeasure_p,
    vjp_p,
    while_p,
    zne_p,
)
from catalyst.jax_tracer import (
    Function,
    HybridOp,
    HybridOpRegion,
    QRegPromise,
    has_nested_tapes,
    trace_function,
    trace_quantum_function,
    trace_quantum_tape,
    unify_convert_result_types,
)
from catalyst.utils.contexts import EvaluationContext, EvaluationMode, JaxTracingContext
from catalyst.utils.exceptions import CompileError, DifferentiableCompileError
from catalyst.utils.patching import Patcher
from catalyst.utils.runtime import extract_backend_info, get_lib_path


def _check_no_measurements(tape: QuantumTape) -> None:
    """Check the nested quantum tape for the absense of quantum measurements of any kind"""

    msg = "Quantum measurements are not allowed"

    if len(tape.measurements) > 0:
        raise ValueError(msg)
    for op in tape.operations:
        if has_nested_tapes(op):
            for r in [r for r in op.regions if r.quantum_tape is not None]:
                _check_no_measurements(r.quantum_tape)
        else:
            if isinstance(op, MidCircuitMeasure):
                raise ValueError(msg)


class QFunc:
    """A device specific quantum function.

    Args:
        qfunc (Callable): the quantum function
        shots (int): How many times the circuit should be evaluated (or sampled) to estimate
            the expectation values
        device (a derived class from QubitDevice): a device specification which determines
            the valid gate set for the quantum function
    """

    def __init__(self, fn, device):  # pragma: nocover
        self.func = fn
        self.device = device
        update_wrapper(self, fn)

    @staticmethod
    def _add_toml_file(device):
        """Temporary function. This function adds the config field to devices.
        TODO: Remove this function when `qml.Device`s are guaranteed to have their own
        config file field."""
        if hasattr(device, "config"):  # pragma: no cover
            # Devices that already have a config field do not need it to be overwritten.
            return
        device_lpath = pathlib.Path(get_lib_path("runtime", "RUNTIME_LIB_DIR"))
        name = device.name
        if isinstance(device, qml.Device):
            name = device.short_name

        # The toml files name convention we follow is to replace
        # the dots with underscores in the device short name.
        toml_file_name = name.replace(".", "_") + ".toml"
        # And they are currently saved in the following directory.
        toml_file = device_lpath.parent / "lib" / "backend" / toml_file_name
        device.config = toml_file

    def __call__(self, *args, **kwargs):
        qnode = None
        if isinstance(self, qml.QNode):
            qnode = self
            QFunc._add_toml_file(self.device)
            dev_args = extract_backend_info(self.device)
            config, rest = dev_args[0], dev_args[1:]
            device = QJITDevice(config, self.device.shots, self.device.wires, *rest)
        else:  # pragma: nocover
            # Allow QFunc to still be used by itself for internal testing.
            device = self.device

        def _eval_quantum(*args):
            closed_jaxpr, out_type, out_tree = trace_quantum_function(
                self.func, device, args, kwargs, qnode
            )
            args_expanded = get_implicit_and_explicit_flat_args(None, *args)
            res_expanded = eval_jaxpr(closed_jaxpr.jaxpr, closed_jaxpr.consts, *args_expanded)
            _, out_keep = unzip2(out_type)
            res_flat = [r for r, k in zip(res_expanded, out_keep) if k]
            return tree_unflatten(out_tree, res_flat)

        flattened_fun, _, _, out_tree_promise = deduce_avals(_eval_quantum, args, {})
        args_flat = tree_flatten(args)[0]
        res_flat = func_p.bind(flattened_fun, *args_flat, fn=self)
        return tree_unflatten(out_tree_promise(), res_flat)


class QJITDevice(qml.QubitDevice):
    """QJIT device.

    A device that interfaces the compilation pipeline of Pennylane programs.

    Args:
        wires (int): the number of wires to initialize the device with
        shots (int): How many times the circuit should be evaluated (or sampled) to estimate
            the expectation values. Defaults to ``None`` if not specified. Setting
            to ``None`` results in computing statistics like expectation values and
            variances analytically
        backend_name (str): name of the device from the list of supported and compiled backend
            devices by the runtime
        backend_kwargs (Dict(str, AnyType)): An optional dictionary of the device specifications
    """

    name = "QJIT device"
    short_name = "qjit.device"
    pennylane_requires = "0.1.0"
    version = "0.0.1"
    author = ""

    # These must be present even if empty.
    operations = []
    observables = []

    operations_supported_by_QIR_runtime = {
        "Identity",
        "PauliX",
        "PauliY",
        "PauliZ",
        "Hadamard",
        "S",
        "T",
        "PhaseShift",
        "RX",
        "RY",
        "RZ",
        "Rot",
        "CNOT",
        "CY",
        "CZ",
        "SWAP",
        "IsingXX",
        "IsingYY",
        "IsingXY",
        "ControlledPhaseShift",
        "CRX",
        "CRY",
        "CRZ",
        "CRot",
        "CSWAP",
        "Toffoli",
        "MultiRZ",
        "QubitUnitary",
        "ISWAP",
        "PSWAP",
    }

    @staticmethod
    def _get_operations_to_convert_to_matrix(_config):
        # We currently override and only set a few gates to preserve existing behaviour.
        # We could choose to read from config and use the "matrix" gates.
        # However, that affects differentiability.
        # None of the "matrix" gates with more than 2 qubits parameters are differentiable.
        # TODO: https://github.com/PennyLaneAI/catalyst/issues/398
        return {"MultiControlledX", "BlockEncode"}

    @staticmethod
    def _check_mid_circuit_measurement(config):
        return config["compilation"]["mid_circuit_measurement"]

    @staticmethod
    def _check_adjoint(config):
        return config["compilation"]["quantum_adjoint"]

    @staticmethod
    def _check_quantum_control(config):
        return config["compilation"]["quantum_control"]

    @staticmethod
    def _set_supported_operations(config):
        """Override the set of supported operations."""
        native_gates = set(config["operators"]["gates"][0]["native"])
        qir_gates = QJITDevice.operations_supported_by_QIR_runtime
        QJITDevice.operations = list(native_gates.intersection(qir_gates))

        # These are added unconditionally.
        QJITDevice.operations += ["Cond", "WhileLoop", "ForLoop"]

        if QJITDevice._check_mid_circuit_measurement(config):  # pragma: no branch
            QJITDevice.operations += ["MidCircuitMeasure"]

        if QJITDevice._check_adjoint(config):
            QJITDevice.operations += ["Adjoint"]

        if QJITDevice._check_quantum_control(config):  # pragma: nocover
            QJITDevice.operations += ["QCtrl"]

    @staticmethod
    def _set_supported_observables(config):
        """Override the set of supported observables."""
        QJITDevice.observables = config["operators"]["observables"]

    # pylint: disable=too-many-arguments
    def __init__(
        self,
        config,
        shots=None,
        wires=None,
        backend_name=None,
        backend_lib=None,
        backend_kwargs=None,
    ):
        QJITDevice._set_supported_operations(config)
        QJITDevice._set_supported_observables(config)

        self.config = config
        self.backend_name = backend_name if backend_name else "default"
        self.backend_lib = backend_lib if backend_lib else ""
        self.backend_kwargs = backend_kwargs if backend_kwargs else {}
        super().__init__(wires=wires, shots=shots)

    def apply(self, operations, **kwargs):
        """
        Raises: RuntimeError
        """
        raise RuntimeError("QJIT devices cannot apply operations.")  # pragma: no cover

    def default_expand_fn(self, circuit, max_expansion=10):
        """
        Most decomposition logic will be equivalent to PennyLane's decomposition.
        However, decomposition logic will differ in the following cases:

        1. All :class:`qml.QubitUnitary <pennylane.ops.op_math.Controlled>` operations
            will decompose to :class:`qml.QubitUnitary <pennylane.QubitUnitary>` operations.
        2. :class:`qml.ControlledQubitUnitary <pennylane.ControlledQubitUnitary>` operations
            will decompose to :class:`qml.QubitUnitary <pennylane.QubitUnitary>` operations.
        3. The list of device-supported gates employed by Catalyst is currently different than
            that of the ``lightning.qubit`` device, as defined by the
            :class:`~.pennylane_extensions.QJITDevice`.

        Args:
            circuit: circuit to expand
            max_expansion: the maximum number of expansion steps if no fixed-point is reached.
        """
        # Ensure catalyst.measure is used instead of qml.measure.
        if any(isinstance(op, MidMeasureMP) for op in circuit.operations):
            raise CompileError("Must use 'measure' from Catalyst instead of PennyLane.")

        decompose_to_qubit_unitary = QJITDevice._get_operations_to_convert_to_matrix(self.config)

        def _decomp_to_unitary(self, *_args, **_kwargs):
            try:
                mat = self.matrix()
            except Exception as e:
                raise CompileError(
                    f"Operation {self} could not be decomposed, it might be unsupported."
                ) from e
            return [qml.QubitUnitary(mat, wires=self.wires)]

        # Fallback for controlled gates that won't decompose successfully.
        # Doing so before rather than after decomposition is generally a trade-off. For low
        # numbers of qubits, a unitary gate might be faster, while for large qubit numbers prior
        # decomposition is generally faster.
        # At the moment, bypassing decomposition for controlled gates will generally have a higher
        # success rate, as complex decomposition paths can fail to trace (c.f. PL #3521, #3522).
        overriden_methods = [  # pragma: no cover
            (qml.ops.Controlled, "has_decomposition", lambda self: True),
            (qml.ops.Controlled, "decomposition", _decomp_to_unitary),
        ]
        for gate in decompose_to_qubit_unitary:
            overriden_methods.append((getattr(qml, gate), "decomposition", _decomp_to_unitary))

        with Patcher(*overriden_methods):
            expanded_tape = super().default_expand_fn(circuit, max_expansion)

        self.check_validity(expanded_tape.operations, [])
        return expanded_tape


def qfunc(device):
    """A Device specific quantum function.

    Args:
        device (a derived class from QubitDevice): A device specification which determines
            the valid gate set for the quantum function.
        fn (Callable): the quantum function

    Returns:
        Grad: A QFunc object that denotes the the declaration of a quantum function.

    """

    assert device is not None

    def dec_no_params(fn):
        return QFunc(fn, device)

    return dec_no_params


Differentiable = Union[Function, QNode]
DifferentiableLike = Union[Differentiable, Callable, "catalyst.compilation_pipelines.QJIT"]


def _ensure_differentiable(f: DifferentiableLike) -> Differentiable:
    """Narrows down the set of the supported differentiable objects."""

    # Unwrap the function from an existing QJIT object.
    if isinstance(f, catalyst.compilation_pipelines.QJIT):
        f = f.user_function

    if isinstance(f, (Function, QNode)):
        return f
    elif isinstance(f, Callable):  # Keep at the bottom
        return Function(f)

    raise DifferentiableCompileError(f"Non-differentiable object passed: {type(f)}")


def _make_jaxpr_check_differentiable(f: Differentiable, grad_params: GradParams, *args) -> Jaxpr:
    """Gets the jaxpr of a differentiable function. Perform the required additional checks."""
    method = grad_params.method
    jaxpr = jax.make_jaxpr(f)(*args)

    assert len(jaxpr.eqns) == 1, "Expected jaxpr consisting of a single function call."
    assert jaxpr.eqns[0].primitive == func_p, "Expected jaxpr consisting of a single function call."

    for pos, arg in enumerate(jaxpr.in_avals):
        if arg.dtype.kind != "f" and pos in grad_params.argnum:
            raise DifferentiableCompileError(
                "Catalyst.grad/jacobian only supports differentiation on floating-point "
                f"arguments, got '{arg.dtype}' at position {pos}."
            )

    if grad_params.scalar_out:
        if not (len(jaxpr.out_avals) == 1 and jaxpr.out_avals[0].shape == ()):
            raise DifferentiableCompileError(
                f"Catalyst.grad only supports scalar-output functions, got {jaxpr.out_avals}"
            )

    for pos, res in enumerate(jaxpr.out_avals):
        if res.dtype.kind != "f":
            raise DifferentiableCompileError(
                "Catalyst.grad/jacobian only supports differentiation on floating-point "
                f"results, got '{res.dtype}' at position {pos}."
            )

    _verify_differentiable_child_qnodes(jaxpr, method)

    return jaxpr


def _verify_differentiable_child_qnodes(jaxpr, method):
    """Traverse QNodes being differentiated in the 'call graph' of the JAXPR to verify them."""
    visited = set()

    def traverse_children(jaxpr):
        for eqn in jaxpr.eqns:
            primitive = eqn.primitive
            if primitive is func_p:
                child_jaxpr = eqn.params.get("call_jaxpr")
            elif primitive is grad_p:
                child_jaxpr = eqn.params.get("jaxpr")
            else:
                continue

            _check_primitive_is_differentiable(primitive, method)

            py_callable = eqn.params.get("fn")
            if py_callable not in visited:
                if isinstance(py_callable, QNode):
                    _check_qnode_against_grad_method(py_callable, method, child_jaxpr)
                traverse_children(child_jaxpr)
                visited.add(py_callable)

    traverse_children(jaxpr)


def _check_primitive_is_differentiable(primitive, method):
    """Verify restriction on primitives in the call graph of a Grad operation."""

    if primitive is grad_p and method != "fd":
        raise DifferentiableCompileError(
            "Only finite difference can compute higher order derivatives."
        )


def _check_qnode_against_grad_method(f: QNode, method: str, jaxpr: Jaxpr):
    """Additional checks for the given jaxpr of a differentiable function."""
    if method == "fd":
        return

    return_ops = []
    for res in jaxpr.outvars:
        for eq in reversed(jaxpr.eqns):  # pragma: no branch
            if res in eq.outvars:
                return_ops.append(eq.primitive)
                break

    if f.diff_method is None:
        raise DifferentiableCompileError(
            "Cannot differentiate a QNode explicitly marked non-differentiable (with "
            "diff_method=None)."
        )

    if f.diff_method == "parameter-shift" and any(
        prim not in [expval_p, probs_p] for prim in return_ops
    ):
        raise DifferentiableCompileError(
            "The parameter-shift method can only be used for QNodes "
            "which return either qml.expval or qml.probs."
        )

    if f.diff_method == "adjoint" and any(prim not in [expval_p] for prim in return_ops):
        raise DifferentiableCompileError(
            "The adjoint method can only be used for QNodes which return qml.expval."
        )


def _check_grad_params(
    method: str, scalar_out: bool, h: Optional[float], argnum: Optional[Union[int, List[int]]]
) -> GradParams:
    """Check common gradient parameters and produce a class``GradParams`` object"""
    methods = {"fd", "auto"}
    if method is None:
        method = "auto"
    if method not in methods:
        raise ValueError(
            f"Invalid differentiation method '{method}'. "
            f"Supported methods are: {' '.join(sorted(methods))}"
        )
    if method == "fd" and h is None:
        h = 1e-7
    if not (h is None or isinstance(h, numbers.Number)):
        raise ValueError(f"Invalid h value ({h}). None or number was expected.")
    if argnum is None:
        argnum = [0]
    elif isinstance(argnum, int):
        argnum = [argnum]
    elif isinstance(argnum, tuple):
        argnum = list(argnum)
    elif isinstance(argnum, list) and all(isinstance(i, int) for i in argnum):
        pass
    else:
        raise ValueError(f"argnum should be integer or a list of integers, not {argnum}")
    return GradParams(method, scalar_out, h, argnum)


class Grad:
    """An object that specifies that a function will be differentiated.

    Args:
        fn (Differentiable): the function to differentiate
        method (str): the method used for differentiation
        h (float): the step-size value for the finite difference method
        argnum (list[int]): the argument indices which define over which arguments to differentiate

    Raises:
        ValueError: Higher-order derivatives and derivatives of non-QNode functions can only be
                    computed with the finite difference method.
        TypeError: Non-differentiable object was passed as `fn` argument.
    """

    def __init__(self, fn: Differentiable, grad_params: GradParams):
        self.fn = fn
        self.__name__ = f"grad.{getattr(fn, '__name__', 'unknown')}"
        self.grad_params = grad_params

    def __call__(self, *args, **kwargs):
        """Specifies that an actual call to the differentiated function.
        Args:
            args: the arguments to the differentiated function
        """
        if EvaluationContext.is_tracing():
            fn = _ensure_differentiable(self.fn)
            grad_params = _check_grad_params(*self.grad_params)

            jaxpr = _make_jaxpr_check_differentiable(fn, grad_params, *args)

            args_data, _ = tree_flatten(args)

            # It always returns list as required by catalyst control-flows
            results = grad_p.bind(*args_data, jaxpr=jaxpr, fn=fn, grad_params=grad_params)
        else:
            if argnums := self.grad_params.argnum is None:
                argnums = 0
            if self.grad_params.scalar_out:
                results = jax.grad(self.fn, argnums=argnums)(*args)
            else:
                results = jax.jacobian(self.fn, argnums=argnums)(*args)

        return results


def grad(f: DifferentiableLike, *, method=None, h=None, argnum=None):
    """A :func:`~.qjit` compatible gradient transformation for PennyLane/Catalyst.

    This function allows the gradient of a hybrid quantum-classical function to be computed within
    the compiled program. Outside of a compiled function, this function will simply dispatch to its
    JAX counterpart ``jax.grad``.

    .. warning::

        Currently, higher-order differentiation is only supported by the finite-difference
        method.

    Args:
        f (Callable): a function or a function object to differentiate
        method (str): The method used for differentiation, which can be any of ``["auto", "fd"]``,
                      where:

                      - ``"auto"`` represents deferring the quantum differentiation to the method
                        specified by the QNode, while the classical computation is differentiated
                        using traditional auto-diff. Catalyst supports ``"parameter-shift"`` and
                        ``"adjoint"`` on internal QNodes. Notably, QNodes with
                        ``diff_method="finite-diff"`` is not supported with ``"auto"``.

                      - ``"fd"`` represents first-order finite-differences for the entire hybrid
                        function.

        h (float): the step-size value for the finite-difference (``"fd"``) method
        argnum (Tuple[int, List[int]]): the argument indices to differentiate

    Returns:
        Callable: A callable object that computes the gradient of the wrapped function for the given
                  arguments.

    Raises:
        ValueError: Invalid method or step size parameters.
        DifferentiableCompilerError: Called on a function that doesn't return a single scalar.

    .. note::

        Any JAX-compatible optimization library, such as `JAXopt
        <https://jaxopt.github.io/stable/index.html>`_, can be used
        alongside ``grad`` for JIT-compatible variational workflows.
        See the :doc:`/dev/quick_start` for examples.

    .. seealso:: :func:`~.jacobian`

    **Example 1 (Classical preprocessing)**

    .. code-block:: python

        dev = qml.device("lightning.qubit", wires=1)

        @qjit
        def workflow(x):
            @qml.qnode(dev)
            def circuit(x):
                qml.RX(jnp.pi * x, wires=0)
                return qml.expval(qml.PauliY(0))

            g = grad(circuit)
            return g(x)

    >>> workflow(2.0)
    array(-3.14159265)

    **Example 2 (Classical preprocessing and postprocessing)**

    .. code-block:: python

        dev = qml.device("lightning.qubit", wires=1)

        @qjit
        def grad_loss(theta):
            @qml.qnode(dev, diff_method="adjoint")
            def circuit(theta):
                qml.RX(jnp.exp(theta ** 2) / jnp.cos(theta / 4), wires=0)
                return qml.expval(qml.PauliZ(wires=0))

            def loss(theta):
                return jnp.pi / jnp.tanh(circuit(theta))

            return catalyst.grad(loss, method="auto")(theta)

    >>> grad_loss(1.0)
    array(-1.90958669)

    **Example 3 (Multiple QNodes with their own differentiation methods)**

    .. code-block:: python

        dev = qml.device("lightning.qubit", wires=1)

        @qjit
        def grad_loss(theta):
            @qml.qnode(dev, diff_method="parameter-shift")
            def circuit_A(params):
                qml.RX(jnp.exp(params[0] ** 2) / jnp.cos(params[1] / 4), wires=0)
                return qml.probs()

            @qml.qnode(dev, diff_method="adjoint")
            def circuit_B(params):
                qml.RX(jnp.exp(params[1] ** 2) / jnp.cos(params[0] / 4), wires=0)
                return qml.expval(qml.PauliZ(wires=0))

            def loss(params):
                return jnp.prod(circuit_A(params)) + circuit_B(params)

            return catalyst.grad(loss)(theta)

    >>> grad_loss(jnp.array([1.0, 2.0]))
    array([ 0.57367285, 44.4911605 ])

    **Example 4 (Purely classical functions)**

    .. code-block:: python

        def square(x: float):
            return x ** 2

        @qjit
        def dsquare(x: float):
            return catalyst.grad(square)(x)

    >>> dsquare(2.3)
    array(4.6)
    """
    scalar_out = True
    return Grad(f, GradParams(method, scalar_out, h, argnum))


def jacobian(f: DifferentiableLike, *, method=None, h=None, argnum=None):
    """A :func:`~.qjit` compatible Jacobian transformation for PennyLane/Catalyst.

    This function allows the Jacobian of a hybrid quantum-classical function to be computed within
    the compiled program. Outside of a compiled function, this function will simply dispatch to its
    JAX counterpart ``jax.jacobian``.

    Args:
        f (Callable): a function or a function object to differentiate
        method (str): The method used for differentiation, which can be any of ``["auto", "fd"]``,
                      where:

                      - ``"auto"`` represents deferring the quantum differentiation to the method
                        specified by the QNode, while the classical computation is differentiated
                        using traditional auto-diff. Catalyst supports ``"parameter-shift"`` and
                        ``"adjoint"`` on internal QNodes. Notably, QNodes with
                        ``diff_method="finite-diff"`` is not supported with ``"auto"``.

                      - ``"fd"`` represents first-order finite-differences for the entire hybrid
                        function.

        h (float): the step-size value for the finite-difference (``"fd"``) method
        argnum (Tuple[int, List[int]]): the argument indices to differentiate

    Returns:
        Callable: A callable object that computes the Jacobian of the wrapped function for the given
                  arguments.

    Raises:
        ValueError: Invalid method or step size parameters.

    .. note::

        Any JAX-compatible optimization library, such as `JAXopt
        <https://jaxopt.github.io/stable/index.html>`_, can be used
        alongside ``jacobian`` for JIT-compatible variational workflows.
        See the :doc:`/dev/quick_start` for examples.

    .. seealso:: :func:`~.grad`

    **Example**

    .. code-block:: python

        dev = qml.device("lightning.qubit", wires=1)

        @qjit
        def workflow(x):
            @qml.qnode(dev)
            def circuit(x):
                qml.RX(jnp.pi * x[0], wires=0)
                qml.RY(x[1], wires=0)
                return qml.probs()

            g = jacobian(circuit)
            return g(x)

    >>> workflow(jnp.array([2.0, 1.0]))
    array([[-1.32116540e-07,  1.33781874e-07],
           [-4.20735506e-01,  4.20735506e-01]])
    """
    scalar_out = False
    return Grad(f, GradParams(method, scalar_out, h, argnum))


# pylint: disable=too-many-arguments
def jvp(f: DifferentiableLike, params, tangents, *, method=None, h=None, argnum=None):
    """A :func:`~.qjit` compatible Jacobian-vector product for PennyLane/Catalyst.

    This function allows the Jacobian-vector Product of a hybrid quantum-classical function to be
    computed within the compiled program. Outside of a compiled function, this function will simply
    dispatch to its JAX counterpart ``jax.jvp``.

    Args:
        f (Callable): Function-like object to calculate JVP for
        params (List[Array]): List (or a tuple) of the function arguments specifying the point
                              to calculate JVP at. A subset of these parameters are declared as
                              differentiable by listing their indices in the ``argnum`` parameter.
        tangents(List[Array]): List (or a tuple) of tangent values to use in JVP. The list size and
                               shapes must match the ones of differentiable params.
        method(str): Differentiation method to use, same as in :func:`~.grad`.
        h (float): the step-size value for the finite-difference (``"fd"``) method
        argnum (Union[int, List[int]]): the params' indices to differentiate.

    Returns (Tuple[Array]):
        Return values of ``f`` paired with the JVP values.

    Raises:
        TypeError: invalid parameter types
        ValueError: invalid parameter values

    **Example 1 (basic usage)**

    .. code-block:: python

        @qjit
        def jvp(params, tangent):
          def f(x):
              y = [jnp.sin(x[0]), x[1] ** 2, x[0] * x[1]]
              return jnp.stack(y)

          return catalyst.jvp(f, [params], [tangent])

    >>> x = jnp.array([0.1, 0.2])
    >>> tangent = jnp.array([0.3, 0.6])
    >>> jvp(x, tangent)
    [array([0.09983342, 0.04      , 0.02      ]),
    array([0.29850125, 0.24000006, 0.12      ])]

    **Example 2 (argnum usage)**

    Here we show how to use ``argnum`` to ignore the non-differentiable parameter ``n`` of the
    target function. Note that the length and shapes of tangents must match the length and shape of
    primal parameters which we mark as differentiable by passing their indices to ``argnum``.

    .. code-block:: python

        @qjit
        @qml.qnode(qml.device("lightning.qubit", wires=2))
        def circuit(n, params):
            qml.RX(params[n, 0], wires=n)
            qml.RY(params[n, 1], wires=n)
            return qml.expval(qml.PauliZ(1))

        @qjit
        def workflow(primals, tangents):
            return catalyst.jvp(circuit, [1, primals], [tangents], argnum=[1])

    >>> params = jnp.array([[0.54, 0.3154], [0.654, 0.123]])
    >>> dy = jnp.array([[1.0, 1.0], [1.0, 1.0]])
    >>> workflow(params, dy)
    [array(0.78766064), array(-0.7011436)]
    """

    def check_is_iterable(x, hint):
        if not isinstance(x, Iterable):
            raise ValueError(f"vjp '{hint}' argument must be an iterable, not {type(x)}")

    check_is_iterable(params, "params")
    check_is_iterable(tangents, "tangents")

    if EvaluationContext.is_tracing():
        scalar_out = False
        fn = _ensure_differentiable(f)
        grad_params = _check_grad_params(method, scalar_out, h, argnum)

        jaxpr = _make_jaxpr_check_differentiable(fn, grad_params, *params)

        results = jvp_p.bind(*params, *tangents, jaxpr=jaxpr, fn=fn, grad_params=grad_params)
    else:
        results = jax.jvp(f, params, tangents)

    return results


# pylint: disable=too-many-arguments
def vjp(f: DifferentiableLike, params, cotangents, *, method=None, h=None, argnum=None):
    """A :func:`~.qjit` compatible Vector-Jacobian product for PennyLane/Catalyst.

    This function allows the Vector-Jacobian Product of a hybrid quantum-classical function to be
    computed within the compiled program. Outside of a compiled function, this function will simply
    dispatch to its JAX counterpart ``jax.vjp``.

    Args:
        f(Callable): Function-like object to calculate JVP for
        params(List[Array]): List (or a tuple) of f's arguments specifying the point to calculate
                             VJP at. A subset of these parameters are declared as
                             differentiable by listing their indices in the ``argnum`` parameter.
        cotangents(List[Array]): List (or a tuple) of tangent values to use in JVP. The list size
                                 and shapes must match the size and shape of ``f`` outputs.
        method(str): Differentiation method to use, same as in ``grad``.
        h (float): the step-size value for the finite-difference (``"fd"``) method
        argnum (Union[int, List[int]]): the params' indices to differentiate.

    Returns (Tuple[Array]):
        Return values of ``f`` paired with the JVP values.

    Raises:
        TypeError: invalid parameter types
        ValueError: invalid parameter values

    **Example**

    .. code-block:: python

        @qjit
        def vjp(params, cotangent):
          def f(x):
              y = [jnp.sin(x[0]), x[1] ** 2, x[0] * x[1]]
              return jnp.stack(y)

          return catalyst.vjp(f, [params], [cotangent])

    >>> x = jnp.array([0.1, 0.2])
    >>> dy = jnp.array([-0.5, 0.1, 0.3])
    >>> vjp(x, dy)
    [array([0.09983342, 0.04      , 0.02      ]),
    array([-0.43750208,  0.07000001])]
    """

    def check_is_iterable(x, hint):
        if not isinstance(x, Iterable):
            raise ValueError(f"vjp '{hint}' argument must be an iterable, not {type(x)}")

    check_is_iterable(params, "params")
    check_is_iterable(cotangents, "cotangents")

    if EvaluationContext.is_tracing():
        scalar_out = False
        fn = _ensure_differentiable(f)
        grad_params = _check_grad_params(method, scalar_out, h, argnum)

        jaxpr = _make_jaxpr_check_differentiable(fn, grad_params, *params)

        results = vjp_p.bind(*params, *cotangents, jaxpr=jaxpr, fn=fn, grad_params=grad_params)
    else:
        primal_outputs, vjp_fn = jax.vjp(f, *params)

        # JAX requires that the PyTree shape of cotangents matches that of the function results.
        # Generally, the user is responsible for this, except when the function returns a "bare"
        # array, since we do force users to provide cotangents as an iterable.
        # TODO: Add support for PyTrees in the compiled branch, then we can remove this special
        # handling here by relaxing the input type restriction.
        if len(cotangents) == 1 and isinstance(primal_outputs, jax.Array):
            children, _ = flatten_one_level(cotangents)
            cotangents = children[0]

        results = vjp_fn(cotangents)

    return results


class ZNE:
    """An object that specifies how a circuit is mitigated with ZNE.

    Args:
        fn (Callable): the circuit to be mitigated with ZNE.
        scale_factors (array[int]): the range of noise scale factors used.
        deg (int): the degree of the polymonial used for fitting.

    Raises:
        TypeError: Non-QNode object was passed as `fn`.
    """

    def __init__(self, fn: Callable, scale_factors: jax.numpy.ndarray, deg: int):
        if not isinstance(fn, qml.QNode):
            raise TypeError(f"A QNode is expected, got the classical function {fn}")
        self.fn = fn
        self.__name__ = f"zne.{getattr(fn, '__name__', 'unknown')}"
        self.scale_factors = scale_factors
        self.deg = deg

    def __call__(self, *args, **kwargs):
        """Specifies the an actual call to the folded circuit."""
        jaxpr = jaxpr = jax.make_jaxpr(self.fn)(*args)
        shapes = [out_val.shape for out_val in jaxpr.out_avals]
        dtypes = [out_val.dtype for out_val in jaxpr.out_avals]
        set_dtypes = set(dtypes)
        if any(shapes):
            raise TypeError("Only expectations values and classical scalar values can be returned.")
        if len(set_dtypes) != 1 or set_dtypes.pop().kind != "f":
            raise TypeError("All expectation and classical values dtypes must match and be float.")
        args_data, _ = tree_flatten(args)
        results = zne_p.bind(*args_data, self.scale_factors, jaxpr=jaxpr, fn=self.fn)
        float_scale_factors = jnp.array(self.scale_factors, dtype=float)
        results = jax.numpy.polyfit(float_scale_factors, results[0], self.deg)[-1]
        # Single measurement
        if results.shape == ():
            return results
        # Multiple measurements
        return tuple(res for res in results)


def mitigate_with_zne(f, *, scale_factors: jax.numpy.ndarray, deg: int = None):
    """A :func:`~.qjit` compatible error mitigation of an input circuit using zero-noise
    extrapolation.

    Error mitigation is a precursor to error correction and is compatible with near-term quantum
    devices. It aims to lower the impact of noise when evaluating a circuit on a quantum device by
    evaluating multiple variations of the circuit and post-processing the results into a
    noise-reduced estimate. This transform implements the zero-noise extrapolation (ZNE) method
    originally introduced by
    `Temme et al. <https://journals.aps.org/prl/abstract/10.1103/PhysRevLett.119.180509>`__ and
    `Li et al. <https://journals.aps.org/prx/abstract/10.1103/PhysRevX.7.021050>`__.

    Args:
        f (qml.QNode): the circuit to be mitigated.
        scale_factors (array[int]): the range of noise scale factors used.
        deg (int): the degree of the polymonial used for fitting.

    Returns:
        Callable: A callable object that computes the mitigated of the wrapped :class:`qml.QNode`
        for the given arguments.

    **Example:**

    For example, given a noisy device (such as noisy hardware available through Amazon Braket):

    .. code-block:: python

        # replace "noisy.device" with your noisy device
        dev = qml.device("noisy.device", wires=2)

        @qml.qnode(device=dev)
        def circuit(x, n):
            @for_loop(0, n, 1)
            def loop_rx(i):
                qml.RX(x, wires=0)

            loop_rx()

            qml.Hadamard(wires=0)
            qml.RZ(x, wires=0)
            loop_rx()
            qml.RZ(x, wires=0)
            qml.CNOT(wires=[1, 0])
            qml.Hadamard(wires=1)
            return qml.expval(qml.PauliY(wires=0))

        @qjit
        def mitigated_circuit(args, n):
            s = jax.numpy.array([1, 2, 3])
            return mitigate_with_zne(circuit, scale_factors=s)(args, n)
    """
    if deg is None:
        deg = len(scale_factors) - 1
    return ZNE(f, scale_factors, deg)


def _aval_to_primitive_type(aval):
    if isinstance(aval, DynamicJaxprTracer):
        aval = aval.strip_weak_type()
    if isinstance(aval, ShapedArray):
        aval = aval.dtype
    assert not isinstance(aval, (list, dict)), f"Unexpected type {aval}"
    return aval


def _check_single_bool_value(tree: PyTreeDef, avals: List[Any]) -> None:
    if not treedef_is_leaf(tree):
        raise TypeError(
            f"A single boolean scalar was expected, got the value of tree-shape: {tree}."
        )
    assert len(avals) == 1, f"{avals} does not match {tree}"
    dtype = _aval_to_primitive_type(avals[0])
    if dtype not in (bool, jnp.bool_):
        raise TypeError(f"A single boolean scalar was expected, got the value {avals[0]}.")


def _check_cond_same_shapes(trees: List[PyTreeDef]) -> None:
    expected_tree = trees[0]
    for tree in list(trees)[1:]:
        if tree != expected_tree:
            raise TypeError("Conditional requires consistent return types across all branches")


class ForLoop(HybridOp):
    """PennyLane ForLoop Operation."""

    binder = for_p.bind

    def __init__(self, *args, apply_reverse_transform: bool, **kwargs):
        super().__init__(*args, **kwargs)
        self.apply_reverse_transform = apply_reverse_transform

    def trace_quantum(self, ctx, device, trace, qrp) -> QRegPromise:
        op = self
        inner_trace = op.regions[0].trace
        inner_tape = op.regions[0].quantum_tape
        expansion_strategy = self.expansion_strategy

        with EvaluationContext.frame_tracing_context(ctx, inner_trace):
            qreg_in = _input_type_to_tracers(inner_trace.new_arg, [AbstractQreg()])[0]
            qrp_out = trace_quantum_tape(inner_tape, device, qreg_in, ctx, inner_trace)
            qreg_out = qrp_out.actualize()

            arg_expanded_tracers = expand_args(
                self.regions[0].arg_classical_tracers + [qreg_in],
                expansion_strategy=expansion_strategy,
            )[0]

            nimplicit = len(arg_expanded_tracers) - len(self.regions[0].arg_classical_tracers) - 1

            res_expanded_tracers, _ = expand_results(
                [],
                arg_expanded_tracers,
                self.regions[0].res_classical_tracers + [qreg_out],
                expansion_strategy=expansion_strategy,
                num_implicit_inputs=nimplicit,
            )
            jaxpr, _, consts = ctx.frames[inner_trace].to_jaxpr2(res_expanded_tracers)

        in_expanded_tracers = [
            *[trace.full_raise(c) for c in consts],
            *expand_args(op.in_classical_tracers, expansion_strategy=expansion_strategy)[0],
            qrp.actualize(),
        ]

        out_expanded_classical_tracers = expand_results(
            [],
            in_expanded_tracers,
            self.out_classical_tracers,
            expansion_strategy=expansion_strategy,
            num_implicit_inputs=nimplicit,
        )[0]

        qrp2 = QRegPromise(
            op.bind_overwrite_classical_tracers(
                ctx,
                trace,
                in_expanded_tracers=in_expanded_tracers,
                out_expanded_tracers=out_expanded_classical_tracers,
                body_jaxpr=ClosedJaxpr(convert_constvars_jaxpr(jaxpr), ()),
                body_nconsts=len(consts),
                apply_reverse_transform=self.apply_reverse_transform,
                nimplicit=nimplicit,
                preserve_dimensions=not expansion_strategy.input_unshare_variables,
            )
        )
        return qrp2


class MidCircuitMeasure(HybridOp):
    """Operation representing a mid-circuit measurement."""

    binder = qmeasure_p.bind

    def trace_quantum(self, ctx, device, trace, qrp) -> QRegPromise:
        op = self
        wire = op.in_classical_tracers[0]
        qubit = qrp.extract([wire])[0]
<<<<<<< HEAD
        qubit2 = op.bind_overwrite_classical_tracers(ctx, trace, [qubit], op.out_classical_tracers)
=======

        # Check if the postselect value was given, otherwise default to None
        postselect = op.in_classical_tracers[1] if len(op.in_classical_tracers) > 1 else None

        qubit2 = op.bind_overwrite_classical_tracers(ctx, trace, qubit, postselect=postselect)
>>>>>>> 0509f9eb
        qrp.insert([wire], [qubit2])
        return qrp


class Cond(HybridOp):
    """PennyLane's conditional operation."""

    binder = cond_p.bind

    def trace_quantum(self, ctx, device, trace, qrp) -> QRegPromise:
        jaxprs, consts, nouts = [], [], []
        op = self
        for region in op.regions:
            with EvaluationContext.frame_tracing_context(ctx, region.trace):
                qreg_in = _input_type_to_tracers(region.trace.new_arg, [AbstractQreg()])[0]
                qreg_out = trace_quantum_tape(
                    region.quantum_tape, device, qreg_in, ctx, region.trace
                ).actualize()

                arg_expanded_classical_tracers = []
                res_expanded_tracers, out_type = expand_results(
                    [],
                    arg_expanded_classical_tracers,
                    region.res_classical_tracers + [qreg_out],
                    expansion_strategy=self.expansion_strategy,
                )

                jaxpr, out_type, const = ctx.frames[region.trace].to_jaxpr2(res_expanded_tracers)

                jaxprs.append(jaxpr)
                consts.append(const)

                nouts.append(len(out_type) - len(region.res_classical_tracers) - 1)

        qreg = qrp.actualize()
        nouts_s = list(set(nouts))
        assert len(nouts_s) == 1
        num_implicit_outputs = nouts_s[0]
        all_jaxprs, _, all_consts = unify_convert_result_types(
            ctx, jaxprs, consts, num_implicit_outputs
        )
        branch_jaxprs = jaxpr_pad_consts(all_jaxprs)

        in_expanded_classical_tracers = [*self.in_classical_tracers, *sum(all_consts, []), qreg]

        out_expanded_classical_tracers = expand_results(
            [],
            in_expanded_classical_tracers,
            self.out_classical_tracers,
            expansion_strategy=self.expansion_strategy,
            num_implicit_inputs=0,
        )[0]

        qrp2 = QRegPromise(
            op.bind_overwrite_classical_tracers(
                ctx,
                trace,
                in_expanded_tracers=in_expanded_classical_tracers,
                out_expanded_tracers=out_expanded_classical_tracers,
                branch_jaxprs=branch_jaxprs,
                nimplicit_inputs=0,
                nimplicit_outputs=num_implicit_outputs,
            )
        )
        return qrp2


class WhileLoop(HybridOp):
    """PennyLane's while loop operation."""

    binder = while_p.bind

    def trace_quantum(self, ctx, device, trace, qrp) -> QRegPromise:
        cond_trace = self.regions[0].trace
        expansion_strategy = self.expansion_strategy
        with EvaluationContext.frame_tracing_context(ctx, cond_trace):
            arg_expanded_classical_tracers = expand_args(
                self.regions[0].arg_classical_tracers, expansion_strategy=expansion_strategy
            )[0]
            res_expanded_classical_tracers, out_type = expand_results(
                [],
                arg_expanded_classical_tracers,
                self.regions[0].res_classical_tracers,
                expansion_strategy=expansion_strategy,
            )
            _input_type_to_tracers(cond_trace.new_arg, [AbstractQreg()])
            cond_jaxpr, out_type2, cond_consts = ctx.frames[cond_trace].to_jaxpr2(
                res_expanded_classical_tracers
            )
            assert unzip2(out_type)[0] == unzip2(out_type2)[0], f"\n{out_type=}\n{out_type2=}"

        nimplicit = len(arg_expanded_classical_tracers) - len(self.regions[0].arg_classical_tracers)
        body_trace = self.regions[1].trace
        body_tape = self.regions[1].quantum_tape
        with EvaluationContext.frame_tracing_context(ctx, body_trace):
            qreg_in = _input_type_to_tracers(body_trace.new_arg, [AbstractQreg()])[0]
            qrp_out = trace_quantum_tape(body_tape, device, qreg_in, ctx, body_trace)
            qreg_out = qrp_out.actualize()
            arg_expanded_tracers = expand_args(
                self.regions[1].arg_classical_tracers + [qreg_in],
                expansion_strategy=expansion_strategy,
            )[0]
            res_expanded_tracers, out_type = expand_results(
                [],
                arg_expanded_tracers,
                self.regions[1].res_classical_tracers + [qreg_out],
                expansion_strategy=expansion_strategy,
            )
            body_jaxpr, out_type2, body_consts = ctx.frames[body_trace].to_jaxpr2(
                res_expanded_tracers
            )

        in_expanded_tracers = [
            *[trace.full_raise(c) for c in (cond_consts + body_consts)],
            *expand_args(self.in_classical_tracers, expansion_strategy=expansion_strategy)[0],
            qrp.actualize(),
        ]

        out_expanded_classical_tracers = expand_results(
            [],
            in_expanded_tracers,
            self.out_classical_tracers,
            expansion_strategy=expansion_strategy,
        )[0]

        qrp2 = QRegPromise(
            self.bind_overwrite_classical_tracers(
                ctx,
                trace,
                in_expanded_tracers=in_expanded_tracers,
                out_expanded_tracers=out_expanded_classical_tracers,
                cond_jaxpr=ClosedJaxpr(convert_constvars_jaxpr(cond_jaxpr), ()),
                body_jaxpr=ClosedJaxpr(convert_constvars_jaxpr(body_jaxpr), ()),
                cond_nconsts=len(cond_consts),
                body_nconsts=len(body_consts),
                nimplicit=nimplicit,
                preserve_dimensions=not expansion_strategy.input_unshare_variables,
            )
        )
        return qrp2


class Adjoint(HybridOp):
    """PennyLane's adjoint operation"""

    binder = adjoint_p.bind

    def trace_quantum(self, ctx, device, trace, qrp) -> QRegPromise:
        op = self
        body_trace = op.regions[0].trace
        body_tape = op.regions[0].quantum_tape
        res_classical_tracers = op.regions[0].res_classical_tracers
        with EvaluationContext.frame_tracing_context(ctx, body_trace):
            qreg_in = _input_type_to_tracers(body_trace.new_arg, [AbstractQreg()])[0]
            qrp_out = trace_quantum_tape(body_tape, device, qreg_in, ctx, body_trace)
            qreg_out = qrp_out.actualize()
            body_jaxpr, _, body_consts = ctx.frames[body_trace].to_jaxpr2(
                res_classical_tracers + [qreg_out]
            )

        qreg = qrp.actualize()
        args, args_tree = tree_flatten((body_consts, op.in_classical_tracers, [qreg]))
        op_results = adjoint_p.bind(
            *args,
            args_tree=args_tree,
            jaxpr=ClosedJaxpr(convert_constvars_jaxpr(body_jaxpr), ()),
        )
        qrp2 = QRegPromise(op_results[-1])
        return qrp2

    @property
    def wires(self):
        """The list of all static wires."""

        assert len(self.regions) == 1, "Adjoint is expected to have one region"
        total_wires = sum((op.wires for op in self.regions[0].quantum_tape.operations), [])
        return total_wires


# TODO: This class needs to be made interoperable with qml.Controlled since qml.ctrl dispatches
#       to this class whenever a qjit context is active.
class QCtrl(HybridOp):
    """Catalyst quantum ctrl operation"""

    def __init__(self, *args, control_wires, control_values=None, work_wires=None, **kwargs):
        self._control_wires = qml.wires.Wires(control_wires)
        self._work_wires = qml.wires.Wires([] if work_wires is None else work_wires)
        if control_values is None:
            self._control_values = [True] * len(self._control_wires)
        elif isinstance(control_values, (int, bool)):
            self._control_values = [control_values]
        else:
            self._control_values = control_values

        super().__init__(*args, **kwargs)

    def trace_quantum(self, ctx, device, trace, qrp) -> QRegPromise:
        raise NotImplementedError("QCtrl does not support JAX quantum tracing")  # pragma: no cover

    def decomposition(self):
        """Compute quantum decomposition of the gate by recursively scanning the nested tape and
        distributing the quantum control operaiton over the tape operations."""
        assert len(self.regions) == 1, "Qctrl is expected to have one region"

        _check_no_measurements(self.regions[0].quantum_tape)
        new_tape = qctrl_distribute(
            self.regions[0].quantum_tape,
            self._control_wires,
            self._control_values,
            self._work_wires,
        )
        return new_tape.operations

    @property
    def wires(self):
        """The list of all control-wires, work-wires, and active-wires."""
        assert len(self.regions) == 1, "Qctrl is expected to have one region"

        total_wires = sum(
            (op.wires for op in self.regions[0].quantum_tape.operations),
            self._control_wires,
        )
        total_wires += self._work_wires
        return total_wires

    @property
    def control_wires(self):
        """Wires used in quantum conditioning."""
        return self._control_wires

    @property
    def control_values(self):
        """(Boolean) Values upon which to condition on."""
        return self._control_values

    @property
    def work_wires(self):
        """Optional wires that can be used in the expansion of this op."""
        return self._work_wires


def qctrl_distribute(
    tape: QuantumTape,
    control_wires: List[Any],
    control_values: List[Any],
    work_wires: Optional[List[Any]] = None,
) -> QuantumTape:
    """Distribute the quantum control operation, described by ``control_wires`` and
    ``control_values``, over all the operations on the nested quantum tape.
    """
    # Note: The transformation modifies operations in the source quantum tape, so we must not use it
    # after we called this function.
    assert len(control_wires) > 0, "This transformation expects a non-empty list of control_wires"
    assert len(control_wires) == len(control_values), (
        f"Length of the control_values ({len(control_values)}) must be equal "
        f"to the lenght of control_wires ({len(control_wires)})"
    )
    ctx = EvaluationContext.get_main_tracing_context()
    ops2 = []
    for op in tape.operations:
        if has_nested_tapes(op):
            if isinstance(op, QCtrl):
                for region in [region for region in op.regions if region.quantum_tape is not None]:
                    tape2 = qctrl_distribute(
                        region.quantum_tape,
                        control_wires + op.control_wires,
                        control_values + op.control_values,
                        work_wires + op.work_wires,
                    )
                    ops2.extend(tape2.operations)
            else:
                for region in [region for region in op.regions if region.quantum_tape is not None]:
                    with EvaluationContext.frame_tracing_context(ctx, region.trace):
                        region.quantum_tape = qctrl_distribute(
                            region.quantum_tape, control_wires, control_values, work_wires
                        )
                ops2.append(op)
        else:
            ops2.append(
                Controlled(
                    copy.copy(op),
                    control_wires=control_wires,
                    control_values=control_values,
                    work_wires=work_wires,
                )
            )
    return QuantumTape(ops2, tape.measurements)


class CondCallable:
    """User-facing wrapper provoding "else_if" and "otherwise" public methods.
    Some code in this class has been adapted from the cond implementation in the JAX project at
    https://github.com/google/jax/blob/jax-v0.4.1/jax/_src/lax/control_flow/conditionals.py
    released under the Apache License, Version 2.0, with the following copyright notice:

    Copyright 2021 The JAX Authors.
    """

    expansion_strategy = cond_expansion_strategy()

    def __init__(self, pred, true_fn):
        self.preds = [pred]
        self.branch_fns = [true_fn]
        self.otherwise_fn = lambda: None

    def else_if(self, pred):
        """
        Block of code to be run if this predicate evaluates to true, skipping all subsequent
        conditional blocks.

        Args:
            pred (bool): The predicate that will determine if this branch is executed.

        Returns:
            A callable decorator that wraps this 'else if' branch of the conditional and returns
            self.
        """

        def decorator(branch_fn):
            if branch_fn.__code__.co_argcount != 0:
                raise TypeError(
                    "Conditional 'else if' function is not allowed to have any arguments"
                )
            self.preds.append(pred)
            self.branch_fns.append(branch_fn)
            return self

        return decorator

    def otherwise(self, otherwise_fn):
        """Block of code to be run if the predicate evaluates to false.

        Args:
            false_fn (Callable): The code to be run in case the condition was not met.

        Returns:
            self
        """
        if otherwise_fn.__code__.co_argcount != 0:
            raise TypeError("Conditional 'False' function is not allowed to have any arguments")
        self.otherwise_fn = otherwise_fn
        return self

    def _call_with_quantum_ctx(self, ctx):
        outer_trace = ctx.trace
        in_classical_tracers = self.preds
        regions: List[HybridOpRegion] = []

        in_sigs, out_sigs = [], []
        for branch_fn in self.branch_fns + [self.otherwise_fn]:
            quantum_tape = QuantumTape()
            wfun, in_sig, out_sig = deduce_signatures(
                branch_fn, [], {}, expansion_strategy=self.expansion_strategy
            )
            assert len(in_sig.in_type) == 0
            with EvaluationContext.frame_tracing_context(ctx) as inner_trace:
                with QueuingManager.stop_recording(), quantum_tape:
                    res_classical_tracers = [inner_trace.full_raise(t) for t in wfun.call_wrapped()]

            regions.append(
                HybridOpRegion(
                    inner_trace,
                    quantum_tape,
                    [],
                    collapse(out_sig.out_type(), res_classical_tracers),
                )
            )
            in_sigs.append(in_sig)
            out_sigs.append(out_sig)

        _check_cond_same_shapes([s.out_tree() for s in out_sigs])
        out_tree = out_sigs[-1].out_tree()
        all_consts = [s.out_consts() for s in out_sigs]
        out_types = [s.out_type() for s in out_sigs]
        # TODO: Creating output tracers like this is not quite cocrect. We need to calculate the
        # unified result type first and only then use it as the output type of this primitive.
        out_type2 = out_types[-1]

        out_expanded_classical_tracers = output_type_to_tracers(
            out_type2,
            sum(all_consts, []),
            (),
            maker=lambda aval: new_inner_tracer(outer_trace, aval),
        )

        out_classical_tracers = collapse(out_type2, out_expanded_classical_tracers)

        Cond(
            in_classical_tracers,
            out_classical_tracers,
            regions,
            expansion_strategy=self.expansion_strategy,
        )
        return tree_unflatten(out_tree, out_classical_tracers)

    def _call_with_classical_ctx(self, ctx):
        in_classical_tracers = self.preds

        def _trace(branch_fn):
            _, in_sig, out_sig = trace_function(
                ctx, branch_fn, *(), expansion_strategy=cond_expansion_strategy()
            )
            return in_sig, out_sig

        in_sigs, out_sigs = unzip2(_trace(fun) for fun in (*self.branch_fns, self.otherwise_fn))
        _check_cond_same_shapes([s.out_tree() for s in out_sigs])
        all_jaxprs = [s.out_initial_jaxpr() for s in out_sigs]
        all_consts = [s.out_consts() for s in out_sigs]
        num_implicit_outputs = out_sigs[-1].num_implicit_outputs()
        all_jaxprs, _, all_consts = unify_convert_result_types(
            ctx, all_jaxprs, all_consts, num_implicit_outputs
        )
        branch_jaxprs = jaxpr_pad_consts(all_jaxprs)
        out_tracers = cond_p.bind(
            *(in_classical_tracers + sum(all_consts, [])),
            branch_jaxprs=branch_jaxprs,
            nimplicit_inputs=in_sigs[0].num_implicit_inputs(),
            nimplicit_outputs=out_sigs[0].num_implicit_outputs(),
        )
        return tree_unflatten(out_sigs[0].out_tree(), collapse(out_sigs[0].out_type(), out_tracers))

    def _call_during_interpretation(self):
        for pred, branch_fn in zip(self.preds, self.branch_fns):
            if pred:
                return branch_fn()
        return self.otherwise_fn()

    def __call__(self):
        mode, ctx = EvaluationContext.get_evaluation_mode()
        if mode == EvaluationMode.QUANTUM_COMPILATION:
            return self._call_with_quantum_ctx(ctx)
        elif mode == EvaluationMode.CLASSICAL_COMPILATION:
            return self._call_with_classical_ctx(ctx)
        else:
            assert mode == EvaluationMode.INTERPRETATION, f"Unsupported evaluation mode {mode}"
            return self._call_during_interpretation()


def cond(pred: DynamicJaxprTracer):
    """A :func:`~.qjit` compatible decorator for if-else conditionals in PennyLane/Catalyst.

    .. note::

        Catalyst can automatically convert Python if-statements for you. Requires setting
        ``autograph=True``, see the :func:`~.qjit` function or documentation page for more details.

    This form of control flow is a functional version of the traditional if-else conditional. This
    means that each execution path, an 'if' branch, any 'else if' branches, and a final 'otherwise'
    branch, is provided as a separate function. All functions will be traced during compilation,
    but only one of them will be executed at runtime, depending on the value of one or more
    Boolean predicates. The JAX equivalent is the ``jax.lax.cond`` function, but this version is
    optimized to work with quantum programs in PennyLane. This version also supports an 'else if'
    construct which the JAX version does not.

    Values produced inside the scope of a conditional can be returned to the outside context, but
    the return type signature of each branch must be identical. If no values are returned, the
    'otherwise' branch is optional. Refer to the example below to learn more about the syntax of
    this decorator.

    This form of control flow can also be called from the Python interpreter without needing to use
    :func:`~.qjit`.

    Args:
        pred (bool): the first predicate with which to control the branch to execute

    Returns:
        A callable decorator that wraps the first 'if' branch of the conditional.

    Raises:
        AssertionError: Branch functions cannot have arguments.

    **Example**

    .. code-block:: python

        dev = qml.device("lightning.qubit", wires=1)

        @qjit
        @qml.qnode(dev)
        def circuit(x: float):

            # define a conditional ansatz
            @cond(x > 1.4)
            def ansatz():
                qml.RX(x, wires=0)
                qml.Hadamard(wires=0)

            @ansatz.otherwise
            def ansatz():
                qml.RY(x, wires=0)

            # apply the conditional ansatz
            ansatz()

            return qml.expval(qml.PauliZ(0))

    >>> circuit(1.4)
    array(0.16996714)
    >>> circuit(1.6)
    array(0.)

    Additional 'else-if' clauses can also be included via the ``else_if`` method:

    .. code-block:: python

        @qjit
        @qml.qnode(dev)
        def circuit(x):

            @catalyst.cond(x > 2.7)
            def cond_fn():
                qml.RX(x, wires=0)

            @cond_fn.else_if(x > 1.4)
            def cond_elif():
                qml.RY(x, wires=0)

            @cond_fn.otherwise
            def cond_else():
                qml.RX(x ** 2, wires=0)

            cond_fn()

            return qml.probs(wires=0)

    The conditional function is permitted to also return values.
    Any value that is supported by JAX JIT compilation is supported as a return
    type.

    .. code-block:: python

        @cond(predicate: bool)
        def conditional_fn():
            # do something when the predicate is true
            return "optionally return some value"

        @conditional_fn.otherwise
        def conditional_fn():
            # optionally define an alternative execution path
            return "if provided, return types need to be identical in both branches"

        ret_val = conditional_fn()  # must invoke the defined function

    .. details::
        :title: Usage details
        :href: usage-details

        There are various constraints and restrictions that should be kept in mind
        when working with conditionals in Catalyst.

        The return values of all branches of :func:`~.cond` must be the same type.
        Returning different types, or ommitting a return value in one branch (e.g.,
        returning ``None``) but not in others will result in an error.

        >>> @qjit
        ... def f(x: float):
        ...     @cond(x > 1.5)
        ...     def cond_fn():
        ...         return x ** 2  # float
        ...     @cond_fn.otherwise
        ...     def else_branch():
        ...         return 6  # int
        ...     return cond_fn()
        TypeError: Conditional requires consistent return types across all branches, got:
        - Branch at index 0: [ShapedArray(float64[], weak_type=True)]
        - Branch at index 1: [ShapedArray(int64[], weak_type=True)]
        Please specify an else branch if none was specified.
        >>> @qjit
        ... def f(x: float):
        ...     @cond(x > 1.5)
        ...     def cond_fn():
        ...         return x ** 2  # float
        ...     @cond_fn.otherwise
        ...     def else_branch():
        ...         return 6.  # float
        ...     return cond_fn()
        >>> f(1.5)
        array(6.)

        Similarly, the else (``my_cond_fn.otherwise``) may be omitted **as long as
        other branches do not return any values**. If other branches do return values,
        the else branch must be specified.

        >>> @qjit
        ... def f(x: float):
        ...     @cond(x > 1.5)
        ...     def cond_fn():
        ...         return x ** 2
        ...     return cond_fn()
        TypeError: Conditional requires consistent return types across all branches, got:
        - Branch at index 0: [ShapedArray(float64[], weak_type=True)]
        - Branch at index 1: []
        Please specify an else branch if none was specified.

        >>> @qjit
        ... def f(x: float):
        ...     @cond(x > 1.5)
        ...     def cond_fn():
        ...         return x ** 2
        ...     @cond_fn.otherwise
        ...     def else_branch():
        ...         return x
        ...     return cond_fn()
        >>> f(1.6)
        array(2.56)
    """

    def _decorator(true_fn: Callable):
        if true_fn.__code__.co_argcount != 0:
            raise TypeError("Conditional 'True' function is not allowed to have any arguments")
        return CondCallable(pred, true_fn)

    return _decorator


def for_loop(lower_bound, upper_bound, step, experimental_preserve_dimensions: bool = True):
    """A :func:`~.qjit` compatible for-loop decorator for PennyLane/Catalyst.

    .. note::

        Catalyst can automatically convert Python for loop statements for you. Requires setting
        ``autograph=True``, see the :func:`~.qjit` function or documentation page for more details.

    This for-loop representation is a functional version of the traditional
    for-loop, similar to ``jax.cond.fori_loop``. That is, any variables that
    are modified across iterations need to be provided as inputs/outputs to
    the loop body function:

    - Input arguments contain the value of a variable at the start of an
      iteration.

    - output arguments contain the value at the end of the iteration. The
      outputs are then fed back as inputs to the next iteration.

    The final iteration values are also returned from the transformed
    function.

    This form of control flow can also be called from the Python interpreter without needing to use
    :func:`~.qjit`.

    The semantics of ``for_loop`` are given by the following Python pseudo-code:

    .. code-block:: python

        def for_loop(lower_bound, upper_bound, step, loop_fn, *args):
            for i in range(lower_bound, upper_bound, step):
                args = loop_fn(i, *args)
            return args

    Unlike ``jax.cond.fori_loop``, the step can be negative if it is known at tracing time
    (i.e. constant). If a non-constant negative step is used, the loop will produce no iterations.

    Args:
        lower_bound (int): starting value of the iteration index
        upper_bound (int): (exclusive) upper bound of the iteration index
        step (int): increment applied to the iteration index at the end of each iteration
        experimental_preserve_dimensions (bool): this option selects the strategy of handling the
                           case of multiple tensors with variable shapes. When set to ``True`` (the
                           default), passing several input tensors with shared dimensions means that
                           the outputs must follow the same sharing pattern. As a result, mutual
                           operations are allowed on such tensors inside the loop body. The
                           ``False`` value makes Catalyst treat every variable dimension as a
                           separate dimension that might be changed inside the loop, at the cost of
                           disallowing mutual operations on such tensors.

    Returns:
        Callable[[int, ...], ...]: A wrapper around the loop body function.
        Note that the loop body function must always have the iteration index as its first argument,
        which can be used arbitrarily inside the loop body. As the value of the index across
        iterations is handled automatically by the provided loop bounds, it must not be returned
        from the function.

    **Example**


    .. code-block:: python

        dev = qml.device("lightning.qubit", wires=1)

        @qjit
        @qml.qnode(dev)
        def circuit(n: int, x: float):

            def loop_rx(i, x):
                # perform some work and update (some of) the arguments
                qml.RX(x, wires=0)

                # update the value of x for the next iteration
                return jnp.sin(x)

            # apply the for loop
            final_x = for_loop(0, n, 1)(loop_rx)(x)

            return qml.expval(qml.PauliZ(0)), final_x

    >>> circuit(7, 1.6)
    [array(0.97926626), array(0.55395718)]
    """

    expansion_strategy = for_loop_expansion_strategy(experimental_preserve_dimensions)

    def _body_query(body_fn):
        apply_reverse_transform = isinstance(step, int) and step < 0

        def _call_handler(*init_state):
            def _call_with_quantum_ctx(ctx: JaxTracingContext):
                quantum_tape = QuantumTape()
                outer_trace = ctx.trace
                aux_classical_tracers = [
                    outer_trace.full_raise(t) for t in [lower_bound, upper_bound, step]
                ]
                wfun, in_sig, out_sig = deduce_signatures(
                    body_fn,
                    (aux_classical_tracers[0], *init_state),
                    {},
                    expansion_strategy,
                )
                in_type = in_sig.in_type

                with EvaluationContext.frame_tracing_context(ctx) as inner_trace:
                    arg_classical_tracers = input_type_to_tracers(in_type, inner_trace.new_arg)

                    with QueuingManager.stop_recording(), quantum_tape:
                        res_classical_tracers = [
                            inner_trace.full_raise(t)
                            for t in wfun.call_wrapped(*arg_classical_tracers)
                        ]
                    out_type = out_sig.out_type()
                    out_tree = out_sig.out_tree()
                    out_consts = out_sig.out_consts()

                in_expanded_classical_tracers, in_type2 = expand_args(
                    aux_classical_tracers + collapse(in_type, in_sig.in_expanded_args),
                    expansion_strategy,
                )
                out_expanded_classical_tracers = output_type_to_tracers(
                    out_type,
                    out_consts,
                    in_expanded_classical_tracers,
                    maker=lambda aval: new_inner_tracer(outer_trace, aval),
                )

                ForLoop(
                    collapse(in_type2, in_expanded_classical_tracers),
                    collapse(out_type, out_expanded_classical_tracers),
                    [
                        HybridOpRegion(
                            inner_trace,
                            quantum_tape,
                            collapse(in_type, arg_classical_tracers),
                            collapse(out_type, res_classical_tracers),
                        )
                    ],
                    apply_reverse_transform=apply_reverse_transform,
                    expansion_strategy=expansion_strategy,
                )

                return tree_unflatten(out_tree, collapse(out_type, out_expanded_classical_tracers))

            def _call_with_classical_ctx(ctx):
                outer_trace = find_top_trace([lower_bound, upper_bound, step])
                aux_tracers = [outer_trace.full_raise(t) for t in [lower_bound, upper_bound, step]]

                _, in_sig, out_sig = trace_function(
                    ctx,
                    body_fn,
                    *(aux_tracers[0], *init_state),
                    expansion_strategy=expansion_strategy,
                )

                in_expanded_tracers = [
                    *out_sig.out_consts(),
                    *expand_args(
                        aux_tracers + collapse(in_sig.in_type, in_sig.in_expanded_args),
                        expansion_strategy=expansion_strategy,
                    )[0],
                ]

                out_expanded_tracers = for_p.bind(
                    *in_expanded_tracers,
                    body_jaxpr=out_sig.out_jaxpr(),
                    body_nconsts=len(out_sig.out_consts()),
                    apply_reverse_transform=apply_reverse_transform,
                    nimplicit=in_sig.num_implicit_inputs(),
                    preserve_dimensions=experimental_preserve_dimensions,
                )

                return tree_unflatten(
                    out_sig.out_tree(), collapse(out_sig.out_type(), out_expanded_tracers)
                )

            def _call_during_interpretation():
                args = init_state
                fn_res = args if len(args) > 1 else args[0] if len(args) == 1 else None
                for i in range(lower_bound, upper_bound, step):
                    fn_res = body_fn(i, *args)
                    args = fn_res if len(args) > 1 else (fn_res,) if len(args) == 1 else ()
                return fn_res

            mode, ctx = EvaluationContext.get_evaluation_mode()
            if mode == EvaluationMode.QUANTUM_COMPILATION:
                return _call_with_quantum_ctx(ctx)
            elif mode == EvaluationMode.CLASSICAL_COMPILATION:
                return _call_with_classical_ctx(ctx)
            else:
                assert mode == EvaluationMode.INTERPRETATION, f"Unsupported evaluation mode {mode}"
                return _call_during_interpretation()

        return _call_handler

    return _body_query


def while_loop(cond_fn, experimental_preserve_dimensions: bool = True):
    """A :func:`~.qjit` compatible while-loop decorator for PennyLane/Catalyst.

    This decorator provides a functional version of the traditional while
    loop, similar to ``jax.lax.while_loop``. That is, any variables that are
    modified across iterations need to be provided as inputs and outputs to
    the loop body function:

    - Input arguments contain the value of a variable at the start of an
      iteration

    - Output arguments contain the value at the end of the iteration. The
      outputs are then fed back as inputs to the next iteration.

    The final iteration values are also returned from the
    transformed function.

    This form of control flow can also be called from the Python interpreter without needing to use
    :func:`~.qjit`.

    The semantics of ``while_loop`` are given by the following Python pseudo-code:

    .. code-block:: python

        def while_loop(cond_fun, body_fun, *args):
            while cond_fun(*args):
                args = body_fn(*args)
            return args

    Args:
        cond_fn (Callable): the condition function in the while loop
        experimental_preserve_dimensions (bool): this option selects the strategy of handling the
                           case of multiple tensors with variable shapes. When set to ``True`` (the
                           default), passing several input tensors with shared dimensions means that
                           the outputs must follow the same sharing pattern. As a result, mutual
                           operations are allowed on such tensors inside the loop body. The
                           ``False`` value makes Catalyst treat every variable dimension as a
                           separate dimension that might be changed inside the loop, at the cost of
                           disallowing mutual operations on such tensors.

    Returns:
        Callable: A wrapper around the while-loop function.

    Raises:
        TypeError: Invalid return type of the condition expression.

    **Example**

    .. code-block:: python

        dev = qml.device("lightning.qubit", wires=1)

        @qjit
        @qml.qnode(dev)
        def circuit(x: float):

            @while_loop(lambda x: x < 2.0)
            def loop_rx(x):
                # perform some work and update (some of) the arguments
                qml.RX(x, wires=0)
                return x ** 2

            # apply the while loop
            final_x = loop_rx(x)

            return qml.expval(qml.PauliZ(0)), final_x

    >>> circuit(1.6)
    [array(-0.02919952), array(2.56)]
    """

    expansion_strategy = while_loop_expansion_strategy(experimental_preserve_dimensions)

    def _body_query(body_fn):
        def _call_handler(*init_state):
            def _call_with_quantum_ctx(ctx: JaxTracingContext):
                outer_trace = ctx.trace

                cond_wffa, _, cond_out_sig = deduce_signatures(
                    cond_fn, init_state, {}, expansion_strategy
                )
                body_wffa, in_sig, out_sig = deduce_signatures(
                    body_fn, init_state, {}, expansion_strategy
                )
                in_type = in_sig.in_type
                in_expanded_classical_tracers = in_sig.in_expanded_args

                with EvaluationContext.frame_tracing_context(ctx) as cond_trace:
                    arg_classical_tracers = input_type_to_tracers(in_type, cond_trace.new_arg)
                    res_classical_tracers = [
                        cond_trace.full_raise(t)
                        for t in cond_wffa.call_wrapped(*arg_classical_tracers)
                    ]

                    out_type = cond_out_sig.out_type()
                    out_tree = cond_out_sig.out_tree()
                    out_cond_consts = cond_out_sig.out_consts()

                    cond_region = HybridOpRegion(
                        cond_trace,
                        None,
                        collapse(in_type, arg_classical_tracers),
                        collapse(out_type, res_classical_tracers),
                    )

                    _check_single_bool_value(out_tree, cond_region.res_classical_tracers)

                with EvaluationContext.frame_tracing_context(ctx) as body_trace:
                    arg_classical_tracers = input_type_to_tracers(in_type, body_trace.new_arg)

                    quantum_tape = QuantumTape()
                    with QueuingManager.stop_recording(), quantum_tape:
                        res_classical_tracers = [
                            body_trace.full_raise(t)
                            for t in body_wffa.call_wrapped(*arg_classical_tracers)
                        ]

                    out_type = out_sig.out_type()
                    out_tree = out_sig.out_tree()
                    out_body_consts = out_sig.out_consts()

                    body_region = HybridOpRegion(
                        body_trace,
                        quantum_tape,
                        collapse(in_type, arg_classical_tracers),
                        collapse(out_type, res_classical_tracers),
                    )

                out_expanded_classical_tracers = output_type_to_tracers(
                    out_type,
                    [*out_cond_consts, *out_body_consts],
                    in_expanded_classical_tracers,
                    maker=lambda aval: new_inner_tracer(outer_trace, aval),
                )

                WhileLoop(
                    collapse(in_type, in_expanded_classical_tracers),
                    collapse(out_type, out_expanded_classical_tracers),
                    [cond_region, body_region],
                    expansion_strategy=expansion_strategy,
                )
                return tree_unflatten(out_tree, collapse(out_type, out_expanded_classical_tracers))

            def _call_with_classical_ctx(ctx):
                _, _, out_cond_sig = trace_function(
                    ctx, cond_fn, *init_state, expansion_strategy=expansion_strategy
                )
                _, in_body_sig, out_body_sig = trace_function(
                    ctx, body_fn, *init_state, expansion_strategy=expansion_strategy
                )

                _check_single_bool_value(
                    out_cond_sig.out_tree(), out_cond_sig.out_jaxpr().out_avals
                )

                in_expanded_tracers = [
                    *out_cond_sig.out_consts(),
                    *out_body_sig.out_consts(),
                    *in_body_sig.in_expanded_args,
                ]

                out_expanded_tracers = while_p.bind(
                    *in_expanded_tracers,
                    cond_jaxpr=out_cond_sig.out_jaxpr(),
                    body_jaxpr=out_body_sig.out_jaxpr(),
                    cond_nconsts=len(out_cond_sig.out_consts()),
                    body_nconsts=len(out_body_sig.out_consts()),
                    nimplicit=in_body_sig.num_implicit_inputs(),
                    preserve_dimensions=experimental_preserve_dimensions,
                )
                return tree_unflatten(
                    out_body_sig.out_tree(), collapse(out_body_sig.out_type(), out_expanded_tracers)
                )

            def _call_during_interpretation():
                args = init_state
                fn_res = args if len(args) > 1 else args[0] if len(args) == 1 else None
                while cond_fn(*args):
                    fn_res = body_fn(*args)
                    args = fn_res if len(args) > 1 else (fn_res,) if len(args) == 1 else ()
                return fn_res

            mode, ctx = EvaluationContext.get_evaluation_mode()
            if mode == EvaluationMode.QUANTUM_COMPILATION:
                return _call_with_quantum_ctx(ctx)
            elif mode == EvaluationMode.CLASSICAL_COMPILATION:
                return _call_with_classical_ctx(ctx)
            else:
                assert mode == EvaluationMode.INTERPRETATION, f"Unsupported evaluation mode {mode}"
                return _call_during_interpretation()

        return _call_handler

    return _body_query


def measure(wires, postselect: Optional[int] = None) -> DynamicJaxprTracer:
    """A :func:`qjit` compatible mid-circuit measurement for PennyLane/Catalyst.

    .. important::

        The :func:`qml.measure() <pennylane.measure>` function is **not** QJIT
        compatible and :func:`catalyst.measure` from Catalyst should be used instead.

    Args:
        wires (Wires): The wire of the qubit the measurement process applies to
        postselect (Optional[int]): Which basis state to postselect after a mid-circuit measurement.

    Returns:
        A JAX tracer for the mid-circuit measurement.

    Raises:
        ValueError: Called outside the tape context.

    **Example**

    .. code-block:: python

        dev = qml.device("lightning.qubit", wires=2)

        @qjit
        @qml.qnode(dev)
        def circuit(x: float):
            qml.RX(x, wires=0)
            m1 = measure(wires=0)

            qml.RX(m1 * jnp.pi, wires=1)
            m2 = measure(wires=1)

            qml.RZ(m2 * jnp.pi / 2, wires=0)
            return qml.expval(qml.PauliZ(0)), m2

    >>> circuit(0.43)
    [array(1.), array(False)]
    >>> circuit(0.43)
    [array(-1.), array(True)]

    **Example with post-selection**

    .. code-block:: python

        dev = qml.device("lightning.qubit", wires=1)

        @qjit
        @qml.qnode(dev)
        def circuit():
            qml.Hadamard(0)
            m = measure(0, postselect=1)
            return qml.expval(qml.PauliZ(0))

    >>> circuit()
    -1.0
    """
    EvaluationContext.check_is_tracing("catalyst.measure can only be used from within @qjit.")
    EvaluationContext.check_is_quantum_tracing(
        "catalyst.measure can only be used from within a qml.qnode."
    )
    ctx = EvaluationContext.get_main_tracing_context()
    wires = list(wires) if isinstance(wires, (list, tuple)) else [wires]
    if len(wires) != 1:
        raise TypeError(f"One classical argument (a wire) is expected, got {wires}")

    in_classical_tracers = wires

    # Check the postselect value. If given, add it to the classical tracers list
    if postselect is not None:
        if postselect not in [0, 1]:
            raise TypeError(f"postselect must be '0' or '1', got {postselect}")
        in_classical_tracers.append(postselect)

    # assert len(ctx.trace.frame.eqns) == 0, ctx.trace.frame.eqns
    out_classical_tracer = new_inner_tracer(ctx.trace, get_aval(True))
    MidCircuitMeasure(
        in_classical_tracers=in_classical_tracers,
        out_classical_tracers=[out_classical_tracer],
        regions=[],
    )
    return out_classical_tracer


def adjoint(f: Union[Callable, Operator]) -> Union[Callable, Operator]:
    """A :func:`~.qjit` compatible adjoint transformer for PennyLane/Catalyst.

    Returns a quantum function or operator that applies the adjoint of the
    provided function or operator.

    .. warning::

        This function does not support performing the adjoint
        of quantum functions that contain mid-circuit measurements.

    Args:
        f (Callable or Operator): A PennyLane operation or a Python function
                                  containing PennyLane quantum operations.

    Returns:
        If an Operator is provided, returns an Operator that is the adjoint. If
        a function is provided, returns a function with the same call signature
        that returns the Adjoint of the provided function.

    Raises:
        ValueError: invalid parameter values

    **Example 1 (basic usage)**

    .. code-block:: python

        @qjit
        @qml.qnode(qml.device("lightning.qubit", wires=1))
        def workflow(theta, wires):
            catalyst.adjoint(qml.RZ)(theta, wires=wires)
            catalyst.adjoint(qml.RZ(theta, wires=wires))
            def func():
                qml.RX(theta, wires=wires)
                qml.RY(theta, wires=wires)
            catalyst.adjoint(func)()
            return qml.probs()

    >>> workflow(jnp.pi/2, wires=0)
    array([0.5, 0.5])

    **Example 2 (with Catalyst control flow)**

    .. code-block:: python

        @qjit
        @qml.qnode(qml.device("lightning.qubit", wires=1))
        def workflow(theta, n, wires):
            def func():
                @catalyst.for_loop(0, n, 1)
                def loop_fn(i):
                    qml.RX(theta, wires=wires)

                loop_fn()
            catalyst.adjoint(func)()
            return qml.probs()

    >>> workflow(jnp.pi/2, 3, 0)
    [1.00000000e+00 7.39557099e-32]
    """

    if not EvaluationContext.is_tracing():
        return qml.adjoint(f)

    def _call_handler(*args, _callee: Callable, **kwargs):
        EvaluationContext.check_is_quantum_tracing(
            "catalyst.adjoint can only be used from within a qml.qnode."
        )
        ctx = EvaluationContext.get_main_tracing_context()
        with EvaluationContext.frame_tracing_context(ctx) as inner_trace:
            in_classical_tracers, _ = tree_flatten((args, kwargs))
            wffa, in_avals, _, _ = deduce_avals(_callee, args, kwargs)
            arg_classical_tracers = _input_type_to_tracers(inner_trace.new_arg, in_avals)
            quantum_tape = QuantumTape()
            with QueuingManager.stop_recording(), quantum_tape:
                # FIXME: move all full_raise calls into a separate function
                res_classical_tracers = [
                    inner_trace.full_raise(t)
                    for t in wffa.call_wrapped(*arg_classical_tracers)
                    if isinstance(t, DynamicJaxprTracer)
                ]

            _check_no_measurements(quantum_tape)

            adjoint_region = HybridOpRegion(
                inner_trace, quantum_tape, arg_classical_tracers, res_classical_tracers
            )

        return Adjoint(
            in_classical_tracers=in_classical_tracers,
            out_classical_tracers=[],
            regions=[adjoint_region],
        )

    if isinstance(f, Callable):

        def _callable(*args, **kwargs):
            return _call_handler(*args, _callee=f, **kwargs)

        return _callable
    elif isinstance(f, Operator):
        QueuingManager.remove(f)

        def _callee():
            QueuingManager.append(f)

        return _call_handler(_callee=_callee)
    else:
        raise ValueError(f"Expected a callable or a qml.Operator, not {f}")


def ctrl(
    f: Union[Callable, Operator],
    control: List[Any],
    control_values: Optional[List[Any]] = None,
    work_wires: Optional[List[Any]] = None,
) -> Callable:
    """Create a method that applies a controlled version of the provided op. This function is the
    Catalyst version of the ``qml.ctrl`` that supports Catalyst hybrid operations such as loops and
    conditionals.

    Args:
        f (Callable or Operator): A PennyLane operation or a Python function
                                  containing PennyLane quantum operations.
        control (Wires): The control wire(s).
        control_values (List[bool], optional): The value(s) the control wire(s) should take.
            Integers other than 0 or 1 will be treated as ``int(bool(x))``.
        work_wires (Any): Any auxiliary wires that can be used in the decomposition

    Returns:
        (function or :class:`~.operation.Operator`): If an Operator is provided, returns a
        Controlled version of the Operator.  If a function is provided, returns a function with the
        same call signature that creates a controlled version of the provided function.

    Raises:
        ValueError: invalid parameter values, measurements are among the controlled operations.

    **Example**

    .. code-block:: python

        @qjit
        @qml.qnode(qml.device("lightning.qubit", wires=2))
        def workflow(theta, w, cw):
            qml.Hadamard(wires=[0])
            qml.Hadamard(wires=[1])

            def func(arg):
              qml.RX(theta, wires=arg)

            @cond(theta > 0.0)
            def cond_fn():
              qml.RY(theta, wires=w)

            catalyst.ctrl(func, control=[cw])(w)
            catalyst.ctrl(cond_fn, control=[cw])()
            catalyst.ctrl(qml.RZ, control=[cw])(theta, wires=w)
            catalyst.ctrl(qml.RY(theta, wires=w), control=[cw])
            return qml.probs()

    >>> workflow(jnp.pi/4, 1, 0)
    array([0.25, 0.25, 0.03661165, 0.46338835])
    """

    if not EvaluationContext.is_tracing():
        return qml.ctrl(f, control, control_values, work_wires)

    if control_values is not None and (
        (len(control) if isinstance(control, Sized) else 1)
        != (len(control_values) if isinstance(control_values, Sized) else 1)
    ):
        raise ValueError(
            f"Length of the control_values ({len(control_values)}) must be None or equal "
            f"to the lenght of control ({len(control)})"
        )

    def _call_handler(*args, _callee: Callable, **kwargs):
        EvaluationContext.check_is_quantum_tracing(
            "catalyst.ctrl can only be used from within a qml.qnode."
        )
        in_classical_tracers, _ = tree_flatten((args, kwargs))
        quantum_tape = QuantumTape()
        with QueuingManager.stop_recording(), quantum_tape:
            res = _callee(*args, **kwargs)
        out_classical_tracers, _ = tree_flatten(res)

        _check_no_measurements(quantum_tape)

        region = HybridOpRegion(None, quantum_tape, [], [])

        # Return the operation instance since PL expects this for qml.ctrl(op).
        return QCtrl(
            control_wires=control,
            control_values=control_values,
            work_wires=work_wires,
            in_classical_tracers=in_classical_tracers,
            out_classical_tracers=out_classical_tracers,
            regions=[region],
        )

    if isinstance(f, Callable):

        def _callable(*args, **kwargs):
            return _call_handler(*args, _callee=f, **kwargs)

        return _callable

    elif isinstance(f, Operator):
        QueuingManager.remove(f)

        def _callee():
            QueuingManager.append(f)

        return _call_handler(_callee=_callee)

    else:
        raise ValueError(f"Expected a callable or a qml.Operator, not {f}")  # pragma: no cover<|MERGE_RESOLUTION|>--- conflicted
+++ resolved
@@ -1136,15 +1136,12 @@
         op = self
         wire = op.in_classical_tracers[0]
         qubit = qrp.extract([wire])[0]
-<<<<<<< HEAD
-        qubit2 = op.bind_overwrite_classical_tracers(ctx, trace, [qubit], op.out_classical_tracers)
-=======
-
         # Check if the postselect value was given, otherwise default to None
         postselect = op.in_classical_tracers[1] if len(op.in_classical_tracers) > 1 else None
 
-        qubit2 = op.bind_overwrite_classical_tracers(ctx, trace, qubit, postselect=postselect)
->>>>>>> 0509f9eb
+        qubit2 = op.bind_overwrite_classical_tracers(
+            ctx, trace, [qubit], op.out_classical_tracers, postselect=postselect
+        )
         qrp.insert([wire], [qubit2])
         return qrp
 
