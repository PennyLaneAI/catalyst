--- conflicted
+++ resolved
@@ -272,10 +272,7 @@
 
     def traverse_children(jaxpr):
         for eqn in jaxpr.eqns:
-<<<<<<< HEAD
-=======
             # The Python function is stored in the "fn" parameter of func_p JAXPR primitives.
->>>>>>> 33e71bb0
             fn = eqn.params.get("fn")
             if fn and fn not in visited:
                 child = eqn.params.get("call_jaxpr", None)
@@ -399,26 +396,8 @@
 
     .. warning::
 
-<<<<<<< HEAD
-        If ``method="defer"`` is specified, Catalyst supports ``diff_method="parameter-shift"``
-        and ``diff_method="adjoint"`` on internal QNodes. Notably, the default QNode
-        differentiation method of ``"finite-diff"`` is not supported when used with ``"defer"``.
-
-    .. warning::
-
         Currently, higher-order differentiation is only supported by the finite-difference
         method.
-
-    .. note::
-
-        Any JAX-compatible optimization library, such as `JAXopt
-        <https://jaxopt.github.io/stable/index.html>`_, can be used
-        alongside ``grad`` for JIT-compatible variational workflows.
-        See the :doc:`/dev/quick_start` for examples.
-=======
-        Currently, higher-order differentiation is only supported by the finite-difference
-        method.
->>>>>>> 33e71bb0
 
     Args:
         f (Callable): a function or a function object to differentiate
@@ -489,11 +468,7 @@
             def loss(theta):
                 return jnp.pi / jnp.tanh(circuit(theta))
 
-<<<<<<< HEAD
-            return catalyst.grad(loss, method="defer")(theta)
-=======
             return catalyst.grad(loss, method="auto")(theta)
->>>>>>> 33e71bb0
 
     >>> grad_loss(1.0)
     array(-1.90958669)
@@ -519,11 +494,7 @@
             def loss(params):
                 return jnp.prod(circuit_A(params)) + circuit_B(params)
 
-<<<<<<< HEAD
-            return catalyst.grad(loss, method="defer")(theta)
-=======
             return catalyst.grad(loss)(theta)
->>>>>>> 33e71bb0
 
     >>> grad_loss(jnp.array([1.0, 2.0]))
     array([ 0.57367285, 44.4911605 ])
@@ -537,11 +508,7 @@
 
         @qjit
         def dsquare(x: float):
-<<<<<<< HEAD
-            return catalyst.grad(square, method="defer")(x)
-=======
             return catalyst.grad(square)(x)
->>>>>>> 33e71bb0
 
     >>> dsquare(2.3)
     array(4.6)
