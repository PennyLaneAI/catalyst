--- conflicted
+++ resolved
@@ -143,20 +143,14 @@
         qnode = None
         if isinstance(self, qml.QNode):
             qnode = self
-<<<<<<< HEAD
             config = device_get_toml_config(self.device)
             validate_config_with_device(self.device, config)
             backend_info = QFunc.extract_backend_info(self.device, config)
-            device = QJITDevice(config, self.device.shots, self.device.wires, backend_info)
-=======
-            QFunc._add_toml_file(self.device)
-            dev_args = QFunc.extract_backend_info(self.device)
-            config, rest = dev_args[0], dev_args[1:]
+
             if isinstance(self.device, qml.devices.Device):
-                device = QJITDeviceNewAPI(self.device, config, *rest)
+                device = QJITDeviceNewAPI(self.device, config, backend_info)
             else:
-                device = QJITDevice(config, self.device.shots, self.device.wires, *rest)
->>>>>>> 5e6d6bd4
+                device = QJITDevice(config, self.device.shots, self.device.wires, backend_info)
         else:  # pragma: nocover
             # Allow QFunc to still be used by itself for internal testing.
             device = self.device
