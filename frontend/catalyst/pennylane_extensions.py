--- conflicted
+++ resolved
@@ -406,16 +406,12 @@
 
                       - ``"auto"`` represents deferring the quantum differentiation to the method
                         specified by the QNode, while the classical computation is differentiated
-<<<<<<< HEAD
-                        using traditional backpropagation.
-=======
                         using traditional auto-diff. Catalyst supports ``"parameter-shift"`` and
                         ``"adjoint"`` on internal QNodes. Notably, QNodes with
                         ``diff_method="finite-diff"`` is not supported with ``"auto"``.
 
                       - ``"fd"`` represents first-order finite-differences for the entire hybrid
                         function.
->>>>>>> 33e71bb0
 
         h (float): the step-size value for the finite-difference (``"fd"``) method
         argnum (Tuple[int, List[int]]): the argument indices to differentiate
