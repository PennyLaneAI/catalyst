--- conflicted
+++ resolved
@@ -200,35 +200,12 @@
                 f"results, got '{res.dtype}' at position {pos}."
             )
 
-    _check_created_jaxpr_gradient_methods(method, jaxpr)
-
-<<<<<<< HEAD
-=======
-        assert isinstance(
-            f, qml.QNode
-        ), "Differentiation methods other than finite-differences can only operate on a QNode"
-        if f.diff_method is None:
-            raise DifferentiableCompileError(
-                "Cannot differentiate a QNode explicitly marked non-differentiable (with"
-                " diff_method=None)"
-            )
-
-        if f.diff_method == "parameter-shift" and any(
-            prim not in [expval_p, probs_p] for prim in return_ops
-        ):
-            raise DifferentiableCompileError(
-                "The parameter-shift method can only be used for QNodes "
-                "which return either qml.expval or qml.probs."
-            )
-        if f.diff_method == "adjoint" and any(prim not in [expval_p] for prim in return_ops):
-            raise DifferentiableCompileError(
-                "The adjoint method can only be used for QNodes which return qml.expval."
-            )
->>>>>>> f8bd0b17
+    _check_created_jaxpr_gradient_methods(f, method, jaxpr)
+
     return jaxpr
 
 
-def _check_created_jaxpr_gradient_methods(method: str, jaxpr: Jaxpr):
+def _check_created_jaxpr_gradient_methods(f: Differentiable, method: str, jaxpr: Jaxpr):
     """Additional checks for the given jaxpr of a differentiable function."""
     if method == "fd":
         return
@@ -241,13 +218,26 @@
                 return_ops.append(eq.primitive)
                 break
 
-    if method == "ps" and any(prim not in [expval_p, probs_p] for prim in return_ops):
-        raise TypeError(
+    assert isinstance(
+        f, qml.QNode
+    ), "Differentiation methods other than finite-differences can only operate on a QNode"
+    if f.diff_method is None:
+        raise DifferentiableCompileError(
+            "Cannot differentiate a QNode explicitly marked non-differentiable (with"
+            " diff_method=None)"
+        )
+
+    if f.diff_method == "parameter-shift" and any(
+        prim not in [expval_p, probs_p] for prim in return_ops
+    ):
+        raise DifferentiableCompileError(
             "The parameter-shift method can only be used for QNodes "
             "which return either qml.expval or qml.probs."
         )
-    if method == "adj" and any(prim not in [expval_p] for prim in return_ops):
-        raise TypeError("The adjoint method can only be used for QNodes which return qml.expval.")
+    if f.diff_method == "adjoint" and any(prim not in [expval_p] for prim in return_ops):
+        raise DifferentiableCompileError(
+            "The adjoint method can only be used for QNodes which return qml.expval."
+        )
 
 
 def _check_grad_params(
