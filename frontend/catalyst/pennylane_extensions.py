--- conflicted
+++ resolved
@@ -143,15 +143,6 @@
         qnode = None
         if isinstance(self, qml.QNode):
             qnode = self
-<<<<<<< HEAD
-            QFunc._add_toml_file(self.device)
-            dev_args = QFunc.extract_backend_info(self.device)
-            config, rest = dev_args[0], dev_args[1:]
-            if isinstance(self.device, qml.devices.Device):
-                device = QJITDeviceNewAPI(self.device, config, *rest)
-            else:
-                device = QJITDevice(config, self.device.shots, self.device.wires, *rest)
-=======
             config = device_get_toml_config(self.device)
             validate_config_with_device(self.device, config)
             backend_info = QFunc.extract_backend_info(self.device, config)
@@ -160,7 +151,6 @@
                 device = QJITDeviceNewAPI(self.device, config, backend_info)
             else:
                 device = QJITDevice(config, self.device.shots, self.device.wires, backend_info)
->>>>>>> 2a4fba1a
         else:  # pragma: nocover
             # Allow QFunc to still be used by itself for internal testing.
             device = self.device
