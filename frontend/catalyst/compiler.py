--- conflicted
+++ resolved
@@ -90,7 +90,6 @@
     return os.getenv(env_var, default_lib_paths.get(project, ""))
 
 
-<<<<<<< HEAD
 DEFAULT_PIPELINES = [
     (
         "HLOLoweringPass",
@@ -176,254 +175,7 @@
 
 class LinkerDriver:
     """Compiler used to drive the linking stage.
-=======
-class PassPipeline(abc.ABC):
-    """Abstract PassPipeline class."""
-
-    _executable: Optional[str] = None
-    _default_flags: Optional[List[str]] = None
-
-    @staticmethod
-    @abc.abstractmethod
-    def get_output_filename(infile):
-        """Compute the output filename from the input filename.
-
-        .. note:
-
-                Derived classes are expected to implement this method.
-
-        Args:
-            infile (str): input file
-        Returns:
-            outfile (str): output file
-        """
-
-    @staticmethod
-    def _run(infile, outfile, executable, flags, options):
-        command = [executable] + flags + [infile, "-o", outfile]
-        run_writing_command(command, options)
-
-    @classmethod
-    # pylint: disable=too-many-arguments
-    def run(cls, infile, outfile=None, executable=None, flags=None, options=None):
-        """Run the pass.
-
-        Args:
-            infile (str): path to MLIR file to be compiled
-            outfile (str): path to output file, defaults to replacing extension in infile to .nohlo
-            executable (str): path to executable, defaults to mlir-hlo-opt
-            flags (List[str]): flags to mlir-hlo-opt, defaults to _default_flags
-            options (CompileOptions): compile options
-        """
-        if outfile is None:
-            outfile = cls.get_output_filename(infile)
-        if executable is None:
-            executable = cls._executable
-        if executable is None:
-            raise ValueError("Executable not specified.")
-        if flags is None:
-            flags = cls._default_flags
-        try:
-            cls._run(infile, outfile, executable, flags, options)
-        except subprocess.CalledProcessError as e:
-            raise CompileError(f"{cls.__name__} failed.") from e
-        return outfile
-
-
-class MHLOPass(PassPipeline):
-    """Pass pipeline to convert (M)HLO dialects to standard MLIR dialects."""
-
-    _executable = get_executable_path("mhlo", "mlir-hlo-opt")
-    _default_flags = [
-        "--allow-unregistered-dialect",
-        "--canonicalize",
-        "--chlo-legalize-to-hlo",
-        "--stablehlo-legalize-to-hlo",
-        "--mhlo-legalize-control-flow",
-        "--hlo-legalize-to-linalg",
-        "--mhlo-legalize-to-std",
-        "--convert-to-signless",
-        # Substitute tensors<1xf64> with tensors<f64>
-        "--scalarize",
-        "--canonicalize",
-    ]
-
-    @staticmethod
-    def get_output_filename(infile):
-        path = pathlib.Path(infile)
-        if not path.exists():
-            raise FileNotFoundError("Cannot find {infile}.")
-        return str(path.with_suffix(".nohlo.mlir"))
-
-
-class BufferizationPass(PassPipeline):
-    """Pass pipeline that bufferizes MLIR dialects."""
-
-    _executable = get_executable_path("quantum", "quantum-opt")
-    _default_flags = [
-        # The following pass allows differentiation of qml.probs with the parameter-shift method,
-        # as it performs the bufferization of `memref.tensor_op` (for which no dialect bufferization
-        # exists).
-        "--one-shot-bufferize=dialect-filter=memref",  # must run before any dialect bufferization
-        "--inline",
-        "--gradient-bufferize",
-        "--scf-bufferize",
-        "--convert-tensor-to-linalg",  # tensor.pad
-        "--convert-elementwise-to-linalg",  # Must be run before --arith-bufferize
-        "--arith-bufferize",
-        "--empty-tensor-to-alloc-tensor",
-        "--bufferization-bufferize",
-        "--tensor-bufferize",
-        "--linalg-bufferize",
-        "--tensor-bufferize",
-        "--quantum-bufferize",
-        "--func-bufferize",
-        "--finalizing-bufferize",
-        "--buffer-hoisting",
-        "--buffer-loop-hoisting",
-        "--buffer-deallocation",
-        "--convert-bufferization-to-memref",
-        "--canonicalize",
-        # "--cse",
-        "--cp-global-memref",
-    ]
-
-    @staticmethod
-    def get_output_filename(infile):
-        path = pathlib.Path(infile)
-        if not path.exists():
-            raise FileNotFoundError("Cannot find {infile}.")
-        return str(path.with_suffix(".buff.mlir"))
-
-
-class MLIRToLLVMDialect(PassPipeline):
-    """Pass pipeline to lower MLIR dialects to LLVM dialect."""
-
-    _executable = get_executable_path("quantum", "quantum-opt")
-    _default_flags = [
-        "--convert-linalg-to-loops",
-        "--convert-scf-to-cf",
-        # This pass expands memref operations that modify the metadata of a memref (sizes, offsets,
-        # strides) into a sequence of easier to analyze constructs. In particular, this pass
-        # transforms operations into explicit sequence of operations that model the effect of this
-        # operation on the different metadata. This pass uses affine constructs to materialize these
-        # effects.
-        # Concretely, expanded-strided-metadata is used to decompose memref.subview as it has no
-        # lowering in -finalize-memref-to-llvm.
-        "--expand-strided-metadata",
-        "--lower-affine",
-        "--arith-expand",  # some arith ops (ceildivsi) require expansion to be lowered to llvm
-        "--convert-complex-to-standard",  # added for complex.exp lowering
-        "--convert-complex-to-llvm",
-        "--convert-math-to-llvm",
-        # Run after -convert-math-to-llvm as it marks math::powf illegal without converting it.
-        "--convert-math-to-libm",
-        "--convert-arith-to-llvm",
-        "--convert-gradient-to-llvm=use-generic-functions",
-        "--finalize-memref-to-llvm=use-generic-functions",
-        "--convert-index-to-llvm",
-        "--convert-quantum-to-llvm",
-        "--emit-catalyst-py-interface",
-        # Remove any dead casts as the final pass expects to remove all existing casts,
-        # but only those that form a loop back to the original type.
-        "--canonicalize",
-        "--reconcile-unrealized-casts",
-    ]
-
-    @staticmethod
-    def get_output_filename(infile):
-        path = pathlib.Path(infile)
-        if not path.exists():
-            raise FileNotFoundError("Cannot find {infile}.")
-        return str(path.with_suffix(".llvm.mlir"))
-
-
-class QuantumCompilationPass(PassPipeline):
-    """Pass pipeline for Catalyst-specific transformation passes."""
-
-    _executable = get_executable_path("quantum", "quantum-opt")
-    _default_flags = ["--lower-gradients", "--adjoint-lowering", "--convert-arraylist-to-memref"]
-
-    @staticmethod
-    def get_output_filename(infile):
-        path = pathlib.Path(infile)
-        if not path.exists():
-            raise FileNotFoundError("Cannot find {infile}.")
-        return str(path.with_suffix(".opt.mlir"))
-
-
-class LLVMDialectToLLVMIR(PassPipeline):
-    """Convert LLVM Dialect to LLVM-IR."""
-
-    _executable = get_executable_path("llvm", "mlir-translate")
-    _default_flags = ["--mlir-to-llvmir"]
-
-    @staticmethod
-    def get_output_filename(infile):
-        path = pathlib.Path(infile)
-        if not path.exists():
-            raise FileNotFoundError("Cannot find {infile}.")
-        return str(path.with_suffix(".ll"))
-
-
-class PreEnzymeOpt(PassPipeline):
-    """Run optimizations on the LLVM IR prior to being run through Enzyme."""
-
-    _executable = get_executable_path("llvm", "opt")
-    _default_flags = ["-O2", "-S"]
-
-    @staticmethod
-    def get_output_filename(infile):
-        path = pathlib.Path(infile)
-        if not path.exists():
-            raise FileNotFoundError("Cannot find {infile}.")
-        return str(path.with_suffix(".preenzyme.ll"))
-
-
-class Enzyme(PassPipeline):
-    """Pass pipeline to lower LLVM IR to Enzyme LLVM IR."""
-
-    _executable = get_executable_path("llvm", "opt")
-    enzyme_path = get_lib_path("enzyme", "ENZYME_LIB_DIR")
-    _default_flags = [
-        f"-load-pass-plugin={enzyme_path}/LLVMEnzyme-17.so",
-        # preserve-nvvm transforms certain global arrays to LLVM metadata that Enzyme will recognize
-        "-passes=preserve-nvvm,enzyme",
-        "-S",
-    ]
-
-    @staticmethod
-    def get_output_filename(infile):
-        path = pathlib.Path(infile)
-        if not path.exists():
-            raise FileNotFoundError("Cannot find {infile}.")
-        return str(path.with_suffix(".postenzyme.ll"))
-
-
-class LLVMIRToObjectFile(PassPipeline):
-    """LLVMIR To Object File."""
-
-    _executable = get_executable_path("llvm", "llc")
-    _default_flags = [
-        "--filetype=obj",
-        "--relocation-model=pic",
-        # -O0 is used to achieve compile times similar to -regalloc=fast and disabling
-        # -twoaddrinst. However, from the command line, one cannot disable -twoaddrinst
-        "-O0",
-    ]
-
-    @staticmethod
-    def get_output_filename(infile):
-        path = pathlib.Path(infile)
-        if not path.exists():
-            raise FileNotFoundError("Cannot find {infile}.")
-        return str(path.with_suffix(".o"))
-
-
-class CompilerDriver:
-    """Compiler Driver Interface
->>>>>>> 1287aa86
-    In order to avoid relying on a single compiler at run time and allow the user some flexibility,
+    In order to avoid relying on a single linker at run time and allow the user some flexibility,
     this class defines a compiler resolution order where multiple known compilers are attempted.
     The order is defined as follows:
     1. A user specified compiler via the environment variable CATALYST_CC. It is expected that the
@@ -641,7 +393,6 @@
             (str): filename of shared object
         """
 
-<<<<<<< HEAD
         return self.run_from_ir(
             mlir_module.operation.get_asm(
                 binary=False, print_generic_op_form=False, assume_verified=True
@@ -652,50 +403,6 @@
         )
 
     def get_output_of(self, pipeline) -> Optional[str]:
-=======
-        module_name = mlir_module.operation.attributes["sym_name"]
-        # Convert MLIR string to Python string
-        module_name = str(module_name)
-        # Remove quotations
-        module_name = module_name.replace('"', "")
-
-        if options.keep_intermediate:
-            parent_dir = os.getcwd()
-            path = os.path.join(parent_dir, module_name)
-            os.makedirs(path, exist_ok=True)
-            workspace_name = os.path.abspath(path)
-        else:
-            workspace_name = self.workspace.name
-
-        pipelines = options.pipelines
-        if pipelines is None:
-            pipelines = [
-                MHLOPass,
-                QuantumCompilationPass,
-                BufferizationPass,
-                MLIRToLLVMDialect,
-                LLVMDialectToLLVMIR,
-                PreEnzymeOpt,
-                Enzyme,
-                LLVMIRToObjectFile,
-                CompilerDriver,
-            ]
-
-        self.pass_pipeline_output = {}
-
-        filename = f"{workspace_name}/{module_name}.mlir"
-        with open(filename, "w", encoding="utf-8") as f:
-            mlir_module.operation.print(f, print_generic_op_form=False, assume_verified=True)
-
-        for pipeline in pipelines:
-            output = pipeline.run(filename, options=options)
-            self.pass_pipeline_output[pipeline.__name__] = output
-            filename = os.path.abspath(output)
-
-        return filename
-
-    def get_output_of(self, pipeline):
->>>>>>> 1287aa86
         """Get the output IR of a pipeline.
         Args:
             pipeline (str): name of pass class
