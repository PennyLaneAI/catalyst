--- conflicted
+++ resolved
@@ -662,11 +662,7 @@
                 # We need to canonicalize the IR to get the pretty format
                 f.write(canonicalize(stdin=ir, options=self.options))
 
-<<<<<<< HEAD
-        if self.is_using_unified_compiler(mlir_module):
-=======
         if using_python_compiler:
->>>>>>> 312dd5d0
             # We keep this module here to keep xDSL requirement optional
             # Only move this is it has been decided that xDSL is no longer optional.
             # pylint: disable-next=import-outside-toplevel
