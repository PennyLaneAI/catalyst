# Copyright 2022-2023 Xanadu Quantum Technologies Inc.

# Licensed under the Apache License, Version 2.0 (the "License");
# you may not use this file except in compliance with the License.
# You may obtain a copy of the License at

#     http://www.apache.org/licenses/LICENSE-2.0

# Unless required by applicable law or agreed to in writing, software
# distributed under the License is distributed on an "AS IS" BASIS,
# WITHOUT WARRANTIES OR CONDITIONS OF ANY KIND, either express or implied.
# See the License for the specific language governing permissions and
# limitations under the License.
"""This module contains functions for lowering, compiling, and linking
MLIR/LLVM representations.
"""

import abc
import os
import shutil
import subprocess
import sys
import tempfile
import warnings
from dataclasses import dataclass
from io import TextIOWrapper
from typing import Any, List, Optional

from catalyst._configuration import INSTALLED

package_root = os.path.dirname(__file__)


@dataclass
class CompileOptions:
    """Generic compilation options"""

    verbose: Optional[bool] = False
    logfile: Optional[TextIOWrapper] = sys.stderr
    target: Optional[str] = "binary"
    keep_intermediate: Optional[bool] = False
    pipelines: Optional[List[Any]] = None


def run_writing_command(
    command: List[str], compile_options: Optional[CompileOptions] = None
) -> None:
    """Run the command after optionally announcing this fact to the user"""
    if compile_options is None:
        compile_options = CompileOptions()

    if compile_options.verbose:
        print(f"[RUNNING] {' '.join(command)}", file=compile_options.logfile)
    subprocess.run(command, check=True)


default_bin_paths = {
    "llvm": os.path.join(package_root, "../../mlir/llvm-project/build/bin"),
    "mhlo": os.path.join(package_root, "../../mlir/mlir-hlo/build/bin"),
    "quantum": os.path.join(package_root, "../../mlir/build/bin"),
}

default_lib_paths = {
    "llvm": os.path.join(package_root, "../../mlir/llvm-project/build/lib"),
    "runtime": os.path.join(package_root, "../../runtime/build/lib"),
}


def get_executable_path(project, tool):
    """Get path to executable."""
    path = os.path.join(package_root, "bin") if INSTALLED else default_bin_paths.get(project, "")
    executable_path = os.path.join(path, tool)
    return executable_path if os.path.exists(executable_path) else tool


def get_lib_path(project, env_var):
    """Get the library path."""
    if INSTALLED:
        return os.path.join(package_root, "lib")  # pragma: no cover
    return os.getenv(env_var, default_lib_paths.get(project, ""))


class PassPipeline(abc.ABC):
    """Abstract PassPipeline class."""

    _executable: Optional[str] = None
    _default_flags: Optional[List[str]] = None

    @staticmethod
    @abc.abstractmethod
    def get_output_filename(infile):
        """Compute the output filename from the input filename.

        .. note:

                Derived classes are expected to implement this method.

        Args:
            infile (str): input file
        Returns:
            outfile (str): output file
        """

    @staticmethod
    def _run(infile, outfile, executable, flags, options):
        command = [executable] + flags + [infile, "-o", outfile]
        run_writing_command(command, options)

    @classmethod
    # pylint: disable=too-many-arguments
    def run(cls, infile, outfile=None, executable=None, flags=None, options=None):
        """Run the pass.

        Args:
            infile (str): path to MLIR file to be compiled
            outfile (str): path to output file, defaults to replacing extension in infile to .nohlo
            executable (str): path to executable, defaults to mlir-hlo-opt
            flags (List[str]): flags to mlir-hlo-opt, defaults to _default_flags
            options (CompileOptions): compile options
        """
        if outfile is None:
            outfile = cls.get_output_filename(infile)
        if executable is None:
            executable = cls._executable
        if executable is None:
            raise ValueError("Executable not specified.")
        if flags is None:
            flags = cls._default_flags
        cls._run(infile, outfile, executable, flags, options)
        return outfile


class MHLOPass(PassPipeline):
    """Pass pipeline to convert (M)HLO dialects to standard MLIR dialects."""

    _executable = get_executable_path("mhlo", "mlir-hlo-opt")
    _default_flags = [
        "--allow-unregistered-dialect",
        "--canonicalize",
        "--chlo-legalize-to-hlo",
        "--mhlo-legalize-control-flow",
        "--hlo-legalize-to-linalg",
        "--mhlo-legalize-to-std",
        "--convert-to-signless",
        "--canonicalize",
    ]

    @staticmethod
    def get_output_filename(infile):
        if not infile.endswith(".mlir"):
            raise ValueError(f"Input file ({infile}) for MHLO is not an MLIR file")
        return infile.replace(".mlir", ".nohlo.mlir")


class BufferizationPass(PassPipeline):
    """Pass pipeline that bufferizes MLIR dialects."""

    _executable = get_executable_path("quantum", "quantum-opt")
    _default_flags = [
        "--inline",
        "--gradient-bufferize",
        "--scf-bufferize",
        "--convert-tensor-to-linalg",  # tensor.pad
        "--convert-elementwise-to-linalg",  # Must be run before --arith-bufferize
        "--arith-bufferize",
        "--empty-tensor-to-alloc-tensor",
        "--bufferization-bufferize",
        "--tensor-bufferize",
        "--linalg-bufferize",
        "--tensor-bufferize",
        "--quantum-bufferize",
        "--func-bufferize",
        "--finalizing-bufferize",
        "--buffer-hoisting",
        "--buffer-loop-hoisting",
        "--buffer-deallocation",
        "--convert-bufferization-to-memref",
        "--canonicalize",
        "--cse",
    ]

    @staticmethod
    def get_output_filename(infile):
        if not infile.endswith(".opt.mlir"):
            raise ValueError(f"Input file ({infile}) for bufferization is not an MLIR file")

        return infile.replace(".opt.mlir", ".buff.mlir")


class MLIRToLLVMDialect(PassPipeline):
    """Pass pipeline to lower MLIR dialects to LLVM dialect."""

    _executable = get_executable_path("quantum", "quantum-opt")
    _default_flags = [
        "--convert-linalg-to-loops",
        "--convert-scf-to-cf",
        # This pass expands memref operations that modify the metadata of a memref (sizes, offsets,
        # strides) into a sequence of easier to analyze constructs. In particular, this pass
        # transforms operations into explicit sequence of operations that model the effect of this
        # operation on the different metadata. This pass uses affine constructs to materialize these
        # effects.
        # Concretely, expanded-strided-metadata is used to decompose memref.subview as it has no
        # lowering in -convert-memref-to-llvm.
        "--expand-strided-metadata",
        "--lower-affine",
        "--convert-complex-to-standard",  # added for complex.exp lowering
        "--convert-complex-to-llvm",
        "--convert-math-to-llvm",
        # Run after -convert-math-to-llvm as it marks math::powf illegal without converting it.
        "--convert-math-to-libm",
        "--convert-arith-to-llvm",
        "--convert-memref-to-llvm=use-generic-functions",
        "--convert-index-to-llvm",
        "--convert-gradient-to-llvm",
        "--convert-quantum-to-llvm",
        "--emit-catalyst-py-interface",
        # Remove any dead casts as the final pass expects to remove all existing casts,
        # but only those that form a loop back to the original type.
        "--canonicalize",
        "--reconcile-unrealized-casts",
    ]

    @staticmethod
    def get_output_filename(infile):
        if not infile.endswith(".buff.mlir"):
            raise ValueError(f"Input file ({infile}) is not a bufferized MLIR file")
        return infile.replace(".buff.mlir", ".llvm.mlir")


class QuantumCompilationPass(PassPipeline):
    """Pass pipeline to lower gradients."""

    _executable = get_executable_path("quantum", "quantum-opt")
    _default_flags = ["--lower-gradients"]

    @staticmethod
    def get_output_filename(infile):
        if not infile.endswith(".mlir"):
            raise ValueError(f"Input file ({infile}) for quantum transforms is not an MLIR file")
        return infile.replace(".mlir", ".opt.mlir")


class LLVMDialectToLLVMIR(PassPipeline):
    """Convert LLVM Dialect to LLVM-IR."""

    _executable = get_executable_path("llvm", "mlir-translate")
    _default_flags = ["--mlir-to-llvmir"]

    @staticmethod
    def get_output_filename(infile):
        if not infile.endswith(".llvm.mlir"):
            raise ValueError(f"Input file ({infile}) is not an LLVM dialect MLIR file")
        return infile.replace(".llvm.mlir", ".ll")


class LLVMIRToObjectFile(PassPipeline):
    """LLVMIR To Object File."""

    _executable = get_executable_path("llvm", "llc")
    _default_flags = [
        "--filetype=obj",
        "--relocation-model=pic",
    ]

    @staticmethod
    def get_output_filename(infile):
        if not infile.endswith(".ll"):
            raise ValueError(f"Input file ({infile}) for compilation is not an LLVMIR file")
        return infile.replace(".ll", ".o")


class CompilerDriver:
    """Compiler Driver Interface
    In order to avoid relying on a single compiler at run time and allow the user some flexibility,
    this class defines a compiler resolution order where multiple known compilers are attempted.
    The order is defined as follows:
    1. A user specified compiler via the environment variable CATALYST_CC. It is expected that the
        user provided compiler is flag compatilble with GCC/Clang.
    2. clang: Priority is given to clang to maintain an LLVM toolchain through most of the process.
    3. gcc: Usually configured to link with LD.
    4. c99: Usually defaults to gcc, but no linker interface is specified.
    5. c89: Usually defaults to gcc, but no linker interface is specified.
    6. cc: Usually defaults to gcc, however POSIX states that it is deprecated.
    """

    _default_fallback_compilers = ["clang", "gcc", "c99", "c89", "cc"]

    @staticmethod
    def get_default_flags():
        """Re-compute the path where the libraries exist.

        The use case for this is if someone is in a python jupyter notebook and
        needs to change the environment mid computation.
        Returns
            (List[str]): The default flag list.
        """
        mlir_lib_path = get_lib_path("llvm", "MLIR_LIB_DIR")
        rt_lib_path = get_lib_path("runtime", "RUNTIME_LIB_DIR")
        rt_capi_path = os.path.join(rt_lib_path, "capi")
        rt_backend_path = os.path.join(rt_lib_path, "backend")

        default_flags = [
            "-shared",
            "-rdynamic",
            "-Wl,-no-as-needed",
            f"-Wl,-rpath,{rt_capi_path}:{rt_backend_path}:{mlir_lib_path}",
            f"-L{mlir_lib_path}",
            f"-L{rt_capi_path}",
            f"-L{rt_backend_path}",
            "-lrt_backend",
            "-lrt_capi",
            "-lpthread",
            "-lmlir_c_runner_utils",  # required for memref.copy
        ]

        return default_flags

    @staticmethod
    def _get_compiler_fallback_order(fallback_compilers):
        """Compiler fallback order"""
        preferred_compiler = os.environ.get("CATALYST_CC", None)
        preferred_compiler_exists = CompilerDriver._exists(preferred_compiler)
        compilers = fallback_compilers
        emit_warning = preferred_compiler and not preferred_compiler_exists
        if emit_warning:
            msg = f"User defined compiler {preferred_compiler} is not in PATH. Using fallback ..."
            warnings.warn(msg, UserWarning)
        else:
            compilers = [preferred_compiler] + fallback_compilers
        return compilers

    @staticmethod
    def _exists(compiler):
        if compiler is None:
            return None
        return shutil.which(compiler)

    @staticmethod
    def _available_compilers(fallback_compilers):
        for compiler in CompilerDriver._get_compiler_fallback_order(fallback_compilers):
            if CompilerDriver._exists(compiler):
                yield compiler

    @staticmethod
    def _attempt_link(compiler, flags, infile, outfile, options):
        try:
            command = [compiler] + flags + [infile, "-o", outfile]
            run_writing_command(command, options)
            return True
        except subprocess.CalledProcessError:
            msg = (
                f"Compiler {compiler} failed during execution of command {command}. "
                "Will attempt fallback on available compilers."
            )
            warnings.warn(msg, UserWarning)
            return False

    @staticmethod
    def get_output_filename(infile):
        """Rename object file to shared object

        Args:
            infile (str): input file name
            outfile (str): output file name
        """
        if not infile.endswith(".o"):
            raise ValueError(f"Input file ({infile}) is not an object file")
        return infile.replace(".o", ".so")

    @staticmethod
    def run(infile, outfile=None, flags=None, fallback_compilers=None, options=None):
        """
        Link the infile against the necessary libraries and produce the outfile.

        Args:
            infile (str): input file
            outfile (str): output file
            Optional flags (List[str]): flags to be passed down to the compiler
            Optional fallback_compilers (List[str]): name of executables to be looked for in PATH
            Optional compile_options (CompileOptions): generic compilation options.
        Raises:
            EnvironmentError: The exception is raised when no compiler succeeded.
        """
        if outfile is None:
            outfile = CompilerDriver.get_output_filename(infile)
        if flags is None:
            flags = CompilerDriver.get_default_flags()
        if fallback_compilers is None:
            fallback_compilers = CompilerDriver._default_fallback_compilers
        for compiler in CompilerDriver._available_compilers(fallback_compilers):
            success = CompilerDriver._attempt_link(compiler, flags, infile, outfile, options)
            if success:
                return outfile
        msg = f"Unable to link {infile}. All available compiler options exhausted. "
        msg += "Please provide a compatible compiler via $CATALYST_CC."
        raise EnvironmentError(msg)


class Compiler:
    """Compiles MLIR modules to shared objects."""

    def __init__(self):
        self.pass_pipeline_output = None
        # The temporary directory must be referenced by the wrapper class
        # in order to avoid being garbage collected
        self.workspace = tempfile.TemporaryDirectory()  # pylint: disable=consider-using-with

    def run(self, mlir_module, options):
        """Compile an MLIR module to a shared object.

        .. note::

            For compilation of hybrid quantum-classical PennyLane programs,
            please see the :func:`~.qjit` decorator.

        Args:
            compile_options (Optional[CompileOptions]): common compilation options

        Returns:
            (str): filename of shared object
        """

        module_name = mlir_module.operation.attributes["sym_name"]
        # Convert MLIR string to Python string
        module_name = str(module_name)
        # Remove quotations
        module_name = module_name.replace('"', "")

        if options.keep_intermediate:
            parent_dir = os.getcwd()
            path = os.path.join(parent_dir, module_name)
            os.makedirs(path, exist_ok=True)
            workspace_name = os.path.abspath(path)
        else:
            workspace_name = self.workspace.name

        pipelines = options.pipelines
        if pipelines is None:
            pipelines = [
                MHLOPass,
                QuantumCompilationPass,
                BufferizationPass,
                MLIRToLLVMDialect,
                LLVMDialectToLLVMIR,
                LLVMIRToObjectFile,
                CompilerDriver,
            ]

        self.pass_pipeline_output = {}

        filename = f"{workspace_name}/{module_name}.mlir"
        with open(filename, "w", encoding="utf-8") as f:
            mlir_module.operation.print(f, print_generic_op_form=False, assume_verified=True)

        for pipeline in pipelines:
            output = pipeline.run(filename, options=options)
            self.pass_pipeline_output[pipeline] = output
            filename = os.path.abspath(output)

        return filename

    @staticmethod
    def _get_class_from_string(pipeline):
        try:
            return getattr(sys.modules[__name__], pipeline)
        except AttributeError as e:
            raise ValueError(f"Output for pass {pipeline} not found.") from e

    def _get_output_file_of(self, pipeline):
        cls = Compiler._get_class_from_string(pipeline)
        return self.pass_pipeline_output[cls]

    def get_output_of(self, pipeline):
        """Get the output IR of a pipeline.
        Args:
            pipeline (str): name of pass class

        Returns
            (str): output IR
        """
        fname = self._get_output_file_of(pipeline)
        try:
<<<<<<< HEAD
            fname = self._get_output_file_of(pipeline)
        except (KeyError, AttributeError) as e:
            raise ValueError(f"Output for pass {pipeline} not found.") from e
        with open(fname, "r", encoding="utf-8") as f:
            txt = f.read()
        return txt
=======
            with open(fname, "r", encoding="utf-8") as f:
                txt = f.read()
            return txt
        except TypeError:
            return None
>>>>>>> 96840729

    def print(self, pipeline):
        """Print the output IR of pass.
        Args:
            pipeline (str): name of pass class
        """
        print(self.get_output_of(pipeline))  # pragma: no cover<|MERGE_RESOLUTION|>--- conflicted
+++ resolved
@@ -468,7 +468,7 @@
 
     def _get_output_file_of(self, pipeline):
         cls = Compiler._get_class_from_string(pipeline)
-        return self.pass_pipeline_output[cls]
+        return self.pass_pipeline_output.get(cls)
 
     def get_output_of(self, pipeline):
         """Get the output IR of a pipeline.
@@ -480,20 +480,11 @@
         """
         fname = self._get_output_file_of(pipeline)
         try:
-<<<<<<< HEAD
-            fname = self._get_output_file_of(pipeline)
-        except (KeyError, AttributeError) as e:
-            raise ValueError(f"Output for pass {pipeline} not found.") from e
-        with open(fname, "r", encoding="utf-8") as f:
-            txt = f.read()
-        return txt
-=======
             with open(fname, "r", encoding="utf-8") as f:
                 txt = f.read()
             return txt
         except TypeError:
             return None
->>>>>>> 96840729
 
     def print(self, pipeline):
         """Print the output IR of pass.
