# Copyright 2022-2023 Xanadu Quantum Technologies Inc.

# Licensed under the Apache License, Version 2.0 (the "License");
# you may not use this file except in compliance with the License.
# You may obtain a copy of the License at

#     http://www.apache.org/licenses/LICENSE-2.0

# Unless required by applicable law or agreed to in writing, software
# distributed under the License is distributed on an "AS IS" BASIS,
# WITHOUT WARRANTIES OR CONDITIONS OF ANY KIND, either express or implied.
# See the License for the specific language governing permissions and
# limitations under the License.
"""This module contains functions for lowering, compiling, and linking
MLIR/LLVM representations.
"""
import glob
import importlib
import logging
import os
import pathlib
import platform
import shutil
import subprocess
import sys
import tempfile
import warnings
from os import path
from typing import List, Optional

from catalyst.logging import debug_logger, debug_logger_init
from catalyst.pipelines import CompileOptions
from catalyst.utils.exceptions import CompileError
from catalyst.utils.filesystem import Directory
from catalyst.utils.runtime_environment import get_cli_path, get_lib_path

logger = logging.getLogger(__name__)
logger.addHandler(logging.NullHandler())

package_root = os.path.dirname(__file__)

DEFAULT_CUSTOM_CALLS_LIB_PATH = path.join(package_root, "utils")


@debug_logger
def run_writing_command(command: List[str], compile_options: Optional[CompileOptions]) -> None:
    """Run the command after optionally announcing this fact to the user.

    Args:
        command (List[str]): command to be sent to a subprocess.
        compile_options (Optional[CompileOptions]): compile options.
    """

    if compile_options.verbose:
        print(f"[SYSTEM] {' '.join(command)}", file=compile_options.logfile)
    subprocess.run(command, check=True)


class LinkerDriver:
    """Compiler used to drive the linking stage.
    In order to avoid relying on a single linker at run time and allow the user some flexibility,
    this class defines a compiler resolution order where multiple known compilers are attempted.
    The order is defined as follows:
    1. A user specified compiler via the environment variable CATALYST_CC. It is expected that the
        user provided compiler is flag compatible with GCC/Clang.
    2. clang: Priority is given to clang to maintain an LLVM toolchain through most of the process.
    3. gcc: Usually configured to link with LD.
    4. c99: Usually defaults to gcc, but no linker interface is specified.
    5. c89: Usually defaults to gcc, but no linker interface is specified.
    6. cc: Usually defaults to gcc, however POSIX states that it is deprecated.
    """

    _default_fallback_compilers = ["clang", "gcc", "c99", "c89", "cc"]

    @staticmethod
    @debug_logger
    def get_default_flags(options):
        """Re-compute the path where the libraries exist.

        The use case for this is if someone is in a python jupyter notebook and
        needs to change the environment mid computation.
        Returns
            (List[str]): The default flag list.
        """
        mlir_lib_path = get_lib_path("llvm", "MLIR_LIB_DIR")
        rt_lib_path = get_lib_path("runtime", "RUNTIME_LIB_DIR")

        # Adds RUNTIME_LIB_DIR to the Python system path to allow the catalyst_callback_registry
        # to be importable.
        sys.path.append(get_lib_path("runtime", "RUNTIME_LIB_DIR"))
        import catalyst_callback_registry as registry  # pylint: disable=import-outside-toplevel

        # We use MLIR's C runner utils library in the registry.
        # In order to be able to dlopen that library we need to know the path
        # So we set the path here.
        registry.set_mlir_lib_path(mlir_lib_path)

        lib_path_flags = [
            f"-Wl,-rpath,{mlir_lib_path}",
            f"-L{mlir_lib_path}",
        ]

        if rt_lib_path != mlir_lib_path:
            lib_path_flags += [
                f"-Wl,-rpath,{rt_lib_path}",
                f"-L{rt_lib_path}",
            ]
        else:
            pass  # pragma: nocover

        # Discover the custom call library provided by the frontend & add it to the rpath and -L.
        lib_path_flags += [
            f"-Wl,-rpath,{DEFAULT_CUSTOM_CALLS_LIB_PATH}",
            f"-L{DEFAULT_CUSTOM_CALLS_LIB_PATH}",
        ]

        # Discover the LAPACK library provided by scipy & add link against it.
        # Doing this here ensures we will always have the correct library name.
        lib_name = "openblas"
        package_name = "scipy_openblas32"
        path_within_package = "lib"
        file_extension = ".so" if platform.system() == "Linux" else ".dylib"  # pragma: no branch

        if platform.system() == "Darwin" and platform.machine() == "arm64":  # pragma: nocover
            # use our own build of LAPACKe to interface with Accelerate
            lapack_lib_name = "lapacke.3"
        else:
            package_spec = importlib.util.find_spec(package_name)
            package_directory = path.dirname(package_spec.origin)
            lapack_lib_path = path.join(package_directory, path_within_package)

            search_pattern = path.join(lapack_lib_path, f"lib*{lib_name}*{file_extension}")
            search_result = glob.glob(search_pattern)
            if not search_result:  # pragma: nocover
                raise CompileError(
                    f'Unable to find OpenBLAS library at "{search_pattern}". '
                    "Please ensure that scipy is installed and available via pip."
                )

            lib_path_flags += [f"-Wl,-rpath,{lapack_lib_path}", f"-L{lapack_lib_path}"]
            lapack_lib_name = path.basename(search_result[0])[3 : -len(file_extension)]

        system_flags = []
        if platform.system() == "Linux":
            # --disable-new-dtags makes the linker use RPATH instead of RUNPATH.
            # RPATH influences search paths globally while RUNPATH only works for
            # a single file, but not its dependencies.
            system_flags += ["-Wl,-no-as-needed", "-Wl,--disable-new-dtags"]
        else:  # pragma: nocover
            assert platform.system() == "Darwin", f"Unsupported OS {platform.system()}"
            system_flags += ["-Wl,-arch_errors_fatal"]

        # The exception handling mechanism requires linking against
        # __gxx_personality_v0 which is either on -lstdc++ in
        # or -lc++. We choose based on the operating system.
        if options.async_qnodes and platform.system() == "Linux":  # pragma: nocover
            system_flags += ["-lstdc++"]
        elif options.async_qnodes and platform.system() == "Darwin":  # pragma: nocover
            system_flags += ["-lc++"]

        default_flags = [
            "-shared",
            "-rdynamic",
            *system_flags,
            *lib_path_flags,
            "-lrt_capi",
            "-lpthread",
            "-lmlir_c_runner_utils",  # required for memref.copy
            f"-l{lapack_lib_name}",  # required for custom_calls lib
            "-lcustom_calls",
            "-lmlir_async_runtime",
        ]

        # If OQD runtime capi is built, link to it as well
<<<<<<< HEAD
        if os.path.isfile(os.path.join(rt_lib_path, "librtd_oqd_device" + file_extension)):
=======
        # TODO: This is not ideal and should be replaced when the compiler is device aware
        if os.path.isfile(os.path.join(rt_lib_path, "librt_OQD_capi" + file_extension)):
>>>>>>> c0a151c5
            default_flags.append("-lrt_OQD_capi")

        return default_flags

    @staticmethod
    def _get_compiler_fallback_order(fallback_compilers):
        """Compiler fallback order"""
        preferred_compiler = os.environ.get("CATALYST_CC", None)
        preferred_compiler_exists = LinkerDriver._exists(preferred_compiler)
        compilers = fallback_compilers
        emit_warning = preferred_compiler and not preferred_compiler_exists
        if emit_warning:
            msg = f"User defined compiler {preferred_compiler} is not in PATH. Using fallback ..."
            warnings.warn(msg, UserWarning)
        else:
            compilers = [preferred_compiler] + fallback_compilers
        return compilers

    @staticmethod
    def _exists(compiler):
        if compiler is None:
            return None
        return shutil.which(compiler)

    @staticmethod
    def _available_compilers(fallback_compilers):
        for compiler in LinkerDriver._get_compiler_fallback_order(fallback_compilers):
            if LinkerDriver._exists(compiler):
                yield compiler

    @staticmethod
    def _attempt_link(compiler, flags, infile, outfile, options):
        try:
            command = [compiler] + flags + [infile, "-o", outfile]
            run_writing_command(command, options)
            return True
        except subprocess.CalledProcessError as e:
            # Only warn in verbose mode, as users might see it otherwise in regular use.
            if options.verbose:
                msg = f"Compiler {compiler} failed to link executable and returned with exit code "
                msg += f"{e.returncode}. Output was: {e.output}.\nCommand: {command}"
                warnings.warn(msg, UserWarning)
            return False

    @staticmethod
    @debug_logger
    def get_output_filename(infile):
        """Rename object file to shared object

        Args:
            infile (str): input file name
            outfile (str): output file name
        """
        infile_path = pathlib.Path(infile)
        if not infile_path.exists():
            raise FileNotFoundError(f"Cannot find {infile}.")
        return str(infile_path.with_suffix(".so"))

    @staticmethod
    @debug_logger
    def run(infile, outfile=None, flags=None, fallback_compilers=None, options=None):
        """
        Link the infile against the necessary libraries and produce the outfile.

        Args:
            infile (str): input file
            outfile (Optional[str]): output file
            flags (Optional[List[str]]): flags to be passed down to the compiler
            fallback_compilers (Optional[List[str]]): name of executables to be looked for in PATH
            compile_options (Optional[CompileOptions]): generic compilation options.
        Raises:
            EnvironmentError: The exception is raised when no compiler succeeded.
        """
        if outfile is None:
            outfile = LinkerDriver.get_output_filename(infile)
        if options is None:
            options = CompileOptions()
        if flags is None:
            flags = LinkerDriver.get_default_flags(options)
        if fallback_compilers is None:
            fallback_compilers = LinkerDriver._default_fallback_compilers
        for compiler in LinkerDriver._available_compilers(fallback_compilers):
            success = LinkerDriver._attempt_link(compiler, flags, infile, outfile, options)
            if success:
                return outfile
        msg = f"Unable to link {infile}. Please check the output for any error messages. If no "
        msg += "compiler was found by Catalyst, please specify a compatible one via $CATALYST_CC."
        raise CompileError(msg)


class Compiler:
    """Compiles MLIR modules to shared objects by executing the Catalyst compiler driver library."""

    @debug_logger_init
    def __init__(self, options: Optional[CompileOptions] = None):
        self.options = options if options is not None else CompileOptions()

    @debug_logger
    def get_cli_command(self, tmp_infile_name, output_ir_name, module_name, workspace):
        """Prepare the command to run the Catalyst CLI to compile the file.

        Args:
            module_name (str): Module name to use for naming
            workspace (Directory): directory that holds output files and/or debug dumps.
        Returns:
            cmd (str): The command to be executed.
        """
        cli_build_path = get_cli_path()
        if not path.isfile(cli_build_path):
            raise FileNotFoundError("catalyst executable was not found.")  # pragma: nocover
        cmd = [cli_build_path]
        cmd += [tmp_infile_name, "-o", output_ir_name]
        cmd += ["--module-name", module_name, "--workspace", str(workspace)]
        if not self.options.lower_to_llvm:
            cmd += ["--tool", "opt"]
        if self.options.pass_plugins:
            plugins = self.options.pass_plugins
            for plugin in plugins:
                cmd += ["--load-pass-plugin", str(plugin)]
        if self.options.dialect_plugins:
            plugins = self.options.dialect_plugins
            for plugin in plugins:
                cmd += ["--load-dialect-plugin", str(plugin)]
        if self.options.keep_intermediate:
            cmd += ["--keep-intermediate"]
        # The async tests are not included as part of coverage.
        if self.options.async_qnodes:  # pragma: nocover
            cmd += ["--async-qnodes"]
        if self.options.verbose:
            cmd += ["--verbose"]
        if self.options.checkpoint_stage:
            cmd += ["--checkpoint-stage", self.options.checkpoint_stage]

        cmd += ["-verify-each=false"]

        pipeline_str = ""
        for pipeline in self.options.get_pipelines():
            pipeline_name, passes = pipeline
            passes_str = ";".join(passes)
            pipeline_str += f"{pipeline_name}({passes_str}),"
        cmd += ["--catalyst-pipeline", pipeline_str]

        return cmd

    @debug_logger
    def run_from_ir(self, ir: str, module_name: str, workspace: Directory):
        """Compile a shared object from a textual IR (MLIR or LLVM).

        Args:
            ir (str): Textual MLIR to be compiled
            module_name (str): Module name to use for naming
            workspace (Directory): directory that holds output files and/or debug dumps.

        Returns:
            output_filename (str): Output file name. For the default pipeline this would be the
                                   shared object library path.
            out_IR (str): Output IR in textual form. For the default pipeline this would be the
                          LLVM IR.
        """
        assert isinstance(
            workspace, Directory
        ), f"Compiler expects a Directory type, got {type(workspace)}."
        assert workspace.is_dir(), f"Compiler expects an existing directory, got {workspace}."

        lower_to_llvm = self.options.lower_to_llvm or False
        output_ir_ext = ".ll" if lower_to_llvm else ".mlir"

        if self.options.verbose:
            print(f"[LIB] Running compiler driver in {workspace}", file=self.options.logfile)

        with tempfile.NamedTemporaryFile(
            mode="w", suffix=".mlir", dir=str(workspace), delete=False
        ) as tmp_infile:
            tmp_infile_name = tmp_infile.name
            tmp_infile.write(ir)

        output_object_name = os.path.join(str(workspace), f"{module_name}.o")
        output_ir_name = os.path.join(str(workspace), f"{module_name}{output_ir_ext}")

        cmd = self.get_cli_command(tmp_infile_name, output_ir_name, module_name, workspace)
        try:
            if self.options.verbose:
                print(f"[SYSTEM] {' '.join(cmd)}", file=self.options.logfile)
            result = subprocess.run(cmd, check=True, capture_output=True, text=True)
            if self.options.verbose or os.getenv("ENABLE_DIAGNOSTICS"):
                if result.stdout:
                    print(result.stdout.strip(), file=self.options.logfile)
                if result.stderr:
                    print(result.stderr.strip(), file=self.options.logfile)
        except subprocess.CalledProcessError as e:  # pragma: nocover
            raise CompileError(f"catalyst failed with error code {e.returncode}: {e.stderr}") from e

        with open(output_ir_name, "r", encoding="utf-8") as f:
            out_IR = f.read()

        if lower_to_llvm:
            output = LinkerDriver.run(output_object_name, options=self.options)
            output_object_name = str(pathlib.Path(output).absolute())

        # Clean up temporary files
        if os.path.exists(tmp_infile_name):
            os.remove(tmp_infile_name)
        if os.path.exists(output_ir_name):
            os.remove(output_ir_name)

        return output_object_name, out_IR

    @debug_logger
    def run(self, mlir_module, *args, **kwargs):
        """Compile an MLIR module to a shared object.

        .. note::

            For compilation of hybrid quantum-classical PennyLane programs,
            please see the :func:`~.qjit` decorator.

        Args:
            mlir_module: The MLIR module to be compiled

        Returns:
            (str): filename of shared object
        """

        return self.run_from_ir(
            mlir_module.operation.get_asm(
                binary=False, print_generic_op_form=False, assume_verified=True
            ),
            str(mlir_module.operation.attributes["sym_name"]).replace('"', ""),
            *args,
            **kwargs,
        )

    @debug_logger
    def get_output_of(self, pipeline, workspace) -> Optional[str]:
        """Get the output IR of a pipeline.
        Args:
            pipeline (str): name of pass class

        Returns
            (Optional[str]): output IR
        """
        file_content = None
        for dirpath, _, filenames in os.walk(str(workspace)):
            filenames = [f for f in filenames if f.endswith(".mlir") or f.endswith(".ll")]
            if not filenames:
                break
            filenames_no_ext = [os.path.splitext(f)[0] for f in filenames]
            if pipeline == "mlir":
                # Sort files and pick the first one
                selected_file = [
                    sorted(filenames)[0],
                ]
            elif pipeline == "last":
                # Sort files and pick the last one
                selected_file = [
                    sorted(filenames)[-1],
                ]
            else:
                selected_file = [
                    f
                    for f, name_no_ext in zip(filenames, filenames_no_ext)
                    if pipeline in name_no_ext
                ]
            if len(selected_file) != 1:
                msg = f"Attempting to get output for pipeline: {pipeline},"
                msg += " but no or more than one file was found.\n"
                raise CompileError(msg)
            filename = selected_file[0]

            full_path = os.path.join(dirpath, filename)
            with open(full_path, "r", encoding="utf-8") as file:
                file_content = file.read()

        if file_content is None:
            msg = f"Attempting to get output for pipeline: {pipeline},"
            msg += " but no file was found.\n"
            msg += "Are you sure the file exists?"
            raise CompileError(msg)
        return file_content<|MERGE_RESOLUTION|>--- conflicted
+++ resolved
@@ -172,12 +172,8 @@
         ]
 
         # If OQD runtime capi is built, link to it as well
-<<<<<<< HEAD
-        if os.path.isfile(os.path.join(rt_lib_path, "librtd_oqd_device" + file_extension)):
-=======
         # TODO: This is not ideal and should be replaced when the compiler is device aware
         if os.path.isfile(os.path.join(rt_lib_path, "librt_OQD_capi" + file_extension)):
->>>>>>> c0a151c5
             default_flags.append("-lrt_OQD_capi")
 
         return default_flags
