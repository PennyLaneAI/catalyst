# Copyright 2022-2023 Xanadu Quantum Technologies Inc.

# Licensed under the Apache License, Version 2.0 (the "License");
# you may not use this file except in compliance with the License.
# You may obtain a copy of the License at

#     http://www.apache.org/licenses/LICENSE-2.0

# Unless required by applicable law or agreed to in writing, software
# distributed under the License is distributed on an "AS IS" BASIS,
# WITHOUT WARRANTIES OR CONDITIONS OF ANY KIND, either express or implied.
# See the License for the specific language governing permissions and
# limitations under the License.
"""This module contains functions for lowering, compiling, and linking
MLIR/LLVM representations.
"""

import abc
import os
import pathlib
import platform
import shutil
import subprocess
import sys
import tempfile
import warnings
from dataclasses import dataclass
from io import TextIOWrapper
from typing import Any, List, Optional

from catalyst._configuration import INSTALLED
from catalyst.utils.exceptions import CompileError

package_root = os.path.dirname(__file__)


@dataclass
class CompileOptions:
    """Generic compilation options.

    Args:
        verbose (bool, optional): flag indicating whether to enable verbose output.
            Default is ``False``
        logfile (TextIOWrapper, optional): the logfile to write output to.
            Default is ``sys.stderr``
        target (str, optional): target of the functionality. Default is ``"binary"``
        keep_intermediate (bool, optional): flag indicating whether to keep intermediate results.
            Default is ``False``
        pipelines (List[Any], optional): list of pipelines to be used.
            Default is ``None``
    """

    verbose: Optional[bool] = False
    logfile: Optional[TextIOWrapper] = sys.stderr
    target: Optional[str] = "binary"
    keep_intermediate: Optional[bool] = False
    pipelines: Optional[List[Any]] = None


def run_writing_command(
    command: List[str], compile_options: Optional[CompileOptions] = None
) -> None:
    """Run the command after optionally announcing this fact to the user"""
    if compile_options is None:
        compile_options = CompileOptions()

    if compile_options.verbose:
        print(f"[RUNNING] {' '.join(command)}", file=compile_options.logfile)
    subprocess.run(command, check=True)


default_bin_paths = {
    "llvm": os.path.join(package_root, "../../mlir/llvm-project/build/bin"),
    "mhlo": os.path.join(package_root, "../../mlir/mlir-hlo/build/bin"),
    "quantum": os.path.join(package_root, "../../mlir/build/bin"),
}

default_lib_paths = {
    "llvm": os.path.join(package_root, "../../mlir/llvm-project/build/lib"),
    "runtime": os.path.join(package_root, "../../runtime/build/lib"),
    "enzyme": os.path.join(package_root, "../../mlir/Enzyme/build/Enzyme"),
}


def get_executable_path(project, tool):
    """Get path to executable."""
    path = os.path.join(package_root, "bin") if INSTALLED else default_bin_paths.get(project, "")
    executable_path = os.path.join(path, tool)
    return executable_path if os.path.exists(executable_path) else tool


def get_lib_path(project, env_var):
    """Get the library path."""
    if INSTALLED:
        return os.path.join(package_root, "lib")  # pragma: no cover
    return os.getenv(env_var, default_lib_paths.get(project, ""))


class PassPipeline(abc.ABC):
    """Abstract PassPipeline class."""

    _executable: Optional[str] = None
    _default_flags: Optional[List[str]] = None

    @staticmethod
    @abc.abstractmethod
    def get_output_filename(infile):
        """Compute the output filename from the input filename.

        .. note:

                Derived classes are expected to implement this method.

        Args:
            infile (str): input file
        Returns:
            outfile (str): output file
        """

    @staticmethod
    def _run(infile, outfile, executable, flags, options):
        command = [executable] + flags + [infile, "-o", outfile]
        run_writing_command(command, options)

    @classmethod
    # pylint: disable=too-many-arguments
    def run(cls, infile, outfile=None, executable=None, flags=None, options=None):
        """Run the pass.

        Args:
            infile (str): path to MLIR file to be compiled
            outfile (str): path to output file, defaults to replacing extension in infile to .nohlo
            executable (str): path to executable, defaults to mlir-hlo-opt
            flags (List[str]): flags to mlir-hlo-opt, defaults to _default_flags
            options (CompileOptions): compile options
        """
        if outfile is None:
            outfile = cls.get_output_filename(infile)
        if executable is None:
            executable = cls._executable
        if executable is None:
            raise ValueError("Executable not specified.")
        if flags is None:
            flags = cls._default_flags
        try:
            cls._run(infile, outfile, executable, flags, options)
        except subprocess.CalledProcessError as e:
            raise CompileError(f"{cls.__name__} failed.") from e
        return outfile


class MHLOPass(PassPipeline):
    """Pass pipeline to convert (M)HLO dialects to standard MLIR dialects."""

    _executable = get_executable_path("mhlo", "mlir-hlo-opt")
    _default_flags = [
        "--allow-unregistered-dialect",
        "--canonicalize",
        "--chlo-legalize-to-hlo",
        "--stablehlo-legalize-to-hlo",
        "--mhlo-legalize-control-flow",
        "--hlo-legalize-to-linalg",
        "--mhlo-legalize-to-std",
        "--convert-to-signless",
        # Substitute tensors<1xf64> with tensors<f64>
        "--scalarize",
        "--canonicalize",
    ]

    @staticmethod
    def get_output_filename(infile):
        path = pathlib.Path(infile)
        if not path.exists():
            raise FileNotFoundError("Cannot find {infile}.")
        return str(path.with_suffix(".nohlo.mlir"))


class BufferizationPass(PassPipeline):
    """Pass pipeline that bufferizes MLIR dialects."""

    _executable = get_executable_path("quantum", "quantum-opt")
    _default_flags = [
        # The following pass allows differentiation of qml.probs with the parameter-shift method,
        # as it performs the bufferization of `memref.tensor_op` (for which no dialect bufferization
        # exists).
        "--one-shot-bufferize=dialect-filter=memref",  # must run before any dialect bufferization
        "--inline",
        "--gradient-bufferize",
        "--scf-bufferize",
        "--convert-tensor-to-linalg",  # tensor.pad
        "--convert-elementwise-to-linalg",  # Must be run before --arith-bufferize
        "--arith-bufferize",
        "--empty-tensor-to-alloc-tensor",
        "--bufferization-bufferize",
        "--tensor-bufferize",
        "--linalg-bufferize",
        "--tensor-bufferize",
        "--quantum-bufferize",
        "--func-bufferize",
        "--finalizing-bufferize",
        "--buffer-hoisting",
        "--buffer-loop-hoisting",
        "--buffer-deallocation",
        "--convert-bufferization-to-memref",
        "--canonicalize",
        # "--cse",
        "--cp-global-memref",
    ]

    @staticmethod
    def get_output_filename(infile):
        path = pathlib.Path(infile)
        if not path.exists():
            raise FileNotFoundError("Cannot find {infile}.")
        return str(path.with_suffix(".buff.mlir"))


class MLIRToLLVMDialect(PassPipeline):
    """Pass pipeline to lower MLIR dialects to LLVM dialect."""

    _executable = get_executable_path("quantum", "quantum-opt")
    _default_flags = [
        "--convert-linalg-to-loops",
        "--convert-scf-to-cf",
        # This pass expands memref operations that modify the metadata of a memref (sizes, offsets,
        # strides) into a sequence of easier to analyze constructs. In particular, this pass
        # transforms operations into explicit sequence of operations that model the effect of this
        # operation on the different metadata. This pass uses affine constructs to materialize these
        # effects.
        # Concretely, expanded-strided-metadata is used to decompose memref.subview as it has no
        # lowering in -finalize-memref-to-llvm.
        "--expand-strided-metadata",
        "--lower-affine",
        "--arith-expand",  # some arith ops (ceildivsi) require expansion to be lowered to llvm
        "--convert-complex-to-standard",  # added for complex.exp lowering
        "--convert-complex-to-llvm",
        "--convert-math-to-llvm",
        # Run after -convert-math-to-llvm as it marks math::powf illegal without converting it.
        "--convert-math-to-libm",
        "--convert-arith-to-llvm",
        "--convert-gradient-to-llvm=use-generic-functions",
        "--finalize-memref-to-llvm=use-generic-functions",
        "--convert-index-to-llvm",
        "--convert-quantum-to-llvm",
        "--emit-catalyst-py-interface",
        # Remove any dead casts as the final pass expects to remove all existing casts,
        # but only those that form a loop back to the original type.
        "--canonicalize",
        "--reconcile-unrealized-casts",
    ]

    @staticmethod
    def get_output_filename(infile):
        path = pathlib.Path(infile)
        if not path.exists():
            raise FileNotFoundError("Cannot find {infile}.")
        return str(path.with_suffix(".llvm.mlir"))


class QuantumCompilationPass(PassPipeline):
    """Pass pipeline for Catalyst-specific transformation passes."""

    _executable = get_executable_path("quantum", "quantum-opt")
    _default_flags = ["--lower-gradients", "--adjoint-lowering", "--convert-arraylist-to-memref"]

    @staticmethod
    def get_output_filename(infile):
        path = pathlib.Path(infile)
        if not path.exists():
            raise FileNotFoundError("Cannot find {infile}.")
        return str(path.with_suffix(".opt.mlir"))


class LLVMDialectToLLVMIR(PassPipeline):
    """Convert LLVM Dialect to LLVM-IR."""

    _executable = get_executable_path("llvm", "mlir-translate")
    _default_flags = ["--mlir-to-llvmir"]

    @staticmethod
    def get_output_filename(infile):
        path = pathlib.Path(infile)
        if not path.exists():
            raise FileNotFoundError("Cannot find {infile}.")
        return str(path.with_suffix(".ll"))


class PreEnzymeOpt(PassPipeline):
    """Run optimizations on the LLVM IR prior to being run through Enzyme."""

    _executable = get_executable_path("llvm", "opt")
    _default_flags = ["-O2", "-S"]

    @staticmethod
    def get_output_filename(infile):
        path = pathlib.Path(infile)
        if not path.exists():
            raise FileNotFoundError("Cannot find {infile}.")
        return str(path.with_suffix(".preenzyme.ll"))


class Enzyme(PassPipeline):
    """Pass pipeline to lower LLVM IR to Enzyme LLVM IR."""

    _executable = get_executable_path("llvm", "opt")
    enzyme_path = get_lib_path("enzyme", "ENZYME_LIB_DIR")
    apple_ext = "dylib"
    linux_ext = "so"
    ext = linux_ext if platform.system() == "Linux" else apple_ext
    _default_flags = [
        f"-load-pass-plugin={enzyme_path}/LLVMEnzyme-17.{ext}",
        # preserve-nvvm transforms certain global arrays to LLVM metadata that Enzyme will recognize
        "-passes=preserve-nvvm,enzyme",
        "-S",
    ]

    @staticmethod
    def get_output_filename(infile):
        path = pathlib.Path(infile)
        if not path.exists():
            raise FileNotFoundError("Cannot find {infile}.")
        return str(path.with_suffix(".postenzyme.ll"))


class LLVMIRToObjectFile(PassPipeline):
    """LLVMIR To Object File."""

    _executable = get_executable_path("llvm", "llc")
    _default_flags = [
        "--filetype=obj",
        "--relocation-model=pic",
        # -O0 is used to achieve compile times similar to -regalloc=fast and disabling
        # -twoaddrinst. However, from the command line, one cannot disable -twoaddrinst
        "-O0",
    ]

    @staticmethod
    def get_output_filename(infile):
        path = pathlib.Path(infile)
        if not path.exists():
            raise FileNotFoundError("Cannot find {infile}.")
        return str(path.with_suffix(".o"))


class CompilerDriver:
    """Compiler Driver Interface
    In order to avoid relying on a single compiler at run time and allow the user some flexibility,
    this class defines a compiler resolution order where multiple known compilers are attempted.
    The order is defined as follows:
    1. A user specified compiler via the environment variable CATALYST_CC. It is expected that the
        user provided compiler is flag compatilble with GCC/Clang.
    2. clang: Priority is given to clang to maintain an LLVM toolchain through most of the process.
    3. gcc: Usually configured to link with LD.
    4. c99: Usually defaults to gcc, but no linker interface is specified.
    5. c89: Usually defaults to gcc, but no linker interface is specified.
    6. cc: Usually defaults to gcc, however POSIX states that it is deprecated.
    """

    _default_fallback_compilers = ["clang", "gcc", "c99", "c89", "cc"]

    @staticmethod
    def get_default_flags():
        """Re-compute the path where the libraries exist.

        The use case for this is if someone is in a python jupyter notebook and
        needs to change the environment mid computation.
        Returns
            (List[str]): The default flag list.
        """
        mlir_lib_path = get_lib_path("llvm", "MLIR_LIB_DIR")
        rt_lib_path = get_lib_path("runtime", "RUNTIME_LIB_DIR")
<<<<<<< HEAD
        rt_capi_path = os.path.join(rt_lib_path, "capi") if INSTALLED else rt_lib_path
        rt_backend_path = os.path.join(rt_lib_path, "backend") if INSTALLED else rt_lib_path
=======
        rt_capi_path = os.path.join(rt_lib_path, "capi")
        rt_backend_path = os.path.join(rt_lib_path, "backend")
        error_flag_apple = "-Wl,-arch_errors_fatal"
        error_flag_linux = ""
        error_flag = error_flag_linux if platform.system() == "Linux" else error_flag_apple
>>>>>>> 087554cf

        default_flags = [
            "-shared",
            "-rdynamic",
            f"-Wl,-rpath,{rt_capi_path}",
            f"-Wl,-rpath,{rt_backend_path}",
            f"-Wl,-rpath,{mlir_lib_path}",
            f"-L{mlir_lib_path}",
            f"-L{rt_capi_path}",
            f"-L{rt_backend_path}",
            "-lrt_backend",
            "-lrt_capi",
            "-lpthread",
            f"{error_flag}",
            "-lmlir_c_runner_utils",  # required for memref.copy
        ]

        return default_flags

    @staticmethod
    def _get_compiler_fallback_order(fallback_compilers):
        """Compiler fallback order"""
        preferred_compiler = os.environ.get("CATALYST_CC", None)
        preferred_compiler_exists = CompilerDriver._exists(preferred_compiler)
        compilers = fallback_compilers
        emit_warning = preferred_compiler and not preferred_compiler_exists
        if emit_warning:
            msg = f"User defined compiler {preferred_compiler} is not in PATH. Using fallback ..."
            warnings.warn(msg, UserWarning)
        else:
            compilers = [preferred_compiler] + fallback_compilers
        return compilers

    @staticmethod
    def _exists(compiler):
        if compiler is None:
            return None
        return shutil.which(compiler)

    @staticmethod
    def _available_compilers(fallback_compilers):
        for compiler in CompilerDriver._get_compiler_fallback_order(fallback_compilers):
            if CompilerDriver._exists(compiler):
                yield compiler

    @staticmethod
    def _attempt_link(compiler, flags, infile, outfile, options):
        try:
            command = [compiler] + flags + [infile, "-o", outfile]
            run_writing_command(command, options)
            return True
        except subprocess.CalledProcessError:
            msg = (
                f"Compiler {compiler} failed during execution of command {command}. "
                "Will attempt fallback on available compilers."
            )
            warnings.warn(msg, UserWarning)
            return False

    @staticmethod
    def get_output_filename(infile):
        """Rename object file to shared object

        Args:
            infile (str): input file name
            outfile (str): output file name
        """
        path = pathlib.Path(infile)
        if not path.exists():
            raise FileNotFoundError("Cannot find {infile}.")
        return str(path.with_suffix(".so"))

    @staticmethod
    def run(infile, outfile=None, flags=None, fallback_compilers=None, options=None):
        """
        Link the infile against the necessary libraries and produce the outfile.

        Args:
            infile (str): input file
            outfile (str): output file
            Optional flags (List[str]): flags to be passed down to the compiler
            Optional fallback_compilers (List[str]): name of executables to be looked for in PATH
            Optional compile_options (CompileOptions): generic compilation options.
        Raises:
            EnvironmentError: The exception is raised when no compiler succeeded.
        """
        if outfile is None:
            outfile = CompilerDriver.get_output_filename(infile)
        if flags is None:
            flags = CompilerDriver.get_default_flags()
        if fallback_compilers is None:
            fallback_compilers = CompilerDriver._default_fallback_compilers
        for compiler in CompilerDriver._available_compilers(fallback_compilers):
            success = CompilerDriver._attempt_link(compiler, flags, infile, outfile, options)
            if success:
                return outfile
        msg = f"Unable to link {infile}. All available compiler options exhausted. "
        msg += "Please provide a compatible compiler via $CATALYST_CC."
        raise EnvironmentError(msg)


class Compiler:
    """Compiles MLIR modules to shared objects."""

    def __init__(self):
        self.pass_pipeline_output = {}
        # The temporary directory must be referenced by the wrapper class
        # in order to avoid being garbage collected
        self.workspace = tempfile.TemporaryDirectory()  # pylint: disable=consider-using-with

    def run(self, mlir_module, options):
        """Compile an MLIR module to a shared object.

        .. note::

            For compilation of hybrid quantum-classical PennyLane programs,
            please see the :func:`~.qjit` decorator.

        Args:
            compile_options (Optional[CompileOptions]): common compilation options

        Returns:
            (str): filename of shared object
        """

        module_name = mlir_module.operation.attributes["sym_name"]
        # Convert MLIR string to Python string
        module_name = str(module_name)
        # Remove quotations
        module_name = module_name.replace('"', "")

        if options.keep_intermediate:
            parent_dir = os.getcwd()
            path = os.path.join(parent_dir, module_name)
            os.makedirs(path, exist_ok=True)
            workspace_name = os.path.abspath(path)
        else:
            workspace_name = self.workspace.name

        pipelines = options.pipelines
        if pipelines is None:
            pipelines = [
                MHLOPass,
                QuantumCompilationPass,
                BufferizationPass,
                MLIRToLLVMDialect,
                LLVMDialectToLLVMIR,
                PreEnzymeOpt,
                Enzyme,
                LLVMIRToObjectFile,
                CompilerDriver,
            ]

        self.pass_pipeline_output = {}

        filename = f"{workspace_name}/{module_name}.mlir"
        with open(filename, "w", encoding="utf-8") as f:
            mlir_module.operation.print(f, print_generic_op_form=False, assume_verified=True)

        for pipeline in pipelines:
            output = pipeline.run(filename, options=options)
            self.pass_pipeline_output[pipeline.__name__] = output
            filename = os.path.abspath(output)

        return filename

    def get_output_of(self, pipeline):
        """Get the output IR of a pipeline.
        Args:
            pipeline (str): name of pass class

        Returns
            (str): output IR
        """
        fname = self.pass_pipeline_output.get(pipeline)
        if fname:
            with open(fname, "r", encoding="utf-8") as f:
                txt = f.read()
            return txt
        return None

    def print(self, pipeline):
        """Print the output IR of pass.
        Args:
            pipeline (str): name of pass class
        """
        print(self.get_output_of(pipeline))  # pragma: no cover<|MERGE_RESOLUTION|>--- conflicted
+++ resolved
@@ -369,16 +369,11 @@
         """
         mlir_lib_path = get_lib_path("llvm", "MLIR_LIB_DIR")
         rt_lib_path = get_lib_path("runtime", "RUNTIME_LIB_DIR")
-<<<<<<< HEAD
-        rt_capi_path = os.path.join(rt_lib_path, "capi") if INSTALLED else rt_lib_path
-        rt_backend_path = os.path.join(rt_lib_path, "backend") if INSTALLED else rt_lib_path
-=======
         rt_capi_path = os.path.join(rt_lib_path, "capi")
         rt_backend_path = os.path.join(rt_lib_path, "backend")
         error_flag_apple = "-Wl,-arch_errors_fatal"
         error_flag_linux = ""
         error_flag = error_flag_linux if platform.system() == "Linux" else error_flag_apple
->>>>>>> 087554cf
 
         default_flags = [
             "-shared",
