--- conflicted
+++ resolved
@@ -178,13 +178,6 @@
         "func.func(linalg-bufferize,tensor-bufferize)",
         "quantum-bufferize",
         "func-bufferize",
-<<<<<<< HEAD
-        "func.func(finalizing-bufferize)",
-        "canonicalize",
-        "func.func(buffer-hoisting)",
-        "func.func(buffer-loop-hoisting)",
-        "func.func(buffer-deallocation)",
-=======
         (
             "func.func("
             "finalizing-bufferize,"
@@ -193,7 +186,6 @@
             "buffer-deallocation"
             ")"
         ),
->>>>>>> 1bbf6e02
         "convert-arraylist-to-memref",
         "convert-bufferization-to-memref",
         "canonicalize",
