--- conflicted
+++ resolved
@@ -30,6 +30,7 @@
 from mlir_quantum.compiler_driver._catalystDriver import run_compiler_driver
 
 from catalyst._configuration import INSTALLED
+from catalyst.utils.exceptions import CompileError
 
 package_root = os.path.dirname(__file__)
 
@@ -290,17 +291,11 @@
         if flags is None:
             flags = LinkerDriver.get_default_flags()
         if fallback_compilers is None:
-<<<<<<< HEAD
             fallback_compilers = LinkerDriver._default_fallback_compilers
+        if options is None:
+            options = CompileOptions()
         for compiler in LinkerDriver._available_compilers(fallback_compilers):
             success = LinkerDriver._attempt_link(compiler, flags, infile, outfile, options)
-=======
-            fallback_compilers = CompilerDriver._default_fallback_compilers
-        if options is None:
-            options = CompileOptions()
-        for compiler in CompilerDriver._available_compilers(fallback_compilers):
-            success = CompilerDriver._attempt_link(compiler, flags, infile, outfile, options)
->>>>>>> 1e925848
             if success:
                 return outfile
         msg = f"Unable to link {infile}. Please check the output for any error messages. If no "
