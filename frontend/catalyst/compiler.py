--- conflicted
+++ resolved
@@ -275,11 +275,7 @@
         Returns:
             cmd (str): The command to be executed.
         """
-<<<<<<< HEAD
-        cli_build_path = get_bin_path("cli", "CATALYST_BIN_DIR") + "/catalyst"
-=======
         cli_build_path = get_cli_path()
->>>>>>> 2c441bfa
         if not path.isfile(cli_build_path):
             raise FileNotFoundError("catalyst executable was not found.")  # pragma: nocover
         cmd = [cli_build_path]
