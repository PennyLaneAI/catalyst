--- conflicted
+++ resolved
@@ -72,6 +72,7 @@
             Default is ``None``.
         abstracted_axes (Optional[Any]): store the abstracted_axes value. Defaults to ``None``.
         disable_assertions (Optional[bool]): disables all assertions. Default is ``False``.
+        seed (Optional[str]) : the seed for random operations in a qjit call. Default is empty string.
     """
 
     verbose: Optional[bool] = False
@@ -85,11 +86,8 @@
     static_argnums: Optional[Union[int, Iterable[int]]] = None
     abstracted_axes: Optional[Union[Iterable[Iterable[str]], Dict[int, str]]] = None
     lower_to_llvm: Optional[bool] = True
-<<<<<<< HEAD
+    disable_assertions: Optional[bool] = False
     seed: Optional[str] = ""
-=======
-    disable_assertions: Optional[bool] = False
->>>>>>> bfab1781
 
     def __post_init__(self):
         # Make the format of static_argnums easier to handle.
