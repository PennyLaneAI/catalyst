--- conflicted
+++ resolved
@@ -175,23 +175,15 @@
         "quantum-bufferize",
         "func-bufferize",
         "func.func(finalizing-bufferize)",
-<<<<<<< HEAD
         "canonicalize",    # Remove dead memrefToTensorOp's
                            # introduced during gradient-bufferize of callbacks
-=======
-        "canonicalize",
->>>>>>> bd09fe1a
         "func.func(buffer-hoisting)",
         "func.func(buffer-loop-hoisting)",
         "func.func(buffer-deallocation)",
         "convert-arraylist-to-memref",
         "convert-bufferization-to-memref",
-<<<<<<< HEAD
         "canonicalize", # Must be after convert-bufferization-to-memref
                         # otherwise there are issues in lowering of dynamic tensors.
-=======
-        "canonicalize",
->>>>>>> bd09fe1a
         # "cse",
         "cp-global-memref",
     ],
