--- conflicted
+++ resolved
@@ -384,19 +384,11 @@
     *args, stdin=None, options: Optional[CompileOptions] = None, using_unified_compiler=False
 ):
     """echo ${input} | catalyst --tool=opt *args *opts -"""
-<<<<<<< HEAD
-    # Check if we need to use Python compiler for xDSL passes
-    if using_unified_compiler:
-        # Use Python compiler path for xDSL passes
-        # pylint: disable-next=import-outside-toplevel
-        from catalyst.python_interface import Compiler as PythonCompiler
-=======
     # Check if we need to use the Python interface for xDSL passes
     if using_python_compiler:
         # Use the Python interface path for xDSL passes
         # pylint: disable-next=import-outside-toplevel
         from catalyst.python_interface import Compiler as UnifiedCompiler
->>>>>>> 2ba67259
 
         compiler = UnifiedCompiler()
         stdin = compiler.run(stdin, callback=None)
@@ -555,13 +547,8 @@
             return False
 
     @debug_logger
-<<<<<<< HEAD
-    def is_using_unified_compiler(self, mlir_module=None):
-        """Returns true if we need the Python compiler path.
-=======
     def is_using_python_compiler(self, mlir_module=None):
         """Returns true if we need the Python interface path.
->>>>>>> 2ba67259
 
         This happens when:
         1. xDSL plugin is explicitly loaded (legacy), OR
@@ -676,19 +663,11 @@
                 # We need to canonicalize the IR to get the pretty format
                 f.write(canonicalize(stdin=ir, options=self.options))
 
-<<<<<<< HEAD
-        if self.is_using_unified_compiler(mlir_module):
-            # We keep this module here to keep xDSL requirement optional
-            # Only move this is it has been decided that xDSL is no longer optional.
-            # pylint: disable-next=import-outside-toplevel
-            from catalyst.python_interface import Compiler as PythonCompiler
-=======
         if using_python_compiler:
             # We keep this module here to keep xDSL requirement optional
             # Only move this is it has been decided that xDSL is no longer optional.
             # pylint: disable-next=import-outside-toplevel
             from catalyst.python_interface import Compiler as UnifiedCompiler
->>>>>>> 2ba67259
 
             callback = self._create_xdsl_pass_save_callback(workspace)
             compiler = UnifiedCompiler()
