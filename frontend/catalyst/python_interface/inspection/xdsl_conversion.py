# Copyright 2025 Xanadu Quantum Technologies Inc.

# Licensed under the Apache License, Version 2.0 (the "License");
# you may not use this file except in compliance with the License.
# You may obtain a copy of the License at

#     http://www.apache.org/licenses/LICENSE-2.0

# Unless required by applicable law or agreed to in writing, software
# distributed under the License is distributed on an "AS IS" BASIS,
# WITHOUT WARRANTIES OR CONDITIONS OF ANY KIND, either express or implied.
# See the License for the specific language governing permissions and
# limitations under the License.
"""This file contains utility functions for parsing PennyLane objects from xDSL."""

from __future__ import annotations

import copy
import inspect
from collections.abc import Callable
from copy import deepcopy
from typing import TYPE_CHECKING

from pennylane import ops
from pennylane.ftqc.operations import RotXZX
from pennylane.measurements import counts, expval, probs, sample, state, var
from pennylane.operation import Operator
from pennylane.ops import MidMeasure
from pennylane.ops import __all__ as ops_all
from pennylane.ops import measure
from xdsl.dialects.builtin import DenseIntOrFPElementsAttr, IntegerAttr, IntegerType
from xdsl.dialects.scf import ForOp
from xdsl.dialects.tensor import ExtractOp as TensorExtractOp
from xdsl.ir import SSAValue

from catalyst.jit import QJIT, qjit

from ..dialects.quantum import (
    CustomOp,
    ExtractOp,
    GlobalPhaseOp,
    MeasureOp,
    MultiRZOp,
    NamedObsOp,
    QubitUnitaryOp,
    SetBasisStateOp,
    SetStateOp,
)

if TYPE_CHECKING:
    from jaxlib.mlir._mlir_libs._mlir.ir import Module
    from pennylane.measurements import MeasurementProcess
    from pennylane.workflow.qnode import QNode

has_jax = True
try:
    import jax
except ImportError:
    has_jax = False


def get_mlir_module(qnode: QNode | QJIT, args, kwargs) -> Module:
    """Ensure the QNode is compiled and return its MLIR module."""
    if hasattr(qnode, "mlir_module") and qnode.mlir_module is not None:
        return qnode.mlir_module

    if isinstance(qnode, QJIT):
<<<<<<< HEAD
        compile_options = copy.copy(qnode.compile_options)
=======
        # Deep copy as to not mutate compile_options
        compile_options = deepcopy(qnode.compile_options)
>>>>>>> 9f08f425
        compile_options.autograph = False  # Autograph has already been applied for `user_function`

        jitted_qnode = QJIT(qnode.user_function, compile_options)
    else:
        jitted_qnode = qjit(qnode)

    jitted_qnode.jit_compile(args, **kwargs)
    return jitted_qnode.mlir_module


from_str_to_PL_gate = {
    name: getattr(ops, name)
    for name in ops_all
    if inspect.isclass(getattr(ops, name, None)) and issubclass(getattr(ops, name), Operator)
}

from_str_to_PL_gate["RotXZX"] = RotXZX  # Include FTQC gates, not in primary module

from_str_to_PL_measurement = {
    "quantum.counts": counts,
    "quantum.state": state,
    "quantum.probs": probs,
    "quantum.sample": sample,
    "quantum.expval": expval,
    "quantum.var": var,
    "quantum.measure": measure,
}


######################################################
### Gate/Measurement resolution
######################################################


def _resolve(name: str, mapping: dict, kind: str):
    try:
        return mapping[name]
    except KeyError as exc:
        raise NotImplementedError(f"Unsupported {kind}: {name}") from exc


def resolve_gate(name: str) -> Operator:
    """Resolve the gate from the name."""
    return _resolve(name, from_str_to_PL_gate, "gate")


def resolve_measurement(name: str) -> MeasurementProcess:
    """Resolve the measurement from the name."""
    return _resolve(name, from_str_to_PL_measurement, "measurement")


######################################################
### Helpers
######################################################


def _tensor_shape_from_ssa(ssa: SSAValue) -> list[int]:
    """Extract the concrete shape from an SSA tensor value."""
    # pylint: disable= protected-access
    tensor_abstr_shape = ssa.owner.operand._type.shape.data
    return [dim.data for dim in tensor_abstr_shape]


def _extract(op, attr: str, resolver: Callable, single: bool = False):
    """Helper to extract and resolve attributes."""
    values = getattr(op, attr, None)
    if not values:
        return [] if not single else None
    return resolver(values) if single else [resolver(v) for v in values if v is not None]


def _extract_dense_constant_value(op) -> float | int:
    """Extract the first value from a stablehlo.constant op."""
    attr = op.properties.get("value")
    if isinstance(attr, DenseIntOrFPElementsAttr):
        # TODO: handle multi-value cases if needed
        return attr.get_values()[0]
    raise NotImplementedError(f"Unexpected attr type in constant: {type(attr)}")


def _apply_adjoint_and_ctrls(qml_op: Operator, xdsl_op) -> Operator:
    """Apply adjoint and control modifiers to a gate if needed."""
    if xdsl_op.properties.get("adjoint"):
        qml_op = ops.op_math.adjoint(qml_op)
    ctrls = ssa_to_qml_wires(xdsl_op, control=True)
    if ctrls:
        cvals = ssa_to_qml_params(xdsl_op, control=True)
        qml_op = ops.op_math.ctrl(qml_op, control=ctrls, control_values=cvals)
    return qml_op


# pylint: disable=too-many-return-statements
def resolve_constant_params(ssa: SSAValue) -> float | int:
    """Resolve a constant parameter SSA value to a Python float or int."""
    op = ssa.owner

    if isinstance(op, TensorExtractOp):
        return resolve_constant_params(op.tensor)

    if not hasattr(op, "name"):
        raise NotImplementedError(f"Cannot resolve parameters for operation: {op}")

    match op.name:

        case "arith.addf":
            return sum(resolve_constant_params(o) for o in op.operands)

        case "arith.constant":
            return op.value.value.data  # Catalyst

        case "arith.index_cast":
            return resolve_constant_params(op.input)

        case "stablehlo.constant":
            return _extract_dense_constant_value(op)

        case "stablehlo.convert" | "stablehlo.broadcast_in_dim":
            return resolve_constant_params(op.operands[0])

        case "stablehlo.concatenate":
            return [resolve_constant_params(operand) for operand in op.operands]

        case "stablehlo.reshape":
            res_type = op.result_types[0]
            shape = res_type.get_shape()
            type_ = res_type.get_element_type()
            return jax.numpy.array(shape, dtype=int if isinstance(type_, IntegerType) else float)

        case _:
            raise NotImplementedError(f"Cannot resolve parameters for operation: {op}")


def count_static_loop_iterations(for_op: ForOp) -> int:
    """
    Calculates static loop iterations for a given ForOp.

    Requires that the loop bounds and step are constant values.
    """

    lower_bound = resolve_constant_params(for_op.lb)
    upper_bound = resolve_constant_params(for_op.ub)
    step = resolve_constant_params(for_op.step)

    if upper_bound <= lower_bound:
        return 0

    num_elements = upper_bound - lower_bound
    return (num_elements + step - 1) // step


def dispatch_wires_extract(op: ExtractOp):
    """Dispatch the wire resolution for the given extract operation."""
    if op.idx_attr is not None:  # used by Catalyst
        return resolve_constant_wire(op.idx_attr)
    return resolve_constant_wire(op.idx)  # used by xDSL


def resolve_constant_wire(ssa: SSAValue) -> float | int:
    """Resolve the wire for the given SSA qubit."""
    if isinstance(ssa, IntegerAttr):  # Catalyst
        return ssa.value.data

    op = ssa.owner

    match op:

        case TensorExtractOp(tensor=tensor):
            return resolve_constant_wire(tensor)

        case _ if op.name == "stablehlo.convert":
            return resolve_constant_wire(op.operands[0])

        case _ if op.name == "stablehlo.constant":
            return _extract_dense_constant_value(op)

        case (
            CustomOp()
            | GlobalPhaseOp()
            | QubitUnitaryOp()
            | SetStateOp()
            | MultiRZOp()
            | SetBasisStateOp()
        ):
            all_qubits = list(getattr(op, "in_qubits", [])) + list(
                getattr(op, "in_ctrl_qubits", [])
            )
            return resolve_constant_wire(all_qubits[ssa.index])

        case ExtractOp():
            return dispatch_wires_extract(op)

        case MeasureOp(in_qubit=in_qubit):
            return resolve_constant_wire(in_qubit)

        case _:
            raise NotImplementedError(f"Cannot resolve wire for op: {op}")


######################################################
### Parameters/Wires Conversion
######################################################


def ssa_to_qml_params(
    op, control: bool = False, single: bool = False
) -> list[float | int] | float | int | None:
    """Get the parameters from the operation."""
    return _extract(op, "in_ctrl_values" if control else "params", resolve_constant_params, single)


def ssa_to_qml_wires(op: CustomOp, control: bool = False) -> list[int]:
    """Get the wires from the operation."""
    return _extract(op, "in_ctrl_qubits" if control else "in_qubits", resolve_constant_wire)


def ssa_to_qml_wires_named(op: NamedObsOp) -> int:
    """Get the wire from the named observable operation."""
    if not op.qubit:
        raise ValueError("No qubit found for named observable operation.")
    return resolve_constant_wire(op.qubit)


############################################################
### xDSL ---> PennyLane Operators/Measurements conversion
############################################################


def xdsl_to_qml_op(op) -> Operator:
    """Convert an xDSL operation into a PennyLane Operator.

    Args:
        op: The xDSL operation to convert.

    Returns:
        A PennyLane Operator.
    """

    match op.name:

        case "quantum.gphase":
            gate = ops.GlobalPhase(ssa_to_qml_params(op, single=True), wires=ssa_to_qml_wires(op))

        case "quantum.unitary":
            gate = ops.qubit.matrix_ops.QubitUnitary(
                U=jax.numpy.zeros(_tensor_shape_from_ssa(op.matrix)), wires=ssa_to_qml_wires(op)
            )

        case "quantum.set_state":
            gate = ops.qubit.state_preparation.StatePrep(
                state=jax.numpy.zeros(_tensor_shape_from_ssa(op.in_state)),
                wires=ssa_to_qml_wires(op),
            )

        case "quantum.multirz":
            gate = ops.qubit.parametric_ops_multi_qubit.MultiRZ(
                theta=_extract(op, "theta", resolve_constant_params, single=True),
                wires=ssa_to_qml_wires(op),
            )

        case "quantum.set_basis_state":
            gate = ops.qubit.state_preparation.BasisState(
                state=jax.numpy.zeros(_tensor_shape_from_ssa(op.basis_state)),
                wires=ssa_to_qml_wires(op),
            )

        case "quantum.custom":
            gate_cls = resolve_gate(op.properties.get("gate_name").data)
            gate = gate_cls(*ssa_to_qml_params(op), wires=ssa_to_qml_wires(op))

        case _:
            raise NotImplementedError(f"Unsupported gate: {op.name}")

    return _apply_adjoint_and_ctrls(gate, op)


def xdsl_to_qml_op_name(op, adjoint_mode: bool) -> str:
    """Convert an xDSL operation into a string representing a PennyLane Operator.

    Args:
        op: The xDSL operation to convert.
        adjoint_mode: If True, treat all non-adjoint gates as adjoint, and vice versa.

    Returns:
        A string representing the PennyLane operator.
    """

    name_map = {
        "quantum.gphase": "GlobalPhase",
        "quantum.multirz": "MultiRZ",
        "quantum.set_basis_state": "BasisState",
        "quantum.set_state": "StatePrep",
        "quantum.unitary": "QubitUnitary",
    }

    if op.name == "quantum.custom":
        gate_name = op.properties.get("gate_name").data
    elif op.name in name_map:
        gate_name = name_map[op.name]
    else:
        raise NotImplementedError(f"Unsupported gate: {op.name}")

    is_adjoint = op.properties.get("adjoint") is not None
    if adjoint_mode:
        # Adjoint-mode means all non-adjoint gates are treated as adjoint, and vice versa
        is_adjoint = not is_adjoint

    if is_adjoint and not gate_name in ops.qubit.attributes.self_inverses:
        gate_name = f"Adjoint({gate_name})"

    if hasattr(op, "in_ctrl_qubits"):
        n_ctrls = len(op.in_ctrl_qubits)
        if n_ctrls == 1:
            gate_name = f"C({gate_name})"
        elif n_ctrls > 1:
            gate_name = f"{n_ctrls}C({gate_name})"
    return gate_name


def xdsl_to_qml_measurement(op, *args, **kwargs) -> MeasurementProcess | Operator:
    """Convert any xDSL measurement/observable operation to a PennyLane object.

    Args:
        op: The xDSL measurement/observable operation to convert.

    Returns:
        A PennyLane MeasurementProcess or Operator.
    """

    match op.name:

        case "quantum.measure":
            postselect = op.postselect.value.data if op.postselect is not None else None
            return MidMeasure([resolve_constant_wire(op.in_qubit)], postselect=postselect)

        case "quantum.namedobs":
            return resolve_gate(op.type.data.value)(wires=ssa_to_qml_wires_named(op))

        case "quantum.tensor":
            return ops.op_math.prod(
                *(xdsl_to_qml_measurement(operand.owner) for operand in op.operands)
            )

        case "quantum.hamiltonian":
            coeffs = _extract(op, "coeffs", resolve_constant_params, single=True)
            ops_list = [xdsl_to_qml_measurement(term.owner) for term in op.terms]
            return ops.LinearCombination(coeffs, ops_list)
        case "quantum.compbasis":
            return _extract(op, "qubits", resolve_constant_wire)

        case (
            "quantum.state" | "quantum.probs" | "quantum.sample" | "quantum.expval" | "quantum.var"
        ):
            return resolve_measurement(op.name)(*args, **kwargs)

        case _:
            raise NotImplementedError(f"Unsupported measurement/observable: {op.name}")


def xdsl_to_qml_measurement_name(op, obs_op=None) -> str:
    """Convert any xDSL measurement/observable operation into a string representing a PennyLane
    measurement.

    Args:
        op: The xDSL measurement/observable operation to convert.
        obs_op: An optional string representing the observable operation.

    Returns:
        A string representing the PennyLane measurement.
    """

    if op.name == "quantum.measure":
        gate_name = "MidMeasure"

    elif op.name == "quantum.compbasis":
        # Defines a pseudo-observable to represent measurements in the computational basis
        # Used within e.g. `probs()`
        if len(op.qubits) == 0:
            # No specified qubits means use all qubits
            gate_name = "all wires"
        else:
            gate_name = f"{len(op.qubits)} wires"

    elif op.name == "quantum.hamiltonian":
        gate_name = f"Hamiltonian(num_terms={len(op.terms)})"

    elif op.name == "quantum.tensor":
        gate_name = f"Prod(num_terms={len(op.operands)})"

    elif op.name == "quantum.namedobs":
        gate_name = op.type.data.value

    elif op.name in from_str_to_PL_measurement:
        gate_name = op.name.split(".")[-1]

    else:
        raise NotImplementedError(f"Unsupported measurement/observable: {op.name}")

    if obs_op != None:
        gate_name = f"{gate_name}({obs_op})"

    return gate_name<|MERGE_RESOLUTION|>--- conflicted
+++ resolved
@@ -15,7 +15,6 @@
 
 from __future__ import annotations
 
-import copy
 import inspect
 from collections.abc import Callable
 from copy import deepcopy
@@ -65,12 +64,8 @@
         return qnode.mlir_module
 
     if isinstance(qnode, QJIT):
-<<<<<<< HEAD
-        compile_options = copy.copy(qnode.compile_options)
-=======
         # Deep copy as to not mutate compile_options
         compile_options = deepcopy(qnode.compile_options)
->>>>>>> 9f08f425
         compile_options.autograph = False  # Autograph has already been applied for `user_function`
 
         jitted_qnode = QJIT(qnode.user_function, compile_options)
