# Copyright 2025 Xanadu Quantum Technologies Inc.

# Licensed under the Apache License, Version 2.0 (the "License");
# you may not use this file except in compliance with the License.
# You may obtain a copy of the License at

#     http://www.apache.org/licenses/LICENSE-2.0

# Unless required by applicable law or agreed to in writing, software
# distributed under the License is distributed on an "AS IS" BASIS,
# WITHOUT WARRANTIES OR CONDITIONS OF ANY KIND, either express or implied.
# See the License for the specific language governing permissions and
# limitations under the License.
"""This file contains utility functions for parsing PennyLane objects from xDSL."""

from __future__ import annotations

import inspect
from collections.abc import Callable
from copy import deepcopy
from typing import TYPE_CHECKING

from pennylane import ops
from pennylane.ftqc.operations import RotXZX
from pennylane.measurements import counts, expval, probs, sample, state, var
from pennylane.operation import Operator
from pennylane.ops import MidMeasure
from pennylane.ops import __all__ as ops_all
from pennylane.ops import measure
from xdsl.dialects.builtin import DenseIntOrFPElementsAttr, IntegerAttr, IntegerType
from xdsl.dialects.scf import ForOp
from xdsl.dialects.tensor import ExtractOp as TensorExtractOp
from xdsl.ir import SSAValue

from catalyst.jit import QJIT, qjit
<<<<<<< HEAD
from catalyst.passes.xdsl_plugin import getXDSLPluginAbsolutePath
from catalyst.python_interface.dialects.qec import PPRotationOp
=======
>>>>>>> 91e4de75

from ..dialects.quantum import (
    CustomOp,
    ExtractOp,
    GlobalPhaseOp,
    MeasureOp,
    MultiRZOp,
    NamedObsOp,
    QubitUnitaryOp,
    SetBasisStateOp,
    SetStateOp,
)

if TYPE_CHECKING:
    from jaxlib.mlir._mlir_libs._mlir.ir import Module
    from pennylane.measurements import MeasurementProcess
    from pennylane.workflow.qnode import QNode

has_jax = True
try:
    import jax
except ImportError:
    has_jax = False


def get_mlir_module(qnode: QNode | QJIT, args, kwargs) -> Module:
    """Ensure the QNode is compiled and return its MLIR module."""
    if hasattr(qnode, "mlir_module") and qnode.mlir_module is not None:
        return qnode.mlir_module

    if isinstance(qnode, QJIT):
        # Deep copy as to not mutate compile_options
        compile_options = deepcopy(qnode.compile_options)
        compile_options.autograph = False  # Autograph has already been applied for `user_function`

        jitted_qnode = QJIT(qnode.user_function, compile_options)
    else:
        jitted_qnode = qjit(qnode)

    jitted_qnode.jit_compile(args, **kwargs)
    return jitted_qnode.mlir_module


from_str_to_PL_gate = {
    name: getattr(ops, name)
    for name in ops_all
    if inspect.isclass(getattr(ops, name, None)) and issubclass(getattr(ops, name), Operator)
}

from_str_to_PL_gate["RotXZX"] = RotXZX  # Include FTQC gates, not in primary module

from_str_to_PL_measurement = {
    "quantum.counts": counts,
    "quantum.state": state,
    "quantum.probs": probs,
    "quantum.sample": sample,
    "quantum.expval": expval,
    "quantum.var": var,
    "quantum.measure": measure,
}


######################################################
### Gate/Measurement resolution
######################################################


def _resolve(name: str, mapping: dict, kind: str):
    try:
        return mapping[name]
    except KeyError as exc:
        raise NotImplementedError(f"Unsupported {kind}: {name}") from exc


def resolve_gate(name: str) -> Operator:
    """Resolve the gate from the name."""
    return _resolve(name, from_str_to_PL_gate, "gate")


def resolve_measurement(name: str) -> MeasurementProcess:
    """Resolve the measurement from the name."""
    return _resolve(name, from_str_to_PL_measurement, "measurement")


######################################################
### Helpers
######################################################


def _tensor_shape_from_ssa(ssa: SSAValue) -> list[int]:
    """Extract the concrete shape from an SSA tensor value."""
    # pylint: disable= protected-access
    tensor_abstr_shape = ssa.owner.operand._type.shape.data
    return [dim.data for dim in tensor_abstr_shape]


def _extract(op, attr: str, resolver: Callable, single: bool = False):
    """Helper to extract and resolve attributes."""
    values = getattr(op, attr, None)
    if not values:
        return [] if not single else None
    return resolver(values) if single else [resolver(v) for v in values if v is not None]


def _extract_dense_constant_value(op) -> float | int:
    """Extract the first value from a stablehlo.constant op."""
    attr = op.properties.get("value")
    if isinstance(attr, DenseIntOrFPElementsAttr):
        # TODO: handle multi-value cases if needed
        return attr.get_values()[0]
    raise NotImplementedError(f"Unexpected attr type in constant: {type(attr)}")


def _apply_adjoint_and_ctrls(qml_op: Operator, xdsl_op) -> Operator:
    """Apply adjoint and control modifiers to a gate if needed."""
    if xdsl_op.properties.get("adjoint"):
        qml_op = ops.op_math.adjoint(qml_op)
    ctrls = ssa_to_qml_wires(xdsl_op, control=True)
    if ctrls:
        cvals = ssa_to_qml_params(xdsl_op, control=True)
        qml_op = ops.op_math.ctrl(qml_op, control=ctrls, control_values=cvals)
    return qml_op


# pylint: disable=too-many-return-statements
def resolve_constant_params(ssa: SSAValue) -> float | int:
    """Resolve a constant parameter SSA value to a Python float or int."""
    op = ssa.owner

    if isinstance(op, TensorExtractOp):
        return resolve_constant_params(op.tensor)

    if not hasattr(op, "name"):
        raise NotImplementedError(f"Cannot resolve parameters for operation: {op}")

    match op.name:

        case "arith.addf":
            return sum(resolve_constant_params(o) for o in op.operands)

        case "arith.constant":
            return op.value.value.data  # Catalyst

        case "arith.index_cast":
            return resolve_constant_params(op.input)

        case "stablehlo.constant":
            return _extract_dense_constant_value(op)

        case "stablehlo.convert" | "stablehlo.broadcast_in_dim":
            return resolve_constant_params(op.operands[0])

        case "stablehlo.concatenate":
            return [resolve_constant_params(operand) for operand in op.operands]

        case "stablehlo.reshape":
            res_type = op.result_types[0]
            shape = res_type.get_shape()
            type_ = res_type.get_element_type()
            return jax.numpy.array(shape, dtype=int if isinstance(type_, IntegerType) else float)

        case _:
            raise NotImplementedError(f"Cannot resolve parameters for operation: {op}")


def count_static_loop_iterations(for_op: ForOp) -> int:
    """
    Calculates static loop iterations for a given ForOp.

    Requires that the loop bounds and step are constant values.
    """

    lower_bound = resolve_constant_params(for_op.lb)
    upper_bound = resolve_constant_params(for_op.ub)
    step = resolve_constant_params(for_op.step)

    if upper_bound <= lower_bound:
        return 0

    num_elements = upper_bound - lower_bound
    return (num_elements + step - 1) // step


def dispatch_wires_extract(op: ExtractOp):
    """Dispatch the wire resolution for the given extract operation."""
    if op.idx_attr is not None:  # used by Catalyst
        return resolve_constant_wire(op.idx_attr)
    return resolve_constant_wire(op.idx)  # used by xDSL


def resolve_constant_wire(ssa: SSAValue) -> float | int:
    """Resolve the wire for the given SSA qubit."""
    if isinstance(ssa, IntegerAttr):  # Catalyst
        return ssa.value.data

    op = ssa.owner

    match op:

        case TensorExtractOp(tensor=tensor):
            return resolve_constant_wire(tensor)

        case _ if op.name == "stablehlo.convert":
            return resolve_constant_wire(op.operands[0])

        case _ if op.name == "stablehlo.constant":
            return _extract_dense_constant_value(op)

        case (
            CustomOp()
            | GlobalPhaseOp()
            | QubitUnitaryOp()
            | SetStateOp()
            | MultiRZOp()
            | SetBasisStateOp()
            | PPRotationOp()
        ):
            all_qubits = list(getattr(op, "in_qubits", [])) + list(
                getattr(op, "in_ctrl_qubits", [])
            )
            return resolve_constant_wire(all_qubits[ssa.index])

        case ExtractOp():
            return dispatch_wires_extract(op)

        case MeasureOp(in_qubit=in_qubit):
            return resolve_constant_wire(in_qubit)

        case _:
            raise NotImplementedError(f"Cannot resolve wire for op: {op}")


######################################################
### Parameters/Wires Conversion
######################################################


def ssa_to_qml_params(
    op, control: bool = False, single: bool = False
) -> list[float | int] | float | int | None:
    """Get the parameters from the operation."""
    return _extract(op, "in_ctrl_values" if control else "params", resolve_constant_params, single)


def ssa_to_qml_wires(op: CustomOp, control: bool = False) -> list[int]:
    """Get the wires from the operation."""
    return _extract(op, "in_ctrl_qubits" if control else "in_qubits", resolve_constant_wire)


def ssa_to_qml_wires_named(op: NamedObsOp) -> int:
    """Get the wire from the named observable operation."""
    if not op.qubit:
        raise ValueError("No qubit found for named observable operation.")
    return resolve_constant_wire(op.qubit)


############################################################
### xDSL ---> PennyLane Operators/Measurements conversion
############################################################


def xdsl_to_qml_op(op) -> Operator:
    """Convert an xDSL operation into a PennyLane Operator.

    Args:
        op: The xDSL operation to convert.

    Returns:
        A PennyLane Operator.
    """

    match op.name:

        case "quantum.gphase":
            gate = ops.GlobalPhase(ssa_to_qml_params(op, single=True), wires=ssa_to_qml_wires(op))

        case "quantum.unitary":
            gate = ops.qubit.matrix_ops.QubitUnitary(
                U=jax.numpy.zeros(_tensor_shape_from_ssa(op.matrix)), wires=ssa_to_qml_wires(op)
            )

        case "quantum.set_state":
            gate = ops.qubit.state_preparation.StatePrep(
                state=jax.numpy.zeros(_tensor_shape_from_ssa(op.in_state)),
                wires=ssa_to_qml_wires(op),
            )

        case "quantum.multirz":
            gate = ops.qubit.parametric_ops_multi_qubit.MultiRZ(
                theta=_extract(op, "theta", resolve_constant_params, single=True),
                wires=ssa_to_qml_wires(op),
            )

        case "quantum.set_basis_state":
            gate = ops.qubit.state_preparation.BasisState(
                state=jax.numpy.zeros(_tensor_shape_from_ssa(op.basis_state)),
                wires=ssa_to_qml_wires(op),
            )

        case "quantum.custom":
            gate_cls = resolve_gate(op.properties.get("gate_name").data)
            gate = gate_cls(*ssa_to_qml_params(op), wires=ssa_to_qml_wires(op))

        case "qec.ppr":
            gate_cls = ops.qubit.parametric_ops_multi_qubit.PauliRot
            theta = jax.numpy.pi / abs(op.rotation_kind.value.data)
            pauli_word = []
            for string_attr in op.pauli_product.data:
                pauli_word.append(str(string_attr).replace('"', ""))
            pauli_word = "".join(pauli_word)
            print(pauli_word)
            gate = gate_cls(theta=theta, pauli_word=pauli_word, wires=ssa_to_qml_wires(op))

        case _:
            raise NotImplementedError(f"Unsupported gate: {op.name}")

    return _apply_adjoint_and_ctrls(gate, op)


def xdsl_to_qml_op_name(op, adjoint_mode: bool) -> str:
    """Convert an xDSL operation into a string representing a PennyLane Operator.

    Args:
        op: The xDSL operation to convert.
        adjoint_mode: If True, treat all non-adjoint gates as adjoint, and vice versa.

    Returns:
        A string representing the PennyLane operator.
    """

    name_map = {
        "quantum.gphase": "GlobalPhase",
        "quantum.multirz": "MultiRZ",
        "quantum.set_basis_state": "BasisState",
        "quantum.set_state": "StatePrep",
        "quantum.unitary": "QubitUnitary",
    }

    if op.name == "quantum.custom":
        gate_name = op.properties.get("gate_name").data
    elif op.name in name_map:
        gate_name = name_map[op.name]
    else:
        raise NotImplementedError(f"Unsupported gate: {op.name}")

    is_adjoint = op.properties.get("adjoint") is not None
    if adjoint_mode:
        # Adjoint-mode means all non-adjoint gates are treated as adjoint, and vice versa
        is_adjoint = not is_adjoint

    if is_adjoint and not gate_name in ops.qubit.attributes.self_inverses:
        gate_name = f"Adjoint({gate_name})"

    if hasattr(op, "in_ctrl_qubits"):
        n_ctrls = len(op.in_ctrl_qubits)
        if n_ctrls == 1:
            gate_name = f"C({gate_name})"
        elif n_ctrls > 1:
            gate_name = f"{n_ctrls}C({gate_name})"
    return gate_name


def xdsl_to_qml_measurement(op, *args, **kwargs) -> MeasurementProcess | Operator:
    """Convert any xDSL measurement/observable operation to a PennyLane object.

    Args:
        op: The xDSL measurement/observable operation to convert.

    Returns:
        A PennyLane MeasurementProcess or Operator.
    """

    match op.name:

        case "quantum.measure":
            postselect = op.postselect.value.data if op.postselect is not None else None
            return MidMeasure([resolve_constant_wire(op.in_qubit)], postselect=postselect)

        case "quantum.namedobs":
            return resolve_gate(op.type.data.value)(wires=ssa_to_qml_wires_named(op))

        case "quantum.tensor":
            return ops.op_math.prod(
                *(xdsl_to_qml_measurement(operand.owner) for operand in op.operands)
            )

        case "quantum.hamiltonian":
            coeffs = _extract(op, "coeffs", resolve_constant_params, single=True)
            ops_list = [xdsl_to_qml_measurement(term.owner) for term in op.terms]
            return ops.LinearCombination(coeffs, ops_list)
        case "quantum.compbasis":
            return _extract(op, "qubits", resolve_constant_wire)

        case (
            "quantum.state" | "quantum.probs" | "quantum.sample" | "quantum.expval" | "quantum.var"
        ):
            return resolve_measurement(op.name)(*args, **kwargs)

        case _:
            raise NotImplementedError(f"Unsupported measurement/observable: {op.name}")


def xdsl_to_qml_measurement_name(op, obs_op=None) -> str:
    """Convert any xDSL measurement/observable operation into a string representing a PennyLane
    measurement.

    Args:
        op: The xDSL measurement/observable operation to convert.
        obs_op: An optional string representing the observable operation.

    Returns:
        A string representing the PennyLane measurement.
    """

    if op.name == "quantum.measure":
        gate_name = "MidMeasure"

    elif op.name == "quantum.compbasis":
        # Defines a pseudo-observable to represent measurements in the computational basis
        # Used within e.g. `probs()`
        if len(op.qubits) == 0:
            # No specified qubits means use all qubits
            gate_name = "all wires"
        else:
            gate_name = f"{len(op.qubits)} wires"

    elif op.name == "quantum.hamiltonian":
        ops_list = [xdsl_to_qml_measurement_name(term.owner) for term in op.terms]
        gate_name = f"Hamiltonian({', '.join(ops_list)})"

    elif op.name == "quantum.tensor":
        ops_list = [xdsl_to_qml_measurement_name(operand.owner) for operand in op.operands]
        gate_name = " @ ".join(ops_list)

    elif op.name == "quantum.namedobs":
        gate_name = op.type.data.value

    elif op.name in from_str_to_PL_measurement:
        gate_name = op.name.split(".")[-1]

    else:
        raise NotImplementedError(f"Unsupported measurement/observable: {op.name}")

    if obs_op != None:
        gate_name = f"{gate_name}({obs_op})"

    return gate_name<|MERGE_RESOLUTION|>--- conflicted
+++ resolved
@@ -33,11 +33,7 @@
 from xdsl.ir import SSAValue
 
 from catalyst.jit import QJIT, qjit
-<<<<<<< HEAD
-from catalyst.passes.xdsl_plugin import getXDSLPluginAbsolutePath
 from catalyst.python_interface.dialects.qec import PPRotationOp
-=======
->>>>>>> 91e4de75
 
 from ..dialects.quantum import (
     CustomOp,
