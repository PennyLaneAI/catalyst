--- conflicted
+++ resolved
@@ -32,7 +32,6 @@
     def __init__(self, dag_builder: DAGBuilder) -> None:
         self.dag_builder: DAGBuilder = dag_builder
 
-<<<<<<< HEAD
         # Keep track of nesting clusters using a stack
         # NOTE: `None` corresponds to the base graph 'cluster'
         self._cluster_stack: list[str | None] = [None]
@@ -41,17 +40,6 @@
         """Resets the instance."""
         self._cluster_stack: list[str | None] = [None]
 
-    # =================================
-    # 1. CORE DISPATCH AND ENTRY POINT
-    # =================================
-
-    @singledispatchmethod
-    def _visit(self, op: Any) -> None:
-        """Central dispatch method (Visitor Pattern). Routes the operation 'op'
-        to the specialized handler registered for its type."""
-
-=======
->>>>>>> 77dd502c
     def construct(self, module: builtin.ModuleOp) -> None:
         """Constructs the DAG from the module.
 
