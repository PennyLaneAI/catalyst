--- conflicted
+++ resolved
@@ -302,25 +302,12 @@
         # Loop through each branch and visualize as a cluster
         flattened_if_op: list[Region] = _flatten_if_op(operation)
         num_regions = len(flattened_if_op)
-<<<<<<< HEAD
-        for i, (condition_ssa, region) in enumerate(flattened_if_op):
-
-            # Visualize with a cluster
-            def _get_conditional_branch_label(i):
-                if i == 0:
-                    return "if"
-                elif i == num_regions - 1:
-                    return "else"
-                else:
-                    return "elif"
-=======
         for i, region in enumerate(flattened_if_op):
             node_label = "elif"
             if i == 0:
                 node_label = "if"
             elif i == num_regions - 1:
                 node_label = "else"
->>>>>>> 74e83585
 
             uid = f"cluster{self._cluster_uid_counter}"
             self.dag_builder.add_cluster(
