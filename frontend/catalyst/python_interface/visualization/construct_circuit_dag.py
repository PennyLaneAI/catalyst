--- conflicted
+++ resolved
@@ -20,13 +20,10 @@
 from xdsl.ir import Block, Operation, Region
 
 from catalyst.python_interface.dialects import catalyst, quantum
-<<<<<<< HEAD
 from catalyst.python_interface.inspection.xdsl_conversion import (
     xdsl_to_qml_measurement,
     xdsl_to_qml_op,
 )
-=======
->>>>>>> 30db67e9
 from catalyst.python_interface.visualization.dag_builder import DAGBuilder
 
 
