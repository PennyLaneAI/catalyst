# Copyright 2025 Xanadu Quantum Technologies Inc.

# Licensed under the Apache License, Version 2.0 (the "License");
# you may not use this file except in compliance with the License.
# You may obtain a copy of the License at

#     http://www.apache.org/licenses/LICENSE-2.0

# Unless required by applicable law or agreed to in writing, software
# distributed under the License is distributed on an "AS IS" BASIS,
# WITHOUT WARRANTIES OR CONDITIONS OF ANY KIND, either express or implied.
# See the License for the specific language governing permissions and
# limitations under the License.

"""Contains the ConstructCircuitDAG tool for constructing a DAG from an xDSL module."""

from collections import defaultdict
from copy import deepcopy
from functools import singledispatch, singledispatchmethod
<<<<<<< HEAD
from sys import setdlopenflags
from typing import Sequence
=======
>>>>>>> b659624f

from pennylane.measurements import (
    ExpectationMP,
    MeasurementProcess,
    ProbabilityMP,
    VarianceMP,
)
from pennylane.operation import Operator
from xdsl.dialects import builtin, func, scf
from xdsl.ir import Block, Operation, Region

from catalyst.python_interface.dialects import qec, quantum
from catalyst.python_interface.inspection.xdsl_conversion import (
    ssa_to_qml_wires,
    xdsl_to_qml_measurement,
    xdsl_to_qml_op,
)
from catalyst.python_interface.visualization.dag_builder import DAGBuilder


class ConstructCircuitDAG:
    """Utility tool following the director pattern to build a DAG representation of a compiled quantum program.

    This tool traverses an xDSL module and constructs a Directed Acyclic Graph (DAG)
    of it's quantum program using an injected DAGBuilder instance. This tool does not mutate the xDSL module.

    **Example**

    >>> builder = PyDotDAGBuilder()
    >>> director = ConstructCircuitDAG(builder)
    >>> director.construct(module)
    >>> director.dag_builder.to_string()
    ...
    """

    def __init__(self, dag_builder: DAGBuilder) -> None:
        self.dag_builder: DAGBuilder = dag_builder

        # Keep track of nesting clusters using a stack
        self._cluster_uid_stack: list[str] = []

        # Create a map of wire to node uid
        # Keys represent static (int) or dynamic wires (str)
        # Values represent the set of all node uids that are on that wire.
        self._wire_to_node_uids: dict[str | int, set[str]] = defaultdict(set)

        # Track which node UIDs are dynamic
        self._dynamic_node_uids: set[str] = set()

        # Use counter internally for UID
        self._node_uid_counter: int = 0
        self._cluster_uid_counter: int = 0

        # Record last seen cluster UID
        # as context for how to connect certain nodes
        self._last_cluster_uid: str = ""

    def _reset(self) -> None:
        """Resets the instance."""
        self._cluster_uid_stack: list[str] = []
        self._node_uid_counter: int = 0
        self._cluster_uid_counter: int = 0
        self._wire_to_node_uids: dict[str | int, set[str]] = defaultdict(set)
        self._dynamic_node_uids: set[str] = set()
        self._last_cluster_uid: str = ""

    def construct(self, module: builtin.ModuleOp) -> None:
        """Constructs the DAG from the module.

        Args:
            module (xdsl.builtin.ModuleOp): The module containing the quantum program to visualize.

        """
        self._reset()
        for op in module.ops:
            self._visit_operation(op)

    # =============
    # IR TRAVERSAL
    # =============

    @singledispatchmethod
    def _visit_operation(self, operation: Operation) -> None:
        """Visit an xDSL Operation. Default to visiting each region contained in the operation."""
        for region in operation.regions:
            self._visit_region(region)

    def _visit_region(self, region: Region) -> None:
        """Visit an xDSL Region operation."""
        for block in region.blocks:
            self._visit_block(block)

    def _visit_block(self, block: Block) -> None:
        """Visit an xDSL Block operation, dispatching handling for each contained Operation."""
        for op in block.ops:
            self._visit_operation(op)

    # ===================
    # QUANTUM OPERATIONS
    # ===================

    @_visit_operation.register
    def _gate_op(
        self,
        op: (
            quantum.CustomOp
            | quantum.GlobalPhaseOp
            | quantum.QubitUnitaryOp
            | quantum.MultiRZOp
            | quantum.PauliRotOp
        ),
    ) -> None:
        """Generic handler for unitary gates."""

        # Create PennyLane instance
        qml_op: Operator = xdsl_to_qml_op(op)

        # Add node to current cluster
        node_uid = f"node{self._node_uid_counter}"
        self.dag_builder.add_node(
            uid=node_uid,
            label=get_label(qml_op),
            cluster_uid=self._cluster_uid_stack[-1],
            # NOTE: "record" allows us to use ports (https://graphviz.org/doc/info/shapes.html#record)
            shape="record",
        )
        self._node_uid_counter += 1

        self._connect(qml_op.wires, node_uid)

    @_visit_operation.register
    def _projective_measure_op(self, op: quantum.MeasureOp) -> None:
        """Handler for the single-qubit projective measurement operation."""

        # Create PennyLane instance
        meas: Operator = xdsl_to_qml_measurement(op)

        # Add node to current cluster
        node_uid = f"node{self._node_uid_counter}"
        self.dag_builder.add_node(
            uid=node_uid,
            label=get_label(meas),
            cluster_uid=self._cluster_uid_stack[-1],
            # NOTE: "record" allows us to use ports (https://graphviz.org/doc/info/shapes.html#record)
            shape="record",
        )
        self._node_uid_counter += 1

        self._connect(meas.wires, node_uid)

    @_visit_operation.register
    def _ppr(self, op: qec.PPRotationOp | qec.PPRotationArbitraryOp) -> None:
        """Handler for the PPR operation."""

        # Create label
        wires = ssa_to_qml_wires(op)
        wires_str = f"[{', '.join(map(str, wires))}]"
        pw = []
        for str_attr in op.pauli_product.data:
            pw.append(str(str_attr).replace('"', ""))
        pw = "".join(pw)

        attrs = {}
        if hasattr(op, "rotation_kind"):
            denominator = abs(op.rotation_kind.value.data)
            angle = f"π/{denominator}"
            match denominator:
                case 2:
                    attrs["fillcolor"] = "#D9D9D9"
                case 4:
                    attrs["fillcolor"] = "#F5BD70"
                case 8:
                    attrs["fillcolor"] = "#E3FFA1"
        else:
            angle = "φ"
            attrs["fillcolor"] = "#E3FFA1"
        label = f"<name> PPR-{pw} ({angle})|<wire> {wires_str}"

        # Add node to current cluster
        node_uid = f"node{self._node_uid_counter}"
        self.dag_builder.add_node(
            uid=node_uid,
            label=label,
            cluster_uid=self._cluster_uid_stack[-1],
            # NOTE: "record" allows us to use ports (https://graphviz.org/doc/info/shapes.html#record)
            shape="record",
            **attrs,
        )
        self._node_uid_counter += 1

        self._connect(wires, node_uid)

    @_visit_operation.register
    def _ppm(self, op: qec.PPMeasurementOp) -> None:
        """Handler for the PPM operation."""

        wires = ssa_to_qml_wires(op)
        if wires == []:
            wires_str = "all"
        else:
            wires_str = f"[{', '.join(map(str, wires))}]"
        pw = []
        for str_attr in op.pauli_product.data:
            pw.append(str(str_attr).replace('"', ""))
        pw = "".join(pw)

        # Add node to current cluster
        node_uid = f"node{self._node_uid_counter}"
        self.dag_builder.add_node(
            uid=node_uid,
            label=f"<name> PPM-{pw}|<wire> {wires_str}",
            cluster_uid=self._cluster_uid_stack[-1],
            # NOTE: "record" allows us to use ports (https://graphviz.org/doc/info/shapes.html#record)
            shape="record",
            fillcolor="#70B3F5",
        )
        self._node_uid_counter += 1

        self._connect(wires, node_uid)

    # =====================
    # QUANTUM MEASUREMENTS
    # =====================

    @_visit_operation.register
    def _measurements(
        self,
        op: (
            quantum.StateOp
            | quantum.ExpvalOp
            | quantum.VarianceOp
            | quantum.SampleOp
            | quantum.ProbsOp
        ),
    ) -> None:
        """Handler for all quantum measurement operations."""

        prev_wires = []
        meas = None

        match op:
            case quantum.StateOp():
                meas = xdsl_to_qml_measurement(op)
                # NOTE: state can only handle all wires

            case quantum.ExpvalOp() | quantum.VarianceOp():
                obs_op = op.obs.owner
                meas = xdsl_to_qml_measurement(op, xdsl_to_qml_measurement(obs_op))

            case quantum.SampleOp() | quantum.ProbsOp():
                obs_op = op.obs.owner

                # TODO: This doesn't logically make sense, but quantum.compbasis
                # is obs_op and function below just pulls out the static wires
                wires = xdsl_to_qml_measurement(obs_op)
                meas = xdsl_to_qml_measurement(op, wires=None if wires == [] else wires)

            case _:
                return

        node_uid = f"node{self._node_uid_counter}"
        self.dag_builder.add_node(
            uid=node_uid,
            label=get_label(meas),
            cluster_uid=self._cluster_uid_stack[-1],
            fillcolor="lightpink",
            color="lightpink3",
            # NOTE: "record" allows us to use ports (https://graphviz.org/doc/info/shapes.html#record)
            shape="record",
        )
        self._node_uid_counter += 1

        if not meas.wires:
            # wires = [] means connect to all active wires
            if "device" in self._wire_to_node_uids and len(self._wire_to_node_uids) == 1:
                # Case 1: Only the device node in past history
                all_prev_uids = self._wire_to_node_uids["device"]
            else:
                # Case 2: Wire map is "device" + other stuff
                device_node_uid: set[str] = self._wire_to_node_uids.get("device", set())
                all_active = set().union(*self._wire_to_node_uids.values()) - device_node_uid

                # If we just exited a conditional (and are not in a nested one currently)
                # We need to connect to everything seen so far as all branches are a possibility.
                exited_conditional_cluster = "conditional" in self._last_cluster_uid and not any(
                    "conditional" in s for s in self._cluster_uid_stack
                )
                if exited_conditional_cluster:
                    all_prev_uids = all_active
                else:
                    # Otherwise, just connect to static nodes as they block dynamic
                    # node connections
                    static_nodes = all_active - self._dynamic_node_uids
                    all_prev_uids = static_nodes or all_active
            for p_uid in all_prev_uids:
                self.dag_builder.add_edge(p_uid, node_uid, style="dashed", color="lightpink3")
        else:
            self._connect(meas.wires, node_uid, is_terminal_measurement=True, color="lightpink3")

    # =============
    # ADJOINT
    # =============

    @_visit_operation.register
    def _adjoint(self, operation: quantum.AdjointOp) -> None:
        """Handle a PennyLane adjoint operation."""

        uid = f"cluster{self._cluster_uid_counter}"
        self.dag_builder.add_cluster(
            uid,
            label="adjoint",
            labeljust="l",
            cluster_uid=self._cluster_uid_stack[-1],
        )
        self._cluster_uid_stack.append(uid)
        self._cluster_uid_counter += 1

        self._visit_region(operation.regions[0])

        self._cluster_uid_stack.pop()

    # =============
    # CONTROL FLOW
    # =============

    @_visit_operation.register
    def _for_op(self, operation: scf.ForOp) -> None:
        """Handle an xDSL ForOp operation."""

        uid = f"cluster{self._cluster_uid_counter}"
        self.dag_builder.add_cluster(
            uid,
            label="for loop",
            labeljust="l",
            cluster_uid=self._cluster_uid_stack[-1],
        )
        self._cluster_uid_stack.append(uid)
        self._cluster_uid_counter += 1

        self._visit_region(operation.regions[0])

        self._cluster_uid_stack.pop()

    @_visit_operation.register
    def _while_op(self, operation: scf.WhileOp) -> None:
        """Handle an xDSL WhileOp operation."""
        uid = f"cluster{self._cluster_uid_counter}"
        self.dag_builder.add_cluster(
            uid,
            label="while loop",
            labeljust="l",
            cluster_uid=self._cluster_uid_stack[-1],
        )
        self._cluster_uid_stack.append(uid)
        self._cluster_uid_counter += 1

        for region in operation.regions:
            self._visit_region(region)

        self._cluster_uid_stack.pop()

    @_visit_operation.register
    def _if_op(self, operation: scf.IfOp):
        """Handles the scf.IfOp operation."""

        # Create cluster for IfOp
        uid = f"conditional_cluster{self._cluster_uid_counter}"
        self.dag_builder.add_cluster(
            uid,
            label="conditional",
            labeljust="l",
            cluster_uid=self._cluster_uid_stack[-1],
        )
        self._cluster_uid_stack.append(uid)
        self._cluster_uid_counter += 1

        # Save wires state before all of the branches
        wire_map_before = deepcopy(self._wire_to_node_uids)

        region_wire_maps: list[dict[int | str, set[str]]] = []

        # Loop through each branch and visualize as a cluster
        flattened_if_op: list[Region] = _flatten_if_op(operation)
        num_regions = len(flattened_if_op)
        for i, region in enumerate(flattened_if_op):
            cluster_label = "elif"
            if i == 0:
                cluster_label = "if"
            elif i == num_regions - 1:
                cluster_label = "else"

            uid = f"cluster{self._cluster_uid_counter}"
            self.dag_builder.add_cluster(
                uid,
                label=cluster_label,
                labeljust="l",
                style="dashed",
                cluster_uid=self._cluster_uid_stack[-1],
            )
            self._cluster_uid_stack.append(uid)
            self._cluster_uid_counter += 1

            # Make fresh wire map before going into region
            self._wire_to_node_uids = deepcopy(wire_map_before)

            # Go recursively into the branch to process internals
            self._visit_region(region)

            # Update branch wire maps
            if self._wire_to_node_uids != wire_map_before:
                # If the dynamic wire seen in this branch is different from the
                # one seen before the conditional *and* we have other static wires
                # clear the dyn_wires as the conditional becomes a blocking cluster.
                #
                # For example,
                #
                #    qml.H(x)
                #    if x == 2:
                #        qml.Y(x)
                #        qml.X(0)
                #    qml.Z(x)
                #
                before_dyn_node_uid: set[str] = wire_map_before.get("dyn_wire", set())
                current_dyn_node_uid: set[str] = self._wire_to_node_uids["dyn_wire"]
                if current_dyn_node_uid != before_dyn_node_uid and len(self._wire_to_node_uids) > 1:
                    self._wire_to_node_uids["dyn_wire"] = set()
                region_wire_maps.append(self._wire_to_node_uids)

            # Pop branch cluster after processing to ensure
            # logical branches are treated as 'parallel'
            self._cluster_uid_stack.pop()

        # Update affected wires with specific wires seen during branches
        affected_wires: set[str | int] = set()
        for region_wire_map in region_wire_maps:
            affected_wires.update(region_wire_map.keys())

        # Update state to be the union of all branch wire maps
        final_wire_map: dict[str | int, set[str]] = defaultdict(set)
        for wire in affected_wires:
            all_nodes: set[str] = set()
            for region_wire_map in region_wire_maps:
                all_nodes.update(region_wire_map.get(wire, set()))
            final_wire_map[wire] = all_nodes

        # If new dynamic wires are encountered during the conditional
        # the old ones from before are useless
        before_dyn_node_uid: set[str] = wire_map_before.get("dyn_wire", set())
        current_dyn_node_uid: set[str] = final_wire_map["dyn_wire"]
        if before_dyn_node_uid and before_dyn_node_uid < current_dyn_node_uid:
            final_wire_map["dyn_wire"] -= before_dyn_node_uid

        # If we went through a single conditional and no dynamic wires were
        # encountered, clear the dynamic wires from before as the cluster should be
        # blocking
        if (
            before_dyn_node_uid == current_dyn_node_uid
            and sum(1 for s in self._cluster_uid_stack if "conditional" in s) == 1
        ):
            final_wire_map["dyn_wire"] = set()

        # Pop IfOp cluster before leaving this handler
        self._last_cluster_uid = self._cluster_uid_stack.pop()

        self._wire_to_node_uids = final_wire_map

    # ============
    # DEVICE NODE
    # ============

    @_visit_operation.register
    def _device_init(self, operation: quantum.DeviceInitOp) -> None:
        """Handles the initialization of a quantum device."""
        node_uid = f"node{self._node_uid_counter}"
        self.dag_builder.add_node(
            node_uid,
            label=operation.device_name.data,
            cluster_uid=self._cluster_uid_stack[-1],
            fillcolor="grey",
            color="black",
            penwidth=2,
        )
        self._node_uid_counter += 1
        self._wire_to_node_uids["device"].add(node_uid)

    # =======================
    # FuncOp NESTING UTILITY
    # =======================

    @_visit_operation.register
    def _func_op(self, operation: func.FuncOp) -> None:
        """Visit a FuncOp Operation."""

        label = operation.sym_name.data
        if "jit_" in operation.sym_name.data:
            label = "qjit"

        uid = f"cluster{self._cluster_uid_counter}"
        parent_cluster_uid = None if self._cluster_uid_stack == [] else self._cluster_uid_stack[-1]
        self.dag_builder.add_cluster(
            uid,
            label=label,
            cluster_uid=parent_cluster_uid,
        )
        self._cluster_uid_counter += 1
        self._cluster_uid_stack.append(uid)

        self._visit_block(operation.regions[0].blocks[0])

    @_visit_operation.register
    def _func_return(self, operation: func.ReturnOp) -> None:
        """Handle func.return to exit FuncOp's cluster scope."""

        # NOTE: Skip first cluster as it is the "base" of the graph diagram.
        # In our case, it is the `qjit` bounding box.
        if len(self._cluster_uid_stack) > 1:
            # If we hit a func.return operation we know we are leaving
            # the FuncOp's scope and so we can pop the ID off the stack.
            self._cluster_uid_stack.pop()

        # Clear seen wires as we are exiting a FuncOp (qnode)
        self._wire_to_node_uids = defaultdict(set)

    # =======================
    # NODE CONNECTIVITY
    # =======================

    def _connect(
        self, wires: Sequence, node_uid: str, is_terminal_measurement: bool = False, **edge_attrs
    ):
        """
        Connects a new node to its previous nodes in the DAG and updates the wire mapping in place.
        """

        # Record if it's a dynamic node for easy look-up
        is_dynamic = any(not isinstance(wire, int) for wire in wires)
        if is_dynamic:
            self._dynamic_node_uids.add(node_uid)

        # Get all predecessor nodes
        prev_uids: set[str] = self._get_previous_uids(wires, is_dynamic)

        # Connect to all predecessors
        style = "dashed" if is_dynamic else "solid"
        for p_uid in prev_uids:
            self.dag_builder.add_edge(p_uid, node_uid, style=style, **edge_attrs)

        # Update wire mappings for future nodes
        if is_terminal_measurement:
            # No need to update wire mappings for MPs as they are terminal
            return

        self._update_wire_mapping(wires, node_uid, is_dynamic)

    def _get_previous_uids(self, wires: Sequence, is_dynamic: bool) -> set[str]:
        """Helper function to get the set of previous node uids."""

        prev_uids: set[str] = set()

        #######################
        ## PROCESS DYNAMIC NODES
        #######################

        if is_dynamic:
            if "device" in self._wire_to_node_uids:
                # Pop device node as this dynamic node will always superceed it
                device_node_uid: set[str] = self._wire_to_node_uids.pop("device")
                if not self._wire_to_node_uids:
                    return device_node_uid

            all_active = set().union(*self._wire_to_node_uids.values())

            # If we just exited a conditional (and are not in a nested one currently)
            # We need to connect to everything seen so far as all branches are a possibility.
            exited_conditional_cluster = "conditional" in self._last_cluster_uid and not any(
                "conditional" in s for s in self._cluster_uid_stack
            )
            if exited_conditional_cluster:
                return all_active

            # Otherwise, just connect to static nodes as they block dynamic
            # node connections
            static_nodes = all_active - self._dynamic_node_uids
            return static_nodes if static_nodes else all_active

        #######################
        ## PROCESS STATIC NODES
        #######################

        # Get all nodes seen on these static wires
        for wire in wires:
            prev_uids.update(self._wire_to_node_uids.get(wire, set()))

        # First time seeing this static wire
        if not prev_uids:
            # First time seeing this wire and no device node,
            # connect to the last seen dynamic node
            if "dyn_wire" in self._wire_to_node_uids:
                prev_uids.update(self._wire_to_node_uids["dyn_wire"])

            # If no dynamic wire has been seen yet, connect to the device
            elif "device" in self._wire_to_node_uids:
                prev_uids.update(self._wire_to_node_uids["device"])

        # Wire map contains both a dynamic wire and nodes on the static wires.
        # Only connect to dynamic wire if we just came from a condition.
        #
        # For example,
        #
        # if x:
        #   qml.X(0)
        # else:
        #   qml.Y(dyn)
        # qml.Z(0)
        #
        # We should have both X and Y connecting to the Z.

        # To do this carefully, we need to check if we're in a cluster's final
        # else condition by looking two steps behind in the stack,
        # _cluster_uid_stack = [..., "conditional_cluster*", "cluster*"]
        # This is required if we have situations like,
        #
        #    qml.H(x)
        #    qml.S(0)
        #    if x == 3:
        #        if x == 2:
        #            qml.H(0)
        #    else:
        #        qml.RX(0,0)
        #
        # We don't want the RX in the final else condition to connect to the H(x)

        after_conditional_cluster = "conditional" in self._last_cluster_uid
        inside_final_else_condition = "conditional" in self._cluster_uid_stack[-2]
        if (
            "dyn_wire" in self._wire_to_node_uids
            and after_conditional_cluster
            and not inside_final_else_condition
        ):
            prev_uids.update(self._wire_to_node_uids["dyn_wire"])

        return prev_uids

    def _update_wire_mapping(self, wires: Sequence, node_uid: str, is_dynamic: bool) -> None:
        """Updates the wire mapping accordingly."""

        if is_dynamic:
            # Update last seen dynamic wire
            self._wire_to_node_uids.clear()
            self._wire_to_node_uids["dyn_wire"] = {node_uid}
        else:
            # Standard update for static wires
            for wire in wires:
                self._wire_to_node_uids[wire] = {node_uid}

            # If we just exited a conditional, update to have
            # no dynamic wires as the conditional cluster itself acts as
            # a dynamic barrier
            if "conditional" in self._last_cluster_uid:
                self._wire_to_node_uids["dyn_wire"] = set()


def _flatten_if_op(op: scf.IfOp) -> list[Region]:
    """Recursively flattens a nested IfOp (if/elif/else chains)."""

    then_region, else_region = op.regions

    flattened_op: list[Region] = [then_region]

    # Check to see if there are any nested quantum operations in the else block
    else_block: Block = else_region.block
    has_quantum_ops = False
    nested_if_op = None
    for op in else_block.ops:
        if isinstance(op, scf.IfOp):
            nested_if_op = op
            # No need to walk this op as this will be
            # recursively handled down below
            continue
        for internal_op in op.walk():
            if type(internal_op) in quantum.Quantum.operations:
                has_quantum_ops = True
                # No need to check anything else
                break

    if nested_if_op and not has_quantum_ops:
        # Recursively flatten any IfOps found in said block
        nested_flattened_op: list[Region] = _flatten_if_op(nested_if_op)
        flattened_op.extend(nested_flattened_op)
        return flattened_op

    # No more nested IfOps, therefore append final region
    flattened_op.append(else_region)
    return flattened_op


@singledispatch
def get_label(op: Operator | MeasurementProcess) -> str:
    """Gets the appropriate label for a PennyLane object."""
    return str(op)


@get_label.register
def _operator(op: Operator) -> str:
    """Returns the appropriate label for PennyLane Operator"""
    wires = list(op.wires.labels)
    if wires == []:
        wires_str = "all"
    else:
        wires_str = f"[{', '.join(map(str, wires))}]"
    # Using <...> lets us use ports (https://graphviz.org/doc/info/shapes.html#record)
    return f"<name> {op.name}|<wire> {wires_str}"


@get_label.register
def _meas(meas: MeasurementProcess) -> str:
    """Returns the appropriate label for a PennyLane MeasurementProcess using match/case."""

    wires_str = list(meas.wires.labels)
    if not wires_str:
        wires_str = "all"
    else:
        wires_str = f"[{', '.join(map(str, wires_str))}]"

    base_name = meas._shortname

    match meas:
        case ExpectationMP() | VarianceMP() | ProbabilityMP():
            if meas.obs is not None:
                obs_name = meas.obs.name
                base_name = f"{base_name}({obs_name})"

        case _:
            pass

    return f"<name> {base_name}|<wire> {wires_str}"<|MERGE_RESOLUTION|>--- conflicted
+++ resolved
@@ -17,11 +17,8 @@
 from collections import defaultdict
 from copy import deepcopy
 from functools import singledispatch, singledispatchmethod
-<<<<<<< HEAD
-from sys import setdlopenflags
+
 from typing import Sequence
-=======
->>>>>>> b659624f
 
 from pennylane.measurements import (
     ExpectationMP,
