--- conflicted
+++ resolved
@@ -46,7 +46,6 @@
     def __init__(self, dag_builder: DAGBuilder) -> None:
         self.dag_builder: DAGBuilder = dag_builder
 
-<<<<<<< HEAD
         # Record clusters seen as a stack
         # beginning with the base graph (None)
         self._cluster_stack: list[str | None] = [None]
@@ -55,17 +54,6 @@
         """Resets the instance."""
         self._cluster_stack: list[str | None] = [None]
 
-    # =================================
-    # 1. CORE DISPATCH AND ENTRY POINT
-    # =================================
-
-    @singledispatchmethod
-    def _visit(self, op: Any) -> None:
-        """Central dispatch method (Visitor Pattern). Routes the operation 'op'
-        to the specialized handler registered for its type."""
-
-=======
->>>>>>> ffc9726b
     def construct(self, module: builtin.ModuleOp) -> None:
         """Constructs the DAG from the module.
 
@@ -73,6 +61,7 @@
             module (xdsl.builtin.ModuleOp): The module containing the quantum program to visualize.
 
         """
+        self._reset()
         for op in module.ops:
             self._visit_operation(op)
 
@@ -94,14 +83,13 @@
     def _visit_block(self, block: Block) -> None:
         """Visit an xDSL Block operation, dispatching handling for each contained Operation."""
         for op in block.ops:
-<<<<<<< HEAD
-            self._visit(op)
+            self._visit_operation(op)
 
-    # ======================
-    # 3. QUANTUM OPERATIONS
-    # ======================
+    # ===================
+    # QUANTUM OPERATIONS
+    # ===================
 
-    @_visit.register
+    @_visit_operation.register
     def _unitary(
         self,
         op: quantum.CustomOp | quantum.GlobalPhaseOp | quantum.QubitUnitaryOp | quantum.MultiRZOp,
@@ -116,11 +104,11 @@
             cluster_id=self._cluster_stack[-1],
         )
 
-    # ========================
-    # 4. QUANTUM MEASUREMENTS
-    # ========================
+    # =====================
+    # QUANTUM MEASUREMENTS
+    # =====================
 
-    @_visit.register
+    @_visit_operation.register
     def _state_op(self, op: quantum.StateOp) -> None:
         """Handler for the terminal state measurement operation."""
 
@@ -132,7 +120,7 @@
             cluster_id=self._cluster_stack[-1],
         )
 
-    @_visit.register
+    @_visit_operation.register
     def _statistical_measurement_ops(
         self,
         op: quantum.ExpvalOp | quantum.VarianceOp | quantum.ProbsOp | quantum.SampleOp,
@@ -148,7 +136,7 @@
             cluster_id=self._cluster_stack[-1],
         )
 
-    @_visit.register
+    @_visit_operation.register
     def _projective_measure_op(self, op: quantum.MeasureOp) -> None:
         """Handler for the single-qubit projective measurement operation."""
 
@@ -158,7 +146,4 @@
             id=f"node_{id(op)}",
             label=str(meas),
             cluster_id=self._cluster_stack[-1],
-        )
-=======
-            self._visit_operation(op)
->>>>>>> ffc9726b
+        )