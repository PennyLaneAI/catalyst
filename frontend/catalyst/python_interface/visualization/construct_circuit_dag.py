--- conflicted
+++ resolved
@@ -14,19 +14,11 @@
 
 """Contains the ConstructCircuitDAG tool for constructing a DAG from an xDSL module."""
 
-<<<<<<< HEAD
 from functools import singledispatch, singledispatchmethod
 from typing import Any
 
 from xdsl.dialects import builtin, scf
-from xdsl.ir import Block, Region
-=======
-from functools import singledispatchmethod
-from typing import Any
-
-from xdsl.dialects import builtin, scf
 from xdsl.ir import Block, Operation, Region
->>>>>>> 3d9e4bb2
 
 from catalyst.python_interface.dialects import quantum
 from catalyst.python_interface.visualization.dag_builder import DAGBuilder
@@ -60,13 +52,7 @@
     def visit(self, op: Any) -> None:
         """Central dispatch method (Visitor Pattern). Routes the operation 'op'
         to the specialized handler registered for its type."""
-<<<<<<< HEAD
-        raise NotImplementedError(
-            f"Dispatch not registered for operator of type {type(op)}"
-        )
-=======
         pass
->>>>>>> 3d9e4bb2
 
     def construct(self, module: builtin.ModuleOp) -> None:
         """Constructs the DAG from the module."""
