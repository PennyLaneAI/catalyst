--- conflicted
+++ resolved
@@ -53,31 +53,10 @@
     # =============
     # IR TRAVERSAL
     # =============
-
+    
     @singledispatchmethod
-<<<<<<< HEAD
-    def _visit(self, op: Any) -> None:
-        """Central dispatch method (Visitor Pattern). Routes the operation 'op'
-        to the specialized handler registered for its type."""
-
-    @_visit.register
-    def _operation(self, operation: Operation) -> None:
-        """Visit an xDSL Operation."""
-
-        # Visualize FuncOp's as bounding boxes
-        if isinstance(operation, func.FuncOp):
-            cluster_id = f"cluster_{id(operation)}"
-            self.dag_builder.add_cluster(
-                cluster_id,
-                node_label=operation.sym_name.data,
-                cluster_id=self._cluster_stack[-1],
-            )
-            self._cluster_stack.append(cluster_id)
-
-=======
     def _visit_operation(self, operation: Operation) -> None:
         """Visit an xDSL Operation. Default to visiting each region contained in the operation."""
->>>>>>> 0460cac9
         for region in operation.regions:
             self._visit_region(region)
 
@@ -89,14 +68,13 @@
     def _visit_block(self, block: Block) -> None:
         """Visit an xDSL Block operation, dispatching handling for each contained Operation."""
         for op in block.ops:
-<<<<<<< HEAD
-            self._visit(op)
+            self._visit_operation(op)
 
     # ============
     # DEVICE NODE
     # ============
 
-    @_visit.register
+    @_visit_operation.register
     def _device_init(self, op: quantum.DeviceInitOp) -> None:
         """Handles the initialization of a quantum device."""
         node_id = f"node_{id(op)}"
@@ -114,7 +92,19 @@
     # FuncOp NESTING UTILITY
     # =======================
 
-    @_visit.register
+    @_visit_operation.register
+    def _func_op(self, operation: func.FuncOp) -> None:
+        """Visit a FuncOp Operation."""
+
+        cluster_id = f"cluster_{id(operation)}"
+        self.dag_builder.add_cluster(
+            cluster_id,
+            node_label=operation.sym_name.data,
+            cluster_id=self._cluster_stack[-1],
+        )
+        self._cluster_stack.append(cluster_id)
+        
+    @_visit_operation.register
     def _func_return(self, op: func.ReturnOp) -> None:
         """Handle func.return to exit FuncOp's cluster scope."""
 
@@ -122,7 +112,4 @@
         if len(self._cluster_stack) > 2:
             # If we hit a func.return operation we know we are leaving
             # the FuncOp's scope and so we can pop the ID off the stack.
-            self._cluster_stack.pop()
-=======
-            self._visit_operation(op)
->>>>>>> 0460cac9
+            self._cluster_stack.pop()