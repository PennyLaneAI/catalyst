--- conflicted
+++ resolved
@@ -1751,11 +1751,7 @@
                     if_ctx.name_stack,
                     mlir.TokenSet(),
                     [mlir.ir_constants(c) for c in true_jaxpr.consts],
-<<<<<<< HEAD
-                    *flat_args_plus_consts,  # fn expects [a1], [a2], [a3] format
-=======
                     *flat_args_plus_consts,
->>>>>>> 1c20792e
                     dim_var_values=jax_ctx.dim_var_values,
                 )
 
