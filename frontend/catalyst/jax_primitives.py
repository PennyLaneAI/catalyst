# Copyright 2022-2023 Xanadu Quantum Technologies Inc.

# Licensed under the Apache License, Version 2.0 (the "License");
# you may not use this file except in compliance with the License.
# You may obtain a copy of the License at

#     http://www.apache.org/licenses/LICENSE-2.0

# Unless required by applicable law or agreed to in writing, software
# distributed under the License is distributed on an "AS IS" BASIS,
# WITHOUT WARRANTIES OR CONDITIONS OF ANY KIND, either express or implied.
# See the License for the specific language governing permissions and
# limitations under the License.
"""This module contains JAX-compatible quantum primitives to support the lowering
of quantum operations, measurements, and observables to JAXPR.
"""

from dataclasses import astuple, dataclass
from itertools import chain
from typing import Dict, Iterable, List

import jax
import numpy as np
import pennylane as qml
from jax._src import api_util, core, source_info_util, util
from jax._src.lib.mlir import ir
from jax.core import AbstractValue
from jax.interpreters import mlir
from jax.tree_util import PyTreeDef, tree_unflatten
from jaxlib.mlir.dialects.arith import AddIOp, CeilDivSIOp, IndexCastOp, MulIOp, SubIOp
from jaxlib.mlir.dialects.func import CallOp
from jaxlib.mlir.dialects.mhlo import ConstantOp, ConvertOp
from jaxlib.mlir.dialects.scf import ConditionOp, ForOp, IfOp, WhileOp, YieldOp
from jaxlib.mlir.dialects.stablehlo import ConstantOp as StableHLOConstantOp
from mlir_quantum.dialects.catalyst import PrintOp
from mlir_quantum.dialects.gradient import GradOp, JVPOp, VJPOp
from mlir_quantum.dialects.mitigation import ZneOp
from mlir_quantum.dialects.quantum import (
    AdjointOp,
    AllocOp,
    ComputationalBasisOp,
    CountsOp,
    CustomOp,
    DeallocOp,
    DeviceInitOp,
    DeviceReleaseOp,
    ExpvalOp,
    ExtractOp,
    HamiltonianOp,
    HermitianOp,
    InsertOp,
    MeasureOp,
    MultiRZOp,
    NamedObsOp,
    ProbsOp,
    QubitUnitaryOp,
    SampleOp,
    StateOp,
    TensorOp,
    VarianceOp,
)
from mlir_quantum.dialects.quantum import YieldOp as QYieldOp

from catalyst.utils.calculate_grad_shape import Signature, calculate_grad_shape
from catalyst.utils.extra_bindings import FromElementsOp, TensorExtractOp
from catalyst.utils.jax_extras import (
    ClosedJaxpr,
    DynshapePrimitive,
    cond_expansion_strategy,
    for_loop_expansion_strategy,
    infer_output_type_jaxpr,
    while_loop_expansion_strategy,
)

# pylint: disable=unused-argument,too-many-lines

#########
# Types #
#########


#
# qbit
#
class AbstractQbit(AbstractValue):
    """Abstract Qbit"""

    hash_value = hash("AbstractQubit")

    def __eq__(self, other):  # pragma: nocover
        return isinstance(other, AbstractQbit)

    def __hash__(self):  # pragma: nocover
        return self.hash_value


class ConcreteQbit(AbstractQbit):
    """Concrete Qbit."""


def _qbit_lowering(aval):
    assert isinstance(aval, AbstractQbit)
    return (ir.OpaqueType.get("quantum", "bit"),)


#
# qreg
#
class AbstractQreg(AbstractValue):
    """Abstract quantum register."""

    hash_value = hash("AbstractQreg")

    def __eq__(self, other):
        return isinstance(other, AbstractQreg)

    def __hash__(self):
        return self.hash_value


class ConcreteQreg(AbstractQreg):
    """Concrete quantum register."""


def _qreg_lowering(aval):
    assert isinstance(aval, AbstractQreg)
    return (ir.OpaqueType.get("quantum", "reg"),)


#
# observable
#
class AbstractObs(AbstractValue):
    """Abstract observable."""

    def __init__(self, num_qubits=None, primitive=None):
        self.num_qubits = num_qubits
        self.primitive = primitive

    def __eq__(self, other):  # pragma: nocover
        if not isinstance(other, AbstractObs):
            return False

        return self.num_qubits == other.num_qubits and self.primitive == other.primitive

    def __hash__(self):  # pragma: nocover
        return hash(self.primitive) + self.num_qubits


class ConcreteObs(AbstractObs):
    """Concrete observable."""


def _obs_lowering(aval):
    assert isinstance(aval, AbstractObs)
    return (ir.OpaqueType.get("quantum", "obs"),)


#
# registration
#
core.raise_to_shaped_mappings[AbstractQbit] = lambda aval, _: aval
mlir.ir_type_handlers[AbstractQbit] = _qbit_lowering

core.raise_to_shaped_mappings[AbstractQreg] = lambda aval, _: aval
mlir.ir_type_handlers[AbstractQreg] = _qreg_lowering

core.raise_to_shaped_mappings[AbstractObs] = lambda aval, _: aval
mlir.ir_type_handlers[AbstractObs] = _obs_lowering


##############
# Primitives #
##############

<<<<<<< HEAD

=======
zne_p = core.Primitive("zne")
zne_p.multiple_results = True
>>>>>>> 903ce11d
qdevice_p = core.Primitive("qdevice")
qdevice_p.multiple_results = True
qalloc_p = core.Primitive("qalloc")
qdealloc_p = core.Primitive("qdealloc")
qdealloc_p.multiple_results = True
qextract_p = core.Primitive("qextract")
qinsert_p = core.Primitive("qinsert")
qinst_p = core.Primitive("qinst")
qinst_p.multiple_results = True
qunitary_p = core.Primitive("qunitary")
qunitary_p.multiple_results = True
qmeasure_p = core.Primitive("qmeasure")
qmeasure_p.multiple_results = True
compbasis_p = core.Primitive("compbasis")
namedobs_p = core.Primitive("namedobs")
hermitian_p = core.Primitive("hermitian")
tensorobs_p = core.Primitive("tensorobs")
hamiltonian_p = core.Primitive("hamiltonian")
sample_p = core.Primitive("sample")
counts_p = core.Primitive("counts")
counts_p.multiple_results = True
expval_p = core.Primitive("expval")
var_p = core.Primitive("var")
probs_p = core.Primitive("probs")
state_p = core.Primitive("state")
cond_p = DynshapePrimitive("cond")
cond_p.multiple_results = True
while_p = DynshapePrimitive("while_loop")
while_p.multiple_results = True
for_p = DynshapePrimitive("for_loop")
for_p.multiple_results = True
grad_p = core.Primitive("grad")
grad_p.multiple_results = True
func_p = core.CallPrimitive("func")
grad_p.multiple_results = True
jvp_p = core.Primitive("jvp")
jvp_p.multiple_results = True
vjp_p = core.Primitive("vjp")
vjp_p.multiple_results = True
adjoint_p = jax.core.Primitive("adjoint")
adjoint_p.multiple_results = True
print_p = jax.core.Primitive("debug_print")
print_p.multiple_results = True


def _assert_jaxpr_without_constants(jaxpr: ClosedJaxpr):
    assert len(jaxpr.consts) == 0, (
        "Abstract evaluation is not defined for Jaxprs with non-empty constants because these are "
        "not available at the time of the creation of output tracers."
    )


#
# print
#
@print_p.def_abstract_eval
def _print_abstract_eval(*args, string=None, memref=False):
    return ()


@print_p.def_impl
def _print_def_impl(*args, string=None, memref=False):  # pragma: no cover
    raise NotImplementedError()


def _print_lowering(jax_ctx: mlir.LoweringRuleContext, *args, string=None, memref=False):
    val = args[0] if args else None
    const_val = ir.StringAttr.get(string + "\0") if string else None
    return PrintOp(val=val, const_val=const_val, print_descriptor=memref).results


#
# func
#
mlir_fn_cache: Dict["catalyst.pennylane_extensions.Function", str] = {}


@func_p.def_impl
def _func_def_impl(ctx, *args, call_jaxpr, fn, call=True):  # pragma: no cover
    raise NotImplementedError()


def _func_def_lowering(ctx, fn, call_jaxpr) -> str:
    """Create a func::FuncOp from JAXPR."""
    if isinstance(call_jaxpr, core.Jaxpr):
        call_jaxpr = core.ClosedJaxpr(call_jaxpr, ())
    func_op = mlir.lower_jaxpr_to_fun(ctx, fn.__name__, call_jaxpr, tuple())

    if isinstance(fn, qml.QNode):
        func_op.attributes["qnode"] = ir.UnitAttr.get()
        # "best", the default option in PennyLane, chooses backprop on the device
        # if supported and parameter-shift otherwise. Emulating the same behaviour
        # would require generating code to query the device.
        # For simplicity, Catalyst instead defaults to parameter-shift.
        diff_method = fn.diff_method if fn.diff_method != "best" else "parameter-shift"
        func_op.attributes["diff_method"] = ir.StringAttr.get(diff_method)

    return func_op.name.value


def _func_call_lowering(symbol_name, avals_out, *args):
    """Create a func::CallOp from JAXPR."""
    output_types = list(map(mlir.aval_to_ir_types, avals_out))
    flat_output_types = util.flatten(output_types)
    call = CallOp(
        flat_output_types,
        ir.FlatSymbolRefAttr.get(symbol_name),
        mlir.flatten_lowering_ir_args(args),
    )
    out_nodes = util.unflatten(call.results, map(len, output_types))
    return out_nodes


def _func_lowering(ctx, *args, call_jaxpr, fn, call=True):
    """Lower a quantum function into MLIR in a two step process.
    The first step is the compilation of the definition of the function fn.
    The second step is compiling a call to function fn.

    Args:
      ctx: the MLIR context
      args: list of arguments or abstract arguments to the function
      name: name of the function
      call_jaxpr: the jaxpr representation of the fn
      fn: the function being compiled
    """
    if fn in mlir_fn_cache:
        symbol_name = mlir_fn_cache[fn]
    else:
        symbol_name = _func_def_lowering(ctx.module_context, fn, call_jaxpr)
        mlir_fn_cache[fn] = symbol_name

    if not call:
        return None

    out_nodes = _func_call_lowering(
        symbol_name,
        ctx.avals_out,
        *args,
    )
    return out_nodes


#
# grad
#
@dataclass
class GradParams:
    """Common gradient parameters. The parameters are expected to be checked before the creation of
    this structure"""

    method: str
    scalar_out: bool
    h: float
    argnum: List[int]

    def __iter__(self):
        return iter(astuple(self))


@grad_p.def_impl
def _grad_def_impl(ctx, *args, jaxpr, fn, grad_params):  # pragma: no cover
    raise NotImplementedError()


@grad_p.def_abstract_eval
def _grad_abstract(*args, jaxpr, fn, grad_params):
    """This function is called with abstract arguments for tracing."""
    signature = Signature(jaxpr.consts + jaxpr.in_avals, jaxpr.out_avals)
    offset = len(jaxpr.consts)
    new_argnum = [num + offset for num in grad_params.argnum]
    transformed_signature = calculate_grad_shape(signature, new_argnum)
    return tuple(transformed_signature.get_results())


def _grad_lowering(ctx, *args, jaxpr, fn, grad_params):
    """Lowering function to gradient.
    Args:
        ctx: the MLIR context
        args: the points in the function in which we are to calculate the derivative
        jaxpr: the jaxpr representation of the grad op
        fn(Grad): the function to be differentiated
        method: the method used for differentiation
        h: the difference for finite difference. May be None when fn is not finite difference.
        argnum: argument indices which define over which arguments to
            differentiate.
    """
    method, h, argnum = grad_params.method, grad_params.h, grad_params.argnum
    mlir_ctx = ctx.module_context.context
    finiteDiffParam = None
    if h:
        f64 = ir.F64Type.get(mlir_ctx)
        finiteDiffParam = ir.FloatAttr.get(f64, h)
    offset = len(jaxpr.consts)
    new_argnum = [num + offset for num in argnum]
    argnum_numpy = np.array(new_argnum)
    diffArgIndices = ir.DenseIntElementsAttr.get(argnum_numpy)

    _func_lowering(ctx, *args, call_jaxpr=jaxpr.eqns[0].params["call_jaxpr"], fn=fn, call=False)
    symbol_name = mlir_fn_cache[fn]
    output_types = list(map(mlir.aval_to_ir_types, ctx.avals_out))
    flat_output_types = util.flatten(output_types)

    # ``ir.DenseElementsAttr.get()`` constructs a dense elements attribute from an array of
    # element values. This doesn't support ``jaxlib.xla_extension.Array``, so we have to cast
    # such constants to numpy array types.
    constants = [
        ConstantOp(ir.DenseElementsAttr.get(np.asarray(const))).results for const in jaxpr.consts
    ]
    args_and_consts = constants + list(args)

    return GradOp(
        flat_output_types,
        ir.StringAttr.get(method),
        ir.FlatSymbolRefAttr.get(symbol_name),
        mlir.flatten_lowering_ir_args(args_and_consts),
        diffArgIndices=diffArgIndices,
        finiteDiffParam=finiteDiffParam,
    ).results


#
# vjp/jvp
#
@jvp_p.def_impl
def _jvp_def_impl(ctx, *args, jaxpr, fn, grad_params):  # pragma: no cover
    raise NotImplementedError()


@jvp_p.def_abstract_eval
def _jvp_abstract(*args, jaxpr, fn, grad_params):  # pylint: disable=unused-argument
    """This function is called with abstract arguments for tracing.
    Note: argument names must match these of `_jvp_lowering`."""
    return jaxpr.out_avals + jaxpr.out_avals


def _jvp_lowering(ctx, *args, jaxpr, fn, grad_params):
    """
    Returns:
        MLIR results
    """
    args = list(args)
    method, h, argnum = grad_params.method, grad_params.h, grad_params.argnum
    mlir_ctx = ctx.module_context.context
    new_argnum = np.array([len(jaxpr.consts) + num for num in argnum])

    output_types = list(map(mlir.aval_to_ir_types, ctx.avals_out))
    flat_output_types = util.flatten(output_types)
    constants = [
        ConstantOp(ir.DenseElementsAttr.get(np.asarray(const))).results for const in jaxpr.consts
    ]
    consts_and_args = constants + args
    func_call_jaxpr = jaxpr.eqns[0].params["call_jaxpr"]
    func_args = consts_and_args[: len(func_call_jaxpr.invars)]
    tang_args = consts_and_args[len(func_call_jaxpr.invars) :]

    _func_lowering(
        ctx,
        *func_args,
        call_jaxpr=func_call_jaxpr,
        fn=fn,
        call=False,
    )

    assert (
        len(flat_output_types) % 2 == 0
    ), f"The total number of result tensors is expected to be even, not {len(flat_output_types)}"
    return JVPOp(
        flat_output_types[: len(flat_output_types) // 2],
        flat_output_types[len(flat_output_types) // 2 :],
        ir.StringAttr.get(method),
        ir.FlatSymbolRefAttr.get(mlir_fn_cache[fn]),
        mlir.flatten_lowering_ir_args(func_args),
        mlir.flatten_lowering_ir_args(tang_args),
        diffArgIndices=ir.DenseIntElementsAttr.get(new_argnum),
        finiteDiffParam=ir.FloatAttr.get(ir.F64Type.get(mlir_ctx), h) if h else None,
    ).results


@vjp_p.def_impl
def _vjp_def_impl(ctx, *args, jaxpr, fn, grad_params):  # pragma: no cover
    raise NotImplementedError()


@vjp_p.def_abstract_eval
# pylint: disable=unused-argument
def _vjp_abstract(*args, jaxpr, fn, grad_params):
    """This function is called with abstract arguments for tracing."""
    return jaxpr.out_avals + [jaxpr.in_avals[i] for i in grad_params.argnum]


def _vjp_lowering(ctx, *args, jaxpr, fn, grad_params):
    """
    Returns:
        MLIR results
    """
    args = list(args)
    method, h, argnum = grad_params.method, grad_params.h, grad_params.argnum
    mlir_ctx = ctx.module_context.context
    new_argnum = np.array([len(jaxpr.consts) + num for num in argnum])

    output_types = list(map(mlir.aval_to_ir_types, ctx.avals_out))
    flat_output_types = util.flatten(output_types)
    constants = [
        ConstantOp(ir.DenseElementsAttr.get(np.asarray(const))).results for const in jaxpr.consts
    ]
    consts_and_args = constants + args
    func_call_jaxpr = jaxpr.eqns[0].params["call_jaxpr"]
    func_args = consts_and_args[: len(func_call_jaxpr.invars)]
    cotang_args = consts_and_args[len(func_call_jaxpr.invars) :]
    func_result_types = flat_output_types[: len(flat_output_types) - len(argnum)]
    vjp_result_types = flat_output_types[len(flat_output_types) - len(argnum) :]

    _func_lowering(
        ctx,
        *func_args,
        call_jaxpr=func_call_jaxpr,
        fn=fn,
        call=False,
    )

    return VJPOp(
        func_result_types,
        vjp_result_types,
        ir.StringAttr.get(method),
        ir.FlatSymbolRefAttr.get(mlir_fn_cache[fn]),
        mlir.flatten_lowering_ir_args(func_args),
        mlir.flatten_lowering_ir_args(cotang_args),
        diffArgIndices=ir.DenseIntElementsAttr.get(new_argnum),
        finiteDiffParam=ir.FloatAttr.get(ir.F64Type.get(mlir_ctx), h) if h else None,
    ).results


#
# zne
#


@zne_p.def_impl
def _zne_def_impl(ctx, *args, jaxpr, fn):  # pragma: no cover
    raise NotImplementedError()


@zne_p.def_abstract_eval
def _zne_abstract_eval(*args, jaxpr, fn):  # pylint: disable=unused-argument
    shape = list(args[-1].shape)
    if len(jaxpr.out_avals) > 1:
        shape.append(len(jaxpr.out_avals))
    return [core.ShapedArray(shape, jaxpr.out_avals[0].dtype)]


def _zne_lowering(ctx, *args, jaxpr, fn):
    """Lowering function to the ZNE opearation.
    Args:
        ctx: the MLIR context
        args: the arguments with scale factors as last
        jaxpr: the jaxpr representation of the circuit
        fn: the function to be mitigated
    """
    _func_lowering(ctx, *args, call_jaxpr=jaxpr.eqns[0].params["call_jaxpr"], fn=fn, call=False)
    symbol_name = mlir_fn_cache[fn]
    output_types = list(map(mlir.aval_to_ir_types, ctx.avals_out))
    flat_output_types = util.flatten(output_types)
    return ZneOp(
        flat_output_types,
        ir.FlatSymbolRefAttr.get(symbol_name),
        mlir.flatten_lowering_ir_args(args[0:-1]),
        args[-1],
    ).results


#
# qdevice
#
@qdevice_p.def_impl
def _qdevice_def_impl(ctx, rtd_lib, rtd_name, rtd_kwargs):  # pragma: no cover
    raise NotImplementedError()


@qdevice_p.def_abstract_eval
def _qdevice_abstract_eval(rtd_lib, rtd_name, rtd_kwargs):
    return ()


def _qdevice_lowering(jax_ctx: mlir.LoweringRuleContext, rtd_lib, rtd_name, rtd_kwargs):
    ctx = jax_ctx.module_context.context
    ctx.allow_unregistered_dialects = True

    DeviceInitOp(
        ir.StringAttr.get(rtd_lib), ir.StringAttr.get(rtd_name), ir.StringAttr.get(rtd_kwargs)
    )

    return ()


#
# qalloc
#
@qalloc_p.def_impl
def _qalloc_def_impl(ctx, size_value):  # pragma: no cover
    raise NotImplementedError()


@qalloc_p.def_abstract_eval
def _qalloc_abstract_eval(size):
    """This function is called with abstract arguments for tracing."""
    return AbstractQreg()


def _qalloc_lowering(jax_ctx: mlir.LoweringRuleContext, size_value: ir.Value):
    ctx = jax_ctx.module_context.context
    ctx.allow_unregistered_dialects = True

    assert size_value.owner.name == "stablehlo.constant"
    size_value_attr = size_value.owner.attributes["value"]
    assert ir.DenseIntElementsAttr.isinstance(size_value_attr)
    size = ir.DenseIntElementsAttr(size_value_attr)[0]

    qreg_type = ir.OpaqueType.get("quantum", "reg", ctx)
    i64_type = ir.IntegerType.get_signless(64, ctx)
    size_attr = ir.IntegerAttr.get(i64_type, size)

    return AllocOp(qreg_type, nqubits_attr=size_attr).results


#
# qdealloc
#
@qdealloc_p.def_impl
def _qdealloc_def_impl(ctx, size_value):  # pragma: no cover
    raise NotImplementedError()


@qdealloc_p.def_abstract_eval
def _qdealloc_abstract_eval(qreg):
    return ()


def _qdealloc_lowering(jax_ctx: mlir.LoweringRuleContext, qreg):
    ctx = jax_ctx.module_context.context
    ctx.allow_unregistered_dialects = True
    DeallocOp(qreg)
    DeviceReleaseOp()  # end of qnode
    return ()


#
# qextract
#
@qextract_p.def_impl
def _qextract_def_impl(ctx, qreg, qubit_idx):  # pragma: no cover
    raise NotImplementedError()


@qextract_p.def_abstract_eval
def _qextract_abstract_eval(qreg, qubit_idx):
    """This function is called with abstract arguments for tracing."""
    assert isinstance(qreg, AbstractQreg), f"Expected AbstractQreg(), got {qreg}"
    return AbstractQbit()


def _qextract_lowering(jax_ctx: mlir.LoweringRuleContext, qreg: ir.Value, qubit_idx: ir.Value):
    ctx = jax_ctx.module_context.context
    ctx.allow_unregistered_dialects = True

    assert ir.OpaqueType.isinstance(qreg.type), qreg.type
    assert ir.OpaqueType(qreg.type).dialect_namespace == "quantum"
    assert ir.OpaqueType(qreg.type).data == "reg"

    if (
        ir.RankedTensorType.isinstance(qubit_idx.type)
        and ir.RankedTensorType(qubit_idx.type).shape == []
    ):
        baseType = ir.RankedTensorType(qubit_idx.type).element_type
        qubit_idx = TensorExtractOp(baseType, qubit_idx, []).result
    assert ir.IntegerType.isinstance(
        qubit_idx.type
    ), f"Scalar integer required for extract op! Got {qubit_idx.type}\n{jax_ctx}"

    qubit_type = ir.OpaqueType.get("quantum", "bit", ctx)
    return ExtractOp(qubit_type, qreg, idx=qubit_idx).results


#
# qinsert
#
@qinsert_p.def_impl
def _qinsert_def_impl(ctx, qreg_old, qubit_idx, qubit):  # pragma: no cover
    raise NotImplementedError()


@qinsert_p.def_abstract_eval
def _qinsert_abstract_eval(qreg_old, qubit_idx, qubit):
    """This function is called with abstract arguments for tracing."""
    assert isinstance(qreg_old, AbstractQreg)
    assert isinstance(qubit, AbstractQbit)
    return AbstractQreg()


def _qinsert_lowering(
    jax_ctx: mlir.LoweringRuleContext, qreg_old: ir.Value, qubit_idx: ir.Value, qubit: ir.Value
):
    ctx = jax_ctx.module_context.context
    ctx.allow_unregistered_dialects = True

    assert ir.OpaqueType.isinstance(qreg_old.type)
    assert ir.OpaqueType(qreg_old.type).dialect_namespace == "quantum"
    assert ir.OpaqueType(qreg_old.type).data == "reg"

    if (
        ir.RankedTensorType.isinstance(qubit_idx.type)
        and ir.RankedTensorType(qubit_idx.type).shape == []
    ):
        baseType = ir.RankedTensorType(qubit_idx.type).element_type
        qubit_idx = TensorExtractOp(baseType, qubit_idx, []).result
    assert ir.IntegerType.isinstance(qubit_idx.type), "Scalar integer required for insert op!"

    qreg_type = ir.OpaqueType.get("quantum", "reg", ctx)
    return InsertOp(qreg_type, qreg_old, qubit, idx=qubit_idx).results


#
# qinst
#
@qinst_p.def_abstract_eval
def _qinst_abstract_eval(*qubits_or_params, op=None, qubits_len=-1):
    for idx in range(qubits_len):
        qubit = qubits_or_params[idx]
        assert isinstance(qubit, AbstractQbit)
    return (AbstractQbit(),) * qubits_len


@qinst_p.def_impl
def _qinst_def_impl(ctx, *qubits_or_params, op, qubits_len):  # pragma: no cover
    raise NotImplementedError()


def _qinst_lowering(
    jax_ctx: mlir.LoweringRuleContext, *qubits_or_params: tuple, op=None, qubits_len=-1
):
    ctx = jax_ctx.module_context.context
    ctx.allow_unregistered_dialects = True

    qubits = qubits_or_params[:qubits_len]
    params = qubits_or_params[qubits_len:]

    for qubit in qubits:
        assert ir.OpaqueType.isinstance(qubit.type)
        assert ir.OpaqueType(qubit.type).dialect_namespace == "quantum"
        assert ir.OpaqueType(qubit.type).data == "bit"

    float_params = []
    for p in params:
        if ir.RankedTensorType.isinstance(p.type) and ir.RankedTensorType(p.type).shape == []:
            baseType = ir.RankedTensorType(p.type).element_type

        if not ir.F64Type.isinstance(baseType):
            baseType = ir.F64Type.get()
            resultTensorType = ir.RankedTensorType.get((), baseType)
            p = ConvertOp(resultTensorType, p).results

        p = TensorExtractOp(baseType, p, []).result

        assert ir.F64Type.isinstance(
            p.type
        ), "Only scalar double parameters are allowed for quantum gates!"

        float_params.append(p)

    name_attr = ir.StringAttr.get(op)
    name_str = str(name_attr)
    name_str = name_str.replace('"', "")

    if name_str == "MultiRZ":
        assert len(float_params) == 1, "MultiRZ takes one float parameter"
        float_param = float_params[0]
        return MultiRZOp([qubit.type for qubit in qubits], float_param, qubits).results

    return CustomOp([qubit.type for qubit in qubits], float_params, qubits, name_attr).results


#
# qubit unitary operation
#
@qunitary_p.def_abstract_eval
def _qunitary_abstract_eval(matrix, *qubits):
    for q in qubits:
        assert isinstance(q, AbstractQbit)
    return (AbstractQbit(),) * len(qubits)


@qunitary_p.def_impl
def _qunitary_def_impl(ctx, matrix, qubits):  # pragma: no cover
    raise NotImplementedError()


def _qunitary_lowering(jax_ctx: mlir.LoweringRuleContext, matrix: ir.Value, *qubits: tuple):
    ctx = jax_ctx.module_context.context
    ctx.allow_unregistered_dialects = True

    for q in qubits:
        assert ir.OpaqueType.isinstance(q.type)
        assert ir.OpaqueType(q.type).dialect_namespace == "quantum"
        assert ir.OpaqueType(q.type).data == "bit"

    matrix_type = matrix.type
    is_tensor = ir.RankedTensorType.isinstance(matrix_type)
    shape = ir.RankedTensorType(matrix_type).shape if is_tensor else None
    is_2d_tensor = len(shape) == 2 if is_tensor else False
    if not is_2d_tensor:
        raise TypeError("QubitUnitary must be a 2 dimensional tensor.")

    possibly_complex_type = ir.RankedTensorType(matrix_type).element_type
    is_complex = ir.ComplexType.isinstance(possibly_complex_type)
    is_f64_type = False

    if is_complex:
        complex_type = ir.ComplexType(possibly_complex_type)
        possibly_f64_type = complex_type.element_type
        is_f64_type = ir.F64Type.isinstance(possibly_f64_type)

    is_complex_f64_type = is_complex and is_f64_type
    if not is_complex_f64_type:
        f64_type = ir.F64Type.get()
        complex_f64_type = ir.ComplexType.get(f64_type)
        tensor_complex_f64_type = ir.RankedTensorType.get(shape, complex_f64_type)
        matrix = ConvertOp(tensor_complex_f64_type, matrix).results

    return QubitUnitaryOp([q.type for q in qubits], matrix, qubits).results


#
# qmeasure
#
@qmeasure_p.def_abstract_eval
def _qmeasure_abstract_eval(qubit):
    assert isinstance(qubit, AbstractQbit)
    return core.ShapedArray((), bool), qubit


@qmeasure_p.def_impl
def _qmeasure_def_impl(ctx, qubit):  # pragma: no cover
    raise NotImplementedError()


def _qmeasure_lowering(jax_ctx: mlir.LoweringRuleContext, qubit: ir.Value):
    ctx = jax_ctx.module_context.context
    ctx.allow_unregistered_dialects = True

    assert ir.OpaqueType.isinstance(qubit.type)
    assert ir.OpaqueType(qubit.type).dialect_namespace == "quantum"
    assert ir.OpaqueType(qubit.type).data == "bit"

    result_type = ir.IntegerType.get_signless(1)
    result, new_qubit = MeasureOp(result_type, qubit.type, qubit).results

    result_from_elements_op = ir.RankedTensorType.get((), result.type)
    from_elements_op = FromElementsOp(result_from_elements_op, result)

    return (
        from_elements_op.results[0],
        new_qubit,
    )


#
# compbasis observable
#
@compbasis_p.def_abstract_eval
def _compbasis_abstract_eval(*qubits):
    for qubit in qubits:
        assert isinstance(qubit, AbstractQbit)
    return AbstractObs(len(qubits), compbasis_p)


@compbasis_p.def_impl
def _compbasis_def_impl(ctx, *qubits):  # pragma: no cover
    raise NotImplementedError()


def _compbasis_lowering(jax_ctx: mlir.LoweringRuleContext, *qubits: tuple):
    ctx = jax_ctx.module_context.context
    ctx.allow_unregistered_dialects = True

    for qubit in qubits:
        assert ir.OpaqueType.isinstance(qubit.type)
        assert ir.OpaqueType(qubit.type).dialect_namespace == "quantum"
        assert ir.OpaqueType(qubit.type).data == "bit"

    result_type = ir.OpaqueType.get("quantum", "obs")

    return ComputationalBasisOp(result_type, qubits).results


#
# named observable
#
@namedobs_p.def_impl
def _namedobs_def_impl(qubit, kind):  # pragma: no cover
    raise NotImplementedError()


@namedobs_p.def_abstract_eval
def _namedobs_abstract_eval(qubit, kind):
    assert isinstance(qubit, AbstractQbit)
    return AbstractObs()


def _named_obs_attribute(ctx, kind: str):
    return ir.OpaqueAttr.get(
        "quantum", ("named_observable " + kind).encode("utf-8"), ir.NoneType.get(ctx), ctx
    )


def _named_obs_lowering(jax_ctx: mlir.LoweringRuleContext, qubit: ir.Value, kind: str):
    ctx = jax_ctx.module_context.context
    ctx.allow_unregistered_dialects = True

    assert ir.OpaqueType.isinstance(qubit.type)
    assert ir.OpaqueType(qubit.type).dialect_namespace == "quantum"
    assert ir.OpaqueType(qubit.type).data == "bit"

    obsId = _named_obs_attribute(ctx, kind)
    result_type = ir.OpaqueType.get("quantum", "obs", ctx)

    return NamedObsOp(result_type, qubit, obsId).results


#
# hermitian observable
#
@hermitian_p.def_abstract_eval
def _hermitian_abstract_eval(matrix, *qubits):
    for q in qubits:
        assert isinstance(q, AbstractQbit)
    return AbstractObs()


@hermitian_p.def_impl
def _hermitian_def_impl(ctx, matrix, *qubits):  # pragma: no cover
    raise NotImplementedError()


def _hermitian_lowering(jax_ctx: mlir.LoweringRuleContext, matrix: ir.Value, *qubits: tuple):
    ctx = jax_ctx.module_context.context
    ctx.allow_unregistered_dialects = True

    result_type = ir.OpaqueType.get("quantum", "obs", ctx)

    return HermitianOp(result_type, matrix, qubits).results


#
# tensor observable
#
@tensorobs_p.def_impl
def _tensorobs_def_impl(ctx, *terms):  # pragma: no cover
    raise NotImplementedError()


@tensorobs_p.def_abstract_eval
def _tensorobs_abstract_eval(*terms):
    for o in terms:
        assert isinstance(o, AbstractObs)
    return AbstractObs()


def _tensor__obs_lowering(jax_ctx: mlir.LoweringRuleContext, *terms: tuple):
    ctx = jax_ctx.module_context.context
    ctx.allow_unregistered_dialects = True

    result_type = ir.OpaqueType.get("quantum", "obs")

    return TensorOp(result_type, terms).results


#
# hamiltonian observable
#
@hamiltonian_p.def_abstract_eval
def _hamiltonian_abstract_eval(coeffs, *terms):
    for o in terms:
        assert isinstance(o, AbstractObs)
    return AbstractObs()


@hamiltonian_p.def_impl
def _hamiltonian_def_impl(ctx, coeffs, *terms):  # pragma: no cover
    raise NotImplementedError()


def _hamiltonian_lowering(jax_ctx: mlir.LoweringRuleContext, coeffs: ir.Value, *terms: tuple):
    ctx = jax_ctx.module_context.context
    ctx.allow_unregistered_dialects = True

    baseType = ir.RankedTensorType(coeffs.type).element_type
    shape = ir.RankedTensorType(coeffs.type).shape
    if not ir.F64Type.isinstance(baseType):
        baseType = ir.F64Type.get()
        resultTensorType = ir.RankedTensorType.get(shape, baseType)
        coeffs = ConvertOp(resultTensorType, coeffs).results

    result_type = ir.OpaqueType.get("quantum", "obs", ctx)

    return HamiltonianOp(result_type, coeffs, terms).results


#
# sample measurement
#
@sample_p.def_abstract_eval
def _sample_abstract_eval(obs, shots, shape):
    assert isinstance(obs, AbstractObs)

    if obs.primitive is compbasis_p:
        assert shape == (shots, obs.num_qubits)
    else:
        assert shape == (shots,)

    return core.ShapedArray(shape, jax.numpy.float64)


@sample_p.def_impl
def _sample_def_impl(ctx, obs, shots, shape):  # pragma: no cover
    raise NotImplementedError()


def _sample_lowering(jax_ctx: mlir.LoweringRuleContext, obs: ir.Value, shots: int, shape: tuple):
    ctx = jax_ctx.module_context.context
    ctx.allow_unregistered_dialects = True

    i64_type = ir.IntegerType.get_signless(64, ctx)
    shots_attr = ir.IntegerAttr.get(i64_type, shots)
    f64_type = ir.F64Type.get()
    result_type = ir.RankedTensorType.get(shape, f64_type)

    return SampleOp(result_type, obs, shots_attr).results


#
# counts measurement
#
@counts_p.def_impl
def _counts_def_impl(ctx, obs, shots, shape):  # pragma: no cover
    raise NotImplementedError()


@counts_p.def_abstract_eval
def _counts_abstract_eval(obs, shots, shape):
    assert isinstance(obs, AbstractObs)

    if obs.primitive is compbasis_p:
        assert shape == (2**obs.num_qubits,)
    else:
        assert shape == (2,)

    return core.ShapedArray(shape, jax.numpy.float64), core.ShapedArray(shape, jax.numpy.int64)


def _counts_lowering(jax_ctx: mlir.LoweringRuleContext, obs: ir.Value, shots: int, shape: tuple):
    ctx = jax_ctx.module_context.context
    ctx.allow_unregistered_dialects = True

    i64_type = ir.IntegerType.get_signless(64, ctx)
    shots_attr = ir.IntegerAttr.get(i64_type, shots)
    f64_type = ir.F64Type.get()
    eigvals_type = ir.RankedTensorType.get(shape, f64_type)
    counts_type = ir.RankedTensorType.get(shape, i64_type)

    return CountsOp(eigvals_type, counts_type, obs, shots_attr).results


#
# expval measurement
#
@expval_p.def_abstract_eval
def _expval_abstract_eval(obs, shots):
    assert isinstance(obs, AbstractObs)
    return core.ShapedArray((), jax.numpy.float64)


@expval_p.def_impl
def _expval_def_impl(ctx, obs, shots):  # pragma: no cover
    raise NotImplementedError()


def _expval_lowering(jax_ctx: mlir.LoweringRuleContext, obs: ir.Value, shots: int):
    ctx = jax_ctx.module_context.context
    ctx.allow_unregistered_dialects = True

    assert ir.OpaqueType.isinstance(obs.type)
    assert ir.OpaqueType(obs.type).dialect_namespace == "quantum"
    assert ir.OpaqueType(obs.type).data == "obs"

    i64_type = ir.IntegerType.get_signless(64, ctx)
    shots_attr = ir.IntegerAttr.get(i64_type, shots) if shots is not None else None
    result_type = ir.F64Type.get()

    mres = ExpvalOp(result_type, obs, shots=shots_attr).result
    result_from_elements_op = ir.RankedTensorType.get((), result_type)
    from_elements_op = FromElementsOp(result_from_elements_op, mres)
    return from_elements_op.results


#
# var measurement
#
@var_p.def_abstract_eval
def _var_abstract_eval(obs, shots):
    assert isinstance(obs, AbstractObs)
    return core.ShapedArray((), jax.numpy.float64)


@var_p.def_impl
def _var_def_impl(ctx, obs, shots):  # pragma: no cover
    raise NotImplementedError()


def _var_lowering(jax_ctx: mlir.LoweringRuleContext, obs: ir.Value, shots: int):
    ctx = jax_ctx.module_context.context
    ctx.allow_unregistered_dialects = True

    assert ir.OpaqueType.isinstance(obs.type)
    assert ir.OpaqueType(obs.type).dialect_namespace == "quantum"
    assert ir.OpaqueType(obs.type).data == "obs"

    i64_type = ir.IntegerType.get_signless(64, ctx)
    shots_attr = ir.IntegerAttr.get(i64_type, shots) if shots is not None else None
    result_type = ir.F64Type.get()

    mres = VarianceOp(result_type, obs, shots=shots_attr).result
    result_from_elements_op = ir.RankedTensorType.get((), result_type)
    from_elements_op = FromElementsOp(result_from_elements_op, mres)
    return from_elements_op.results


#
# probs measurement
#
@probs_p.def_abstract_eval
def _probs_abstract_eval(obs, shape):
    assert isinstance(obs, AbstractObs)

    if obs.primitive is compbasis_p:
        assert shape == (2**obs.num_qubits,)
    else:
        raise TypeError("probs only supports computational basis")

    return core.ShapedArray(shape, jax.numpy.float64)


@var_p.def_impl
def _probs_def_impl(ctx, obs, shape):  # pragma: no cover
    raise NotImplementedError()


def _probs_lowering(jax_ctx: mlir.LoweringRuleContext, obs: ir.Value, shape: tuple):
    ctx = jax_ctx.module_context.context
    ctx.allow_unregistered_dialects = True

    result_type = ir.RankedTensorType.get(shape, ir.F64Type.get())

    return ProbsOp(result_type, obs).results


#
# state measurement
#
@state_p.def_abstract_eval
def _state_abstract_eval(obs, shape):
    assert isinstance(obs, AbstractObs)

    if obs.primitive is compbasis_p:
        assert shape == (2**obs.num_qubits,)
    else:
        raise TypeError("state only supports computational basis")

    return core.ShapedArray(shape, jax.numpy.complex128)


@state_p.def_impl
def _state_def_impl(ctx, obs, shape):  # pragma: no cover
    raise NotImplementedError()


def _state_lowering(jax_ctx: mlir.LoweringRuleContext, obs: ir.Value, shape: tuple):
    ctx = jax_ctx.module_context.context
    ctx.allow_unregistered_dialects = True

    c64_type = ir.ComplexType.get(ir.F64Type.get())
    result_type = ir.RankedTensorType.get(shape, c64_type)

    return StateOp(result_type, obs).results


#
# cond
#
@cond_p.def_abstract_eval
def _cond_abstract_eval(
    *args, branch_jaxprs, nimplicit_inputs: int, nimplicit_outputs: int, **kwargs
):
    out_type = infer_output_type_jaxpr(
        [()] + branch_jaxprs[0].jaxpr.invars,
        [],
        branch_jaxprs[0].jaxpr.outvars[nimplicit_outputs:],
        expansion_strategy=cond_expansion_strategy(),
        num_implicit_inputs=nimplicit_inputs,
    )
    return out_type


@cond_p.def_impl
def _cond_def_impl(ctx, *preds_and_branch_args_plus_consts, branch_jaxprs):  # pragma: no cover
    raise NotImplementedError()


def _cond_lowering(
    jax_ctx: mlir.LoweringRuleContext,
    *preds_and_branch_args_plus_consts: tuple,
    branch_jaxprs: List[core.ClosedJaxpr],
    nimplicit_inputs: int,
    nimplicit_outputs: int,
):
    result_types = [mlir.aval_to_ir_types(a)[0] for a in jax_ctx.avals_out]
    num_preds = len(branch_jaxprs) - 1
    preds = preds_and_branch_args_plus_consts[:num_preds]
    branch_args_plus_consts = preds_and_branch_args_plus_consts[num_preds:]
    flat_args_plus_consts = mlir.flatten_lowering_ir_args(branch_args_plus_consts)

    # recursively lower if-else chains to nested IfOps
    def emit_branches(preds, branch_jaxprs, ip):
        # ip is an MLIR InsertionPoint. This allows recursive calls to emit their Operations inside
        # the 'else' blocks of preceding IfOps.
        with ip:
            pred_extracted = TensorExtractOp(ir.IntegerType.get_signless(1), preds[0], []).result
            if_op_scf = IfOp(pred_extracted, result_types, hasElse=True)
            true_jaxpr = branch_jaxprs[0]
            if_block = if_op_scf.then_block

            # if block
            source_info_util.extend_name_stack("if")
            if_ctx = jax_ctx.module_context.replace(
                name_stack=jax_ctx.module_context.name_stack.extend("if")
            )
            with ir.InsertionPoint(if_block):
                # recursively generate the mlir for the if block
                out = mlir.jaxpr_subcomp(
                    if_ctx,
                    true_jaxpr.jaxpr,
                    mlir.TokenSet(),
                    [mlir.ir_constants(c) for c in true_jaxpr.consts],
                    *([a] for a in flat_args_plus_consts),  # fn expects [a1], [a2], [a3] format
                    dim_var_values=jax_ctx.dim_var_values,
                )

                YieldOp([o[0] for o in out[0]])

            # else block
            source_info_util.extend_name_stack("else")
            else_ctx = jax_ctx.module_context.replace(
                name_stack=jax_ctx.module_context.name_stack.extend("else")
            )
            else_block = if_op_scf.else_block
            if len(preds) == 1:
                # Base case: reached the otherwise block
                otherwise_jaxpr = branch_jaxprs[-1]
                with ir.InsertionPoint(else_block):
                    out = mlir.jaxpr_subcomp(
                        else_ctx,
                        otherwise_jaxpr.jaxpr,
                        mlir.TokenSet(),
                        [mlir.ir_constants(c) for c in otherwise_jaxpr.consts],
                        *([a] for a in flat_args_plus_consts),
                        dim_var_values=jax_ctx.dim_var_values,
                    )

                    YieldOp([o[0] for o in out[0]])
            else:
                with ir.InsertionPoint(else_block) as else_ip:
                    child_if_op = emit_branches(preds[1:], branch_jaxprs[1:], else_ip)
                    YieldOp(child_if_op.results)
            return if_op_scf

    head_if_op = emit_branches(preds, branch_jaxprs, jax_ctx.module_context.ip.current)
    return head_if_op.results


#
# while loop
# pylint: disable=too-many-arguments
@while_p.def_impl
def _while_loop_def_impl(
    ctx,
    *iter_args_plus_consts,
    cond_jaxpr,
    body_jaxpr,
    cond_nconsts,
    body_nconsts,
    nimplicit,
    preserve_dimensions,
):  # pragma: no cover
    raise NotImplementedError()


@while_p.def_abstract_eval
def _while_loop_abstract_eval(*in_type, body_jaxpr, nimplicit, preserve_dimensions, **kwargs):
    _assert_jaxpr_without_constants(body_jaxpr)
    return infer_output_type_jaxpr(
        [],
        body_jaxpr.jaxpr.invars,
        body_jaxpr.jaxpr.outvars[nimplicit:],
        expansion_strategy=while_loop_expansion_strategy(preserve_dimensions),
    )


def _while_loop_lowering(
    jax_ctx: mlir.LoweringRuleContext,
    *iter_args_plus_consts: tuple,
    cond_jaxpr: core.ClosedJaxpr,
    body_jaxpr: core.ClosedJaxpr,
    cond_nconsts: int,
    body_nconsts: int,
    nimplicit: int,
    preserve_dimensions: bool,
):
    loop_carry_types_plus_consts = [mlir.aval_to_ir_types(a)[0] for a in jax_ctx.avals_in]
    flat_args_plus_consts = mlir.flatten_lowering_ir_args(iter_args_plus_consts)
    assert [val.type for val in flat_args_plus_consts] == loop_carry_types_plus_consts

    # split the argument list into 3 separate groups
    # 1) the constants used in the condition function
    # 2) the constants used in the body function
    # 3) the normal arguments which are not constants
    cond_consts = flat_args_plus_consts[:cond_nconsts]
    body_consts = flat_args_plus_consts[cond_nconsts : cond_nconsts + body_nconsts]
    loop_args = flat_args_plus_consts[cond_nconsts + body_nconsts :]

    # remove const types from abstract parameter types list
    loop_carry_types = loop_carry_types_plus_consts[cond_nconsts + body_nconsts :]
    assert loop_carry_types == [mlir.aval_to_ir_types(a)[0] for a in jax_ctx.avals_out]

    while_op_scf = WhileOp(loop_carry_types, loop_args)

    # cond block
    cond_block = while_op_scf.regions[0].blocks.append(*loop_carry_types)
    name_stack = jax_ctx.module_context.name_stack.extend("while")
    cond_ctx = jax_ctx.module_context.replace(name_stack=name_stack.extend("cond"))
    with ir.InsertionPoint(cond_block):
        cond_args = [cond_block.arguments[i] for i in range(len(loop_carry_types))]

        # recursively generate the mlir for the while cond
        ((pred,),), _ = mlir.jaxpr_subcomp(
            cond_ctx,
            cond_jaxpr.jaxpr,
            mlir.TokenSet(),
            [mlir.ir_constants(c) for c in cond_jaxpr.consts],
            *([a] for a in (cond_consts + cond_args)),  # fn expects [a1], [a2], [a3] format
            dim_var_values=jax_ctx.dim_var_values,
        )

        pred_extracted = TensorExtractOp(ir.IntegerType.get_signless(1), pred, []).result
        ConditionOp(pred_extracted, cond_args)

    # body block
    body_block = while_op_scf.regions[1].blocks.append(*loop_carry_types)
    body_ctx = jax_ctx.module_context.replace(name_stack=name_stack.extend("body"))
    with ir.InsertionPoint(body_block):
        body_args = [body_block.arguments[i] for i in range(len(loop_carry_types))]

        # recursively generate the mlir for the while body
        out, _ = mlir.jaxpr_subcomp(
            body_ctx,
            body_jaxpr.jaxpr,
            mlir.TokenSet(),
            [mlir.ir_constants(c) for c in cond_jaxpr.consts],
            *([a] for a in (body_consts + body_args)),  # fn expects [a1], [a2], [a3] format
            dim_var_values=jax_ctx.dim_var_values,
        )

        YieldOp([o[0] for o in out])

    return while_op_scf.results


#
# for loop
#
@for_p.def_abstract_eval
def _for_loop_abstract_eval(*args, body_jaxpr, nimplicit, preserve_dimensions, **kwargs):
    _assert_jaxpr_without_constants(body_jaxpr)

    return infer_output_type_jaxpr(
        [],
        body_jaxpr.jaxpr.invars,
        body_jaxpr.jaxpr.outvars[nimplicit:],
        expansion_strategy=for_loop_expansion_strategy(preserve_dimensions),
        num_implicit_inputs=nimplicit,
    )


# pylint: disable=too-many-arguments
@for_p.def_impl
def _for_loop_def_impl(
    ctx,
    lower_bound,
    upper_bound,
    step,
    *iter_args_plus_consts,
    body_jaxpr,
    nimplicit=0,
    body_nconsts,
    preserve_dimensions,
):  # pragma: no cover
    raise NotImplementedError()


def _for_loop_lowering(
    jax_ctx: mlir.LoweringRuleContext,
    *iter_args_plus_consts: tuple,
    body_jaxpr: core.ClosedJaxpr,
    body_nconsts: int,
    apply_reverse_transform: bool,
    nimplicit: int,
    preserve_dimensions,
):
    # Separate constants from iteration arguments.
    # The MLIR value provided by JAX for the iteration index is not needed
    # (as it's identical to the lower bound value).

    body_consts = iter_args_plus_consts[:body_nconsts]
    body_implicits = iter_args_plus_consts[body_nconsts : body_nconsts + nimplicit]
    lower_bound = iter_args_plus_consts[body_nconsts + nimplicit + 0]
    upper_bound = iter_args_plus_consts[body_nconsts + nimplicit + 1]
    step = iter_args_plus_consts[body_nconsts + nimplicit + 2]
    loop_index = iter_args_plus_consts[body_nconsts + nimplicit + 3]
    loop_args = [*body_implicits, *iter_args_plus_consts[body_nconsts + nimplicit + 4 :]]

    loop_index_type = ir.RankedTensorType(loop_index.type).element_type

    # all_param_types_plus_consts = [mlir.aval_to_ir_types(a)[0] for a in jax_ctx.avals_in]
    # Remove header values: lower_bound, upper_bound, step
    # assert [lower_bound.type, upper_bound.type, step.type] == all_param_types_plus_consts[:3]
    # loop_carry_types_plus_consts = all_param_types_plus_consts[3:]

    # Remove loop body constants.
    # assert [val.type for val in body_consts] == loop_carry_types_plus_consts[:body_nconsts]
    # loop_carry_types = loop_carry_types_plus_consts[body_nconsts:]

    # Overwrite the type of the iteration index determined by JAX (= type of lower bound)
    # in favor of the 'index' type expected by MLIR.
    # loop_carry_types[0] = ir.IndexType.get()

    # Don't include the iteration index in the result types.
    # result_types = loop_carry_types[1:]
    # assert [val.type for val in loop_args] == result_types
    # assert result_types == [
    #     mlir.aval_to_ir_types(a)[0] for a in jax_ctx.avals_out
    # ], f"\n{result_types=} doesn't match \n{jax_ctx.avals_out=}"

    # loop_operands = [*body_implicit]

    def _cast_to_index(p):
        p = TensorExtractOp(
            ir.RankedTensorType(p.type).element_type, p, []
        ).result  # tensor<i64> -> i64
        p = IndexCastOp(ir.IndexType.get(), p).result  # i64 -> index
        return p

    lower_bound, upper_bound, step = map(_cast_to_index, (lower_bound, upper_bound, step))

    if apply_reverse_transform:
        zero_np = np.array(0)
        one_np = np.array(1)
        zero_attr = ir.DenseIntElementsAttr.get(zero_np)
        one_attr = ir.DenseIntElementsAttr.get(one_np)
        zero_tensor = StableHLOConstantOp(zero_attr)
        one_tensor = StableHLOConstantOp(one_attr)
        ctx = jax_ctx.module_context.context
        i64_type = ir.IntegerType.get_signless(64, ctx)
        zero_i64 = TensorExtractOp(i64_type, zero_tensor, []).result
        one_i64 = TensorExtractOp(i64_type, one_tensor, []).result
        zero = IndexCastOp(ir.IndexType.get(), zero_i64).result
        one = IndexCastOp(ir.IndexType.get(), one_i64).result

        start_val, stop_val, step_val = lower_bound, upper_bound, step

        # Iterate from 0 to the number of iterations (ceil((stop - start) / step))
        distance = SubIOp(stop_val, start_val)
        num_iterations = CeilDivSIOp(distance, step_val)
        lower_bound, upper_bound, step = zero, num_iterations, one

    for_op_scf = ForOp(lower_bound, upper_bound, step, iter_args=loop_args)

    name_stack = jax_ctx.module_context.name_stack.extend("for")
    body_block = for_op_scf.body
    # body_block = for_op_scf.regions[0].blocks.append(*loop_args)
    body_ctx = jax_ctx.module_context.replace(name_stack=name_stack.extend("body"))

    with ir.InsertionPoint(body_block):
        body_args = list(body_block.arguments)

        # Convert the index type iteration variable expected by MLIR to tensor<i64> expected by JAX.
        if apply_reverse_transform:
            # iv = start + normalized_iv * step
            body_args[0] = AddIOp(start_val, MulIOp(body_args[0], step_val))

        body_args[0] = IndexCastOp(loop_index_type, body_args[0]).result
        result_from_elements_op = ir.RankedTensorType.get((), loop_index_type)
        from_elements_op = FromElementsOp(result_from_elements_op, body_args[0])
        body_args[0] = from_elements_op.result

        # Re-order arguments in accordance with jax dynamic API convensions
        body_args = [
            [a]
            for a in (
                *body_consts,
                *body_args[1 : nimplicit + 1],
                body_args[0],
                *body_args[nimplicit + 1 :],
            )
        ]

        # Recursively generate the mlir for the loop body
        out, _ = mlir.jaxpr_subcomp(
            body_ctx,
            body_jaxpr.jaxpr,
            mlir.TokenSet(),
            [mlir.ir_constants(c) for c in body_jaxpr.consts],
            *body_args,
            dim_var_values=jax_ctx.dim_var_values,
        )

        YieldOp([o[0] for o in out])

    return for_op_scf.results


#
# adjoint
#
@adjoint_p.def_impl
def _adjoint_def_impl(ctx, *args, args_tree, jaxpr):  # pragma: no cover
    raise NotImplementedError()


@adjoint_p.def_abstract_eval
def _adjoint_abstract(*args, args_tree, jaxpr):
    return jaxpr.out_avals[-1:]


def _adjoint_lowering(
    jax_ctx: mlir.LoweringRuleContext,
    *args: Iterable[ir.Value],
    args_tree: PyTreeDef,
    jaxpr: core.ClosedJaxpr,
) -> ir.Value:
    """The JAX bind handler performing the Jaxpr -> MLIR adjoint lowering by taking the `jaxpr`
    expression to be lowered and all its already lowered arguments as MLIR value references. The Jax
    requires all the arguments to be passed as a single list of positionals, thus we pass indices of
    the argument groups. The handler returns the resulting MLIR Value."""

    # [1] - MLIR Value of constans, classical and quantum arguments [2] - JAXPR types of constans,
    # classical and quantum arguments [3] - Build a body of the adjoint operator. We pass constants
    # and classical arguments as-is, but substitute the quantum arguments with the arguments of the
    # block.

    ctx = jax_ctx.module_context.context
    consts, cargs, qargs = tree_unflatten(args_tree, args)  # [1]
    _, _, aqargs = tree_unflatten(args_tree, jax_ctx.avals_in)  # [2]

    assert len(qargs) == 1, "We currently expect exactly one quantum register argument"
    output_types = util.flatten(map(mlir.aval_to_ir_types, jax_ctx.avals_out))
    assert len(output_types) == 1 and output_types[0] == ir.OpaqueType.get(
        "quantum", "reg", ctx
    ), f"Expected a single result of quantum.register type, got: {output_types}"

    # Build an adjoint operation with a single-block region.
    op = AdjointOp(output_types[0], qargs[0])
    adjoint_block = op.regions[0].blocks.append(*[mlir.aval_to_ir_types(a)[0] for a in aqargs])
    with ir.InsertionPoint(adjoint_block):
        source_info_util.extend_name_stack("adjoint")
        out, _ = mlir.jaxpr_subcomp(
            jax_ctx.module_context.replace(
                name_stack=jax_ctx.module_context.name_stack.extend("adjoint")
            ),
            jaxpr.jaxpr,
            mlir.TokenSet(),
            [mlir.ir_constants(c) for c in jaxpr.consts],
            *([a] for a in chain(consts, cargs, adjoint_block.arguments)),  # [3]
            dim_var_values=jax_ctx.dim_var_values,
        )

        QYieldOp([a[0] for a in out[-1:]])

    return op.results


#
# registration
#

mlir.register_lowering(zne_p, _zne_lowering)
mlir.register_lowering(qdevice_p, _qdevice_lowering)
mlir.register_lowering(qalloc_p, _qalloc_lowering)
mlir.register_lowering(qdealloc_p, _qdealloc_lowering)
mlir.register_lowering(qextract_p, _qextract_lowering)
mlir.register_lowering(qinsert_p, _qinsert_lowering)
mlir.register_lowering(qinst_p, _qinst_lowering)
mlir.register_lowering(qunitary_p, _qunitary_lowering)
mlir.register_lowering(qmeasure_p, _qmeasure_lowering)
mlir.register_lowering(compbasis_p, _compbasis_lowering)
mlir.register_lowering(namedobs_p, _named_obs_lowering)
mlir.register_lowering(hermitian_p, _hermitian_lowering)
mlir.register_lowering(tensorobs_p, _tensor__obs_lowering)
mlir.register_lowering(hamiltonian_p, _hamiltonian_lowering)
mlir.register_lowering(sample_p, _sample_lowering)
mlir.register_lowering(counts_p, _counts_lowering)
mlir.register_lowering(expval_p, _expval_lowering)
mlir.register_lowering(var_p, _var_lowering)
mlir.register_lowering(probs_p, _probs_lowering)
mlir.register_lowering(state_p, _state_lowering)
mlir.register_lowering(cond_p, _cond_lowering)
mlir.register_lowering(while_p, _while_loop_lowering)
mlir.register_lowering(for_p, _for_loop_lowering)
mlir.register_lowering(grad_p, _grad_lowering)
mlir.register_lowering(func_p, _func_lowering)
mlir.register_lowering(jvp_p, _jvp_lowering)
mlir.register_lowering(vjp_p, _vjp_lowering)
mlir.register_lowering(adjoint_p, _adjoint_lowering)
mlir.register_lowering(print_p, _print_lowering)


def _scalar_abstractify(t):
    # pylint: disable=protected-access
    if t in {int, float, complex, bool} or isinstance(t, jax._src.numpy.lax_numpy._ScalarMeta):
        return core.ShapedArray([], dtype=t, weak_type=True)
    raise TypeError(f"Cannot convert given type {t} to scalar ShapedArray.")


# pylint: disable=protected-access
api_util._shaped_abstractify_handlers[type] = _scalar_abstractify
# pylint: disable=protected-access
api_util._shaped_abstractify_handlers[jax._src.numpy.lax_numpy._ScalarMeta] = _scalar_abstractify<|MERGE_RESOLUTION|>--- conflicted
+++ resolved
@@ -173,12 +173,8 @@
 # Primitives #
 ##############
 
-<<<<<<< HEAD
-
-=======
 zne_p = core.Primitive("zne")
 zne_p.multiple_results = True
->>>>>>> 903ce11d
 qdevice_p = core.Primitive("qdevice")
 qdevice_p.multiple_results = True
 qalloc_p = core.Primitive("qalloc")
