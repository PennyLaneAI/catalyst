--- conflicted
+++ resolved
@@ -72,18 +72,7 @@
 #
 # qbit
 #
-<<<<<<< HEAD
-class AbstractQbit(AbstractValue):
-=======
-class Qbit:
-    """Qbit primitive."""
-
-    def __init__(self):
-        self.aval = AbstractQbit()
-
-
 class AbstractQbit(AbstractValue):  # pylint: disable=abstract-method
->>>>>>> 8106beb8
     """Abstract Qbit"""
 
     hash_value = hash("AbstractQubit")
@@ -107,18 +96,7 @@
 #
 # qreg
 #
-<<<<<<< HEAD
-class AbstractQreg(AbstractValue):
-=======
-class Qreg:
-    """Quantum register primitive."""
-
-    def __init__(self):
-        self.aval = AbstractQreg()
-
-
 class AbstractQreg(AbstractValue):  # pylint: disable=abstract-method
->>>>>>> 8106beb8
     """Abstract quantum register."""
 
     hash_value = hash("AbstractQreg")
@@ -142,18 +120,7 @@
 #
 # observable
 #
-<<<<<<< HEAD
-class AbstractObs(AbstractValue):
-=======
-class Obs:
-    """Observable JAX type primitive."""
-
-    def __init__(self, num_qubits, primitive):
-        self.aval = AbstractObs(num_qubits, primitive)
-
-
 class AbstractObs(AbstractValue):  # pylint: disable=abstract-method
->>>>>>> 8106beb8
     """Abstract observable."""
 
     def __init__(self, num_qubits=None, primitive=None):
