# Copyright 2022-2023 Xanadu Quantum Technologies Inc.

# Licensed under the Apache License, Version 2.0 (the "License");
# you may not use this file except in compliance with the License.
# You may obtain a copy of the License at

#     http://www.apache.org/licenses/LICENSE-2.0

# Unless required by applicable law or agreed to in writing, software
# distributed under the License is distributed on an "AS IS" BASIS,
# WITHOUT WARRANTIES OR CONDITIONS OF ANY KIND, either express or implied.
# See the License for the specific language governing permissions and
# limitations under the License.
"""This module contains JAX-compatible quantum primitives to support the lowering
of quantum operations, measurements, and observables to JAXPR.
"""

import copy
import functools
import sys
from dataclasses import dataclass
from enum import Enum
from itertools import chain
from typing import Iterable, List, Union

import jax
import numpy as np
import pennylane as qml
from jax._src import core, source_info_util, util
from jax._src.core import pytype_aval_mappings
from jax._src.interpreters import partial_eval as pe
from jax._src.lax.lax import _merge_dyn_shape, _nary_lower_hlo, cos_p, sin_p
from jax._src.lib.mlir import ir
from jax._src.lib.mlir.dialects import hlo
from jax._src.pjit import _pjit_lowering, jit_p
from jax.core import AbstractValue
from jax.extend.core import Primitive
from jax.interpreters import mlir
from jax.tree_util import PyTreeDef, tree_unflatten
from jaxlib.hlo_helpers import shape_dtype_to_ir_type
from jaxlib.mlir._mlir_libs import _mlir as _ods_cext
from jaxlib.mlir.dialects.arith import (
    AddIOp,
    CeilDivSIOp,
    ConstantOp,
    ExtUIOp,
    IndexCastOp,
    MulIOp,
    SubIOp,
)
from jaxlib.mlir.dialects.func import FunctionType
from jaxlib.mlir.dialects.scf import ConditionOp, ForOp, IfOp, WhileOp, YieldOp
from jaxlib.mlir.dialects.stablehlo import ConstantOp as StableHLOConstantOp
from jaxlib.mlir.dialects.stablehlo import ConvertOp as StableHLOConvertOp

# TODO: remove after jax v0.7.2 upgrade
# Mock _ods_cext.globals.register_traceback_file_exclusion due to API conflicts between
# Catalyst's MLIR version and the MLIR version used by JAX. The current JAX version has not
# yet updated to the latest MLIR, causing compatibility issues. This workaround will be removed
# once JAX updates to a compatible MLIR version
# pylint: disable=ungrouped-imports
from catalyst.jax_extras.patches import mock_attributes
from catalyst.utils.patching import Patcher

with Patcher(
    (
        _ods_cext,
        "globals",
        mock_attributes(
            # pylint: disable=c-extension-no-member
            _ods_cext.globals,
            {"register_traceback_file_exclusion": lambda x: None},
        ),
    ),
):
    from mlir_quantum.dialects.catalyst import (
        AssertionOp,
        CallbackCallOp,
        CallbackOp,
        PrintOp,
    )
    from mlir_quantum.dialects.gradient import (
        CustomGradOp,
        ForwardOp,
        GradOp,
        JVPOp,
        ReverseOp,
        ValueAndGradOp,
        VJPOp,
    )
    from mlir_quantum.dialects.mbqc import MeasureInBasisOp
    from mlir_quantum.dialects.mitigation import ZneOp
    from mlir_quantum.dialects.quantum import (
        AdjointOp,
        AllocOp,
        ComputationalBasisOp,
        CountsOp,
        CustomOp,
        DeallocOp,
        DeallocQubitOp,
        DeviceInitOp,
        DeviceReleaseOp,
        ExpvalOp,
        ExtractOp,
        GlobalPhaseOp,
        HamiltonianOp,
        HermitianOp,
        InsertOp,
        MeasureOp,
        MultiRZOp,
        NamedObsOp,
        NumQubitsOp,
        PCPhaseOp,
        ProbsOp,
        QubitUnitaryOp,
        SampleOp,
        SetBasisStateOp,
        SetStateOp,
        StateOp,
        TensorOp,
        VarianceOp,
    )
    from mlir_quantum.dialects.quantum import YieldOp as QYieldOp
    from catalyst.jax_primitives_utils import (
        cache,
        create_call_op,
        get_cached,
        get_call_jaxpr,
        get_symbolref,
        lower_callable,
        lower_jaxpr,
    )
<<<<<<< HEAD
=======

from pennylane.capture.primitives import jacobian_prim as pl_jac_prim
>>>>>>> 38469e45

from catalyst.compiler import get_lib_path
from catalyst.jax_extras import (
    ClosedJaxpr,
    DynshapePrimitive,
    cond_expansion_strategy,
    for_loop_expansion_strategy,
    infer_output_type_jaxpr,
    while_loop_expansion_strategy,
)
from catalyst.utils.calculate_grad_shape import Signature, calculate_grad_shape
from catalyst.utils.exceptions import CompileError
from catalyst.utils.extra_bindings import FromElementsOp, TensorExtractOp
from catalyst.utils.types import convert_shaped_arrays_to_tensors

# pylint: disable=unused-argument,too-many-lines,too-many-statements,protected-access

#########
# Types #
#########


#
# qbit
#
class AbstractQbit(AbstractValue):
    """Abstract Qbit"""

    hash_value = hash("AbstractQubit")

    def __eq__(self, other):  # pragma: nocover
        return isinstance(other, AbstractQbit)

    def __hash__(self):  # pragma: nocover
        return self.hash_value


class ConcreteQbit:
    """Concrete Qbit."""


def _qbit_lowering(aval):
    assert isinstance(aval, AbstractQbit)
    return ir.OpaqueType.get("quantum", "bit")


#
# qreg
#
class AbstractQreg(AbstractValue):
    """Abstract quantum register."""

    hash_value = hash("AbstractQreg")

    def __eq__(self, other):
        return isinstance(other, AbstractQreg)

    def __hash__(self):
        return self.hash_value


class ConcreteQreg:
    """Concrete quantum register."""


def _qreg_lowering(aval):
    assert isinstance(aval, AbstractQreg)
    return ir.OpaqueType.get("quantum", "reg")


#
# observable
#
class AbstractObs(AbstractValue):
    """Abstract observable."""

    def __init__(self, num_qubits_or_qreg=None, primitive=None):
        self.num_qubits = None
        self.qreg = None
        self.primitive = primitive

        if isinstance(num_qubits_or_qreg, int):
            self.num_qubits = num_qubits_or_qreg
        elif isinstance(num_qubits_or_qreg, AbstractQreg):
            self.qreg = num_qubits_or_qreg

    def __eq__(self, other):  # pragma: nocover
        if not isinstance(other, AbstractObs):
            return False

        return (
            self.num_qubits == other.num_qubits
            and self.qreg == other.qreg
            and self.primitive == other.primitive
        )

    def __hash__(self):  # pragma: nocover
        return hash(self.primitive) + hash(self.num_qubits) + hash(self.qreg)


class ConcreteObs(AbstractObs):
    """Concrete observable."""


def _obs_lowering(aval):
    assert isinstance(aval, AbstractObs)
    return (ir.OpaqueType.get("quantum", "obs"),)


#
# registration
#
mlir.ir_type_handlers[AbstractQbit] = _qbit_lowering
mlir.ir_type_handlers[AbstractQreg] = _qreg_lowering
mlir.ir_type_handlers[AbstractObs] = _obs_lowering


class Folding(Enum):
    """
    Folding types supported by ZNE mitigation
    """

    GLOBAL = "global"
    RANDOM = "local-random"
    ALL = "local-all"


class MeasurementPlane(Enum):
    """
    Measurement planes for arbitrary-basis measurements in MBQC
    """

    XY = "XY"
    YZ = "YZ"
    ZX = "ZX"


##############
# Primitives #
##############

zne_p = Primitive("zne")
device_init_p = Primitive("device_init")
device_init_p.multiple_results = True
device_release_p = Primitive("device_release")
device_release_p.multiple_results = True
num_qubits_p = Primitive("num_qubits")
qalloc_p = Primitive("qalloc")
qdealloc_p = Primitive("qdealloc")
qdealloc_p.multiple_results = True
qdealloc_qb_p = Primitive("qdealloc_qb")
qdealloc_qb_p.multiple_results = True
qextract_p = Primitive("qextract")
qinsert_p = Primitive("qinsert")
gphase_p = Primitive("gphase")
gphase_p.multiple_results = True
qinst_p = Primitive("qinst")
qinst_p.multiple_results = True
unitary_p = Primitive("unitary")
unitary_p.multiple_results = True
measure_p = Primitive("measure")
measure_p.multiple_results = True
compbasis_p = Primitive("compbasis")
namedobs_p = Primitive("namedobs")
hermitian_p = Primitive("hermitian")
tensorobs_p = Primitive("tensorobs")
hamiltonian_p = Primitive("hamiltonian")
sample_p = Primitive("sample")
counts_p = Primitive("counts")
counts_p.multiple_results = True
expval_p = Primitive("expval")
var_p = Primitive("var")
probs_p = Primitive("probs")
state_p = Primitive("state")
cond_p = DynshapePrimitive("cond")
cond_p.multiple_results = True
while_p = DynshapePrimitive("while_loop")
while_p.multiple_results = True
for_p = DynshapePrimitive("for_loop")
for_p.multiple_results = True
grad_p = Primitive("grad")
grad_p.multiple_results = True
func_p = core.CallPrimitive("func")
func_p.multiple_results = True
jvp_p = Primitive("jvp")
jvp_p.multiple_results = True
vjp_p = Primitive("vjp")
vjp_p.multiple_results = True
adjoint_p = Primitive("adjoint")
adjoint_p.multiple_results = True
print_p = Primitive("debug_print")
print_p.multiple_results = True
python_callback_p = Primitive("python_callback")
python_callback_p.multiple_results = True
value_and_grad_p = Primitive("value_and_grad")
value_and_grad_p.multiple_results = True
assert_p = Primitive("assert")
assert_p.multiple_results = True
set_state_p = Primitive("state_prep")
set_state_p.multiple_results = True
set_basis_state_p = Primitive("set_basis_state")
set_basis_state_p.multiple_results = True
quantum_kernel_p = core.CallPrimitive("quantum_kernel")
quantum_kernel_p.multiple_results = True
measure_in_basis_p = Primitive("measure_in_basis")
measure_in_basis_p.multiple_results = True
decomprule_p = core.Primitive("decomposition_rule")
decomprule_p.multiple_results = True

quantum_subroutine_p = copy.deepcopy(jit_p)
quantum_subroutine_p.name = "quantum_subroutine_p"
subroutine_cache: dict[callable, callable] = {}


def subroutine(func):
    """
    Denotes the creation of a function in the intermediate representation.

    May be used to reduce compilation times. Instead of repeatedly compiling
    inlined versions of the function passed as a parameter, when functions
    are annotated with a subroutine, a single version of the function
    will be compiled and called from potentially multiple callsites.

    .. note::

        Subroutines are only available when using the PLxPR program capture
        interface.


    **Example**

    .. code-block:: python

        @subroutine
        def Hadamard_on_wire_0():
            qml.Hadamard(0)

        qml.capture.enable()

        @qjit
        @qml.qnode(dev)
        def main():
            Hadamard_on_wire_0()
            Hadamard_on_wire_0()
            return qml.state()

        print(main.mlir)
        qml.capture.disable()
    """

    # pylint: disable-next=import-outside-toplevel
    from catalyst.api_extensions.callbacks import WRAPPER_ASSIGNMENTS

    old_jit_p = jax._src.pjit.jit_p

    @functools.wraps(func, assigned=WRAPPER_ASSIGNMENTS)
    def inside(*args, **kwargs):
        with Patcher(
            (
                jax._src.pjit,
                "jit_p",
                old_jit_p,
            ),
        ):
            return func(*args, **kwargs)

    @functools.wraps(inside, assigned=WRAPPER_ASSIGNMENTS)
    def wrapper(*args, **kwargs):

        if not qml.capture.enabled():
            msg = "Subroutine is only available with capture enabled."
            raise CompileError(msg)

        with Patcher(
            (
                jax._src.pjit,
                "jit_p",
                quantum_subroutine_p,
            ),
        ):
            return jax.jit(inside)(*args, **kwargs)

    return wrapper


def decomposition_rule(func=None, *, is_qreg=True, num_params=0):
    """
    Denotes the creation of a quantum definition in the intermediate representation.
    """

    assert not is_qreg or (
        is_qreg and num_params == 0
    ), "Decomposition rules with `qreg` do not require `num_params`."

    if func is None:
        return functools.partial(decomposition_rule, is_qreg=is_qreg, num_params=num_params)

    @functools.wraps(func)
    def wrapper(*args, **kwargs):
        jaxpr = jax.make_jaxpr(func)(*args, **kwargs)
        decomprule_p.bind(pyfun=func, func_jaxpr=jaxpr, is_qreg=is_qreg, num_params=num_params)

    return wrapper


def _assert_jaxpr_without_constants(jaxpr: ClosedJaxpr):
    assert len(jaxpr.consts) == 0, (
        "Abstract evaluation is not defined for Jaxprs with non-empty constants because these are "
        "not available at the time of the creation of output tracers."
    )


@python_callback_p.def_abstract_eval
def _python_callback_abstract_eval(*avals, callback, custom_grad, results_aval):
    """Abstract evaluation"""
    return results_aval


@python_callback_p.def_impl
def _python_callback_def_impl(*avals, callback, custom_grad, results_aval):  # pragma: no cover
    """Concrete evaluation"""
    raise NotImplementedError()


def _python_callback_lowering(
    jax_ctx: mlir.LoweringRuleContext, *args, callback, custom_grad, results_aval
):
    """Callback lowering"""

    sys.path.append(get_lib_path("runtime", "RUNTIME_LIB_DIR"))
    import catalyst_callback_registry as registry  # pylint: disable=import-outside-toplevel

    callback_id = registry.register(callback)

    params_ty = [arg.type for arg in args]
    results_ty = list(convert_shaped_arrays_to_tensors(results_aval))
    fn_ty = FunctionType.get(inputs=params_ty, results=results_ty)
    fn_ty_attr = ir.TypeAttr.get(fn_ty)
    cache_key = (callback_id, *params_ty, *results_ty)
    if callbackOp := get_cached(jax_ctx, cache_key):
        symbol = callbackOp.sym_name.value
        symbol_attr = ir.FlatSymbolRefAttr.get(symbol)
        return CallbackCallOp(results_ty, symbol_attr, args).results

    module = jax_ctx.module_context.module
    ip = module.body
    attrs = [fn_ty_attr, callback_id, len(args), len(results_ty)]
    with ir.InsertionPoint(ip):
        # TODO: Name mangling for callbacks
        name = callback.__name__
        callbackOp = CallbackOp(f"callback_{name}_{callback_id}", *attrs)

    cache(jax_ctx, cache_key, callbackOp)
    symbol = callbackOp.sym_name.value
    symbol_attr = ir.FlatSymbolRefAttr.get(symbol)
    retval = CallbackCallOp(results_ty, symbol_attr, args).results

    if not custom_grad:
        return retval

    assert custom_grad._fwd and custom_grad._bwd
    fwd = custom_grad._fwd
    rev = custom_grad._bwd
    fwd_jaxpr = custom_grad._fwd_jaxpr
    rev_jaxpr = custom_grad._bwd_jaxpr
    mlir_fwd = lower_callable(jax_ctx, fwd, fwd_jaxpr)
    mlir_rev = lower_callable(jax_ctx, rev, rev_jaxpr)
    sym_fwd = mlir_fwd.sym_name.value + ".fwd"

    argc = len(args)
    resc = len(results_ty)
    len_tape = len(mlir_fwd.type.results) - resc

    # args_ty = inputs and cotangents since they are shadows
    args_ty = [arg.type for arg in args]
    # results_ty = output and cotangent
    output_ty = results_ty
    # the tape is found in the mlir_fwd.type
    tape_ty = mlir_fwd.type.results[-len_tape:] if len_tape > 0 else []

    fn_fwd_ty = FunctionType.get(inputs=args_ty, results=output_ty + tape_ty)
    fn_rev_ty = FunctionType.get(inputs=output_ty + tape_ty, results=args_ty)

    fwd_fn_ty_attr = ir.TypeAttr.get(fn_fwd_ty)
    fwd_callee_attr = ir.FlatSymbolRefAttr.get(mlir_fwd.sym_name.value)
    sym_rev = mlir_rev.sym_name.value + ".rev"
    rev_fn_ty_attr = ir.TypeAttr.get(fn_rev_ty)
    rev_callee_attr = ir.FlatSymbolRefAttr.get(mlir_rev.sym_name.value)

    with ir.InsertionPoint(ip):
        forward = ForwardOp(sym_fwd, fwd_fn_ty_attr, fwd_callee_attr, argc, resc, len_tape)
        reverse = ReverseOp(sym_rev, rev_fn_ty_attr, rev_callee_attr, argc, resc, len_tape)
        fwd_sym_attr = ir.FlatSymbolRefAttr.get(forward.sym_name.value)
        rev_sym_attr = ir.FlatSymbolRefAttr.get(reverse.sym_name.value)
        CustomGradOp(symbol_attr, fwd_sym_attr, rev_sym_attr)

    return retval


#
# print
#
@print_p.def_abstract_eval
def _print_abstract_eval(*args, string=None, memref=False):
    return ()


@print_p.def_impl
def _print_def_impl(*args, string=None, memref=False):  # pragma: no cover
    print(*args)
    return ()


def _print_lowering(jax_ctx: mlir.LoweringRuleContext, *args, string=None, memref=False):
    val = args[0] if args else None
    return PrintOp(val=val, const_val=None, print_descriptor=memref).results


#
# module
#
@quantum_kernel_p.def_impl
def _quantum_kernel_def_impl(*args, call_jaxpr, qnode, pipeline=None):  # pragma: no cover
    raise NotImplementedError()


def _quantum_kernel_lowering(ctx, *args, call_jaxpr, qnode, pipeline=None):
    """Lower's qnodes to moduleOp

    Args:
      ctx: LoweringRuleContext
      *args: List[mlir.Value] corresponding to argument values
      qnode: qml.Qnode
      call_jaxpr: jaxpr representing fn
    Returns:
      List[mlir.Value] corresponding
    """
    assert isinstance(qnode, qml.QNode), "This function expects qnodes"
    if pipeline is None:
        pipeline = tuple()

    func_op = lower_callable(ctx, qnode, call_jaxpr, pipeline)
    call_op = create_call_op(ctx, func_op, *args)
    return call_op.results


@func_p.def_impl
def _func_def_impl(*args, call_jaxpr, fn):  # pragma: no cover
    raise NotImplementedError()


def _func_lowering(ctx, *args, call_jaxpr, fn):
    """Lower a quantum function into MLIR in a two step process.
    The first step is the compilation of the definition of the function fn.
    The second step is compiling a call to function fn.

    Args:
      ctx: the MLIR context
      args: list of arguments or abstract arguments to the function
      name: name of the function
      call_jaxpr: the jaxpr representation of the fn
      fn: the function being compiled
    """
    func_op = lower_callable(ctx, fn, call_jaxpr)
    call_op = create_call_op(ctx, func_op, *args)
    return call_op.results


#
# Decomp rule
#
@decomprule_p.def_abstract_eval
def _decomposition_rule_abstract(*, pyfun, func_jaxpr, is_qreg=False, num_params=None):
    return ()


def _decomposition_rule_lowering(ctx, *, pyfun, func_jaxpr, **_):
    """Lower a quantum decomposition rule into MLIR in a single step process.
    The step is the compilation of the definition of the function fn.
    """

    # Set the visibility of the decomposition rule to public
    # to avoid the elimination by the compiler
    lower_callable(ctx, pyfun, func_jaxpr, public=True)
    return ()


#
# grad
#
@dataclass
class GradParams:
    """Common gradient parameters. The parameters are expected to be checked before the creation of
    this structure"""

    method: str
    scalar_out: bool
    h: float
    argnums: Union[int, List]
    scalar_argnums: bool = None
    expanded_argnums: List[int] = None
    with_value: bool = False  # if true it calls value_and_grad instead of grad


@grad_p.def_impl
def _grad_def_impl(ctx, *args, jaxpr, fn, grad_params):  # pragma: no cover
    raise NotImplementedError()


@grad_p.def_abstract_eval
def _grad_abstract(*args, jaxpr, fn, grad_params):
    """This function is called with abstract arguments for tracing."""
    signature = Signature(jaxpr.consts + jaxpr.in_avals, jaxpr.out_avals)
    offset = len(jaxpr.consts)
    new_argnums = [num + offset for num in grad_params.expanded_argnums]
    transformed_signature = calculate_grad_shape(signature, new_argnums)
    return tuple(transformed_signature.get_results())


def _grad_lowering(ctx, *args, jaxpr, fn, grad_params):
    """Lowering function to gradient.
    Args:
        ctx: the MLIR context
        args: the points in the function in which we are to calculate the derivative
        jaxpr: the jaxpr representation of the grad op
        fn (GradCallable): the function to be differentiated
        method: the method used for differentiation
        h: the difference for finite difference. May be None when fn is not finite difference.
        argnums: argument indices which define over which arguments to
            differentiate.
    """
    consts = []
    offset = len(args) - len(jaxpr.consts)
    for i, jax_array_or_tracer in enumerate(jaxpr.consts):
        if isinstance(jax_array_or_tracer, jax._src.interpreters.partial_eval.DynamicJaxprTracer):
            # There are some cases where this value cannot be converted into
            # a jax.numpy.array.
            # in that case we get it from the arguments.
            consts.append(args[offset + i])
        else:
            # ``ir.DenseElementsAttr.get()`` constructs a dense elements attribute from an array of
            # element values. This doesn't support ``jaxlib.xla_extension.Array``, so we have to
            # cast such constants to numpy array types.
            const = jax_array_or_tracer
            const_type = shape_dtype_to_ir_type(const.shape, const.dtype)
            nparray = np.asarray(const)
            attr = ir.DenseElementsAttr.get(nparray, type=const_type)
            constval = StableHLOConstantOp(attr).results
            consts.append(constval)

    method, h, argnums = grad_params.method, grad_params.h, grad_params.expanded_argnums
    mlir_ctx = ctx.module_context.context
    finiteDiffParam = None
    if h:
        f64 = ir.F64Type.get(mlir_ctx)
        finiteDiffParam = ir.FloatAttr.get(f64, h)
    offset = len(jaxpr.consts)
    new_argnums = [num + offset for num in argnums]
    argnum_numpy = np.array(new_argnums)
    diffArgIndices = ir.DenseIntElementsAttr.get(argnum_numpy)
    func_op = lower_jaxpr(ctx, jaxpr, (method, h, *argnums))
    symbol_ref = get_symbolref(ctx, func_op)
    output_types = list(map(mlir.aval_to_ir_types, ctx.avals_out))
    flat_output_types = util.flatten(output_types)

    len_args = len(args)
    index = len_args - len(consts)
    args_and_consts = consts + list(args[:index])

    return GradOp(
        flat_output_types,
        ir.StringAttr.get(method),
        symbol_ref,
        mlir.flatten_ir_values(args_and_consts),
        diffArgIndices=diffArgIndices,
        finiteDiffParam=finiteDiffParam,
    ).results


# pylint: disable=too-many-arguments
def _capture_grad_lowering(ctx, *args, argnums, jaxpr, n_consts, method, h, fn, scalar_out):
    mlir_ctx = ctx.module_context.context
    f64 = ir.F64Type.get(mlir_ctx)
    finiteDiffParam = ir.FloatAttr.get(f64, h)

    new_argnums = [num + n_consts for num in argnums]
    argnum_numpy = np.array(new_argnums)
    diffArgIndices = ir.DenseIntElementsAttr.get(argnum_numpy)
    func_op = lower_jaxpr(ctx, jaxpr, (method, h, *new_argnums), fn=fn)
    symbol_ref = get_symbolref(ctx, func_op)
    output_types = list(map(mlir.aval_to_ir_types, ctx.avals_out))
    flat_output_types = util.flatten(output_types)

    return GradOp(
        flat_output_types,
        ir.StringAttr.get(method),
        symbol_ref,
        mlir.flatten_lowering_ir_args(args),
        diffArgIndices=diffArgIndices,
        finiteDiffParam=finiteDiffParam,
    ).results


# value_and_grad
#
@value_and_grad_p.def_impl
def _value_and_grad_def_impl(ctx, *args, jaxpr, fn, grad_params):  # pragma: no cover
    raise NotImplementedError()


@value_and_grad_p.def_abstract_eval
def _value_and_grad_abstract(*args, jaxpr, fn, grad_params):  # pylint: disable=unused-argument
    """This function is called with abstract arguments for tracing.
    Note: argument names must match these of `_value_and_grad_lowering`."""

    signature = Signature(jaxpr.consts + jaxpr.in_avals, jaxpr.out_avals)
    offset = len(jaxpr.consts)
    new_argnums = [num + offset for num in grad_params.expanded_argnums]
    transformed_signature = calculate_grad_shape(signature, new_argnums)
    return tuple(jaxpr.out_avals + transformed_signature.get_results())


def _value_and_grad_lowering(ctx, *args, jaxpr, fn, grad_params):
    """
    Returns:
        MLIR results
    """
    consts = []
    offset = len(args) - len(jaxpr.consts)
    for i, jax_array_or_tracer in enumerate(jaxpr.consts):
        if not isinstance(
            jax_array_or_tracer, jax._src.interpreters.partial_eval.DynamicJaxprTracer
        ):
            # ``ir.DenseElementsAttr.get()`` constructs a dense elements attribute from an array of
            # element values. This doesn't support ``jaxlib.xla_extension.Array``, so we have to
            # cast such constants to numpy array types.
            const = jax_array_or_tracer
            const_type = shape_dtype_to_ir_type(const.shape, const.dtype)
            nparray = np.asarray(const)
            attr = ir.DenseElementsAttr.get(nparray, type=const_type)
            constval = StableHLOConstantOp(attr).results
            consts.append(constval)
        else:
            # There are some cases where this value cannot be converted into
            # a jax.numpy.array.
            # in that case we get it from the arguments.
            consts.append(args[offset + i])

    len_args = len(args)
    index = len_args - len(consts)
    args = list(args[0:index])
    method, h, argnums = grad_params.method, grad_params.h, grad_params.expanded_argnums
    mlir_ctx = ctx.module_context.context
    new_argnums = np.array([len(jaxpr.consts) + num for num in argnums])

    output_types = list(map(mlir.aval_to_ir_types, ctx.avals_out))
    flat_output_types = util.flatten(output_types)

    constants = consts

    consts_and_args = constants + args
    func_call_jaxpr = get_call_jaxpr(jaxpr)
    func_args = consts_and_args[: len(func_call_jaxpr.invars)]
    val_result_types = flat_output_types[: len(flat_output_types) - len(argnums)]
    gradient_result_types = flat_output_types[len(flat_output_types) - len(argnums) :]

    func_op = lower_jaxpr(ctx, jaxpr, (method, h, *argnums))

    symbol_ref = get_symbolref(ctx, func_op)
    return ValueAndGradOp(
        val_result_types,
        gradient_result_types,
        ir.StringAttr.get(method),
        symbol_ref,
        mlir.flatten_ir_values(func_args),
        diffArgIndices=ir.DenseIntElementsAttr.get(new_argnums),
        finiteDiffParam=ir.FloatAttr.get(ir.F64Type.get(mlir_ctx), h) if h else None,
    ).results


#
# vjp/jvp
#
@jvp_p.def_impl
def _jvp_def_impl(ctx, *args, jaxpr, fn, grad_params):  # pragma: no cover
    raise NotImplementedError()


@jvp_p.def_abstract_eval
def _jvp_abstract(*args, jaxpr, fn, grad_params):  # pylint: disable=unused-argument
    """This function is called with abstract arguments for tracing.
    Note: argument names must match these of `_jvp_lowering`."""
    return jaxpr.out_avals + jaxpr.out_avals


def _jvp_lowering(ctx, *args, jaxpr, fn, grad_params):
    """
    Returns:
        MLIR results
    """
    args = list(args)
    method, h, argnums = grad_params.method, grad_params.h, grad_params.expanded_argnums
    mlir_ctx = ctx.module_context.context
    new_argnums = np.array([len(jaxpr.consts) + num for num in argnums])

    output_types = list(map(mlir.aval_to_ir_types, ctx.avals_out))
    flat_output_types = util.flatten(output_types)
    constants = [
        StableHLOConstantOp(ir.DenseElementsAttr.get(np.asarray(const))).results
        for const in jaxpr.consts
    ]
    consts_and_args = constants + args
    func_call_jaxpr = get_call_jaxpr(jaxpr)
    func_args = consts_and_args[: len(func_call_jaxpr.invars)]
    tang_args = consts_and_args[len(func_call_jaxpr.invars) :]

    func_op = lower_jaxpr(ctx, jaxpr, (method, h, *argnums))

    assert (
        len(flat_output_types) % 2 == 0
    ), f"The total number of result tensors is expected to be even, not {len(flat_output_types)}"
    symbol_ref = get_symbolref(ctx, func_op)
    return JVPOp(
        flat_output_types[: len(flat_output_types) // 2],
        flat_output_types[len(flat_output_types) // 2 :],
        ir.StringAttr.get(method),
        symbol_ref,
        mlir.flatten_ir_values(func_args),
        mlir.flatten_ir_values(tang_args),
        diffArgIndices=ir.DenseIntElementsAttr.get(new_argnums),
        finiteDiffParam=ir.FloatAttr.get(ir.F64Type.get(mlir_ctx), h) if h else None,
    ).results


@vjp_p.def_impl
def _vjp_def_impl(ctx, *args, jaxpr, fn, grad_params):  # pragma: no cover
    raise NotImplementedError()


@vjp_p.def_abstract_eval
# pylint: disable=unused-argument
def _vjp_abstract(*args, jaxpr, fn, grad_params):
    """This function is called with abstract arguments for tracing."""
    return jaxpr.out_avals + [jaxpr.in_avals[i] for i in grad_params.expanded_argnums]


def _vjp_lowering(ctx, *args, jaxpr, fn, grad_params):
    """
    Returns:
        MLIR results
    """
    args = list(args)
    method, h, argnums = grad_params.method, grad_params.h, grad_params.expanded_argnums
    mlir_ctx = ctx.module_context.context
    new_argnums = np.array([len(jaxpr.consts) + num for num in argnums])

    output_types = list(map(mlir.aval_to_ir_types, ctx.avals_out))
    flat_output_types = util.flatten(output_types)
    constants = [
        StableHLOConstantOp(ir.DenseElementsAttr.get(np.asarray(const))).results
        for const in jaxpr.consts
    ]
    consts_and_args = constants + args
    func_call_jaxpr = get_call_jaxpr(jaxpr)
    func_args = consts_and_args[: len(func_call_jaxpr.invars)]
    cotang_args = consts_and_args[len(func_call_jaxpr.invars) :]
    func_result_types = flat_output_types[: len(flat_output_types) - len(argnums)]
    vjp_result_types = flat_output_types[len(flat_output_types) - len(argnums) :]

    func_op = lower_jaxpr(ctx, jaxpr, (method, h, *argnums))

    symbol_ref = get_symbolref(ctx, func_op)
    return VJPOp(
        func_result_types,
        vjp_result_types,
        ir.StringAttr.get(method),
        symbol_ref,
        mlir.flatten_ir_values(func_args),
        mlir.flatten_ir_values(cotang_args),
        diffArgIndices=ir.DenseIntElementsAttr.get(new_argnums),
        finiteDiffParam=ir.FloatAttr.get(ir.F64Type.get(mlir_ctx), h) if h else None,
    ).results


#
# zne
#


@zne_p.def_impl
def _zne_def_impl(ctx, *args, folding, jaxpr, fn):  # pragma: no cover
    raise NotImplementedError()


@zne_p.def_abstract_eval
def _zne_abstract_eval(*args, folding, jaxpr, fn):  # pylint: disable=unused-argument
    shape = list(args[-1].shape)
    if len(jaxpr.out_avals) > 1:
        shape.append(len(jaxpr.out_avals))
    return core.ShapedArray(shape, jaxpr.out_avals[0].dtype)


def _folding_attribute(ctx, folding):
    ctx = ctx.module_context.context
    return ir.OpaqueAttr.get(
        "mitigation",
        ("folding " + Folding(folding).name.lower()).encode("utf-8"),
        ir.NoneType.get(ctx),
        ctx,
    )


def _zne_lowering(ctx, *args, folding, jaxpr, fn):
    """Lowering function to the ZNE opearation.
    Args:
        ctx: the MLIR context
        args: the arguments with scale factors as last
        jaxpr: the jaxpr representation of the circuit
        fn: the function to be mitigated
    """
    func_op = lower_jaxpr(ctx, jaxpr)
    symbol_ref = get_symbolref(ctx, func_op)
    output_types = list(map(mlir.aval_to_ir_types, ctx.avals_out))
    flat_output_types = util.flatten(output_types)
    num_folds = args[-1]

    constants = []
    for const in jaxpr.consts:
        const_type = shape_dtype_to_ir_type(const.shape, const.dtype)
        nparray = np.asarray(const)
        if const.dtype == bool:
            nparray = np.packbits(nparray, bitorder="little")
        attr = ir.DenseElementsAttr.get(nparray, type=const_type)
        constantVals = StableHLOConstantOp(attr).results
        constants.append(constantVals)

    args_and_consts = constants + list(args[0:-1])

    return ZneOp(
        flat_output_types,
        symbol_ref,
        mlir.flatten_ir_values(args_and_consts),
        _folding_attribute(ctx, folding),
        num_folds,
    ).results


#
# device_init
#
@device_init_p.def_abstract_eval
def _device_init_abstract_eval(shots, auto_qubit_management, rtd_lib, rtd_name, rtd_kwargs):
    return ()


# pylint: disable=too-many-arguments, too-many-positional-arguments
def _device_init_lowering(
    jax_ctx: mlir.LoweringRuleContext,
    shots: ir.Value,
    auto_qubit_management,
    rtd_lib,
    rtd_name,
    rtd_kwargs,
):
    ctx = jax_ctx.module_context.context
    ctx.allow_unregistered_dialects = True

    shots_value = TensorExtractOp(ir.IntegerType.get_signless(64, ctx), shots, []).result
    DeviceInitOp(
        ir.StringAttr.get(rtd_lib),
        ir.StringAttr.get(rtd_name),
        ir.StringAttr.get(rtd_kwargs),
        shots=shots_value,
        auto_qubit_management=auto_qubit_management,
    )

    return ()


#
# device_release
#
@device_release_p.def_abstract_eval
def _device_release_abstract_eval():
    return ()


def _device_release_lowering(jax_ctx: mlir.LoweringRuleContext):
    DeviceReleaseOp()  # end of qnode
    return ()


#
# num_qubits_p
#
@num_qubits_p.def_abstract_eval
def _num_qubits_abstract_eval():
    return core.ShapedArray((), jax.numpy.int64)


def _num_qubits_lowering(jax_ctx: mlir.LoweringRuleContext):
    ctx = jax_ctx.module_context.context
    ctx.allow_unregistered_dialects = True

    result_type = ir.IntegerType.get_signless(64, ctx)
    nqubits = NumQubitsOp(result_type).result

    result_from_elements_op = ir.RankedTensorType.get((), result_type)
    from_elements_op = FromElementsOp(result_from_elements_op, nqubits)
    return from_elements_op.results


#
# qalloc
#
@qalloc_p.def_impl
def _qalloc_def_impl(ctx, size_value):  # pragma: no cover
    raise NotImplementedError()


@qalloc_p.def_abstract_eval
def _qalloc_abstract_eval(size):
    """This function is called with abstract arguments for tracing."""
    return AbstractQreg()


def _qalloc_lowering(jax_ctx: mlir.LoweringRuleContext, size_value: ir.Value):
    ctx = jax_ctx.module_context.context
    ctx.allow_unregistered_dialects = True

    qreg_type = ir.OpaqueType.get("quantum", "reg", ctx)
    if isinstance(size_value.owner, ir.Operation) and size_value.owner.name == "stablehlo.constant":
        size_value_attr = size_value.owner.attributes["value"]
        assert ir.DenseIntElementsAttr.isinstance(size_value_attr)
        size = ir.DenseIntElementsAttr(size_value_attr)[0]
        assert size >= 0

        size_attr = ir.IntegerAttr.get(ir.IntegerType.get_signless(64, ctx), size)
        return AllocOp(qreg_type, nqubits_attr=size_attr).results
    else:
        size_value = extract_scalar(size_value, "qalloc")
        return AllocOp(qreg_type, nqubits=size_value).results


#
# qdealloc
#
@qdealloc_p.def_impl
def _qdealloc_def_impl(ctx, size_value):  # pragma: no cover
    raise NotImplementedError()


@qdealloc_p.def_abstract_eval
def _qdealloc_abstract_eval(qreg):
    return ()


def _qdealloc_lowering(jax_ctx: mlir.LoweringRuleContext, qreg):
    ctx = jax_ctx.module_context.context
    ctx.allow_unregistered_dialects = True
    DeallocOp(qreg)
    return ()


#
# qdealloc_qb
#
@qdealloc_qb_p.def_abstract_eval
def _qdealloc_qb_abstract_eval(qubit):
    return ()


def _qdealloc_qb_lowering(jax_ctx: mlir.LoweringRuleContext, qubit):
    ctx = jax_ctx.module_context.context
    ctx.allow_unregistered_dialects = True
    DeallocQubitOp(qubit)
    return ()


#
# qextract
#
@qextract_p.def_impl
def _qextract_def_impl(ctx, qreg, qubit_idx):  # pragma: no cover
    raise NotImplementedError()


@qextract_p.def_abstract_eval
def _qextract_abstract_eval(qreg, qubit_idx):
    """This function is called with abstract arguments for tracing."""
    assert isinstance(qreg, AbstractQreg), f"Expected AbstractQreg(), got {qreg}"
    return AbstractQbit()


def _qextract_lowering(jax_ctx: mlir.LoweringRuleContext, qreg: ir.Value, qubit_idx: ir.Value):
    ctx = jax_ctx.module_context.context
    ctx.allow_unregistered_dialects = True

    assert ir.OpaqueType.isinstance(qreg.type), qreg.type
    assert ir.OpaqueType(qreg.type).dialect_namespace == "quantum"
    assert ir.OpaqueType(qreg.type).data == "reg"

    qubit_idx = extract_scalar(qubit_idx, "wires", "index")
    if not ir.IntegerType.isinstance(qubit_idx.type):
        raise TypeError(f"Operator wires expected to be integers, got {qubit_idx.type}!")

    if ir.IntegerType(qubit_idx.type).width < 64:
        qubit_idx = ExtUIOp(ir.IntegerType.get_signless(64), qubit_idx).result
    elif not ir.IntegerType(qubit_idx.type).width == 64:
        raise TypeError(f"Operator wires expected to be 64-bit integers, got {qubit_idx.type}!")

    qubit_type = ir.OpaqueType.get("quantum", "bit", ctx)
    return ExtractOp(qubit_type, qreg, idx=qubit_idx).results


#
# qinsert
#
@qinsert_p.def_impl
def _qinsert_def_impl(ctx, qreg_old, qubit_idx, qubit):  # pragma: no cover
    raise NotImplementedError()


@qinsert_p.def_abstract_eval
def _qinsert_abstract_eval(qreg_old, qubit_idx, qubit):
    """This function is called with abstract arguments for tracing."""
    assert isinstance(qreg_old, AbstractQreg)
    assert isinstance(qubit, AbstractQbit)
    return AbstractQreg()


def _qinsert_lowering(
    jax_ctx: mlir.LoweringRuleContext, qreg_old: ir.Value, qubit_idx: ir.Value, qubit: ir.Value
):
    ctx = jax_ctx.module_context.context
    ctx.allow_unregistered_dialects = True

    assert ir.OpaqueType.isinstance(qreg_old.type)
    assert ir.OpaqueType(qreg_old.type).dialect_namespace == "quantum"
    assert ir.OpaqueType(qreg_old.type).data == "reg"

    qubit_idx = extract_scalar(qubit_idx, "wires", "index")
    if not ir.IntegerType.isinstance(qubit_idx.type):
        raise TypeError(f"Operator wires expected to be integers, got {qubit_idx.type}!")

    if ir.IntegerType(qubit_idx.type).width < 64:
        qubit_idx = ExtUIOp(ir.IntegerType.get_signless(64), qubit_idx).result
    elif not ir.IntegerType(qubit_idx.type).width == 64:
        raise TypeError(f"Operator wires expected to be 64-bit integers, got {qubit_idx.type}!")

    qreg_type = ir.OpaqueType.get("quantum", "reg", ctx)
    return InsertOp(qreg_type, qreg_old, qubit, idx=qubit_idx).results


#
# gphase
#
@gphase_p.def_abstract_eval
def _gphase_abstract_eval(*qubits_or_params, ctrl_len=0, adjoint=False):
    # The signature here is: (using * to denote zero or more)
    # param, ctrl_qubits*, ctrl_values*
    # since gphase has no target qubits.
    param = qubits_or_params[0]
    assert not isinstance(param, AbstractQbit)
    ctrl_qubits = qubits_or_params[-2 * ctrl_len : -ctrl_len]
    for idx in range(ctrl_len):
        qubit = ctrl_qubits[idx]
        assert isinstance(qubit, AbstractQbit)
    return (AbstractQbit(),) * (ctrl_len)


@gphase_p.def_impl
def _gphase_def_impl(*args, **kwargs):
    """Not implemented"""
    raise NotImplementedError()


def _gphase_lowering(
    jax_ctx: mlir.LoweringRuleContext, *qubits_or_params, ctrl_len=0, adjoint=False
):
    ctx = jax_ctx.module_context.context
    ctx.allow_unregistered_dialects = True

    param = qubits_or_params[0]
    ctrl_qubits = qubits_or_params[1 : 1 + ctrl_len]
    ctrl_values = qubits_or_params[1 + ctrl_len :]

    param = safe_cast_to_f64(param, "GlobalPhase")
    param = extract_scalar(param, "GlobalPhase")

    assert ir.F64Type.isinstance(
        param.type
    ), "Only scalar double parameters are allowed for quantum gates!"

    ctrl_values_i1 = []
    for v in ctrl_values:
        p = TensorExtractOp(ir.IntegerType.get_signless(1), v, []).result
        ctrl_values_i1.append(p)

    GlobalPhaseOp(
        params=param,
        out_ctrl_qubits=[qubit.type for qubit in ctrl_qubits],
        in_ctrl_qubits=ctrl_qubits,
        in_ctrl_values=ctrl_values_i1,
        adjoint=adjoint,
    )
    return ctrl_qubits


#
# qinst
#
@qinst_p.def_abstract_eval
def _qinst_abstract_eval(
    *qubits_or_params, op=None, qubits_len=0, params_len=0, ctrl_len=0, adjoint=False
):
    # The signature here is: (using * to denote zero or more)
    # qubits*, params*, ctrl_qubits*, ctrl_values*
    qubits = qubits_or_params[:qubits_len]
    ctrl_qubits = qubits_or_params[-2 * ctrl_len : -ctrl_len]
    all_qubits = qubits + ctrl_qubits
    for idx in range(qubits_len + ctrl_len):
        qubit = all_qubits[idx]
        assert isinstance(qubit, AbstractQbit)
    return (AbstractQbit(),) * (qubits_len + ctrl_len)


@qinst_p.def_impl
def _qinst_def_impl(*args, **kwargs):  # pragma: no cover
    raise NotImplementedError()


# pylint: disable=too-many-arguments
def _qinst_lowering(
    jax_ctx: mlir.LoweringRuleContext,
    *qubits_or_params,
    op=None,
    qubits_len=0,
    params_len=0,
    ctrl_len=0,
    adjoint=False,
):
    ctx = jax_ctx.module_context.context
    ctx.allow_unregistered_dialects = True

    qubits = qubits_or_params[:qubits_len]
    params = qubits_or_params[qubits_len : qubits_len + params_len]
    ctrl_qubits = qubits_or_params[qubits_len + params_len : qubits_len + params_len + ctrl_len]
    ctrl_values = qubits_or_params[qubits_len + params_len + ctrl_len :]

    for qubit in qubits:
        assert ir.OpaqueType.isinstance(qubit.type)
        assert ir.OpaqueType(qubit.type).dialect_namespace == "quantum"
        assert ir.OpaqueType(qubit.type).data == "bit"

    float_params = []
    for p in params:
        p = safe_cast_to_f64(p, op)
        p = extract_scalar(p, op)

        assert ir.F64Type.isinstance(
            p.type
        ), "Only scalar double parameters are allowed for quantum gates!"

        float_params.append(p)

    ctrl_values_i1 = []
    for v in ctrl_values:
        p = TensorExtractOp(ir.IntegerType.get_signless(1), v, []).result
        ctrl_values_i1.append(p)

    name_attr = ir.StringAttr.get(op)
    name_str = str(name_attr)
    name_str = name_str.replace('"', "")

    if name_str == "MultiRZ":
        assert len(float_params) == 1, "MultiRZ takes one float parameter"
        float_param = float_params[0]
        return MultiRZOp(
            out_qubits=[qubit.type for qubit in qubits],
            out_ctrl_qubits=[qubit.type for qubit in ctrl_qubits],
            theta=float_param,
            in_qubits=qubits,
            in_ctrl_qubits=ctrl_qubits,
            in_ctrl_values=ctrl_values_i1,
            adjoint=adjoint,
        ).results

    if name_str == "PCPhase":
        assert len(float_params) == 2, "PCPhase takes two float parameters"
        float_param = float_params[0]
        dim_param = float_params[1]
        return PCPhaseOp(
            out_qubits=[qubit.type for qubit in qubits],
            out_ctrl_qubits=[qubit.type for qubit in ctrl_qubits],
            theta=float_param,
            dim=dim_param,
            in_qubits=qubits,
            in_ctrl_qubits=ctrl_qubits,
            in_ctrl_values=ctrl_values_i1,
            adjoint=adjoint,
        ).results

    return CustomOp(
        out_qubits=[qubit.type for qubit in qubits],
        out_ctrl_qubits=[qubit.type for qubit in ctrl_qubits],
        params=float_params,
        in_qubits=qubits,
        gate_name=name_attr,
        in_ctrl_qubits=ctrl_qubits,
        in_ctrl_values=ctrl_values_i1,
        adjoint=adjoint,
    ).results


#
# qubit unitary operation
#
@unitary_p.def_abstract_eval
def _unitary_abstract_eval(matrix, *qubits, qubits_len=0, ctrl_len=0, adjoint=False):
    for idx in range(qubits_len + ctrl_len):
        qubit = qubits[idx]
        assert isinstance(qubit, AbstractQbit)
    return (AbstractQbit(),) * (qubits_len + ctrl_len)


@unitary_p.def_impl
def _unitary_def_impl(*args, **kwargs):  # pragma: no cover
    raise NotImplementedError()


def _unitary_lowering(
    jax_ctx: mlir.LoweringRuleContext,
    matrix: ir.Value,
    *qubits_or_controlled: tuple,
    qubits_len=0,
    ctrl_len=0,
    adjoint=False,
):
    qubits = qubits_or_controlled[:qubits_len]
    ctrl_qubits = qubits_or_controlled[qubits_len : qubits_len + ctrl_len]
    ctrl_values = qubits_or_controlled[qubits_len + ctrl_len :]

    ctx = jax_ctx.module_context.context
    ctx.allow_unregistered_dialects = True

    for q in qubits:
        assert ir.OpaqueType.isinstance(q.type)
        assert ir.OpaqueType(q.type).dialect_namespace == "quantum"
        assert ir.OpaqueType(q.type).data == "bit"

    matrix_type = matrix.type
    is_tensor = ir.RankedTensorType.isinstance(matrix_type)
    shape = ir.RankedTensorType(matrix_type).shape if is_tensor else None
    is_2d_tensor = len(shape) == 2 if is_tensor else False
    if not is_2d_tensor:
        raise TypeError("QubitUnitary must be a 2 dimensional tensor.")

    possibly_complex_type = ir.RankedTensorType(matrix_type).element_type
    is_complex = ir.ComplexType.isinstance(possibly_complex_type)
    is_f64_type = False

    if is_complex:
        complex_type = ir.ComplexType(possibly_complex_type)
        possibly_f64_type = complex_type.element_type
        is_f64_type = ir.F64Type.isinstance(possibly_f64_type)

    is_complex_f64_type = is_complex and is_f64_type
    if not is_complex_f64_type:
        f64_type = ir.F64Type.get()
        complex_f64_type = ir.ComplexType.get(f64_type)
        tensor_complex_f64_type = ir.RankedTensorType.get(shape, complex_f64_type)
        matrix = StableHLOConvertOp(tensor_complex_f64_type, matrix).result

    ctrl_values_i1 = []
    for v in ctrl_values:
        p = TensorExtractOp(ir.IntegerType.get_signless(1), v, []).result
        ctrl_values_i1.append(p)

    return QubitUnitaryOp(
        out_qubits=[q.type for q in qubits],
        out_ctrl_qubits=[q.type for q in ctrl_qubits],
        matrix=matrix,
        in_qubits=qubits,
        in_ctrl_qubits=ctrl_qubits,
        in_ctrl_values=ctrl_values_i1,
        adjoint=adjoint,
    ).results


#
# measure
#
@measure_p.def_abstract_eval
def _measure_abstract_eval(qubit, postselect: int = None):
    assert isinstance(qubit, AbstractQbit)
    return core.ShapedArray((), bool), qubit


@measure_p.def_impl
def _measure_def_impl(ctx, qubit, postselect: int = None):  # pragma: no cover
    raise NotImplementedError()


def _measure_lowering(jax_ctx: mlir.LoweringRuleContext, qubit: ir.Value, postselect: int = None):
    ctx = jax_ctx.module_context.context
    ctx.allow_unregistered_dialects = True

    assert ir.OpaqueType.isinstance(qubit.type)
    assert ir.OpaqueType(qubit.type).dialect_namespace == "quantum"
    assert ir.OpaqueType(qubit.type).data == "bit"

    # Prepare postselect attribute
    if postselect is not None:
        i32_type = ir.IntegerType.get_signless(32, ctx)
        postselect = ir.IntegerAttr.get(i32_type, postselect)

    result_type = ir.IntegerType.get_signless(1)

    result, new_qubit = MeasureOp(result_type, qubit.type, qubit, postselect=postselect).results

    result_from_elements_op = ir.RankedTensorType.get((), result.type)
    from_elements_op = FromElementsOp(result_from_elements_op, result)

    return (
        from_elements_op.results[0],
        new_qubit,
    )


#
# arbitrary-basis measurements
#
@measure_in_basis_p.def_abstract_eval
def _measure_in_basis_abstract_eval(
    angle: float, qubit: AbstractQbit, plane: MeasurementPlane, postselect: int = None
):
    assert isinstance(qubit, AbstractQbit)
    return core.ShapedArray((), bool), qubit


@measure_in_basis_p.def_impl
def _measure_in_basis_def_impl(
    ctx, angle: float, qubit: AbstractQbit, plane: MeasurementPlane, postselect: int = None
):  # pragma: no cover
    raise NotImplementedError()


def _measurement_plane_attribute(ctx, plane: MeasurementPlane):
    return ir.OpaqueAttr.get(
        "mbqc",
        ("measurement_plane " + MeasurementPlane(plane).name).encode("utf-8"),
        ir.NoneType.get(ctx),
        ctx,
    )


def _measure_in_basis_lowering(
    jax_ctx: mlir.LoweringRuleContext,
    angle: float,
    qubit: ir.Value,
    plane: MeasurementPlane,
    postselect: int = None,
):
    ctx = jax_ctx.module_context.context
    ctx.allow_unregistered_dialects = True

    assert ir.OpaqueType.isinstance(qubit.type)
    assert ir.OpaqueType(qubit.type).dialect_namespace == "quantum"
    assert ir.OpaqueType(qubit.type).data == "bit"

    angle = safe_cast_to_f64(angle, "angle")
    angle = extract_scalar(angle, "angle")

    assert ir.F64Type.isinstance(
        angle.type
    ), "Only scalar double parameters are allowed for quantum gates!"

    # Prepare postselect attribute
    if postselect is not None:
        i32_type = ir.IntegerType.get_signless(32, ctx)
        postselect = ir.IntegerAttr.get(i32_type, postselect)

    result_type = ir.IntegerType.get_signless(1)

    result, new_qubit = MeasureInBasisOp(
        result_type,
        qubit.type,
        qubit,
        plane=_measurement_plane_attribute(ctx, plane),
        angle=angle,
        postselect=postselect,
    ).results

    result_from_elements_op = ir.RankedTensorType.get((), result.type)
    from_elements_op = FromElementsOp(result_from_elements_op, result)

    return (
        from_elements_op.results[0],
        new_qubit,
    )


#
# compbasis observable
#
@compbasis_p.def_abstract_eval
def _compbasis_abstract_eval(*qubits_or_qreg, qreg_available=False):
    if qreg_available:
        qreg = qubits_or_qreg[0]
        assert isinstance(qreg, AbstractQreg)
        return AbstractObs(qreg, compbasis_p)
    else:
        qubits = qubits_or_qreg
        for qubit in qubits:
            assert isinstance(qubit, AbstractQbit)
        return AbstractObs(len(qubits), compbasis_p)


@compbasis_p.def_impl
def _compbasis_def_impl(ctx, *qubits_or_qreg, qreg_available):  # pragma: no cover
    raise NotImplementedError()


def _compbasis_lowering(
    jax_ctx: mlir.LoweringRuleContext, *qubits_or_qreg: tuple, qreg_available=False
):
    ctx = jax_ctx.module_context.context
    ctx.allow_unregistered_dialects = True

    result_type = ir.OpaqueType.get("quantum", "obs")

    if qreg_available:
        qreg = qubits_or_qreg[0]
        assert ir.OpaqueType.isinstance(qreg.type)
        assert ir.OpaqueType(qreg.type).dialect_namespace == "quantum"
        assert ir.OpaqueType(qreg.type).data == "reg"
        return ComputationalBasisOp(result_type, [], qreg=qreg).results

    else:
        qubits = qubits_or_qreg
        for qubit in qubits:
            assert ir.OpaqueType.isinstance(qubit.type)
            assert ir.OpaqueType(qubit.type).dialect_namespace == "quantum"
            assert ir.OpaqueType(qubit.type).data == "bit"

        return ComputationalBasisOp(result_type, qubits).results


#
# named observable
#
@namedobs_p.def_impl
def _namedobs_def_impl(qubit, kind):  # pragma: no cover
    raise NotImplementedError()


@namedobs_p.def_abstract_eval
def _namedobs_abstract_eval(qubit, kind):
    assert isinstance(qubit, AbstractQbit)
    return AbstractObs()


def _named_obs_attribute(ctx, kind: str):
    return ir.OpaqueAttr.get(
        "quantum", ("named_observable " + kind).encode("utf-8"), ir.NoneType.get(ctx), ctx
    )


def _named_obs_lowering(jax_ctx: mlir.LoweringRuleContext, qubit: ir.Value, kind: str):
    ctx = jax_ctx.module_context.context
    ctx.allow_unregistered_dialects = True

    assert ir.OpaqueType.isinstance(qubit.type)
    assert ir.OpaqueType(qubit.type).dialect_namespace == "quantum"
    assert ir.OpaqueType(qubit.type).data == "bit"

    obsId = _named_obs_attribute(ctx, kind)
    result_type = ir.OpaqueType.get("quantum", "obs", ctx)

    return NamedObsOp(result_type, qubit, obsId).results


#
# hermitian observable
#
@hermitian_p.def_abstract_eval
def _hermitian_abstract_eval(matrix, *qubits):
    for q in qubits:
        assert isinstance(q, AbstractQbit)
    return AbstractObs()


@hermitian_p.def_impl
def _hermitian_def_impl(ctx, matrix, *qubits):  # pragma: no cover
    raise NotImplementedError()


def _hermitian_lowering(jax_ctx: mlir.LoweringRuleContext, matrix: ir.Value, *qubits: tuple):
    ctx = jax_ctx.module_context.context
    ctx.allow_unregistered_dialects = True

    result_type = ir.OpaqueType.get("quantum", "obs", ctx)

    return HermitianOp(result_type, matrix, qubits).results


#
# tensor observable
#
@tensorobs_p.def_impl
def _tensorobs_def_impl(ctx, *terms):  # pragma: no cover
    raise NotImplementedError()


@tensorobs_p.def_abstract_eval
def _tensorobs_abstract_eval(*terms):
    for o in terms:
        assert isinstance(o, AbstractObs)
    return AbstractObs()


def _tensor__obs_lowering(jax_ctx: mlir.LoweringRuleContext, *terms: tuple):
    ctx = jax_ctx.module_context.context
    ctx.allow_unregistered_dialects = True

    result_type = ir.OpaqueType.get("quantum", "obs")

    return TensorOp(result_type, terms).results


#
# hamiltonian observable
#
@hamiltonian_p.def_abstract_eval
def _hamiltonian_abstract_eval(coeffs, *terms):
    for o in terms:
        assert isinstance(o, AbstractObs)
    return AbstractObs()


@hamiltonian_p.def_impl
def _hamiltonian_def_impl(ctx, coeffs, *terms):  # pragma: no cover
    raise NotImplementedError()


def _hamiltonian_lowering(jax_ctx: mlir.LoweringRuleContext, coeffs: ir.Value, *terms: tuple):
    ctx = jax_ctx.module_context.context
    ctx.allow_unregistered_dialects = True

    coeffs = safe_cast_to_f64(coeffs, "Hamiltonian", "coefficient")

    result_type = ir.OpaqueType.get("quantum", "obs", ctx)

    return HamiltonianOp(result_type, coeffs, terms).results


#
# measurements
#
def custom_measurement_staging_rule(
    primitive, jaxpr_trace, obs, dtypes, *dynamic_shape, static_shape
):
    """
    In jax, the default `def_abstract_eval` method for binding primitives keeps the abstract aval in
    the dynamic shape dimension, instead of the SSA value for the shape, i.e.

    c:i64[] = ...  # to be used as the 0th dimension of value `e`
    d:AbstractObs = ...
    e:f64[ShapedArray(int64[], weak_type=True),1] = sample[num_qubits=1] d c

    which contains escaped tracers.

    To ensure that the result DShapedArray is actually constructed with the tracer value,
    we need to provide a custom staging rule for the primitive, where we manually link
    the tracer's value to the output shape. This will now correctly produce

    e:f64[c,1] = sample[num_qubits=1] d c

    This works because when jax processes a primitive during making jaxprs, the default
    is to only look at the abstract avals of the primitive. Providing a custom staging rule
    circumvents the above default logic.

    See jax._src.interpreters.partial_eval.process_primitive and default_process_primitive,
    https://github.com/jax-ml/jax/blob/a54319ec1886ed920d50cacf10e147a743888464/jax/_src/interpreters/partial_eval.py#L1881C7-L1881C24
    """

    shape = _merge_dyn_shape(static_shape, dynamic_shape)
    if not dynamic_shape:
        # Some PL transforms, like @qml.batch_params, do not support dynamic shapes yet
        # Therefore we still keep static shapes when possible
        # This can be removed, and all avals turned into DShapedArrays, when
        # dynamic program capture in PL is complete
        out_shapes = tuple(core.ShapedArray(shape, dtype) for dtype in dtypes)
    else:
        out_shapes = tuple(core.DShapedArray(shape, dtype) for dtype in dtypes)

    in_tracers = [obs] + list(dynamic_shape)

    params = {"static_shape": static_shape}

    eqn, out_tracers = jaxpr_trace.make_eqn(in_tracers, out_shapes, primitive, params, [])

    jaxpr_trace.frame.add_eqn(eqn)
    return out_tracers if len(out_tracers) > 1 else out_tracers[0]


#
# sample measurement
#
def sample_staging_rule(jaxpr_trace, _src, obs, *dynamic_shape, static_shape):
    """
    The result shape of `sample_p` is (shots, num_qubits).
    """
    shape = _merge_dyn_shape(static_shape, dynamic_shape)
    if obs.primitive is compbasis_p:
        if obs.num_qubits:
            assert isinstance(shape[1], int)
            assert shape[1] == obs.num_qubits

    return custom_measurement_staging_rule(
        sample_p,
        jaxpr_trace,
        obs,
        [jax.numpy.dtype("float64")],
        *dynamic_shape,
        static_shape=static_shape,
    )


pe.custom_staging_rules[sample_p] = sample_staging_rule


@sample_p.def_impl
def _sample_def_impl(ctx, obs, *dynamic_shape, static_shape):  # pragma: no cover
    raise NotImplementedError()


def _sample_lowering(
    jax_ctx: mlir.LoweringRuleContext, obs: ir.Value, *dynamic_shape, static_shape
):
    # result shape of sample op is (shots, number_of_qubits)
    # The static_shape argument contains the static dimensions, and None for dynamic dimensions

    ctx = jax_ctx.module_context.context
    ctx.allow_unregistered_dialects = True
    f64_type = ir.F64Type.get()

    # Replace Nones in static_shape with dynamic mlir dimensions
    result_shape = tuple(ir.ShapedType.get_dynamic_size() if d is None else d for d in static_shape)
    result_type = ir.RankedTensorType.get(result_shape, f64_type)

    dynamic_shape = list(dynamic_shape)
    for i, dyn_dim in enumerate(dynamic_shape):
        dynamic_shape[i] = extract_scalar(dyn_dim, f"sample_dyn_dim_{i}")

    return SampleOp(result_type, obs, dynamic_shape=dynamic_shape).results


#
# counts measurement
#
def counts_staging_rule(jaxpr_trace, _src, obs, *dynamic_shape, static_shape):
    """
    The result shape of `counts_p` is (tensor<Nxf64>, tensor<Nxi64>)
    where N = 2**number_of_qubits.
    """

    shape = _merge_dyn_shape(static_shape, dynamic_shape)
    if obs.primitive is compbasis_p:
        if obs.num_qubits:
            if isinstance(shape[0], int):
                assert shape == (2**obs.num_qubits,)
    else:
        assert shape == (2,)

    return custom_measurement_staging_rule(
        counts_p,
        jaxpr_trace,
        obs,
        [jax.numpy.dtype("float64"), jax.numpy.dtype("int64")],
        *dynamic_shape,
        static_shape=static_shape,
    )


pe.custom_staging_rules[counts_p] = counts_staging_rule


@counts_p.def_impl
def _counts_def_impl(ctx, obs, *dynamic_shape, static_shape):  # pragma: no cover
    raise NotImplementedError()


def _counts_lowering(
    jax_ctx: mlir.LoweringRuleContext, obs: ir.Value, *dynamic_shape, static_shape
):
    # Note: result shape of counts op is (tensor<Nxf64>, tensor<Nxi64>)
    # where N = 2**number_of_qubits
    # This means even with dynamic shots, result shape is still static.
    ctx = jax_ctx.module_context.context
    ctx.allow_unregistered_dialects = True

    i64_type = ir.IntegerType.get_signless(64, ctx)
    f64_type = ir.F64Type.get()

    # Replace Nones in static_shape with dynamic mlir dimensions
    shape = tuple(ir.ShapedType.get_dynamic_size() if d is None else d for d in static_shape)
    eigvals_type = ir.RankedTensorType.get(shape, f64_type)
    counts_type = ir.RankedTensorType.get(shape, i64_type)

    if static_shape[0] is None:
        # dynamic num_qubits, pass the SSA value to the op
        dyn_shape = extract_scalar(dynamic_shape[0], "counts_size")
    else:
        # static num_qubits already in the shape, no need to pass another operand
        dyn_shape = None

    return CountsOp(eigvals_type, counts_type, obs, dynamic_shape=dyn_shape).results


#
# expval measurement
#
@expval_p.def_abstract_eval
def _expval_abstract_eval(obs, shape=None):
    assert isinstance(obs, AbstractObs)
    return core.ShapedArray((), jax.numpy.float64)


@expval_p.def_impl
def _expval_def_impl(ctx, obs, shape=None):  # pragma: no cover
    raise NotImplementedError()


def _expval_lowering(jax_ctx: mlir.LoweringRuleContext, obs: ir.Value, shape=None):
    ctx = jax_ctx.module_context.context
    ctx.allow_unregistered_dialects = True

    assert ir.OpaqueType.isinstance(obs.type)
    assert ir.OpaqueType(obs.type).dialect_namespace == "quantum"
    assert ir.OpaqueType(obs.type).data == "obs"

    result_type = ir.F64Type.get()

    mres = ExpvalOp(result_type, obs).result
    result_from_elements_op = ir.RankedTensorType.get((), result_type)
    from_elements_op = FromElementsOp(result_from_elements_op, mres)
    return from_elements_op.results


#
# var measurement
#
@var_p.def_abstract_eval
def _var_abstract_eval(obs, shape=None):
    assert isinstance(obs, AbstractObs)
    return core.ShapedArray((), jax.numpy.float64)


@var_p.def_impl
def _var_def_impl(ctx, obs, shape=None):  # pragma: no cover
    raise NotImplementedError()


def _var_lowering(jax_ctx: mlir.LoweringRuleContext, obs: ir.Value, shape=None):
    ctx = jax_ctx.module_context.context
    ctx.allow_unregistered_dialects = True

    assert ir.OpaqueType.isinstance(obs.type)
    assert ir.OpaqueType(obs.type).dialect_namespace == "quantum"
    assert ir.OpaqueType(obs.type).data == "obs"

    result_type = ir.F64Type.get()

    mres = VarianceOp(result_type, obs).result
    result_from_elements_op = ir.RankedTensorType.get((), result_type)
    from_elements_op = FromElementsOp(result_from_elements_op, mres)
    return from_elements_op.results


#
# probs measurement
#
def probs_staging_rule(jaxpr_trace, _src, obs, *dynamic_shape, static_shape):
    """
    The result shape of probs_p is (2^num_qubits,).
    """
    return custom_measurement_staging_rule(
        probs_p,
        jaxpr_trace,
        obs,
        [jax.numpy.dtype("float64")],
        *dynamic_shape,
        static_shape=static_shape,
    )


pe.custom_staging_rules[probs_p] = probs_staging_rule


@probs_p.def_impl
def _probs_def_impl(ctx, obs, *dynamic_shape, static_shape):  # pragma: no cover
    raise NotImplementedError()


def _probs_lowering(jax_ctx: mlir.LoweringRuleContext, obs: ir.Value, *dynamic_shape, static_shape):
    ctx = jax_ctx.module_context.context
    ctx.allow_unregistered_dialects = True

    f64_type = ir.F64Type.get()

    # Replace Nones in static_shape with dynamic mlir dimensions
    result_shape = tuple(ir.ShapedType.get_dynamic_size() if d is None else d for d in static_shape)
    result_type = ir.RankedTensorType.get(result_shape, f64_type)

    if static_shape[0] is None:
        # dynamic sv_length, pass the SSA value to the op
        dyn_shape = extract_scalar(dynamic_shape[0], "probs_sv_length")
    else:
        # static sv_length already in the shape, no need to pass another operand
        dyn_shape = None
    return ProbsOp(result_type, obs, dynamic_shape=dyn_shape).results


#
# state measurement
#
def state_staging_rule(jaxpr_trace, _src, obs, *dynamic_shape, static_shape):
    """
    The result shape of state_p is (2^num_qubits,).
    """
    if obs.primitive is compbasis_p:
        assert not obs.num_qubits, """
        A "wires" argument should not be provided since state() always
        returns a pure state describing all wires in the device.
        """
    else:
        raise TypeError("state only supports computational basis")

    return custom_measurement_staging_rule(
        state_p,
        jaxpr_trace,
        obs,
        [jax.numpy.dtype("complex128")],
        *dynamic_shape,
        static_shape=static_shape,
    )


pe.custom_staging_rules[state_p] = state_staging_rule


@state_p.def_impl
def _state_def_impl(ctx, obs, *dynamic_shape, static_shape):  # pragma: no cover
    raise NotImplementedError()


def _state_lowering(jax_ctx: mlir.LoweringRuleContext, obs: ir.Value, *dynamic_shape, static_shape):
    ctx = jax_ctx.module_context.context
    ctx.allow_unregistered_dialects = True

    c64_type = ir.ComplexType.get(ir.F64Type.get())

    # Replace Nones in static_shape with dynamic mlir dimensions
    result_shape = tuple(ir.ShapedType.get_dynamic_size() if d is None else d for d in static_shape)
    result_type = ir.RankedTensorType.get(result_shape, c64_type)

    if static_shape[0] is None:
        # dynamic sv_length, pass the SSA value to the op
        dyn_shape = extract_scalar(dynamic_shape[0], "state_sv_length")
    else:
        # static sv_length already in the shape, no need to pass another operand
        dyn_shape = None
    return StateOp(result_type, obs, dynamic_shape=dyn_shape).results


#
# cond
#
@cond_p.def_abstract_eval
def _cond_abstract_eval(*args, branch_jaxprs, nimplicit_outputs: int, **kwargs):
    out_type = infer_output_type_jaxpr(
        [()] + branch_jaxprs[0].jaxpr.invars,
        [],
        branch_jaxprs[0].jaxpr.outvars[nimplicit_outputs:],
        expansion_strategy=cond_expansion_strategy(),
        num_implicit_inputs=None,
    )
    return out_type


@cond_p.def_impl
def _cond_def_impl(ctx, *preds_and_branch_args_plus_consts, branch_jaxprs):  # pragma: no cover
    raise NotImplementedError()


def _cond_lowering(
    jax_ctx: mlir.LoweringRuleContext,
    *preds_and_branch_args_plus_consts: tuple,
    branch_jaxprs: List[core.ClosedJaxpr],
    nimplicit_outputs: int,
):
    result_types = [mlir.aval_to_ir_types(a)[0] for a in jax_ctx.avals_out]
    num_preds = len(branch_jaxprs) - 1
    preds = preds_and_branch_args_plus_consts[:num_preds]
    branch_args_plus_consts = preds_and_branch_args_plus_consts[num_preds:]
    flat_args_plus_consts = mlir.flatten_ir_values(branch_args_plus_consts)

    # recursively lower if-else chains to nested IfOps
    def emit_branches(preds, branch_jaxprs, ip):
        # ip is an MLIR InsertionPoint. This allows recursive calls to emit their Operations inside
        # the 'else' blocks of preceding IfOps.
        with ip:
            pred_extracted = TensorExtractOp(ir.IntegerType.get_signless(1), preds[0], []).result
            if_op_scf = IfOp(pred_extracted, result_types, hasElse=True)
            true_jaxpr = branch_jaxprs[0]
            if_block = if_op_scf.then_block

            # if block
            source_info_util.extend_name_stack("if")
            if_ctx = jax_ctx.replace(name_stack=jax_ctx.name_stack.extend("if"))
            with ir.InsertionPoint(if_block):
                # recursively generate the mlir for the if block
                (out, _) = mlir.jaxpr_subcomp(
                    if_ctx.module_context,
                    true_jaxpr.jaxpr,
                    if_ctx.name_stack,
                    mlir.TokenSet(),
                    [mlir.ir_constant(c) for c in true_jaxpr.consts],  # is never hit in our tests
                    *flat_args_plus_consts,
                    dim_var_values=jax_ctx.dim_var_values,
                )

                YieldOp(out)

            # else block
            source_info_util.extend_name_stack("else")
            else_ctx = jax_ctx.replace(name_stack=jax_ctx.name_stack.extend("else"))
            else_block = if_op_scf.else_block
            if len(preds) == 1:
                # Base case: reached the otherwise block
                otherwise_jaxpr = branch_jaxprs[-1]
                with ir.InsertionPoint(else_block):
                    (out, _) = mlir.jaxpr_subcomp(
                        else_ctx.module_context,
                        otherwise_jaxpr.jaxpr,
                        else_ctx.name_stack,
                        mlir.TokenSet(),
                        [mlir.ir_constants(c) for c in otherwise_jaxpr.consts],
                        *flat_args_plus_consts,
                        dim_var_values=jax_ctx.dim_var_values,
                    )

                    YieldOp(out)
            else:
                with ir.InsertionPoint(else_block) as else_ip:
                    child_if_op = emit_branches(preds[1:], branch_jaxprs[1:], else_ip)
                    YieldOp(child_if_op.results)
            return if_op_scf

    head_if_op = emit_branches(preds, branch_jaxprs, jax_ctx.module_context.ip.current)
    return head_if_op.results


#
# while loop
#
@while_p.def_abstract_eval
def _while_loop_abstract_eval(
    *in_type, body_jaxpr, nimplicit, preserve_dimensions, cond_nconsts, body_nconsts, **kwargs
):
    _assert_jaxpr_without_constants(body_jaxpr)
    all_nconsts = cond_nconsts + body_nconsts
    return infer_output_type_jaxpr(
        body_jaxpr.jaxpr.invars[:all_nconsts],
        body_jaxpr.jaxpr.invars[all_nconsts:],
        body_jaxpr.jaxpr.outvars[nimplicit:],
        expansion_strategy=while_loop_expansion_strategy(preserve_dimensions),
    )


@while_p.def_impl
def _while_loop_def_impl(
    ctx,
    *iter_args_plus_consts,
    cond_jaxpr,
    body_jaxpr,
    cond_nconsts,
    body_nconsts,
    nimplicit,
    preserve_dimensions,
):  # pragma: no cover
    raise NotImplementedError()


def _while_loop_lowering(
    jax_ctx: mlir.LoweringRuleContext,
    *iter_args_plus_consts: tuple,
    cond_jaxpr: core.ClosedJaxpr,
    body_jaxpr: core.ClosedJaxpr,
    cond_nconsts: int,
    body_nconsts: int,
    nimplicit: int,
    preserve_dimensions: bool,
):
    loop_carry_types_plus_consts = [mlir.aval_to_ir_types(a)[0] for a in jax_ctx.avals_in]
    flat_args_plus_consts = mlir.flatten_ir_values(iter_args_plus_consts)
    assert [val.type for val in flat_args_plus_consts] == loop_carry_types_plus_consts

    # split the argument list into 3 separate groups
    # 1) the constants used in the condition function
    # 2) the constants used in the body function
    # 3) the normal arguments which are not constants
    cond_consts = flat_args_plus_consts[:cond_nconsts]
    body_consts = flat_args_plus_consts[cond_nconsts : cond_nconsts + body_nconsts]
    loop_args = flat_args_plus_consts[cond_nconsts + body_nconsts :]

    # remove const types from abstract parameter types list
    loop_carry_types = loop_carry_types_plus_consts[cond_nconsts + body_nconsts :]
    assert loop_carry_types == [mlir.aval_to_ir_types(a)[0] for a in jax_ctx.avals_out], (
        loop_carry_types,
        [mlir.aval_to_ir_types(a)[0] for a in jax_ctx.avals_out],
    )

    while_op_scf = WhileOp(loop_carry_types, loop_args)

    # cond block
    cond_block = while_op_scf.regions[0].blocks.append(*loop_carry_types)
    name_stack = jax_ctx.name_stack.extend("while")
    cond_ctx = jax_ctx.replace(name_stack=name_stack.extend("cond"))
    with ir.InsertionPoint(cond_block):
        cond_args = [cond_block.arguments[i] for i in range(len(loop_carry_types))]
        params = cond_consts + cond_args

        # recursively generate the mlir for the while cond
        ((pred,), _) = mlir.jaxpr_subcomp(
            cond_ctx.module_context,
            cond_jaxpr.jaxpr,
            cond_ctx.name_stack,
            mlir.TokenSet(),
            [mlir.ir_constants(c) for c in cond_jaxpr.consts],
            *params,
            dim_var_values=jax_ctx.dim_var_values,
        )

        pred_extracted = TensorExtractOp(ir.IntegerType.get_signless(1), pred, []).result
        ConditionOp(pred_extracted, cond_args)

    # body block
    body_block = while_op_scf.regions[1].blocks.append(*loop_carry_types)
    body_ctx = jax_ctx.replace(name_stack=name_stack.extend("body"))
    with ir.InsertionPoint(body_block):
        body_args = [body_block.arguments[i] for i in range(len(loop_carry_types))]
        params = body_consts + body_args

        # recursively generate the mlir for the while body
        out, _ = mlir.jaxpr_subcomp(
            body_ctx.module_context,
            body_jaxpr.jaxpr,
            body_ctx.name_stack,
            mlir.TokenSet(),
            [mlir.ir_constants(c) for c in cond_jaxpr.consts],
            *params,
            dim_var_values=jax_ctx.dim_var_values,
        )

        YieldOp(out)

    return while_op_scf.results


#
# for loop
#
@for_p.def_abstract_eval
def _for_loop_abstract_eval(
    *args, body_jaxpr, nimplicit, preserve_dimensions, body_nconsts, **kwargs
):
    _assert_jaxpr_without_constants(body_jaxpr)

    return infer_output_type_jaxpr(
        body_jaxpr.jaxpr.invars[:body_nconsts],
        body_jaxpr.jaxpr.invars[body_nconsts:],
        body_jaxpr.jaxpr.outvars[nimplicit:],
        expansion_strategy=for_loop_expansion_strategy(preserve_dimensions),
        num_implicit_inputs=nimplicit,
    )


# pylint: disable=too-many-arguments
@for_p.def_impl
def _for_loop_def_impl(
    ctx,
    lower_bound,
    upper_bound,
    step,
    *iter_args_plus_consts,
    body_jaxpr,
    nimplicit=0,
    body_nconsts,
    preserve_dimensions,
):  # pragma: no cover
    raise NotImplementedError()


# pylint: disable=too-many-arguments
def _for_loop_lowering(
    jax_ctx: mlir.LoweringRuleContext,
    *iter_args_plus_consts: tuple,
    body_jaxpr: core.ClosedJaxpr,
    body_nconsts: int,
    apply_reverse_transform: bool,
    nimplicit: int,
    preserve_dimensions,
):
    body_consts = iter_args_plus_consts[:body_nconsts]
    body_implicits = iter_args_plus_consts[body_nconsts : body_nconsts + nimplicit]
    lower_bound = iter_args_plus_consts[body_nconsts + nimplicit + 0]
    upper_bound = iter_args_plus_consts[body_nconsts + nimplicit + 1]
    step = iter_args_plus_consts[body_nconsts + nimplicit + 2]
    loop_index = iter_args_plus_consts[body_nconsts + nimplicit + 3]
    loop_args = [*body_implicits, *iter_args_plus_consts[body_nconsts + nimplicit + 4 :]]

    loop_index_type = ir.RankedTensorType(loop_index.type).element_type

    all_param_types_plus_consts = [mlir.aval_to_ir_types(a)[0] for a in jax_ctx.avals_in]
    assert [lower_bound.type, upper_bound.type, step.type] == all_param_types_plus_consts[
        body_nconsts + nimplicit : body_nconsts + nimplicit + 3
    ]
    assert [val.type for val in body_consts] == all_param_types_plus_consts[:body_nconsts]

    result_types = [v.type for v in loop_args]
    assert result_types == [
        mlir.aval_to_ir_types(a)[0] for a in jax_ctx.avals_out
    ], f"\n{result_types=} doesn't match \n{jax_ctx.avals_out=}"

    def _cast_to_index(p):
        p = TensorExtractOp(
            ir.RankedTensorType(p.type).element_type, p, []
        ).result  # tensor<i64> -> i64
        p = IndexCastOp(ir.IndexType.get(), p).result  # i64 -> index
        return p

    lower_bound, upper_bound, step = map(_cast_to_index, (lower_bound, upper_bound, step))

    if apply_reverse_transform:
        zero_np = np.array(0)
        one_np = np.array(1)
        zero_attr = ir.DenseIntElementsAttr.get(zero_np)
        one_attr = ir.DenseIntElementsAttr.get(one_np)
        zero_tensor = StableHLOConstantOp(zero_attr)
        one_tensor = StableHLOConstantOp(one_attr)
        ctx = jax_ctx.module_context.context
        i64_type = ir.IntegerType.get_signless(64, ctx)
        zero_i64 = TensorExtractOp(i64_type, zero_tensor, []).result
        one_i64 = TensorExtractOp(i64_type, one_tensor, []).result
        zero = IndexCastOp(ir.IndexType.get(), zero_i64).result
        one = IndexCastOp(ir.IndexType.get(), one_i64).result

        start_val, stop_val, step_val = lower_bound, upper_bound, step

        # Iterate from 0 to the number of iterations (ceil((stop - start) / step))
        distance = SubIOp(stop_val, start_val)
        num_iterations = CeilDivSIOp(distance.result, step_val)
        lower_bound, upper_bound, step = zero, num_iterations, one

    for_op_scf = ForOp(lower_bound, upper_bound, step, iter_args=loop_args)

    name_stack = jax_ctx.name_stack.extend("for")
    body_block = for_op_scf.body
    body_ctx = jax_ctx.replace(name_stack=name_stack.extend("body"))

    with ir.InsertionPoint(body_block):
        body_args = list(body_block.arguments)

        # Convert the index type iteration variable expected by MLIR to tensor<i64> expected by JAX.
        if apply_reverse_transform:
            # iv = start + normalized_iv * step
            body_args[0] = AddIOp(start_val, MulIOp(body_args[0], step_val))

        body_args[0] = IndexCastOp(loop_index_type, body_args[0]).result
        result_from_elements_op = ir.RankedTensorType.get((), loop_index_type)
        from_elements_op = FromElementsOp(result_from_elements_op, body_args[0])
        body_args[0] = from_elements_op.result

        # Re-order arguments in accordance with jax dynamic API convensions
        consts = body_consts
        loop_iter = body_args[0]
        implicit_args = body_args[1 : nimplicit + 1]
        explicit_args = body_args[nimplicit + 1 :]
        loop_params = (*consts, *implicit_args, loop_iter, *explicit_args)

        # Recursively generate the mlir for the loop body
        out, _ = mlir.jaxpr_subcomp(
            body_ctx.module_context,
            body_jaxpr.jaxpr,
            body_ctx.name_stack,
            mlir.TokenSet(),
            [mlir.ir_constants(c) for c in body_jaxpr.consts],
            *loop_params,
            dim_var_values=jax_ctx.dim_var_values,
        )

        YieldOp(out)

    return for_op_scf.results


#
# assert
#
@assert_p.def_impl
def _assert_def_impl(ctx, assertion, error):  # pragma: no cover
    raise NotImplementedError()


@assert_p.def_abstract_eval
def _assert_abstract(assertion, error):
    return ()


def _assert_lowering(jax_ctx: mlir.LoweringRuleContext, assertion, error):
    assertion_mlir = TensorExtractOp(ir.IntegerType.get_signless(1), assertion, []).result
    AssertionOp(assertion=assertion_mlir, error=error)
    return ()


#
# state_prep
#
@set_state_p.def_impl
def set_state_impl(ctx, *qubits_or_params):  # pragma: no cover
    """Concrete evaluation"""
    raise NotImplementedError()


@set_state_p.def_abstract_eval
def set_state_abstract(*qubits_or_params):
    """Abstract evaluation"""
    length = len(qubits_or_params)
    qubits_length = length - 1
    return (AbstractQbit(),) * qubits_length


def _set_state_lowering(jax_ctx: mlir.LoweringRuleContext, *qubits_or_params):
    """Lowering of set state"""
    qubits_or_params = list(qubits_or_params)
    param = qubits_or_params.pop()
    qubits = qubits_or_params
    out_qubits = [qubit.type for qubit in qubits]
    return SetStateOp(out_qubits, param, qubits).results


#
# set_basis_state
#
@set_basis_state_p.def_impl
def set_basis_state_impl(ctx, *qubits_or_params):  # pragma: no cover
    """Concrete evaluation"""
    raise NotImplementedError()


@set_basis_state_p.def_abstract_eval
def set_basis_state_abstract(*qubits_or_params):
    """Abstract evaluation"""
    length = len(qubits_or_params)
    qubits_length = length - 1
    return (AbstractQbit(),) * qubits_length


def _set_basis_state_lowering(jax_ctx: mlir.LoweringRuleContext, *qubits_or_params):
    """Lowering of set basis state"""
    qubits_or_params = list(qubits_or_params)
    param = qubits_or_params.pop()
    qubits = qubits_or_params
    out_qubits = [qubit.type for qubit in qubits]
    return SetBasisStateOp(out_qubits, param, qubits).results


#
# adjoint
#
@adjoint_p.def_impl
def _adjoint_def_impl(ctx, *args, args_tree, jaxpr):  # pragma: no cover
    raise NotImplementedError()


@adjoint_p.def_abstract_eval
def _adjoint_abstract(*args, args_tree, jaxpr):
    return jaxpr.out_avals[-1:]


def _adjoint_lowering(
    jax_ctx: mlir.LoweringRuleContext,
    *args: Iterable[ir.Value],
    args_tree: PyTreeDef,
    jaxpr: core.ClosedJaxpr,
) -> ir.Value:
    """The JAX bind handler performing the Jaxpr -> MLIR adjoint lowering by taking the `jaxpr`
    expression to be lowered and all its already lowered arguments as MLIR value references. The Jax
    requires all the arguments to be passed as a single list of positionals, thus we pass indices of
    the argument groups. The handler returns the resulting MLIR Value."""

    # [1] - MLIR Value of constans, classical and quantum arguments [2] - JAXPR types of constans,
    # classical and quantum arguments [3] - Build a body of the adjoint operator. We pass constants
    # and classical arguments as-is, but substitute the quantum arguments with the arguments of the
    # block.

    ctx = jax_ctx.module_context.context
    consts, cargs, qargs = tree_unflatten(args_tree, args)  # [1]
    _, _, aqargs = tree_unflatten(args_tree, jax_ctx.avals_in)  # [2]

    assert len(qargs) == 1, "We currently expect exactly one quantum register argument"
    output_types = util.flatten(map(mlir.aval_to_ir_types, jax_ctx.avals_out))
    assert len(output_types) == 1 and output_types[0] == ir.OpaqueType.get(
        "quantum", "reg", ctx
    ), f"Expected a single result of quantum.register type, got: {output_types}"

    # Build an adjoint operation with a single-block region.
    op = AdjointOp(output_types[0], qargs[0])
    adjoint_block = op.regions[0].blocks.append(*[mlir.aval_to_ir_types(a)[0] for a in aqargs])
    with ir.InsertionPoint(adjoint_block):
        source_info_util.extend_name_stack("adjoint")
        out, _ = mlir.jaxpr_subcomp(
            jax_ctx.module_context,
            jaxpr.jaxpr,
            jax_ctx.name_stack.extend("adjoint"),
            mlir.TokenSet(),
            [mlir.ir_constants(c) for c in jaxpr.consts],
            *list(chain(consts, cargs, adjoint_block.arguments)),
            dim_var_values=jax_ctx.dim_var_values,
        )

        QYieldOp([out[-1]])

    return op.results


def safe_cast_to_f64(value, op, kind="parameter"):
    """Utility function to allow upcasting from integers and floats, while preventing downcasting
    from larger bitwidths or complex numbers."""
    assert ir.RankedTensorType.isinstance(value.type)

    baseType = ir.RankedTensorType(value.type).element_type
    if ir.ComplexType.isinstance(baseType) or (
        ir.FloatType.isinstance(baseType) and ir.FloatType(baseType).width > 64
    ):
        raise TypeError(
            f"Operator {op} expected a float64 {kind}, got {baseType}.\n"
            "If you didn't specify this operator directly, it may have come from the decomposition "
            "of a non-Unitary operator, such as an exponential with real exponent."
        )

    shape = ir.RankedTensorType(value.type).shape
    if not ir.F64Type.isinstance(baseType):
        targetBaseType = ir.F64Type.get()
        targetTensorType = ir.RankedTensorType.get(shape, targetBaseType)
        value = StableHLOConvertOp(targetTensorType, value).result

    return value


def extract_scalar(value, op, kind="parameter"):
    """Utility function to extract real scalars from scalar tensors or one-element 1-D tensors."""
    assert ir.RankedTensorType.isinstance(value.type)

    baseType = ir.RankedTensorType(value.type).element_type
    shape = ir.RankedTensorType(value.type).shape
    if shape == []:
        value = TensorExtractOp(baseType, value, []).result
    elif shape == [1]:
        c0 = ConstantOp(ir.IndexType.get(), 0)
        value = TensorExtractOp(baseType, value, [c0]).result
    else:
        raise TypeError(f"Operator {op} expected a scalar {kind}, got tensor of shape {shape}")

    return value


# TODO: remove these patches after https://github.com/jax-ml/jax/pull/23886
def _sin_lowering2(ctx, x, accuracy):
    """Use hlo.sine lowering instead of the new sin lowering from jax 0.4.28"""
    return _nary_lower_hlo(hlo.sine, ctx, x, accuracy=accuracy)


def _cos_lowering2(ctx, x, accuracy):
    """Use hlo.cosine lowering instead of the new cosine lowering from jax 0.4.28"""
    return _nary_lower_hlo(hlo.cosine, ctx, x, accuracy=accuracy)


def subroutine_lowering(*args, **kwargs):
    """This is just a method that forwards arguments to _pjit_lowering

    Even though we could register the `pjit_p` lowering directly, this makes the code origin
    apparent in stack traces and similar use cases.
    """
    try:
        retval = _pjit_lowering(*args, **kwargs)
    except NotImplementedError as e:
        if "MLIR translation rule for primitive" in str(e):
            msg = (
                str(e)
                + """
                This error sometimes occurs when using quantum operations
                inside subroutines but calling them outside a qnode
            """
            )
            raise NotImplementedError(msg) from e
        raise e

    return retval


CUSTOM_LOWERING_RULES = (
    (zne_p, _zne_lowering),
    (device_init_p, _device_init_lowering),
    (device_release_p, _device_release_lowering),
    (qalloc_p, _qalloc_lowering),
    (qdealloc_p, _qdealloc_lowering),
    (qdealloc_qb_p, _qdealloc_qb_lowering),
    (qextract_p, _qextract_lowering),
    (qinsert_p, _qinsert_lowering),
    (qinst_p, _qinst_lowering),
    (num_qubits_p, _num_qubits_lowering),
    (gphase_p, _gphase_lowering),
    (unitary_p, _unitary_lowering),
    (measure_p, _measure_lowering),
    (compbasis_p, _compbasis_lowering),
    (namedobs_p, _named_obs_lowering),
    (hermitian_p, _hermitian_lowering),
    (tensorobs_p, _tensor__obs_lowering),
    (hamiltonian_p, _hamiltonian_lowering),
    (sample_p, _sample_lowering),
    (counts_p, _counts_lowering),
    (expval_p, _expval_lowering),
    (var_p, _var_lowering),
    (probs_p, _probs_lowering),
    (state_p, _state_lowering),
    (cond_p, _cond_lowering),
    (while_p, _while_loop_lowering),
    (for_p, _for_loop_lowering),
    (grad_p, _grad_lowering),
    (pl_jac_prim, _capture_grad_lowering),
    (func_p, _func_lowering),
    (jvp_p, _jvp_lowering),
    (vjp_p, _vjp_lowering),
    (adjoint_p, _adjoint_lowering),
    (print_p, _print_lowering),
    (assert_p, _assert_lowering),
    (python_callback_p, _python_callback_lowering),
    (value_and_grad_p, _value_and_grad_lowering),
    (set_state_p, _set_state_lowering),
    (set_basis_state_p, _set_basis_state_lowering),
    (sin_p, _sin_lowering2),
    (cos_p, _cos_lowering2),
    (quantum_kernel_p, _quantum_kernel_lowering),
    (quantum_subroutine_p, subroutine_lowering),
    (measure_in_basis_p, _measure_in_basis_lowering),
    (decomprule_p, _decomposition_rule_lowering),
)


def _scalar_abstractify(t):
    # pylint: disable=protected-access
    if t in {int, float, complex, bool} or isinstance(t, jax._src.numpy.scalar_types._ScalarMeta):
        return core.ShapedArray([], dtype=t, weak_type=True)
    raise TypeError(f"Argument type {t} is not a valid JAX type.")


pytype_aval_mappings[type] = _scalar_abstractify
pytype_aval_mappings[jax._src.numpy.scalar_types._ScalarMeta] = _scalar_abstractify
pytype_aval_mappings[ConcreteQbit] = lambda _: AbstractQbit()
pytype_aval_mappings[ConcreteQreg] = lambda _: AbstractQreg()<|MERGE_RESOLUTION|>--- conflicted
+++ resolved
@@ -130,11 +130,8 @@
         lower_callable,
         lower_jaxpr,
     )
-<<<<<<< HEAD
-=======
 
 from pennylane.capture.primitives import jacobian_prim as pl_jac_prim
->>>>>>> 38469e45
 
 from catalyst.compiler import get_lib_path
 from catalyst.jax_extras import (
