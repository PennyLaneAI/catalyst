--- conflicted
+++ resolved
@@ -38,11 +38,7 @@
 from jax.extend.core import Primitive
 from jax.interpreters import mlir
 from jax.tree_util import PyTreeDef, tree_unflatten
-<<<<<<< HEAD
-=======
-from jaxlib.hlo_helpers import shape_dtype_to_ir_type
 from jaxlib.mlir._mlir_libs import _mlir as _ods_cext
->>>>>>> f012179f
 from jaxlib.mlir.dialects.arith import (
     AddIOp,
     CeilDivSIOp,
