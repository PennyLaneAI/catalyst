# Copyright 2022-2023 Xanadu Quantum Technologies Inc.

# Licensed under the Apache License, Version 2.0 (the "License");
# you may not use this file except in compliance with the License.
# You may obtain a copy of the License at

#     http://www.apache.org/licenses/LICENSE-2.0

# Unless required by applicable law or agreed to in writing, software
# distributed under the License is distributed on an "AS IS" BASIS,
# WITHOUT WARRANTIES OR CONDITIONS OF ANY KIND, either express or implied.
# See the License for the specific language governing permissions and
# limitations under the License.
"""This module contains JAX-compatible quantum primitives to support the lowering
of quantum operations, measurements, and observables to JAXPR.
"""

import sys
from dataclasses import dataclass
from enum import Enum
from itertools import chain
from typing import Iterable, List, Union

import jax
import numpy as np
import pennylane as qml
from jax._src import api_util, core, source_info_util, util
from jax._src.core import pytype_aval_mappings
from jax._src.interpreters import partial_eval as pe
from jax._src.lax.lax import _merge_dyn_shape, _nary_lower_hlo, cos_p, sin_p
from jax._src.lib.mlir import ir
from jax._src.lib.mlir.dialects import hlo
from jax.core import AbstractValue
from jax.interpreters import mlir
from jax.tree_util import PyTreeDef, tree_unflatten
from jaxlib.hlo_helpers import shape_dtype_to_ir_type
from jaxlib.mlir.dialects.arith import (
    AddIOp,
    CeilDivSIOp,
    ConstantOp,
    ExtUIOp,
    IndexCastOp,
    MulIOp,
    SubIOp,
)
from jaxlib.mlir.dialects.func import FunctionType
from jaxlib.mlir.dialects.scf import ConditionOp, ForOp, IfOp, WhileOp, YieldOp
from jaxlib.mlir.dialects.stablehlo import ConstantOp as StableHLOConstantOp
from jaxlib.mlir.dialects.stablehlo import ConvertOp as StableHLOConvertOp
from mlir_quantum.dialects.catalyst import (
    AssertionOp,
    CallbackCallOp,
    CallbackOp,
    PrintOp,
)
from mlir_quantum.dialects.gradient import (
    CustomGradOp,
    ForwardOp,
    GradOp,
    JVPOp,
    ReverseOp,
    ValueAndGradOp,
    VJPOp,
)
from mlir_quantum.dialects.mitigation import ZneOp
from mlir_quantum.dialects.quantum import (
    AdjointOp,
    AllocOp,
    ComputationalBasisOp,
    CountsOp,
    CustomOp,
    DeallocOp,
    DeviceInitOp,
    DeviceReleaseOp,
    ExpvalOp,
    ExtractOp,
    GlobalPhaseOp,
    HamiltonianOp,
    HermitianOp,
    InsertOp,
    MeasureOp,
    MultiRZOp,
    NamedObsOp,
    ProbsOp,
    QubitUnitaryOp,
    SampleOp,
    SetBasisStateOp,
    SetStateOp,
    StateOp,
    TensorOp,
    VarianceOp,
)
from mlir_quantum.dialects.quantum import YieldOp as QYieldOp

from catalyst.compiler import get_lib_path
from catalyst.jax_extras import (
    ClosedJaxpr,
    DynshapePrimitive,
    cond_expansion_strategy,
    for_loop_expansion_strategy,
    infer_output_type_jaxpr,
    while_loop_expansion_strategy,
)
from catalyst.jax_primitives_utils import (
    cache,
    create_call_op,
    get_cached,
    get_call_jaxpr,
    get_symbolref,
    lower_callable,
    lower_jaxpr,
)
from catalyst.utils.calculate_grad_shape import Signature, calculate_grad_shape
from catalyst.utils.extra_bindings import FromElementsOp, TensorExtractOp
from catalyst.utils.types import convert_shaped_arrays_to_tensors

# pylint: disable=unused-argument,too-many-lines,too-many-statements,protected-access

#########
# Types #
#########


#
# qbit
#
class AbstractQbit(AbstractValue):
    """Abstract Qbit"""

    hash_value = hash("AbstractQubit")

    def __eq__(self, other):  # pragma: nocover
        return isinstance(other, AbstractQbit)

    def __hash__(self):  # pragma: nocover
        return self.hash_value


class ConcreteQbit(AbstractQbit):
    """Concrete Qbit."""


def _qbit_lowering(aval):
    assert isinstance(aval, AbstractQbit)
    return (ir.OpaqueType.get("quantum", "bit"),)


#
# qreg
#
class AbstractQreg(AbstractValue):
    """Abstract quantum register."""

    hash_value = hash("AbstractQreg")

    def __eq__(self, other):
        return isinstance(other, AbstractQreg)

    def __hash__(self):
        return self.hash_value


class ConcreteQreg(AbstractQreg):
    """Concrete quantum register."""


def _qreg_lowering(aval):
    assert isinstance(aval, AbstractQreg)
    return (ir.OpaqueType.get("quantum", "reg"),)


#
# observable
#
class AbstractObs(AbstractValue):
    """Abstract observable."""

    def __init__(self, num_qubits_or_qreg=None, primitive=None):
        self.num_qubits = None
        self.qreg = None
        self.primitive = primitive

        if isinstance(num_qubits_or_qreg, int):
            self.num_qubits = num_qubits_or_qreg
        elif isinstance(num_qubits_or_qreg, AbstractQreg):
            self.qreg = num_qubits_or_qreg

    def __eq__(self, other):  # pragma: nocover
        if not isinstance(other, AbstractObs):
            return False

        return (
            self.num_qubits == other.num_qubits
            and self.qreg == other.qreg
            and self.primitive == other.primitive
        )

    def __hash__(self):  # pragma: nocover
        return hash(self.primitive) + hash(self.num_qubits) + hash(self.qreg)


class ConcreteObs(AbstractObs):
    """Concrete observable."""


def _obs_lowering(aval):
    assert isinstance(aval, AbstractObs)
    return (ir.OpaqueType.get("quantum", "obs"),)


#
# registration
#
core.raise_to_shaped_mappings[AbstractQbit] = lambda aval, _: aval
mlir.ir_type_handlers[AbstractQbit] = _qbit_lowering

core.raise_to_shaped_mappings[AbstractQreg] = lambda aval, _: aval
mlir.ir_type_handlers[AbstractQreg] = _qreg_lowering

core.raise_to_shaped_mappings[AbstractObs] = lambda aval, _: aval
mlir.ir_type_handlers[AbstractObs] = _obs_lowering


class Folding(Enum):
    """
    Folding types supported by ZNE mitigation
    """

    GLOBAL = "global"
    RANDOM = "local-random"
    ALL = "local-all"


##############
# Primitives #
##############

zne_p = core.Primitive("zne")
qdevice_p = core.Primitive("qdevice")
qdevice_p.multiple_results = True
qalloc_p = core.Primitive("qalloc")
qdealloc_p = core.Primitive("qdealloc")
qdealloc_p.multiple_results = True
qextract_p = core.Primitive("qextract")
qinsert_p = core.Primitive("qinsert")
gphase_p = core.Primitive("gphase")
gphase_p.multiple_results = True
qinst_p = core.Primitive("qinst")
qinst_p.multiple_results = True
qunitary_p = core.Primitive("qunitary")
qunitary_p.multiple_results = True
qmeasure_p = core.Primitive("qmeasure")
qmeasure_p.multiple_results = True
compbasis_p = core.Primitive("compbasis")
namedobs_p = core.Primitive("namedobs")
hermitian_p = core.Primitive("hermitian")
tensorobs_p = core.Primitive("tensorobs")
hamiltonian_p = core.Primitive("hamiltonian")
sample_p = core.Primitive("sample")
counts_p = core.Primitive("counts")
counts_p.multiple_results = True
expval_p = core.Primitive("expval")
var_p = core.Primitive("var")
probs_p = core.Primitive("probs")
state_p = core.Primitive("state")
cond_p = DynshapePrimitive("cond")
cond_p.multiple_results = True
while_p = DynshapePrimitive("while_loop")
while_p.multiple_results = True
for_p = DynshapePrimitive("for_loop")
for_p.multiple_results = True
grad_p = core.Primitive("grad")
grad_p.multiple_results = True
func_p = core.CallPrimitive("func")
func_p.multiple_results = True
jvp_p = core.Primitive("jvp")
jvp_p.multiple_results = True
vjp_p = core.Primitive("vjp")
vjp_p.multiple_results = True
adjoint_p = jax.core.Primitive("adjoint")
adjoint_p.multiple_results = True
print_p = jax.core.Primitive("debug_print")
print_p.multiple_results = True
python_callback_p = core.Primitive("python_callback")
python_callback_p.multiple_results = True
value_and_grad_p = core.Primitive("value_and_grad")
value_and_grad_p.multiple_results = True
assert_p = core.Primitive("assert")
assert_p.multiple_results = True
set_state_p = jax.core.Primitive("state_prep")
set_state_p.multiple_results = True
set_basis_state_p = jax.core.Primitive("set_basis_state")
set_basis_state_p.multiple_results = True
quantum_kernel_p = core.CallPrimitive("quantum_kernel")
quantum_kernel_p.multiple_results = True


def _assert_jaxpr_without_constants(jaxpr: ClosedJaxpr):
    assert len(jaxpr.consts) == 0, (
        "Abstract evaluation is not defined for Jaxprs with non-empty constants because these are "
        "not available at the time of the creation of output tracers."
    )


@python_callback_p.def_abstract_eval
def _python_callback_abstract_eval(*avals, callback, custom_grad, results_aval):
    """Abstract evaluation"""
    return results_aval


@python_callback_p.def_impl
def _python_callback_def_impl(*avals, callback, custom_grad, results_aval):  # pragma: no cover
    """Concrete evaluation"""
    raise NotImplementedError()


def _python_callback_lowering(
    jax_ctx: mlir.LoweringRuleContext, *args, callback, custom_grad, results_aval
):
    """Callback lowering"""

    sys.path.append(get_lib_path("runtime", "RUNTIME_LIB_DIR"))
    import catalyst_callback_registry as registry  # pylint: disable=import-outside-toplevel

    callback_id = registry.register(callback)

    params_ty = [arg.type for arg in args]
    results_ty = list(convert_shaped_arrays_to_tensors(results_aval))
    fn_ty = FunctionType.get(inputs=params_ty, results=results_ty)
    fn_ty_attr = ir.TypeAttr.get(fn_ty)
    cache_key = (callback_id, *params_ty, *results_ty)
    if callbackOp := get_cached(jax_ctx, cache_key):
        symbol = callbackOp.sym_name.value
        symbol_attr = ir.FlatSymbolRefAttr.get(symbol)
        return CallbackCallOp(results_ty, symbol_attr, args).results

    module = jax_ctx.module_context.module
    ip = module.body
    attrs = [fn_ty_attr, callback_id, len(args), len(results_ty)]
    with ir.InsertionPoint(ip):
        # TODO: Name mangling for callbacks
        name = callback.__name__
        callbackOp = CallbackOp(f"callback_{name}_{callback_id}", *attrs)

    cache(jax_ctx, cache_key, callbackOp)
    symbol = callbackOp.sym_name.value
    symbol_attr = ir.FlatSymbolRefAttr.get(symbol)
    retval = CallbackCallOp(results_ty, symbol_attr, args).results

    if not custom_grad:
        return retval

    assert custom_grad._fwd and custom_grad._bwd
    fwd = custom_grad._fwd
    rev = custom_grad._bwd
    fwd_jaxpr = custom_grad._fwd_jaxpr
    rev_jaxpr = custom_grad._bwd_jaxpr
    mlir_fwd = lower_callable(jax_ctx, fwd, fwd_jaxpr)
    mlir_rev = lower_callable(jax_ctx, rev, rev_jaxpr)
    sym_fwd = mlir_fwd.sym_name.value + ".fwd"

    argc = len(args)
    resc = len(results_ty)
    len_tape = len(mlir_fwd.type.results) - resc

    # args_ty = inputs and cotangents since they are shadows
    args_ty = [arg.type for arg in args]
    # results_ty = output and cotangent
    output_ty = results_ty
    # the tape is found in the mlir_fwd.type
    tape_ty = mlir_fwd.type.results[-len_tape:] if len_tape > 0 else []

    fn_fwd_ty = FunctionType.get(inputs=args_ty, results=output_ty + tape_ty)
    fn_rev_ty = FunctionType.get(inputs=output_ty + tape_ty, results=args_ty)

    fwd_fn_ty_attr = ir.TypeAttr.get(fn_fwd_ty)
    fwd_callee_attr = ir.FlatSymbolRefAttr.get(mlir_fwd.sym_name.value)
    sym_rev = mlir_rev.sym_name.value + ".rev"
    rev_fn_ty_attr = ir.TypeAttr.get(fn_rev_ty)
    rev_callee_attr = ir.FlatSymbolRefAttr.get(mlir_rev.sym_name.value)

    with ir.InsertionPoint(ip):
        forward = ForwardOp(sym_fwd, fwd_fn_ty_attr, fwd_callee_attr, argc, resc, len_tape)
        reverse = ReverseOp(sym_rev, rev_fn_ty_attr, rev_callee_attr, argc, resc, len_tape)
        fwd_sym_attr = ir.FlatSymbolRefAttr.get(forward.sym_name.value)
        rev_sym_attr = ir.FlatSymbolRefAttr.get(reverse.sym_name.value)
        CustomGradOp(symbol_attr, fwd_sym_attr, rev_sym_attr)

    return retval


#
# print
#
@print_p.def_abstract_eval
def _print_abstract_eval(*args, string=None, memref=False):
    return ()


@print_p.def_impl
def _print_def_impl(*args, string=None, memref=False):  # pragma: no cover
    raise NotImplementedError()


def _print_lowering(jax_ctx: mlir.LoweringRuleContext, *args, string=None, memref=False):
    val = args[0] if args else None
    return PrintOp(val=val, const_val=None, print_descriptor=memref).results


#
# module
#
@quantum_kernel_p.def_impl
def _quantum_kernel_def_impl(*args, call_jaxpr, qnode, pipeline=None):  # pragma: no cover
    raise NotImplementedError()


def _quantum_kernel_lowering(ctx, *args, call_jaxpr, qnode, pipeline=None):
    """Lower's qnodes to moduleOp

    Args:
      ctx: LoweringRuleContext
      *args: List[mlir.Value] corresponding to argument values
      qnode: qml.Qnode
      call_jaxpr: jaxpr representing fn
    Returns:
      List[mlir.Value] corresponding
    """
    assert isinstance(qnode, qml.QNode), "This function expects qnodes"
    if pipeline is None:
        pipeline = tuple()

    func_op = lower_callable(ctx, qnode, call_jaxpr, pipeline)
    call_op = create_call_op(ctx, func_op, *args)
    return call_op.results


@func_p.def_impl
def _func_def_impl(*args, call_jaxpr, fn):  # pragma: no cover
    raise NotImplementedError()


def _func_lowering(ctx, *args, call_jaxpr, fn):
    """Lower a quantum function into MLIR in a two step process.
    The first step is the compilation of the definition of the function fn.
    The second step is compiling a call to function fn.

    Args:
      ctx: the MLIR context
      args: list of arguments or abstract arguments to the function
      name: name of the function
      call_jaxpr: the jaxpr representation of the fn
      fn: the function being compiled
    """
    func_op = lower_callable(ctx, fn, call_jaxpr)
    call_op = create_call_op(ctx, func_op, *args)
    return call_op.results


#
# grad
#
@dataclass
class GradParams:
    """Common gradient parameters. The parameters are expected to be checked before the creation of
    this structure"""

    method: str
    scalar_out: bool
    h: float
    argnums: Union[int, List]
    scalar_argnums: bool = None
    expanded_argnums: List[int] = None
    with_value: bool = False  # if true it calls value_and_grad instead of grad


@grad_p.def_impl
def _grad_def_impl(ctx, *args, jaxpr, fn, grad_params):  # pragma: no cover
    raise NotImplementedError()


@grad_p.def_abstract_eval
def _grad_abstract(*args, jaxpr, fn, grad_params):
    """This function is called with abstract arguments for tracing."""
    signature = Signature(jaxpr.consts + jaxpr.in_avals, jaxpr.out_avals)
    offset = len(jaxpr.consts)
    new_argnums = [num + offset for num in grad_params.expanded_argnums]
    transformed_signature = calculate_grad_shape(signature, new_argnums)
    return tuple(transformed_signature.get_results())


def _grad_lowering(ctx, *args, jaxpr, fn, grad_params):
    """Lowering function to gradient.
    Args:
        ctx: the MLIR context
        args: the points in the function in which we are to calculate the derivative
        jaxpr: the jaxpr representation of the grad op
        fn (GradCallable): the function to be differentiated
        method: the method used for differentiation
        h: the difference for finite difference. May be None when fn is not finite difference.
        argnums: argument indices which define over which arguments to
            differentiate.
    """
    consts = []
    offset = len(args) - len(jaxpr.consts)
    for i, jax_array_or_tracer in enumerate(jaxpr.consts):
        if not isinstance(
            jax_array_or_tracer, jax._src.interpreters.partial_eval.DynamicJaxprTracer
        ):
            # ``ir.DenseElementsAttr.get()`` constructs a dense elements attribute from an array of
            # element values. This doesn't support ``jaxlib.xla_extension.Array``, so we have to
            # cast such constants to numpy array types.
            const = jax_array_or_tracer
            const_type = shape_dtype_to_ir_type(const.shape, const.dtype)
            nparray = np.asarray(const)
            attr = ir.DenseElementsAttr.get(nparray, type=const_type)
            constval = StableHLOConstantOp(attr).results
            consts.append(constval)
        else:
            # There are some cases where this value cannot be converted into
            # a jax.numpy.array.
            # in that case we get it from the arguments.
            consts.append(args[offset + i])

    method, h, argnums = grad_params.method, grad_params.h, grad_params.expanded_argnums
    mlir_ctx = ctx.module_context.context
    finiteDiffParam = None
    if h:
        f64 = ir.F64Type.get(mlir_ctx)
        finiteDiffParam = ir.FloatAttr.get(f64, h)
    offset = len(jaxpr.consts)
    new_argnums = [num + offset for num in argnums]
    argnum_numpy = np.array(new_argnums)
    diffArgIndices = ir.DenseIntElementsAttr.get(argnum_numpy)
    func_op = lower_jaxpr(ctx, jaxpr, (method, h, *argnums))

    symbol_ref = get_symbolref(ctx, func_op)
    output_types = list(map(mlir.aval_to_ir_types, ctx.avals_out))
    flat_output_types = util.flatten(output_types)

    len_args = len(args)
    index = len_args - len(consts)
    args_and_consts = consts + list(args[:index])

    return GradOp(
        flat_output_types,
        ir.StringAttr.get(method),
        symbol_ref,
        mlir.flatten_lowering_ir_args(args_and_consts),
        diffArgIndices=diffArgIndices,
        finiteDiffParam=finiteDiffParam,
    ).results


# value_and_grad
#
@value_and_grad_p.def_impl
def _value_and_grad_def_impl(ctx, *args, jaxpr, fn, grad_params):  # pragma: no cover
    raise NotImplementedError()


@value_and_grad_p.def_abstract_eval
def _value_and_grad_abstract(*args, jaxpr, fn, grad_params):  # pylint: disable=unused-argument
    """This function is called with abstract arguments for tracing.
    Note: argument names must match these of `_value_and_grad_lowering`."""

    signature = Signature(jaxpr.consts + jaxpr.in_avals, jaxpr.out_avals)
    offset = len(jaxpr.consts)
    new_argnums = [num + offset for num in grad_params.expanded_argnums]
    transformed_signature = calculate_grad_shape(signature, new_argnums)
    return tuple(jaxpr.out_avals + transformed_signature.get_results())


def _value_and_grad_lowering(ctx, *args, jaxpr, fn, grad_params):
    """
    Returns:
        MLIR results
    """
    consts = []
    offset = len(args) - len(jaxpr.consts)
    for i, jax_array_or_tracer in enumerate(jaxpr.consts):
        if not isinstance(
            jax_array_or_tracer, jax._src.interpreters.partial_eval.DynamicJaxprTracer
        ):
            # ``ir.DenseElementsAttr.get()`` constructs a dense elements attribute from an array of
            # element values. This doesn't support ``jaxlib.xla_extension.Array``, so we have to
            # cast such constants to numpy array types.
            const = jax_array_or_tracer
            const_type = shape_dtype_to_ir_type(const.shape, const.dtype)
            nparray = np.asarray(const)
            attr = ir.DenseElementsAttr.get(nparray, type=const_type)
            constval = StableHLOConstantOp(attr).results
            consts.append(constval)
        else:
            # There are some cases where this value cannot be converted into
            # a jax.numpy.array.
            # in that case we get it from the arguments.
            consts.append(args[offset + i])

    len_args = len(args)
    index = len_args - len(consts)
    args = list(args[0:index])
    method, h, argnums = grad_params.method, grad_params.h, grad_params.expanded_argnums
    mlir_ctx = ctx.module_context.context
    new_argnums = np.array([len(jaxpr.consts) + num for num in argnums])

    output_types = list(map(mlir.aval_to_ir_types, ctx.avals_out))
    flat_output_types = util.flatten(output_types)

    constants = consts

    consts_and_args = constants + args
    func_call_jaxpr = get_call_jaxpr(jaxpr)
    func_args = consts_and_args[: len(func_call_jaxpr.invars)]
    val_result_types = flat_output_types[: len(flat_output_types) - len(argnums)]
    gradient_result_types = flat_output_types[len(flat_output_types) - len(argnums) :]

    func_op = lower_jaxpr(ctx, jaxpr, (method, h, *argnums))

    symbol_ref = get_symbolref(ctx, func_op)
    return ValueAndGradOp(
        val_result_types,
        gradient_result_types,
        ir.StringAttr.get(method),
        symbol_ref,
        mlir.flatten_lowering_ir_args(func_args),
        diffArgIndices=ir.DenseIntElementsAttr.get(new_argnums),
        finiteDiffParam=ir.FloatAttr.get(ir.F64Type.get(mlir_ctx), h) if h else None,
    ).results


#
# vjp/jvp
#
@jvp_p.def_impl
def _jvp_def_impl(ctx, *args, jaxpr, fn, grad_params):  # pragma: no cover
    raise NotImplementedError()


@jvp_p.def_abstract_eval
def _jvp_abstract(*args, jaxpr, fn, grad_params):  # pylint: disable=unused-argument
    """This function is called with abstract arguments for tracing.
    Note: argument names must match these of `_jvp_lowering`."""
    return jaxpr.out_avals + jaxpr.out_avals


def _jvp_lowering(ctx, *args, jaxpr, fn, grad_params):
    """
    Returns:
        MLIR results
    """
    args = list(args)
    method, h, argnums = grad_params.method, grad_params.h, grad_params.expanded_argnums
    mlir_ctx = ctx.module_context.context
    new_argnums = np.array([len(jaxpr.consts) + num for num in argnums])

    output_types = list(map(mlir.aval_to_ir_types, ctx.avals_out))
    flat_output_types = util.flatten(output_types)
    constants = [
        StableHLOConstantOp(ir.DenseElementsAttr.get(np.asarray(const))).results
        for const in jaxpr.consts
    ]
    consts_and_args = constants + args
    func_call_jaxpr = get_call_jaxpr(jaxpr)
    func_args = consts_and_args[: len(func_call_jaxpr.invars)]
    tang_args = consts_and_args[len(func_call_jaxpr.invars) :]

    func_op = lower_jaxpr(ctx, jaxpr, (method, h, *argnums))

    assert (
        len(flat_output_types) % 2 == 0
    ), f"The total number of result tensors is expected to be even, not {len(flat_output_types)}"
    symbol_ref = get_symbolref(ctx, func_op)
    return JVPOp(
        flat_output_types[: len(flat_output_types) // 2],
        flat_output_types[len(flat_output_types) // 2 :],
        ir.StringAttr.get(method),
        symbol_ref,
        mlir.flatten_lowering_ir_args(func_args),
        mlir.flatten_lowering_ir_args(tang_args),
        diffArgIndices=ir.DenseIntElementsAttr.get(new_argnums),
        finiteDiffParam=ir.FloatAttr.get(ir.F64Type.get(mlir_ctx), h) if h else None,
    ).results


@vjp_p.def_impl
def _vjp_def_impl(ctx, *args, jaxpr, fn, grad_params):  # pragma: no cover
    raise NotImplementedError()


@vjp_p.def_abstract_eval
# pylint: disable=unused-argument
def _vjp_abstract(*args, jaxpr, fn, grad_params):
    """This function is called with abstract arguments for tracing."""
    return jaxpr.out_avals + [jaxpr.in_avals[i] for i in grad_params.expanded_argnums]


def _vjp_lowering(ctx, *args, jaxpr, fn, grad_params):
    """
    Returns:
        MLIR results
    """
    args = list(args)
    method, h, argnums = grad_params.method, grad_params.h, grad_params.expanded_argnums
    mlir_ctx = ctx.module_context.context
    new_argnums = np.array([len(jaxpr.consts) + num for num in argnums])

    output_types = list(map(mlir.aval_to_ir_types, ctx.avals_out))
    flat_output_types = util.flatten(output_types)
    constants = [
        StableHLOConstantOp(ir.DenseElementsAttr.get(np.asarray(const))).results
        for const in jaxpr.consts
    ]
    consts_and_args = constants + args
    func_call_jaxpr = get_call_jaxpr(jaxpr)
    func_args = consts_and_args[: len(func_call_jaxpr.invars)]
    cotang_args = consts_and_args[len(func_call_jaxpr.invars) :]
    func_result_types = flat_output_types[: len(flat_output_types) - len(argnums)]
    vjp_result_types = flat_output_types[len(flat_output_types) - len(argnums) :]

    func_op = lower_jaxpr(ctx, jaxpr, (method, h, *argnums))

    symbol_ref = get_symbolref(ctx, func_op)
    return VJPOp(
        func_result_types,
        vjp_result_types,
        ir.StringAttr.get(method),
        symbol_ref,
        mlir.flatten_lowering_ir_args(func_args),
        mlir.flatten_lowering_ir_args(cotang_args),
        diffArgIndices=ir.DenseIntElementsAttr.get(new_argnums),
        finiteDiffParam=ir.FloatAttr.get(ir.F64Type.get(mlir_ctx), h) if h else None,
    ).results


#
# zne
#


@zne_p.def_impl
def _zne_def_impl(ctx, *args, folding, jaxpr, fn):  # pragma: no cover
    raise NotImplementedError()


@zne_p.def_abstract_eval
def _zne_abstract_eval(*args, folding, jaxpr, fn):  # pylint: disable=unused-argument
    shape = list(args[-1].shape)
    if len(jaxpr.out_avals) > 1:
        shape.append(len(jaxpr.out_avals))
    return core.ShapedArray(shape, jaxpr.out_avals[0].dtype)


def _folding_attribute(ctx, folding):
    ctx = ctx.module_context.context
    return ir.OpaqueAttr.get(
        "mitigation",
        ("folding " + Folding(folding).name.lower()).encode("utf-8"),
        ir.NoneType.get(ctx),
        ctx,
    )


def _zne_lowering(ctx, *args, folding, jaxpr, fn):
    """Lowering function to the ZNE opearation.
    Args:
        ctx: the MLIR context
        args: the arguments with scale factors as last
        jaxpr: the jaxpr representation of the circuit
        fn: the function to be mitigated
    """
    func_op = lower_jaxpr(ctx, jaxpr)
    symbol_ref = get_symbolref(ctx, func_op)
    output_types = list(map(mlir.aval_to_ir_types, ctx.avals_out))
    flat_output_types = util.flatten(output_types)
    num_folds = args[-1]

    constants = []
    for const in jaxpr.consts:
        const_type = shape_dtype_to_ir_type(const.shape, const.dtype)
        nparray = np.asarray(const)
        if const.dtype == bool:
            nparray = np.packbits(nparray, bitorder="little")
        attr = ir.DenseElementsAttr.get(nparray, type=const_type)
        constantVals = StableHLOConstantOp(attr).results
        constants.append(constantVals)

    args_and_consts = constants + list(args[0:-1])

    return ZneOp(
        flat_output_types,
        symbol_ref,
        mlir.flatten_lowering_ir_args(args_and_consts),
        _folding_attribute(ctx, folding),
        num_folds,
    ).results


#
# qdevice
#
@qdevice_p.def_impl
def _qdevice_def_impl(ctx, shots, rtd_lib, rtd_name, rtd_kwargs):  # pragma: no cover
    raise NotImplementedError()


@qdevice_p.def_abstract_eval
def _qdevice_abstract_eval(shots, rtd_lib, rtd_name, rtd_kwargs):
    return ()


def _qdevice_lowering(
    jax_ctx: mlir.LoweringRuleContext, shots: ir.Value, rtd_lib, rtd_name, rtd_kwargs
):
    ctx = jax_ctx.module_context.context
    ctx.allow_unregistered_dialects = True

    shots_value = TensorExtractOp(ir.IntegerType.get_signless(64, ctx), shots, []).result
    DeviceInitOp(
        ir.StringAttr.get(rtd_lib),
        ir.StringAttr.get(rtd_name),
        ir.StringAttr.get(rtd_kwargs),
        shots=shots_value,
    )

    return ()


#
# qalloc
#
@qalloc_p.def_impl
def _qalloc_def_impl(ctx, size_value):  # pragma: no cover
    raise NotImplementedError()


@qalloc_p.def_abstract_eval
def _qalloc_abstract_eval(size):
    """This function is called with abstract arguments for tracing."""
    return AbstractQreg()


def _qalloc_lowering(jax_ctx: mlir.LoweringRuleContext, size_value: ir.Value):
    ctx = jax_ctx.module_context.context
    ctx.allow_unregistered_dialects = True

    qreg_type = ir.OpaqueType.get("quantum", "reg", ctx)
    if isinstance(size_value.owner, ir.Operation) and size_value.owner.name == "stablehlo.constant":
        size_value_attr = size_value.owner.attributes["value"]
        assert ir.DenseIntElementsAttr.isinstance(size_value_attr)
        size = ir.DenseIntElementsAttr(size_value_attr)[0]
        assert size >= 0

        size_attr = ir.IntegerAttr.get(ir.IntegerType.get_signless(64, ctx), size)
        return AllocOp(qreg_type, nqubits_attr=size_attr).results
    else:
        size_value = extract_scalar(size_value, "qalloc")
        return AllocOp(qreg_type, nqubits=size_value).results


#
# qdealloc
#
@qdealloc_p.def_impl
def _qdealloc_def_impl(ctx, size_value):  # pragma: no cover
    raise NotImplementedError()


@qdealloc_p.def_abstract_eval
def _qdealloc_abstract_eval(qreg):
    return ()


def _qdealloc_lowering(jax_ctx: mlir.LoweringRuleContext, qreg):
    ctx = jax_ctx.module_context.context
    ctx.allow_unregistered_dialects = True
    DeallocOp(qreg)
    DeviceReleaseOp()  # end of qnode
    return ()


#
# qextract
#
@qextract_p.def_impl
def _qextract_def_impl(ctx, qreg, qubit_idx):  # pragma: no cover
    raise NotImplementedError()


@qextract_p.def_abstract_eval
def _qextract_abstract_eval(qreg, qubit_idx):
    """This function is called with abstract arguments for tracing."""
    assert isinstance(qreg, AbstractQreg), f"Expected AbstractQreg(), got {qreg}"
    return AbstractQbit()


def _qextract_lowering(jax_ctx: mlir.LoweringRuleContext, qreg: ir.Value, qubit_idx: ir.Value):
    ctx = jax_ctx.module_context.context
    ctx.allow_unregistered_dialects = True

    assert ir.OpaqueType.isinstance(qreg.type), qreg.type
    assert ir.OpaqueType(qreg.type).dialect_namespace == "quantum"
    assert ir.OpaqueType(qreg.type).data == "reg"

    qubit_idx = extract_scalar(qubit_idx, "wires", "index")
    if not ir.IntegerType.isinstance(qubit_idx.type):
        raise TypeError(f"Operator wires expected to be integers, got {qubit_idx.type}!")

    if ir.IntegerType(qubit_idx.type).width < 64:
        qubit_idx = ExtUIOp(ir.IntegerType.get_signless(64), qubit_idx).result
    elif not ir.IntegerType(qubit_idx.type).width == 64:
        raise TypeError(f"Operator wires expected to be 64-bit integers, got {qubit_idx.type}!")

    qubit_type = ir.OpaqueType.get("quantum", "bit", ctx)
    return ExtractOp(qubit_type, qreg, idx=qubit_idx).results


#
# qinsert
#
@qinsert_p.def_impl
def _qinsert_def_impl(ctx, qreg_old, qubit_idx, qubit):  # pragma: no cover
    raise NotImplementedError()


@qinsert_p.def_abstract_eval
def _qinsert_abstract_eval(qreg_old, qubit_idx, qubit):
    """This function is called with abstract arguments for tracing."""
    assert isinstance(qreg_old, AbstractQreg)
    assert isinstance(qubit, AbstractQbit)
    return AbstractQreg()


def _qinsert_lowering(
    jax_ctx: mlir.LoweringRuleContext, qreg_old: ir.Value, qubit_idx: ir.Value, qubit: ir.Value
):
    ctx = jax_ctx.module_context.context
    ctx.allow_unregistered_dialects = True

    assert ir.OpaqueType.isinstance(qreg_old.type)
    assert ir.OpaqueType(qreg_old.type).dialect_namespace == "quantum"
    assert ir.OpaqueType(qreg_old.type).data == "reg"

    qubit_idx = extract_scalar(qubit_idx, "wires", "index")
    if not ir.IntegerType.isinstance(qubit_idx.type):
        raise TypeError(f"Operator wires expected to be integers, got {qubit_idx.type}!")

    if ir.IntegerType(qubit_idx.type).width < 64:
        qubit_idx = ExtUIOp(ir.IntegerType.get_signless(64), qubit_idx).result
    elif not ir.IntegerType(qubit_idx.type).width == 64:
        raise TypeError(f"Operator wires expected to be 64-bit integers, got {qubit_idx.type}!")

    qreg_type = ir.OpaqueType.get("quantum", "reg", ctx)
    return InsertOp(qreg_type, qreg_old, qubit, idx=qubit_idx).results


#
# gphase
#
@gphase_p.def_abstract_eval
def _gphase_abstract_eval(*qubits_or_params, ctrl_len=0, adjoint=False):
    # The signature here is: (using * to denote zero or more)
    # param, ctrl_qubits*, ctrl_values*
    # since gphase has no target qubits.
    param = qubits_or_params[0]
    assert not isinstance(param, AbstractQbit)
    ctrl_qubits = qubits_or_params[-2 * ctrl_len : -ctrl_len]
    for idx in range(ctrl_len):
        qubit = ctrl_qubits[idx]
        assert isinstance(qubit, AbstractQbit)
    return (AbstractQbit(),) * (ctrl_len)


@gphase_p.def_impl
def _gphase_def_impl(*args, **kwargs):
    """Not implemented"""
    raise NotImplementedError()


def _gphase_lowering(
    jax_ctx: mlir.LoweringRuleContext, *qubits_or_params, ctrl_len=0, adjoint=False
):
    ctx = jax_ctx.module_context.context
    ctx.allow_unregistered_dialects = True

    param = qubits_or_params[0]
    ctrl_qubits = qubits_or_params[1 : 1 + ctrl_len]
    ctrl_values = qubits_or_params[1 + ctrl_len :]

    param = safe_cast_to_f64(param, "GlobalPhase")
    param = extract_scalar(param, "GlobalPhase")

    assert ir.F64Type.isinstance(
        param.type
    ), "Only scalar double parameters are allowed for quantum gates!"

    ctrl_values_i1 = []
    for v in ctrl_values:
        p = TensorExtractOp(ir.IntegerType.get_signless(1), v, []).result
        ctrl_values_i1.append(p)

    GlobalPhaseOp(
        params=param,
        out_ctrl_qubits=[qubit.type for qubit in ctrl_qubits],
        in_ctrl_qubits=ctrl_qubits,
        in_ctrl_values=ctrl_values_i1,
        adjoint=adjoint,
    )
    return ctrl_qubits


#
# qinst
#
@qinst_p.def_abstract_eval
def _qinst_abstract_eval(
    *qubits_or_params, op=None, qubits_len=0, params_len=0, ctrl_len=0, adjoint=False
):
    # The signature here is: (using * to denote zero or more)
    # qubits*, params*, ctrl_qubits*, ctrl_values*
    qubits = qubits_or_params[:qubits_len]
    ctrl_qubits = qubits_or_params[-2 * ctrl_len : -ctrl_len]
    all_qubits = qubits + ctrl_qubits
    for idx in range(qubits_len + ctrl_len):
        qubit = all_qubits[idx]
        assert isinstance(qubit, AbstractQbit)
    return (AbstractQbit(),) * (qubits_len + ctrl_len)


@qinst_p.def_impl
def _qinst_def_impl(*args, **kwargs):  # pragma: no cover
    raise NotImplementedError()


# pylint: disable=too-many-arguments
def _qinst_lowering(
    jax_ctx: mlir.LoweringRuleContext,
    *qubits_or_params,
    op=None,
    qubits_len=0,
    params_len=0,
    ctrl_len=0,
    adjoint=False,
):
    ctx = jax_ctx.module_context.context
    ctx.allow_unregistered_dialects = True

    qubits = qubits_or_params[:qubits_len]
    params = qubits_or_params[qubits_len : qubits_len + params_len]
    ctrl_qubits = qubits_or_params[qubits_len + params_len : qubits_len + params_len + ctrl_len]
    ctrl_values = qubits_or_params[qubits_len + params_len + ctrl_len :]

    for qubit in qubits:
        assert ir.OpaqueType.isinstance(qubit.type)
        assert ir.OpaqueType(qubit.type).dialect_namespace == "quantum"
        assert ir.OpaqueType(qubit.type).data == "bit"

    float_params = []
    for p in params:
        p = safe_cast_to_f64(p, op)
        p = extract_scalar(p, op)

        assert ir.F64Type.isinstance(
            p.type
        ), "Only scalar double parameters are allowed for quantum gates!"

        float_params.append(p)

    ctrl_values_i1 = []
    for v in ctrl_values:
        p = TensorExtractOp(ir.IntegerType.get_signless(1), v, []).result
        ctrl_values_i1.append(p)

    name_attr = ir.StringAttr.get(op)
    name_str = str(name_attr)
    name_str = name_str.replace('"', "")

    if name_str == "MultiRZ":
        assert len(float_params) == 1, "MultiRZ takes one float parameter"
        float_param = float_params[0]
        return MultiRZOp(
            out_qubits=[qubit.type for qubit in qubits],
            out_ctrl_qubits=[qubit.type for qubit in ctrl_qubits],
            theta=float_param,
            in_qubits=qubits,
            in_ctrl_qubits=ctrl_qubits,
            in_ctrl_values=ctrl_values_i1,
            adjoint=adjoint,
        ).results

    return CustomOp(
        out_qubits=[qubit.type for qubit in qubits],
        out_ctrl_qubits=[qubit.type for qubit in ctrl_qubits],
        params=float_params,
        in_qubits=qubits,
        gate_name=name_attr,
        in_ctrl_qubits=ctrl_qubits,
        in_ctrl_values=ctrl_values_i1,
        adjoint=adjoint,
    ).results


#
# qubit unitary operation
#
@qunitary_p.def_abstract_eval
def _qunitary_abstract_eval(matrix, *qubits, qubits_len=0, ctrl_len=0, adjoint=False):
    for idx in range(qubits_len + ctrl_len):
        qubit = qubits[idx]
        assert isinstance(qubit, AbstractQbit)
    return (AbstractQbit(),) * (qubits_len + ctrl_len)


@qunitary_p.def_impl
def _qunitary_def_impl(*args, **kwargs):  # pragma: no cover
    raise NotImplementedError()


def _qunitary_lowering(
    jax_ctx: mlir.LoweringRuleContext,
    matrix: ir.Value,
    *qubits_or_controlled: tuple,
    qubits_len=0,
    ctrl_len=0,
    adjoint=False,
):
    qubits = qubits_or_controlled[:qubits_len]
    ctrl_qubits = qubits_or_controlled[qubits_len : qubits_len + ctrl_len]
    ctrl_values = qubits_or_controlled[qubits_len + ctrl_len :]

    ctx = jax_ctx.module_context.context
    ctx.allow_unregistered_dialects = True

    for q in qubits:
        assert ir.OpaqueType.isinstance(q.type)
        assert ir.OpaqueType(q.type).dialect_namespace == "quantum"
        assert ir.OpaqueType(q.type).data == "bit"

    matrix_type = matrix.type
    is_tensor = ir.RankedTensorType.isinstance(matrix_type)
    shape = ir.RankedTensorType(matrix_type).shape if is_tensor else None
    is_2d_tensor = len(shape) == 2 if is_tensor else False
    if not is_2d_tensor:
        raise TypeError("QubitUnitary must be a 2 dimensional tensor.")

    possibly_complex_type = ir.RankedTensorType(matrix_type).element_type
    is_complex = ir.ComplexType.isinstance(possibly_complex_type)
    is_f64_type = False

    if is_complex:
        complex_type = ir.ComplexType(possibly_complex_type)
        possibly_f64_type = complex_type.element_type
        is_f64_type = ir.F64Type.isinstance(possibly_f64_type)

    is_complex_f64_type = is_complex and is_f64_type
    if not is_complex_f64_type:
        f64_type = ir.F64Type.get()
        complex_f64_type = ir.ComplexType.get(f64_type)
        tensor_complex_f64_type = ir.RankedTensorType.get(shape, complex_f64_type)
        matrix = StableHLOConvertOp(tensor_complex_f64_type, matrix).result

    ctrl_values_i1 = []
    for v in ctrl_values:
        p = TensorExtractOp(ir.IntegerType.get_signless(1), v, []).result
        ctrl_values_i1.append(p)

    return QubitUnitaryOp(
        out_qubits=[q.type for q in qubits],
        out_ctrl_qubits=[q.type for q in ctrl_qubits],
        matrix=matrix,
        in_qubits=qubits,
        in_ctrl_qubits=ctrl_qubits,
        in_ctrl_values=ctrl_values_i1,
        adjoint=adjoint,
    ).results


#
# qmeasure
#
@qmeasure_p.def_abstract_eval
def _qmeasure_abstract_eval(qubit, postselect: int = None):
    assert isinstance(qubit, AbstractQbit)
    return core.ShapedArray((), bool), qubit


@qmeasure_p.def_impl
def _qmeasure_def_impl(ctx, qubit, postselect: int = None):  # pragma: no cover
    raise NotImplementedError()


def _qmeasure_lowering(jax_ctx: mlir.LoweringRuleContext, qubit: ir.Value, postselect: int = None):
    ctx = jax_ctx.module_context.context
    ctx.allow_unregistered_dialects = True

    assert ir.OpaqueType.isinstance(qubit.type)
    assert ir.OpaqueType(qubit.type).dialect_namespace == "quantum"
    assert ir.OpaqueType(qubit.type).data == "bit"

    # Prepare postselect attribute
    if postselect is not None:
        i32_type = ir.IntegerType.get_signless(32, ctx)
        postselect = ir.IntegerAttr.get(i32_type, postselect)

    result_type = ir.IntegerType.get_signless(1)

    result, new_qubit = MeasureOp(result_type, qubit.type, qubit, postselect=postselect).results

    result_from_elements_op = ir.RankedTensorType.get((), result.type)
    from_elements_op = FromElementsOp(result_from_elements_op, result)

    return (
        from_elements_op.results[0],
        new_qubit,
    )


#
# compbasis observable
#
@compbasis_p.def_abstract_eval
def _compbasis_abstract_eval(*qubits_or_qreg, qreg_available=False):
    if qreg_available:
        qreg = qubits_or_qreg[0]
        assert isinstance(qreg, AbstractQreg)
        return AbstractObs(qreg, compbasis_p)
    else:
        qubits = qubits_or_qreg
        for qubit in qubits:
            assert isinstance(qubit, AbstractQbit)
        return AbstractObs(len(qubits), compbasis_p)


@compbasis_p.def_impl
def _compbasis_def_impl(ctx, *qubits_or_qreg, qreg_available):  # pragma: no cover
    raise NotImplementedError()


def _compbasis_lowering(
    jax_ctx: mlir.LoweringRuleContext, *qubits_or_qreg: tuple, qreg_available=False
):
    ctx = jax_ctx.module_context.context
    ctx.allow_unregistered_dialects = True

    result_type = ir.OpaqueType.get("quantum", "obs")

    if qreg_available:
        qreg = qubits_or_qreg[0]
        assert ir.OpaqueType.isinstance(qreg.type)
        assert ir.OpaqueType(qreg.type).dialect_namespace == "quantum"
        assert ir.OpaqueType(qreg.type).data == "reg"
        return ComputationalBasisOp(result_type, [], qreg=qreg).results

    else:
        qubits = qubits_or_qreg
        for qubit in qubits:
            assert ir.OpaqueType.isinstance(qubit.type)
            assert ir.OpaqueType(qubit.type).dialect_namespace == "quantum"
            assert ir.OpaqueType(qubit.type).data == "bit"

        return ComputationalBasisOp(result_type, qubits).results


#
# named observable
#
@namedobs_p.def_impl
def _namedobs_def_impl(qubit, kind):  # pragma: no cover
    raise NotImplementedError()


@namedobs_p.def_abstract_eval
def _namedobs_abstract_eval(qubit, kind):
    assert isinstance(qubit, AbstractQbit)
    return AbstractObs()


def _named_obs_attribute(ctx, kind: str):
    return ir.OpaqueAttr.get(
        "quantum", ("named_observable " + kind).encode("utf-8"), ir.NoneType.get(ctx), ctx
    )


def _named_obs_lowering(jax_ctx: mlir.LoweringRuleContext, qubit: ir.Value, kind: str):
    ctx = jax_ctx.module_context.context
    ctx.allow_unregistered_dialects = True

    assert ir.OpaqueType.isinstance(qubit.type)
    assert ir.OpaqueType(qubit.type).dialect_namespace == "quantum"
    assert ir.OpaqueType(qubit.type).data == "bit"

    obsId = _named_obs_attribute(ctx, kind)
    result_type = ir.OpaqueType.get("quantum", "obs", ctx)

    return NamedObsOp(result_type, qubit, obsId).results


#
# hermitian observable
#
@hermitian_p.def_abstract_eval
def _hermitian_abstract_eval(matrix, *qubits):
    for q in qubits:
        assert isinstance(q, AbstractQbit)
    return AbstractObs()


@hermitian_p.def_impl
def _hermitian_def_impl(ctx, matrix, *qubits):  # pragma: no cover
    raise NotImplementedError()


def _hermitian_lowering(jax_ctx: mlir.LoweringRuleContext, matrix: ir.Value, *qubits: tuple):
    ctx = jax_ctx.module_context.context
    ctx.allow_unregistered_dialects = True

    result_type = ir.OpaqueType.get("quantum", "obs", ctx)

    return HermitianOp(result_type, matrix, qubits).results


#
# tensor observable
#
@tensorobs_p.def_impl
def _tensorobs_def_impl(ctx, *terms):  # pragma: no cover
    raise NotImplementedError()


@tensorobs_p.def_abstract_eval
def _tensorobs_abstract_eval(*terms):
    for o in terms:
        assert isinstance(o, AbstractObs)
    return AbstractObs()


def _tensor__obs_lowering(jax_ctx: mlir.LoweringRuleContext, *terms: tuple):
    ctx = jax_ctx.module_context.context
    ctx.allow_unregistered_dialects = True

    result_type = ir.OpaqueType.get("quantum", "obs")

    return TensorOp(result_type, terms).results


#
# hamiltonian observable
#
@hamiltonian_p.def_abstract_eval
def _hamiltonian_abstract_eval(coeffs, *terms):
    for o in terms:
        assert isinstance(o, AbstractObs)
    return AbstractObs()


@hamiltonian_p.def_impl
def _hamiltonian_def_impl(ctx, coeffs, *terms):  # pragma: no cover
    raise NotImplementedError()


def _hamiltonian_lowering(jax_ctx: mlir.LoweringRuleContext, coeffs: ir.Value, *terms: tuple):
    ctx = jax_ctx.module_context.context
    ctx.allow_unregistered_dialects = True

    coeffs = safe_cast_to_f64(coeffs, "Hamiltonian", "coefficient")

    result_type = ir.OpaqueType.get("quantum", "obs", ctx)

    return HamiltonianOp(result_type, coeffs, terms).results


#
# measurements
#
def custom_measurement_staging_rule(
    primitive, jaxpr_trace, obs, dtypes, *dynamic_shape, static_shape
):
    """
    In jax, the default `def_abstract_eval` method for binding primitives keeps the abstract aval in
    the dynamic shape dimension, instead of the SSA value for the shape, i.e.

    c:i64[] = ...  # to be used as the 0th dimension of value `e`
    d:AbstractObs = ...
    e:f64[ShapedArray(int64[], weak_type=True),1] = sample[num_qubits=1] d c

    which contains escaped tracers.

    To ensure that the result DShapedArray is actually constructed with the tracer value,
    we need to provide a custom staging rule for the primitive, where we manually link
    the tracer's value to the output shape. This will now correctly produce

    e:f64[c,1] = sample[num_qubits=1] d c

    This works because when jax processes a primitive during making jaxprs, the default
    is to only look at the abstract avals of the primitive. Providing a custom staging rule
    circumvents the above default logic.

    See jax._src.interpreters.partial_eval.process_primitive and default_process_primitive,
    https://github.com/jax-ml/jax/blob/a54319ec1886ed920d50cacf10e147a743888464/jax/_src/interpreters/partial_eval.py#L1881C7-L1881C24
    """

    shape = _merge_dyn_shape(static_shape, dynamic_shape)
    if not dynamic_shape:
        # Some PL transforms, like @qml.batch_params, do not support dynamic shapes yet
        # Therefore we still keep static shapes when possible
        # This can be removed, and all avals turned into DShapedArrays, when
        # dynamic program capture in PL is complete
        out_shapes = tuple(core.ShapedArray(shape, dtype) for dtype in dtypes)
    else:
        out_shapes = tuple(core.DShapedArray(shape, dtype) for dtype in dtypes)

    invars = [jaxpr_trace.getvar(obs)]
    for dyn_dim in dynamic_shape:
        invars.append(jaxpr_trace.getvar(dyn_dim))

    params = {"static_shape": static_shape}

    out_tracers = tuple(pe.DynamicJaxprTracer(jaxpr_trace, out_shape) for out_shape in out_shapes)

    eqn = pe.new_jaxpr_eqn(
        invars,
        [jaxpr_trace.makevar(out_tracer) for out_tracer in out_tracers],
        primitive,
        params,
        jax.core.no_effects,
    )

    jaxpr_trace.frame.add_eqn(eqn)
    return out_tracers if len(out_tracers) > 1 else out_tracers[0]


#
# sample measurement
#
def sample_staging_rule(jaxpr_trace, obs, *dynamic_shape, static_shape):
    """
    The result shape of `sample_p` is (shots, num_qubits).
    """
    shape = _merge_dyn_shape(static_shape, dynamic_shape)
    if obs.primitive is compbasis_p:
        if obs.num_qubits:
            assert isinstance(shape[1], int)
            assert shape[1] == obs.num_qubits

    return custom_measurement_staging_rule(
        sample_p,
        jaxpr_trace,
        obs,
        [jax.numpy.dtype("float64")],
        *dynamic_shape,
        static_shape=static_shape,
    )


pe.custom_staging_rules[sample_p] = sample_staging_rule


@sample_p.def_impl
def _sample_def_impl(ctx, obs, *dynamic_shape, static_shape):  # pragma: no cover
    raise NotImplementedError()


def _sample_lowering(
    jax_ctx: mlir.LoweringRuleContext, obs: ir.Value, *dynamic_shape, static_shape
):
    # result shape of sample op is (shots, number_of_qubits)
    # The static_shape argument contains the static dimensions, and None for dynamic dimensions

    ctx = jax_ctx.module_context.context
    ctx.allow_unregistered_dialects = True
    f64_type = ir.F64Type.get()

    # Replace Nones in static_shape with dynamic mlir dimensions
    result_shape = tuple(ir.ShapedType.get_dynamic_size() if d is None else d for d in static_shape)
    result_type = ir.RankedTensorType.get(result_shape, f64_type)

    dynamic_shape = list(dynamic_shape)
    for i, dyn_dim in enumerate(dynamic_shape):
        dynamic_shape[i] = extract_scalar(dyn_dim, f"sample_dyn_dim_{i}")

    return SampleOp(result_type, obs, dynamic_shape=dynamic_shape).results


#
# counts measurement
#
def counts_staging_rule(jaxpr_trace, obs, *dynamic_shape, static_shape):
    """
    The result shape of `counts_p` is (tensor<Nxf64>, tensor<Nxi64>)
    where N = 2**number_of_qubits.
    """

    shape = _merge_dyn_shape(static_shape, dynamic_shape)
    if obs.primitive is compbasis_p:
        if obs.num_qubits:
            if isinstance(shape[0], int):
                assert shape == (2**obs.num_qubits,)
    else:
        assert shape == (2,)

    return custom_measurement_staging_rule(
        counts_p,
        jaxpr_trace,
        obs,
        [jax.numpy.dtype("float64"), jax.numpy.dtype("int64")],
        *dynamic_shape,
        static_shape=static_shape,
    )


pe.custom_staging_rules[counts_p] = counts_staging_rule


@counts_p.def_impl
def _counts_def_impl(ctx, obs, *dynamic_shape, static_shape):  # pragma: no cover
    raise NotImplementedError()


def _counts_lowering(
    jax_ctx: mlir.LoweringRuleContext, obs: ir.Value, *dynamic_shape, static_shape
):
    # Note: result shape of counts op is (tensor<Nxf64>, tensor<Nxi64>)
    # where N = 2**number_of_qubits
    # This means even with dynamic shots, result shape is still static.
    ctx = jax_ctx.module_context.context
    ctx.allow_unregistered_dialects = True

    i64_type = ir.IntegerType.get_signless(64, ctx)
    f64_type = ir.F64Type.get()

    # Replace Nones in static_shape with dynamic mlir dimensions
    shape = tuple(ir.ShapedType.get_dynamic_size() if d is None else d for d in static_shape)
    eigvals_type = ir.RankedTensorType.get(shape, f64_type)
    counts_type = ir.RankedTensorType.get(shape, i64_type)

    if static_shape[0] is None:
        # dynamic num_qubits, pass the SSA value to the op
        dyn_shape = extract_scalar(dynamic_shape[0], "counts_size")
    else:
        # static num_qubits already in the shape, no need to pass another operand
        dyn_shape = None

    return CountsOp(eigvals_type, counts_type, obs, dynamic_shape=dyn_shape).results


#
# expval measurement
#
@expval_p.def_abstract_eval
def _expval_abstract_eval(obs, shape=None):
    assert isinstance(obs, AbstractObs)
    return core.ShapedArray((), jax.numpy.float64)


@expval_p.def_impl
def _expval_def_impl(ctx, obs, shape=None):  # pragma: no cover
    raise NotImplementedError()


def _expval_lowering(jax_ctx: mlir.LoweringRuleContext, obs: ir.Value, shape=None):
    ctx = jax_ctx.module_context.context
    ctx.allow_unregistered_dialects = True

    assert ir.OpaqueType.isinstance(obs.type)
    assert ir.OpaqueType(obs.type).dialect_namespace == "quantum"
    assert ir.OpaqueType(obs.type).data == "obs"

    result_type = ir.F64Type.get()

    mres = ExpvalOp(result_type, obs).result
    result_from_elements_op = ir.RankedTensorType.get((), result_type)
    from_elements_op = FromElementsOp(result_from_elements_op, mres)
    return from_elements_op.results


#
# var measurement
#
@var_p.def_abstract_eval
def _var_abstract_eval(obs, shape=None):
    assert isinstance(obs, AbstractObs)
    return core.ShapedArray((), jax.numpy.float64)


@var_p.def_impl
def _var_def_impl(ctx, obs, shape=None):  # pragma: no cover
    raise NotImplementedError()


def _var_lowering(jax_ctx: mlir.LoweringRuleContext, obs: ir.Value, shape=None):
    ctx = jax_ctx.module_context.context
    ctx.allow_unregistered_dialects = True

    assert ir.OpaqueType.isinstance(obs.type)
    assert ir.OpaqueType(obs.type).dialect_namespace == "quantum"
    assert ir.OpaqueType(obs.type).data == "obs"

    result_type = ir.F64Type.get()

    mres = VarianceOp(result_type, obs).result
    result_from_elements_op = ir.RankedTensorType.get((), result_type)
    from_elements_op = FromElementsOp(result_from_elements_op, mres)
    return from_elements_op.results


#
# probs measurement
#
def probs_staging_rule(jaxpr_trace, obs, *dynamic_shape, static_shape):
    """
    The result shape of probs_p is (2^num_qubits,).
    """
    return custom_measurement_staging_rule(
        probs_p,
        jaxpr_trace,
        obs,
        [jax.numpy.dtype("float64")],
        *dynamic_shape,
        static_shape=static_shape,
    )


pe.custom_staging_rules[probs_p] = probs_staging_rule


@probs_p.def_impl
def _probs_def_impl(ctx, obs, *dynamic_shape, static_shape):  # pragma: no cover
    raise NotImplementedError()


def _probs_lowering(jax_ctx: mlir.LoweringRuleContext, obs: ir.Value, *dynamic_shape, static_shape):
    ctx = jax_ctx.module_context.context
    ctx.allow_unregistered_dialects = True

    f64_type = ir.F64Type.get()

    # Replace Nones in static_shape with dynamic mlir dimensions
    result_shape = tuple(ir.ShapedType.get_dynamic_size() if d is None else d for d in static_shape)
    result_type = ir.RankedTensorType.get(result_shape, f64_type)

    if static_shape[0] is None:
        # dynamic sv_length, pass the SSA value to the op
        dyn_shape = extract_scalar(dynamic_shape[0], "probs_sv_length")
    else:
        # static sv_length already in the shape, no need to pass another operand
        dyn_shape = None
    return ProbsOp(result_type, obs, dynamic_shape=dyn_shape).results


#
# state measurement
#
def state_staging_rule(jaxpr_trace, obs, *dynamic_shape, static_shape):
    """
    The result shape of state_p is (2^num_qubits,).
    """
    if obs.primitive is compbasis_p:
        assert not obs.num_qubits, """
        A "wires" argument should not be provided since state() always
        returns a pure state describing all wires in the device.
        """
    else:
        raise TypeError("state only supports computational basis")

    return custom_measurement_staging_rule(
        state_p,
        jaxpr_trace,
        obs,
        [jax.numpy.dtype("complex128")],
        *dynamic_shape,
        static_shape=static_shape,
    )


pe.custom_staging_rules[state_p] = state_staging_rule


@state_p.def_impl
def _state_def_impl(ctx, obs, *dynamic_shape, static_shape):  # pragma: no cover
    raise NotImplementedError()


def _state_lowering(jax_ctx: mlir.LoweringRuleContext, obs: ir.Value, *dynamic_shape, static_shape):
    ctx = jax_ctx.module_context.context
    ctx.allow_unregistered_dialects = True

    c64_type = ir.ComplexType.get(ir.F64Type.get())

    # Replace Nones in static_shape with dynamic mlir dimensions
    result_shape = tuple(ir.ShapedType.get_dynamic_size() if d is None else d for d in static_shape)
    result_type = ir.RankedTensorType.get(result_shape, c64_type)

    if static_shape[0] is None:
        # dynamic sv_length, pass the SSA value to the op
        dyn_shape = extract_scalar(dynamic_shape[0], "state_sv_length")
    else:
        # static sv_length already in the shape, no need to pass another operand
        dyn_shape = None
    return StateOp(result_type, obs, dynamic_shape=dyn_shape).results


#
# cond
#
@cond_p.def_abstract_eval
def _cond_abstract_eval(*args, branch_jaxprs, nimplicit_outputs: int, **kwargs):
    out_type = infer_output_type_jaxpr(
        [()] + branch_jaxprs[0].jaxpr.invars,
        [],
        branch_jaxprs[0].jaxpr.outvars[nimplicit_outputs:],
        expansion_strategy=cond_expansion_strategy(),
        num_implicit_inputs=None,
    )
    return out_type


@cond_p.def_impl
def _cond_def_impl(ctx, *preds_and_branch_args_plus_consts, branch_jaxprs):  # pragma: no cover
    raise NotImplementedError()


def _cond_lowering(
    jax_ctx: mlir.LoweringRuleContext,
    *preds_and_branch_args_plus_consts: tuple,
    branch_jaxprs: List[core.ClosedJaxpr],
    nimplicit_outputs: int,
):
    result_types = [mlir.aval_to_ir_types(a)[0] for a in jax_ctx.avals_out]
    num_preds = len(branch_jaxprs) - 1
    preds = preds_and_branch_args_plus_consts[:num_preds]
    branch_args_plus_consts = preds_and_branch_args_plus_consts[num_preds:]
    flat_args_plus_consts = mlir.flatten_lowering_ir_args(branch_args_plus_consts)

    # recursively lower if-else chains to nested IfOps
    def emit_branches(preds, branch_jaxprs, ip):
        # ip is an MLIR InsertionPoint. This allows recursive calls to emit their Operations inside
        # the 'else' blocks of preceding IfOps.
        with ip:
            pred_extracted = TensorExtractOp(ir.IntegerType.get_signless(1), preds[0], []).result
            if_op_scf = IfOp(pred_extracted, result_types, hasElse=True)
            true_jaxpr = branch_jaxprs[0]
            if_block = if_op_scf.then_block

            # if block
            source_info_util.extend_name_stack("if")
            if_ctx = jax_ctx.replace(name_stack=jax_ctx.name_stack.extend("if"))
            with ir.InsertionPoint(if_block):
                # recursively generate the mlir for the if block
                (out, _) = mlir.jaxpr_subcomp(
                    if_ctx.module_context,
                    true_jaxpr.jaxpr,
                    if_ctx.name_stack,
                    mlir.TokenSet(),
                    [mlir.ir_constants(c) for c in true_jaxpr.consts],
<<<<<<< HEAD
                    *flat_args_plus_consts,
                    dim_var_values=jax_ctx.dim_var_values,
                )

                YieldOp(out)
=======
                    *(a for a in flat_args_plus_consts),  # fn expects [a1], [a2], [a3] format
                    dim_var_values=jax_ctx.dim_var_values,
                )
                YieldOp([o for o in out[0]])
>>>>>>> 678ae5fc

            # else block
            source_info_util.extend_name_stack("else")
            else_ctx = jax_ctx.replace(name_stack=jax_ctx.name_stack.extend("else"))
            else_block = if_op_scf.else_block
            if len(preds) == 1:
                # Base case: reached the otherwise block
                otherwise_jaxpr = branch_jaxprs[-1]
                with ir.InsertionPoint(else_block):
                    (out, _) = mlir.jaxpr_subcomp(
                        else_ctx.module_context,
                        otherwise_jaxpr.jaxpr,
                        else_ctx.name_stack,
                        mlir.TokenSet(),
                        [mlir.ir_constants(c) for c in otherwise_jaxpr.consts],
<<<<<<< HEAD
                        *flat_args_plus_consts,
                        dim_var_values=jax_ctx.dim_var_values,
                    )

                    YieldOp(out)
=======
                        *(a for a in flat_args_plus_consts),
                        dim_var_values=jax_ctx.dim_var_values,
                    )

                    YieldOp([o for o in out[0]])
>>>>>>> 678ae5fc
            else:
                with ir.InsertionPoint(else_block) as else_ip:
                    child_if_op = emit_branches(preds[1:], branch_jaxprs[1:], else_ip)
                    YieldOp(child_if_op.results)
            return if_op_scf

    head_if_op = emit_branches(preds, branch_jaxprs, jax_ctx.module_context.ip.current)
    return head_if_op.results


#
# while loop
#
@while_p.def_abstract_eval
def _while_loop_abstract_eval(
    *in_type, body_jaxpr, nimplicit, preserve_dimensions, cond_nconsts, body_nconsts, **kwargs
):
    _assert_jaxpr_without_constants(body_jaxpr)
    all_nconsts = cond_nconsts + body_nconsts
    return infer_output_type_jaxpr(
        body_jaxpr.jaxpr.invars[:all_nconsts],
        body_jaxpr.jaxpr.invars[all_nconsts:],
        body_jaxpr.jaxpr.outvars[nimplicit:],
        expansion_strategy=while_loop_expansion_strategy(preserve_dimensions),
    )


@while_p.def_impl
def _while_loop_def_impl(
    ctx,
    *iter_args_plus_consts,
    cond_jaxpr,
    body_jaxpr,
    cond_nconsts,
    body_nconsts,
    nimplicit,
    preserve_dimensions,
):  # pragma: no cover
    raise NotImplementedError()


def _while_loop_lowering(
    jax_ctx: mlir.LoweringRuleContext,
    *iter_args_plus_consts: tuple,
    cond_jaxpr: core.ClosedJaxpr,
    body_jaxpr: core.ClosedJaxpr,
    cond_nconsts: int,
    body_nconsts: int,
    nimplicit: int,
    preserve_dimensions: bool,
):
    loop_carry_types_plus_consts = [mlir.aval_to_ir_types(a)[0] for a in jax_ctx.avals_in]
    flat_args_plus_consts = mlir.flatten_lowering_ir_args(iter_args_plus_consts)
    assert [val.type for val in flat_args_plus_consts] == loop_carry_types_plus_consts

    # split the argument list into 3 separate groups
    # 1) the constants used in the condition function
    # 2) the constants used in the body function
    # 3) the normal arguments which are not constants
    cond_consts = flat_args_plus_consts[:cond_nconsts]
    body_consts = flat_args_plus_consts[cond_nconsts : cond_nconsts + body_nconsts]
    loop_args = flat_args_plus_consts[cond_nconsts + body_nconsts :]

    # remove const types from abstract parameter types list
    loop_carry_types = loop_carry_types_plus_consts[cond_nconsts + body_nconsts :]
    assert loop_carry_types == [mlir.aval_to_ir_types(a)[0] for a in jax_ctx.avals_out], (
        loop_carry_types,
        [mlir.aval_to_ir_types(a)[0] for a in jax_ctx.avals_out],
    )

    while_op_scf = WhileOp(loop_carry_types, loop_args)

    # cond block
    cond_block = while_op_scf.regions[0].blocks.append(*loop_carry_types)
    name_stack = jax_ctx.name_stack.extend("while")
    cond_ctx = jax_ctx.replace(name_stack=name_stack.extend("cond"))
    with ir.InsertionPoint(cond_block):
        cond_args = [cond_block.arguments[i] for i in range(len(loop_carry_types))]
        params = cond_consts + cond_args

        # recursively generate the mlir for the while cond
<<<<<<< HEAD
        ((pred,), _) = mlir.jaxpr_subcomp(
=======
        (pred,), _ = mlir.jaxpr_subcomp(
>>>>>>> 678ae5fc
            cond_ctx.module_context,
            cond_jaxpr.jaxpr,
            cond_ctx.name_stack,
            mlir.TokenSet(),
            [mlir.ir_constants(c) for c in cond_jaxpr.consts],
<<<<<<< HEAD
            *params,
=======
            *(a for a in (cond_consts + cond_args)),  # fn expects [a1], [a2], [a3] format
>>>>>>> 678ae5fc
            dim_var_values=jax_ctx.dim_var_values,
        )

        pred_extracted = TensorExtractOp(ir.IntegerType.get_signless(1), pred, []).result
        ConditionOp(pred_extracted, cond_args)

    # body block
    body_block = while_op_scf.regions[1].blocks.append(*loop_carry_types)
    body_ctx = jax_ctx.replace(name_stack=name_stack.extend("body"))
    with ir.InsertionPoint(body_block):
        body_args = [body_block.arguments[i] for i in range(len(loop_carry_types))]
        params = body_consts + body_args

        # recursively generate the mlir for the while body
        out, _ = mlir.jaxpr_subcomp(
            body_ctx.module_context,
            body_jaxpr.jaxpr,
            body_ctx.name_stack,
            mlir.TokenSet(),
            [mlir.ir_constants(c) for c in cond_jaxpr.consts],
<<<<<<< HEAD
            *params,
            dim_var_values=jax_ctx.dim_var_values,
        )

        YieldOp(out)
=======
            *(a for a in (body_consts + body_args)),  # fn expects [a1], [a2], [a3] format
            dim_var_values=jax_ctx.dim_var_values,
        )

        YieldOp([o for o in out])
>>>>>>> 678ae5fc

    return while_op_scf.results


#
# for loop
#
@for_p.def_abstract_eval
def _for_loop_abstract_eval(
    *args, body_jaxpr, nimplicit, preserve_dimensions, body_nconsts, **kwargs
):
    _assert_jaxpr_without_constants(body_jaxpr)

    return infer_output_type_jaxpr(
        body_jaxpr.jaxpr.invars[:body_nconsts],
        body_jaxpr.jaxpr.invars[body_nconsts:],
        body_jaxpr.jaxpr.outvars[nimplicit:],
        expansion_strategy=for_loop_expansion_strategy(preserve_dimensions),
        num_implicit_inputs=nimplicit,
    )


# pylint: disable=too-many-arguments
@for_p.def_impl
def _for_loop_def_impl(
    ctx,
    lower_bound,
    upper_bound,
    step,
    *iter_args_plus_consts,
    body_jaxpr,
    nimplicit=0,
    body_nconsts,
    preserve_dimensions,
):  # pragma: no cover
    raise NotImplementedError()


# pylint: disable=too-many-arguments
def _for_loop_lowering(
    jax_ctx: mlir.LoweringRuleContext,
    *iter_args_plus_consts: tuple,
    body_jaxpr: core.ClosedJaxpr,
    body_nconsts: int,
    apply_reverse_transform: bool,
    nimplicit: int,
    preserve_dimensions,
):
    body_consts = iter_args_plus_consts[:body_nconsts]
    body_implicits = iter_args_plus_consts[body_nconsts : body_nconsts + nimplicit]
    lower_bound = iter_args_plus_consts[body_nconsts + nimplicit + 0]
    upper_bound = iter_args_plus_consts[body_nconsts + nimplicit + 1]
    step = iter_args_plus_consts[body_nconsts + nimplicit + 2]
    loop_index = iter_args_plus_consts[body_nconsts + nimplicit + 3]
    loop_args = [*body_implicits, *iter_args_plus_consts[body_nconsts + nimplicit + 4 :]]

    loop_index_type = ir.RankedTensorType(loop_index.type).element_type

    all_param_types_plus_consts = [mlir.aval_to_ir_types(a)[0] for a in jax_ctx.avals_in]
    assert [lower_bound.type, upper_bound.type, step.type] == all_param_types_plus_consts[
        body_nconsts + nimplicit : body_nconsts + nimplicit + 3
    ]
    assert [val.type for val in body_consts] == all_param_types_plus_consts[:body_nconsts]

    result_types = [v.type for v in loop_args]
    assert result_types == [
        mlir.aval_to_ir_types(a)[0] for a in jax_ctx.avals_out
    ], f"\n{result_types=} doesn't match \n{jax_ctx.avals_out=}"

    def _cast_to_index(p):
        p = TensorExtractOp(
            ir.RankedTensorType(p.type).element_type, p, []
        ).result  # tensor<i64> -> i64
        p = IndexCastOp(ir.IndexType.get(), p).result  # i64 -> index
        return p

    lower_bound, upper_bound, step = map(_cast_to_index, (lower_bound, upper_bound, step))

    if apply_reverse_transform:
        zero_np = np.array(0)
        one_np = np.array(1)
        zero_attr = ir.DenseIntElementsAttr.get(zero_np)
        one_attr = ir.DenseIntElementsAttr.get(one_np)
        zero_tensor = StableHLOConstantOp(zero_attr)
        one_tensor = StableHLOConstantOp(one_attr)
        ctx = jax_ctx.module_context.context
        i64_type = ir.IntegerType.get_signless(64, ctx)
        zero_i64 = TensorExtractOp(i64_type, zero_tensor, []).result
        one_i64 = TensorExtractOp(i64_type, one_tensor, []).result
        zero = IndexCastOp(ir.IndexType.get(), zero_i64).result
        one = IndexCastOp(ir.IndexType.get(), one_i64).result

        start_val, stop_val, step_val = lower_bound, upper_bound, step

        # Iterate from 0 to the number of iterations (ceil((stop - start) / step))
        distance = SubIOp(stop_val, start_val)
        num_iterations = CeilDivSIOp(distance, step_val)
        lower_bound, upper_bound, step = zero, num_iterations, one

    for_op_scf = ForOp(lower_bound, upper_bound, step, iter_args=loop_args)

    name_stack = jax_ctx.name_stack.extend("for")
    body_block = for_op_scf.body
    body_ctx = jax_ctx.replace(name_stack=name_stack.extend("body"))

    with ir.InsertionPoint(body_block):
        body_args = list(body_block.arguments)

        # Convert the index type iteration variable expected by MLIR to tensor<i64> expected by JAX.
        if apply_reverse_transform:
            # iv = start + normalized_iv * step
            body_args[0] = AddIOp(start_val, MulIOp(body_args[0], step_val))

        body_args[0] = IndexCastOp(loop_index_type, body_args[0]).result
        result_from_elements_op = ir.RankedTensorType.get((), loop_index_type)
        from_elements_op = FromElementsOp(result_from_elements_op, body_args[0])
        body_args[0] = from_elements_op.result

        # Re-order arguments in accordance with jax dynamic API convensions
        consts = body_consts
        loop_iter = body_args[0]
        implicit_args = body_args[1 : nimplicit + 1]
        explicit_args = body_args[nimplicit + 1 :]
        loop_params = (*consts, *implicit_args, loop_iter, *explicit_args)
<<<<<<< HEAD
=======
        body_args = [param for param in loop_params]
>>>>>>> 678ae5fc

        # Recursively generate the mlir for the loop body
        out, _ = mlir.jaxpr_subcomp(
            body_ctx.module_context,
            body_jaxpr.jaxpr,
            body_ctx.name_stack,
            mlir.TokenSet(),
            [mlir.ir_constants(c) for c in body_jaxpr.consts],
            *loop_params,
            dim_var_values=jax_ctx.dim_var_values,
        )

<<<<<<< HEAD
        YieldOp(out)
=======
        YieldOp([o for o in out])
>>>>>>> 678ae5fc

    return for_op_scf.results


#
# assert
#
@assert_p.def_impl
def _assert_def_impl(ctx, assertion, error):  # pragma: no cover
    raise NotImplementedError()


@assert_p.def_abstract_eval
def _assert_abstract(assertion, error):
    return ()


def _assert_lowering(jax_ctx: mlir.LoweringRuleContext, assertion, error):
    assertion_mlir = TensorExtractOp(ir.IntegerType.get_signless(1), assertion, []).result
    AssertionOp(assertion=assertion_mlir, error=error)
    return ()


#
# state_prep
#
@set_state_p.def_impl
def set_state_impl(ctx, *qubits_or_params):  # pragma: no cover
    """Concrete evaluation"""
    raise NotImplementedError()


@set_state_p.def_abstract_eval
def set_state_abstract(*qubits_or_params):
    """Abstract evaluation"""
    length = len(qubits_or_params)
    qubits_length = length - 1
    return (AbstractQbit(),) * qubits_length


def _set_state_lowering(jax_ctx: mlir.LoweringRuleContext, *qubits_or_params):
    """Lowering of set state"""
    qubits_or_params = list(qubits_or_params)
    param = qubits_or_params.pop()
    qubits = qubits_or_params
    out_qubits = [qubit.type for qubit in qubits]
    return SetStateOp(out_qubits, param, qubits).results


#
# set_basis_state
#
@set_basis_state_p.def_impl
def set_basis_state_impl(ctx, *qubits_or_params):  # pragma: no cover
    """Concrete evaluation"""
    raise NotImplementedError()


@set_basis_state_p.def_abstract_eval
def set_basis_state_abstract(*qubits_or_params):
    """Abstract evaluation"""
    length = len(qubits_or_params)
    qubits_length = length - 1
    return (AbstractQbit(),) * qubits_length


def _set_basis_state_lowering(jax_ctx: mlir.LoweringRuleContext, *qubits_or_params):
    """Lowering of set basis state"""
    qubits_or_params = list(qubits_or_params)
    param = qubits_or_params.pop()
    qubits = qubits_or_params
    out_qubits = [qubit.type for qubit in qubits]
    return SetBasisStateOp(out_qubits, param, qubits).results


#
# adjoint
#
@adjoint_p.def_impl
def _adjoint_def_impl(ctx, *args, args_tree, jaxpr):  # pragma: no cover
    raise NotImplementedError()


@adjoint_p.def_abstract_eval
def _adjoint_abstract(*args, args_tree, jaxpr):
    return jaxpr.out_avals[-1:]


def _adjoint_lowering(
    jax_ctx: mlir.LoweringRuleContext,
    *args: Iterable[ir.Value],
    args_tree: PyTreeDef,
    jaxpr: core.ClosedJaxpr,
) -> ir.Value:
    """The JAX bind handler performing the Jaxpr -> MLIR adjoint lowering by taking the `jaxpr`
    expression to be lowered and all its already lowered arguments as MLIR value references. The Jax
    requires all the arguments to be passed as a single list of positionals, thus we pass indices of
    the argument groups. The handler returns the resulting MLIR Value."""

    # [1] - MLIR Value of constans, classical and quantum arguments [2] - JAXPR types of constans,
    # classical and quantum arguments [3] - Build a body of the adjoint operator. We pass constants
    # and classical arguments as-is, but substitute the quantum arguments with the arguments of the
    # block.

    ctx = jax_ctx.module_context.context
    consts, cargs, qargs = tree_unflatten(args_tree, args)  # [1]
    _, _, aqargs = tree_unflatten(args_tree, jax_ctx.avals_in)  # [2]

    assert len(qargs) == 1, "We currently expect exactly one quantum register argument"
    output_types = util.flatten(map(mlir.aval_to_ir_types, jax_ctx.avals_out))
    assert len(output_types) == 1 and output_types[0] == ir.OpaqueType.get(
        "quantum", "reg", ctx
    ), f"Expected a single result of quantum.register type, got: {output_types}"

    # Build an adjoint operation with a single-block region.
    op = AdjointOp(output_types[0], qargs[0])
    adjoint_block = op.regions[0].blocks.append(*[mlir.aval_to_ir_types(a)[0] for a in aqargs])
    with ir.InsertionPoint(adjoint_block):
        source_info_util.extend_name_stack("adjoint")
        out, _ = mlir.jaxpr_subcomp(
            jax_ctx.module_context,
            jaxpr.jaxpr,
            jax_ctx.name_stack.extend("adjoint"),
            mlir.TokenSet(),
            [mlir.ir_constants(c) for c in jaxpr.consts],
            *list(chain(consts, cargs, adjoint_block.arguments)),
            dim_var_values=jax_ctx.dim_var_values,
        )

        QYieldOp([out[-1]])

    return op.results


def safe_cast_to_f64(value, op, kind="parameter"):
    """Utility function to allow upcasting from integers and floats, while preventing downcasting
    from larger bitwidths or complex numbers."""
    assert ir.RankedTensorType.isinstance(value.type)

    baseType = ir.RankedTensorType(value.type).element_type
    if ir.ComplexType.isinstance(baseType) or (
        ir.FloatType.isinstance(baseType) and ir.FloatType(baseType).width > 64
    ):
        raise TypeError(
            f"Operator {op} expected a float64 {kind}, got {baseType}.\n"
            "If you didn't specify this operator directly, it may have come from the decomposition "
            "of a non-Unitary operator, such as an exponential with real exponent."
        )

    shape = ir.RankedTensorType(value.type).shape
    if not ir.F64Type.isinstance(baseType):
        targetBaseType = ir.F64Type.get()
        targetTensorType = ir.RankedTensorType.get(shape, targetBaseType)
        value = StableHLOConvertOp(targetTensorType, value).result

    return value


def extract_scalar(value, op, kind="parameter"):
    """Utility function to extract real scalars from scalar tensors or one-element 1-D tensors."""
    assert ir.RankedTensorType.isinstance(value.type)

    baseType = ir.RankedTensorType(value.type).element_type
    shape = ir.RankedTensorType(value.type).shape
    if shape == []:
        value = TensorExtractOp(baseType, value, []).result
    elif shape == [1]:
        c0 = ConstantOp(ir.IndexType.get(), 0)
        value = TensorExtractOp(baseType, value, [c0]).result
    else:
        raise TypeError(f"Operator {op} expected a scalar {kind}, got tensor of shape {shape}")

    return value


# TODO: remove these patches after https://github.com/jax-ml/jax/pull/23886
def _sin_lowering2(ctx, x):
    """Use hlo.sine lowering instead of the new sin lowering from jax 0.4.28"""
    return _nary_lower_hlo(hlo.sine, ctx, x)


def _cos_lowering2(ctx, x):
    """Use hlo.cosine lowering instead of the new cosine lowering from jax 0.4.28"""
    return _nary_lower_hlo(hlo.cosine, ctx, x)


CUSTOM_LOWERING_RULES = (
    (zne_p, _zne_lowering),
    (qdevice_p, _qdevice_lowering),
    (qalloc_p, _qalloc_lowering),
    (qdealloc_p, _qdealloc_lowering),
    (qextract_p, _qextract_lowering),
    (qinsert_p, _qinsert_lowering),
    (qinst_p, _qinst_lowering),
    (gphase_p, _gphase_lowering),
    (qunitary_p, _qunitary_lowering),
    (qmeasure_p, _qmeasure_lowering),
    (compbasis_p, _compbasis_lowering),
    (namedobs_p, _named_obs_lowering),
    (hermitian_p, _hermitian_lowering),
    (tensorobs_p, _tensor__obs_lowering),
    (hamiltonian_p, _hamiltonian_lowering),
    (sample_p, _sample_lowering),
    (counts_p, _counts_lowering),
    (expval_p, _expval_lowering),
    (var_p, _var_lowering),
    (probs_p, _probs_lowering),
    (state_p, _state_lowering),
    (cond_p, _cond_lowering),
    (while_p, _while_loop_lowering),
    (for_p, _for_loop_lowering),
    (grad_p, _grad_lowering),
    (func_p, _func_lowering),
    (jvp_p, _jvp_lowering),
    (vjp_p, _vjp_lowering),
    (adjoint_p, _adjoint_lowering),
    (print_p, _print_lowering),
    (assert_p, _assert_lowering),
    (python_callback_p, _python_callback_lowering),
    (value_and_grad_p, _value_and_grad_lowering),
    (set_state_p, _set_state_lowering),
    (set_basis_state_p, _set_basis_state_lowering),
    (sin_p, _sin_lowering2),
    (cos_p, _cos_lowering2),
    (quantum_kernel_p, _quantum_kernel_lowering),
)


def _scalar_abstractify(t):
    # pylint: disable=protected-access
    if t in {int, float, complex, bool} or isinstance(t, jax._src.numpy.lax_numpy._ScalarMeta):
        return core.ShapedArray([], dtype=t, weak_type=True)
    raise TypeError(f"Argument type {t} is not a valid JAX type.")

pytype_aval_mappings[type] = _scalar_abstractify<|MERGE_RESOLUTION|>--- conflicted
+++ resolved
@@ -1752,18 +1752,12 @@
                     if_ctx.name_stack,
                     mlir.TokenSet(),
                     [mlir.ir_constants(c) for c in true_jaxpr.consts],
-<<<<<<< HEAD
                     *flat_args_plus_consts,
                     dim_var_values=jax_ctx.dim_var_values,
                 )
 
                 YieldOp(out)
-=======
-                    *(a for a in flat_args_plus_consts),  # fn expects [a1], [a2], [a3] format
-                    dim_var_values=jax_ctx.dim_var_values,
-                )
-                YieldOp([o for o in out[0]])
->>>>>>> 678ae5fc
+
 
             # else block
             source_info_util.extend_name_stack("else")
@@ -1779,19 +1773,11 @@
                         else_ctx.name_stack,
                         mlir.TokenSet(),
                         [mlir.ir_constants(c) for c in otherwise_jaxpr.consts],
-<<<<<<< HEAD
                         *flat_args_plus_consts,
                         dim_var_values=jax_ctx.dim_var_values,
                     )
 
                     YieldOp(out)
-=======
-                        *(a for a in flat_args_plus_consts),
-                        dim_var_values=jax_ctx.dim_var_values,
-                    )
-
-                    YieldOp([o for o in out[0]])
->>>>>>> 678ae5fc
             else:
                 with ir.InsertionPoint(else_block) as else_ip:
                     child_if_op = emit_branches(preds[1:], branch_jaxprs[1:], else_ip)
@@ -1873,21 +1859,13 @@
         params = cond_consts + cond_args
 
         # recursively generate the mlir for the while cond
-<<<<<<< HEAD
         ((pred,), _) = mlir.jaxpr_subcomp(
-=======
-        (pred,), _ = mlir.jaxpr_subcomp(
->>>>>>> 678ae5fc
             cond_ctx.module_context,
             cond_jaxpr.jaxpr,
             cond_ctx.name_stack,
             mlir.TokenSet(),
             [mlir.ir_constants(c) for c in cond_jaxpr.consts],
-<<<<<<< HEAD
             *params,
-=======
-            *(a for a in (cond_consts + cond_args)),  # fn expects [a1], [a2], [a3] format
->>>>>>> 678ae5fc
             dim_var_values=jax_ctx.dim_var_values,
         )
 
@@ -1908,19 +1886,11 @@
             body_ctx.name_stack,
             mlir.TokenSet(),
             [mlir.ir_constants(c) for c in cond_jaxpr.consts],
-<<<<<<< HEAD
             *params,
             dim_var_values=jax_ctx.dim_var_values,
         )
 
         YieldOp(out)
-=======
-            *(a for a in (body_consts + body_args)),  # fn expects [a1], [a2], [a3] format
-            dim_var_values=jax_ctx.dim_var_values,
-        )
-
-        YieldOp([o for o in out])
->>>>>>> 678ae5fc
 
     return while_op_scf.results
 
@@ -2045,10 +2015,6 @@
         implicit_args = body_args[1 : nimplicit + 1]
         explicit_args = body_args[nimplicit + 1 :]
         loop_params = (*consts, *implicit_args, loop_iter, *explicit_args)
-<<<<<<< HEAD
-=======
-        body_args = [param for param in loop_params]
->>>>>>> 678ae5fc
 
         # Recursively generate the mlir for the loop body
         out, _ = mlir.jaxpr_subcomp(
@@ -2061,11 +2027,7 @@
             dim_var_values=jax_ctx.dim_var_values,
         )
 
-<<<<<<< HEAD
         YieldOp(out)
-=======
-        YieldOp([o for o in out])
->>>>>>> 678ae5fc
 
     return for_op_scf.results
 
