--- conflicted
+++ resolved
@@ -1120,18 +1120,8 @@
 #
 # cond
 #
-<<<<<<< HEAD
-def cond(branch_jaxprs, *header_and_branch_args_plus_consts):
-    """Bind operands to operation."""
-    return cond_p.bind(*header_and_branch_args_plus_consts, branch_jaxprs=branch_jaxprs)
-
-
 @cond_p.def_abstract_eval
 def _cond_abstract_eval(*args, branch_jaxprs, **kwargs):
-=======
-@qcond_p.def_abstract_eval
-def _qcond_abstract_eval(*args, branch_jaxprs, **kwargs):
->>>>>>> 7ba21589
     return branch_jaxprs[0].out_avals
 
 
@@ -1212,24 +1202,8 @@
 #
 # while loop
 #
-<<<<<<< HEAD
-def while_loop(cond_jaxpr, body_jaxpr, cond_nconsts, body_nconsts, *iter_args_plus_consts):
-    """Bind operands to operation."""
-    return while_p.bind(
-        *iter_args_plus_consts,
-        cond_jaxpr=cond_jaxpr,
-        body_jaxpr=body_jaxpr,
-        cond_nconsts=cond_nconsts,
-        body_nconsts=body_nconsts,
-    )
-
-
 @while_p.def_abstract_eval
 def _while_loop_abstract_eval(*args, cond_jaxpr, body_jaxpr, **kwargs):
-=======
-@qwhile_p.def_abstract_eval
-def _qwhile_loop_abstract_eval(*args, cond_jaxpr, body_jaxpr, **kwargs):
->>>>>>> 7ba21589
     return body_jaxpr.out_avals
 
 
@@ -1310,25 +1284,8 @@
 #
 # for loop
 #
-<<<<<<< HEAD
-def for_loop(body_jaxpr, body_nconsts, *header_and_iter_args_plus_consts):
-    """Bind operands to operation."""
-    step = header_and_iter_args_plus_consts[2]
-    apply_reverse_transform = isinstance(step, int) and step < 0
-    return for_p.bind(
-        *header_and_iter_args_plus_consts,
-        body_jaxpr=body_jaxpr,
-        body_nconsts=body_nconsts,
-        apply_reverse_transform=apply_reverse_transform,
-    )
-
-
 @for_p.def_abstract_eval
 def _for_loop_abstract_eval(*args, body_jaxpr, **kwargs):
-=======
-@qfor_p.def_abstract_eval
-def _qfor_loop_abstract_eval(*args, body_jaxpr, **kwargs):
->>>>>>> 7ba21589
     return body_jaxpr.out_avals
 
 
