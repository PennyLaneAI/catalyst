--- conflicted
+++ resolved
@@ -15,12 +15,8 @@
 of quantum operations, measurements, and observables to JAXPR.
 """
 
-<<<<<<< HEAD
-=======
 from typing import List
-import numpy as np
-
->>>>>>> 96840729
+
 import jax
 import numpy as np
 from jax._src import util
