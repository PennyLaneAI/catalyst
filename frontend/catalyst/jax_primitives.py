# Copyright 2022-2023 Xanadu Quantum Technologies Inc.

# Licensed under the Apache License, Version 2.0 (the "License");
# you may not use this file except in compliance with the License.
# You may obtain a copy of the License at

#     http://www.apache.org/licenses/LICENSE-2.0

# Unless required by applicable law or agreed to in writing, software
# distributed under the License is distributed on an "AS IS" BASIS,
# WITHOUT WARRANTIES OR CONDITIONS OF ANY KIND, either express or implied.
# See the License for the specific language governing permissions and
# limitations under the License.
"""This module contains JAX-compatible quantum primitives to support the lowering
of quantum operations, measurements, and observables to JAXPR.
"""

from typing import List

import jax
import numpy as np
from jax._src import util
from jax._src.lib.mlir import ir
from jax.interpreters import mlir, xla
from jaxlib.mlir.dialects._func_ops_gen import CallOp
from jaxlib.mlir.dialects._mhlo_ops_gen import ConstantOp, ConvertOp
from mlir_quantum.dialects.arith import IndexCastOp
from mlir_quantum.dialects.gradient import GradOp
from mlir_quantum.dialects.quantum import (
    AllocOp,
    ComputationalBasisOp,
    CountsOp,
    CustomOp,
<<<<<<< HEAD
    MultiRZOp,
    QubitUnitaryOp,
    MeasureOp,
    DeviceOp,
    AllocOp,
=======
    DeallocOp,
    ExpvalOp,
>>>>>>> a7ef0a06
    ExtractOp,
    HamiltonianOp,
    HermitianOp,
    InsertOp,
    MeasureOp,
    MultiRZOp,
    NamedObsOp,
    ProbsOp,
    QubitUnitaryOp,
    SampleOp,
    StateOp,
    TensorOp,
    VarianceOp,
)
from mlir_quantum.dialects.scf import ConditionOp, ForOp, IfOp, WhileOp, YieldOp
from mlir_quantum.dialects.tensor import ExtractOp as TensorExtractOp
from mlir_quantum.dialects.tensor import FromElementsOp

from catalyst.utils.calculate_grad_shape import Signature, calculate_grad_shape

# pylint: disable=unused-argument,too-many-lines

#########
# Types #
#########


#
# qbit
#
class Qbit:
    """Qbit primitive."""

    def __init__(self):
        self.aval = AbstractQbit()


class AbstractQbit(jax.core.AbstractValue):
    """Abstract Qbit"""


class ConcreteQbit(AbstractQbit):
    """Concrete Qbit."""


def _qbit_lowering(aval):
    assert isinstance(aval, AbstractQbit)
    return (ir.OpaqueType.get("quantum", "bit"),)


#
# qreg
#
class Qreg:
    """Quantum register primitive."""

    def __init__(self):
        self.aval = AbstractQreg()


class AbstractQreg(jax.core.AbstractValue):
    """Abstract quantum register."""


class ConcreteQreg(AbstractQreg):
    """Concrete quantum register."""


def _qreg_lowering(aval):
    assert isinstance(aval, AbstractQreg)
    return (ir.OpaqueType.get("quantum", "reg"),)


#
# observable
#
class Obs:
    """Observable JAX type primitive."""

    def __init__(self, num_qubits, primitive):
        self.aval = AbstractObs(num_qubits, primitive)


class AbstractObs(jax.core.AbstractValue):
    """Abstract observable."""

    def __init__(self, num_qubits=None, primitive=None):
        self.num_qubits = num_qubits
        self.primitive = primitive


class ConcreteObs(AbstractObs):
    """Concrete observable."""


def _obs_lowering(aval):
    assert isinstance(aval, AbstractObs)
    return (ir.OpaqueType.get("quantum", "obs"),)


#
# registration
#
jax.core.pytype_aval_mappings[Qbit] = lambda x: x.aval
jax.core.raise_to_shaped_mappings[AbstractQbit] = lambda aval, _: aval
mlir.ir_type_handlers[AbstractQbit] = _qbit_lowering

jax.core.pytype_aval_mappings[Qreg] = lambda x: x.aval
jax.core.raise_to_shaped_mappings[AbstractQreg] = lambda aval, _: aval
mlir.ir_type_handlers[AbstractQreg] = _qreg_lowering

jax.core.pytype_aval_mappings[Obs] = lambda x: x.aval
jax.core.raise_to_shaped_mappings[AbstractObs] = lambda aval, _: aval
mlir.ir_type_handlers[AbstractObs] = _obs_lowering


##############
# Primitives #
##############

qdevice_p = jax.core.Primitive("qdevice")
qdevice_p.multiple_results = True
qalloc_p = jax.core.Primitive("qalloc")
qdealloc_p = jax.core.Primitive("qdealloc")
qdealloc_p.multiple_results = True
qextract_p = jax.core.Primitive("qextract")
qinsert_p = jax.core.Primitive("qinsert")
qinst_p = jax.core.Primitive("qinst")
qinst_p.multiple_results = True
qunitary_p = jax.core.Primitive("qunitary")
qunitary_p.multiple_results = True
qmeasure_p = jax.core.Primitive("qmeasure")
qmeasure_p.multiple_results = True
compbasis_p = jax.core.Primitive("compbasis")
namedobs_p = jax.core.Primitive("namedobs")
hermitian_p = jax.core.Primitive("hermitian")
tensorobs_p = jax.core.Primitive("tensorobs")
hamiltonian_p = jax.core.Primitive("hamiltonian")
sample_p = jax.core.Primitive("sample")
counts_p = jax.core.Primitive("counts")
counts_p.multiple_results = True
expval_p = jax.core.Primitive("expval")
var_p = jax.core.Primitive("var")
probs_p = jax.core.Primitive("probs")
state_p = jax.core.Primitive("state")
qcond_p = jax.core.AxisPrimitive("qcond")
qcond_p.multiple_results = True
qwhile_p = jax.core.AxisPrimitive("qwhile")
qwhile_p.multiple_results = True
qfor_p = jax.core.AxisPrimitive("qfor")
qfor_p.multiple_results = True
grad_p = jax.core.Primitive("grad")
grad_p.multiple_results = True
func_p = jax.core.CallPrimitive("func")

#
# func
#
mlir_fn_cache = {}


@func_p.def_impl
def _func_def_impl(ctx, *args, call_jaxpr, fn, call=True):  # pragma: no cover
    raise NotImplementedError()


def _func_symbol_lowering(ctx, fn_name, call_jaxpr):
    """Create a func::FuncOp from JAXPR."""
    if isinstance(call_jaxpr, jax.core.Jaxpr):
        call_jaxpr = jax.core.ClosedJaxpr(call_jaxpr, ())
    symbol_name = mlir.lower_jaxpr_to_fun(ctx, fn_name, call_jaxpr, tuple()).name.value
    return symbol_name


def _func_call_lowering(symbol_name, avals_out, *args):
    """Create a func::CallOp from JAXPR."""
    output_types = list(map(mlir.aval_to_ir_types, avals_out))
    flat_output_types = util.flatten(output_types)
    call = CallOp(
        flat_output_types,
        ir.FlatSymbolRefAttr.get(symbol_name),
        mlir.flatten_lowering_ir_args(args),
    )
    out_nodes = util.unflatten(call.results, map(len, output_types))
    return out_nodes


def _func_lowering(ctx, *args, call_jaxpr, fn, call=True):
    """Lower a quantum function into MLIR in a two step process.
    The first step is the compilation of the definition of the function fn.
    The second step is compiling a call to function fn.

    Args:
      ctx: the MLIR context
      args: list of arguments or abstract arguments to the function
      name: name of the function
      call_jaxpr: the jaxpr representation of the fn
      fn: the function being compiled
    """
    if fn in mlir_fn_cache:
        symbol_name = mlir_fn_cache[fn]
    else:
        symbol_name = _func_symbol_lowering(ctx.module_context, fn.__name__, call_jaxpr)
        mlir_fn_cache[fn] = symbol_name

    if not call:
        return None

    out_nodes = _func_call_lowering(
        symbol_name,
        ctx.avals_out,
        *args,
    )
    return out_nodes


#
# grad
#
@grad_p.def_impl
def _grad_def_impl(ctx, *args, jaxpr, fn, method, h, argnum):  # pragma: no cover
    raise NotImplementedError()


@grad_p.def_abstract_eval
def _grad_abstract(*args, jaxpr, fn, method, h, argnum):
    """This function is called with abstract arguments for tracing."""
    signature = Signature(jaxpr.consts + jaxpr.in_avals, jaxpr.out_avals)
    offset = len(jaxpr.consts)
    new_argnum = [num + offset for num in argnum]
    transformed_signature = calculate_grad_shape(signature, new_argnum)
    return tuple(transformed_signature.get_results())


def _grad_lowering(ctx, *args, jaxpr, fn, method, h, argnum):
    """Lowering function to gradient.
    Args:
        ctx: the MLIR context
        args: the points in the function in which we are to calculate the derivative
        jaxpr: the jaxpr representation of the grad op
        fn: the function to be differentiated
        method: the method used for differentiation
        h: the difference for finite difference. May be None when fn is not finite difference.
        argnum: argument indices which define over which arguments to
            differentiate.
    """
    mlir_ctx = ctx.module_context.context
    finiteDiffParam = None
    if h:
        f64 = ir.F64Type.get(mlir_ctx)
        finiteDiffParam = ir.FloatAttr.get(f64, h)
    offset = len(jaxpr.consts)
    new_argnum = [num + offset for num in argnum]
    argnum_numpy = np.array(new_argnum)
    diffArgIndices = ir.DenseIntElementsAttr.get(argnum_numpy)

    _func_lowering(ctx, *args, call_jaxpr=jaxpr.eqns[0].params["call_jaxpr"], fn=fn.fn, call=False)
    symbol_name = mlir_fn_cache[fn.fn]
    output_types = list(map(mlir.aval_to_ir_types, ctx.avals_out))
    flat_output_types = util.flatten(output_types)
    constants = [ConstantOp(ir.DenseElementsAttr.get(const)).results for const in jaxpr.consts]
    args_and_consts = constants + list(args)

    return GradOp(
        flat_output_types,
        ir.StringAttr.get(method),
        ir.FlatSymbolRefAttr.get(symbol_name),
        mlir.flatten_lowering_ir_args(args_and_consts),
        diffArgIndices=diffArgIndices,
        finiteDiffParam=finiteDiffParam,
    ).results


#
# qdevice
#
def qdevice(spec, val):
    """Bind operands to operation."""
    return qdevice_p.bind(spec=spec, val=val)


@qdevice_p.def_impl
def _qdevice_def_impl(ctx, spec, val):  # pragma: no cover
    raise NotImplementedError()


@qdevice_p.def_abstract_eval
# pylint: disable=unused-argument
def _qdevice_abstract_eval(spec, val):
    return ()


def _qdevice_lowering(jax_ctx: mlir.LoweringRuleContext, spec, val):
    ctx = jax_ctx.module_context.context
    ctx.allow_unregistered_dialects = True

    backend_attr = ir.StringAttr.get(spec)
    backend_val = "default" if val == "qjit.device" else val
    val_attr = ir.StringAttr.get(backend_val)

    DeviceOp(specs=ir.ArrayAttr.get([backend_attr, val_attr]))

    return ()


#
# qalloc
#
@qalloc_p.def_impl
def _qalloc_def_impl(ctx, size_value):  # pragma: no cover
    raise NotImplementedError()


def qalloc(size):
    """Bind operands to operation."""
    return qalloc_p.bind(size)


@qalloc_p.def_abstract_eval
def _qalloc_abstract_eval(size):
    """This function is called with abstract arguments for tracing."""
    return AbstractQreg()


def _qalloc_lowering(jax_ctx: mlir.LoweringRuleContext, size_value: ir.Value):
    ctx = jax_ctx.module_context.context
    ctx.allow_unregistered_dialects = True

    assert size_value.owner.name == "mhlo.constant"
    size_value_attr = size_value.owner.attributes["value"]
    assert ir.DenseIntElementsAttr.isinstance(size_value_attr)
    size = ir.DenseIntElementsAttr(size_value_attr)[0]

    qreg_type = ir.OpaqueType.get("quantum", "reg", ctx)
    i64_type = ir.IntegerType.get_signless(64, ctx)
    size_attr = ir.IntegerAttr.get(i64_type, size)

    return AllocOp(qreg_type, nqubits_attr=size_attr).results


#
# qdealloc
#
def qdealloc(qreg):
    """Bind operands to operation."""
    return qdealloc_p.bind(qreg)


@qdealloc_p.def_impl
def _qdealloc_def_impl(ctx, size_value):  # pragma: no cover
    raise NotImplementedError()


@qdealloc_p.def_abstract_eval
def _qdealloc_abstract_eval(qreg):
    return ()


def _qdealloc_lowering(jax_ctx: mlir.LoweringRuleContext, qreg):
    ctx = jax_ctx.module_context.context
    ctx.allow_unregistered_dialects = True
    DeallocOp(qreg)
    return ()


#
# qextract
#
@qextract_p.def_impl
def _qextract_def_impl(ctx, qreg, qubit_idx):  # pragma: no cover
    raise NotImplementedError()


def qextract(qreg, qubit_idx):
    """Bind operands to operation."""
    return qextract_p.bind(qreg, qubit_idx)


@qextract_p.def_abstract_eval
def _qextract_abstract_eval(qreg, qubit_idx):
    """This function is called with abstract arguments for tracing."""
    assert isinstance(qreg, AbstractQreg)
    return AbstractQbit()


def _qextract_lowering(jax_ctx: mlir.LoweringRuleContext, qreg: ir.Value, qubit_idx: ir.Value):
    ctx = jax_ctx.module_context.context
    ctx.allow_unregistered_dialects = True

    assert ir.OpaqueType.isinstance(qreg.type)
    assert ir.OpaqueType(qreg.type).dialect_namespace == "quantum"
    assert ir.OpaqueType(qreg.type).data == "reg"

    if (
        ir.RankedTensorType.isinstance(qubit_idx.type)
        and ir.RankedTensorType(qubit_idx.type).shape == []
    ):
        baseType = ir.RankedTensorType(qubit_idx.type).element_type
        qubit_idx = TensorExtractOp(baseType, qubit_idx, []).result
    assert ir.IntegerType.isinstance(qubit_idx.type), "Scalar integer required for extract op!"

    qubit_type = ir.OpaqueType.get("quantum", "bit", ctx)
    return ExtractOp(qubit_type, qreg, idx=qubit_idx).results


#
# qinsert
#
@qinsert_p.def_impl
def _qinsert_def_impl(ctx, qreg_old, qubit_idx, qubit):  # pragma: no cover
    raise NotImplementedError()


def qinsert(qreg_old, qubit_idx, qubit):
    """Bind operands to operation."""
    return qinsert_p.bind(qreg_old, qubit_idx, qubit)


@qinsert_p.def_abstract_eval
def _qinsert_abstract_eval(qreg_old, qubit_idx, qubit):
    """This function is called with abstract arguments for tracing."""
    assert isinstance(qreg_old, AbstractQreg)
    assert isinstance(qubit, AbstractQbit)
    return AbstractQreg()


def _qinsert_lowering(
    jax_ctx: mlir.LoweringRuleContext, qreg_old: ir.Value, qubit_idx: ir.Value, qubit: ir.Value
):
    ctx = jax_ctx.module_context.context
    ctx.allow_unregistered_dialects = True

    assert ir.OpaqueType.isinstance(qreg_old.type)
    assert ir.OpaqueType(qreg_old.type).dialect_namespace == "quantum"
    assert ir.OpaqueType(qreg_old.type).data == "reg"

    if (
        ir.RankedTensorType.isinstance(qubit_idx.type)
        and ir.RankedTensorType(qubit_idx.type).shape == []
    ):
        baseType = ir.RankedTensorType(qubit_idx.type).element_type
        qubit_idx = TensorExtractOp(baseType, qubit_idx, []).result
    assert ir.IntegerType.isinstance(qubit_idx.type), "Scalar integer required for insert op!"

    qreg_type = ir.OpaqueType.get("quantum", "reg", ctx)
    return InsertOp(qreg_type, qreg_old, qubit, idx=qubit_idx).results


#
# qinst
#
def qinst(name, qubits_len, *qubits_or_params):
    """Bind operands to operation."""
    return qinst_p.bind(*qubits_or_params, op=name, qubits_len=qubits_len)


@qinst_p.def_abstract_eval
def _qinst_abstract_eval(*qubits_or_params, op=None, qubits_len=-1):
    for idx in range(qubits_len):
        qubit = qubits_or_params[idx]
        assert isinstance(qubit, AbstractQbit)
    return (AbstractQbit(),) * qubits_len


@qinst_p.def_impl
def _qinst_def_impl(ctx, *qubits_or_params, op, qubits_len):  # pragma: no cover
    raise NotImplementedError()


def _qinst_lowering(
    jax_ctx: mlir.LoweringRuleContext, *qubits_or_params: tuple, op=None, qubits_len=-1
):
    ctx = jax_ctx.module_context.context
    ctx.allow_unregistered_dialects = True

    qubits = qubits_or_params[:qubits_len]
    params = qubits_or_params[qubits_len:]

    for qubit in qubits:
        assert ir.OpaqueType.isinstance(qubit.type)
        assert ir.OpaqueType(qubit.type).dialect_namespace == "quantum"
        assert ir.OpaqueType(qubit.type).data == "bit"

    float_params = []
    for p in params:
        if ir.RankedTensorType.isinstance(p.type) and ir.RankedTensorType(p.type).shape == []:
            baseType = ir.RankedTensorType(p.type).element_type

        if not ir.F64Type.isinstance(baseType):
            baseType = ir.F64Type.get()
            resultTensorType = ir.RankedTensorType.get((), baseType)
            p = ConvertOp(resultTensorType, p).results

        p = TensorExtractOp(baseType, p, []).result

        assert ir.F64Type.isinstance(
            p.type
        ), "Only scalar double parameters are allowed for quantum gates!"

        float_params.append(p)

    name_attr = ir.StringAttr.get(op)
    name_str = str(name_attr)
    name_str = name_str.replace('"', "")

    if name_str == "MultiRZ":
        assert len(float_params) == 1, "MultiRZ takes one float parameter"
        float_param = float_params[0]
        return MultiRZOp([qubit.type for qubit in qubits], float_param, qubits).results

    return CustomOp([qubit.type for qubit in qubits], float_params, qubits, name_attr).results


#
# qubit unitary operation
#
def qunitary(matrix, *qubits):
    """Bind operands to operation."""
    return qunitary_p.bind(matrix, *qubits)


@qunitary_p.def_abstract_eval
def _qunitary_abstract_eval(matrix, *qubits):
    for q in qubits:
        assert isinstance(q, AbstractQbit)
    return (AbstractQbit(),) * len(qubits)


@qunitary_p.def_impl
def _qunitary_def_impl(ctx, matrix, qubits):  # pragma: no cover
    raise NotImplementedError()


def _qunitary_lowering(jax_ctx: mlir.LoweringRuleContext, matrix: ir.Value, *qubits: tuple):
    ctx = jax_ctx.module_context.context
    ctx.allow_unregistered_dialects = True

    for q in qubits:
        assert ir.OpaqueType.isinstance(q.type)
        assert ir.OpaqueType(q.type).dialect_namespace == "quantum"
        assert ir.OpaqueType(q.type).data == "bit"

    matrix_type = matrix.type
    is_tensor = ir.RankedTensorType.isinstance(matrix_type)
    shape = ir.RankedTensorType(matrix_type).shape if is_tensor else None
    is_2d_tensor = len(shape) == 2 if is_tensor else False
    if not is_2d_tensor:
        raise TypeError("QubitUnitary must be a 2 dimensional tensor.")

    possibly_complex_type = ir.RankedTensorType(matrix_type).element_type
    is_complex = ir.ComplexType.isinstance(possibly_complex_type)
    is_f64_type = False

    if is_complex:
        complex_type = ir.ComplexType(possibly_complex_type)
        possibly_f64_type = complex_type.element_type
        is_f64_type = ir.F64Type.isinstance(possibly_f64_type)

    is_complex_f64_type = is_complex and is_f64_type
    if not is_complex_f64_type:
        f64_type = ir.F64Type.get()
        complex_f64_type = ir.ComplexType.get(f64_type)
        tensor_complex_f64_type = ir.RankedTensorType.get(shape, complex_f64_type)
        matrix = ConvertOp(tensor_complex_f64_type, matrix).results

    return QubitUnitaryOp([q.type for q in qubits], matrix, qubits).results


#
# qmeasure
#
def qmeasure(qubit):
    """Bind operands to operation."""
    return qmeasure_p.bind(qubit)


@qmeasure_p.def_abstract_eval
def _qmeasure_abstract_eval(qubit):
    assert isinstance(qubit, AbstractQbit)
    return jax.core.ShapedArray((), bool), qubit


@qmeasure_p.def_impl
def _qmeasure_def_impl(ctx, qubit):  # pragma: no cover
    raise NotImplementedError()


def _qmeasure_lowering(jax_ctx: mlir.LoweringRuleContext, qubit: ir.Value):
    ctx = jax_ctx.module_context.context
    ctx.allow_unregistered_dialects = True

    assert ir.OpaqueType.isinstance(qubit.type)
    assert ir.OpaqueType(qubit.type).dialect_namespace == "quantum"
    assert ir.OpaqueType(qubit.type).data == "bit"

    result_type = ir.IntegerType.get_signless(1)
    result, new_qubit = MeasureOp(result_type, qubit.type, qubit).results

    result_from_elements_op = ir.RankedTensorType.get((), result.type)
    from_elements_op = FromElementsOp.build_generic([result_from_elements_op], [result])

    return (
        from_elements_op.results[0],
        new_qubit,
    )


#
# compbasis observable
#
def compbasis(*qubits):
    """Bind operands to operation."""
    return compbasis_p.bind(*qubits)


@compbasis_p.def_abstract_eval
def _compbasis_abstract_eval(*qubits):
    for qubit in qubits:
        assert isinstance(qubit, AbstractQbit)
    return AbstractObs(len(qubits), compbasis_p)


@compbasis_p.def_impl
def _compbasis_def_impl(ctx, *qubits):  # pragma: no cover
    raise NotImplementedError()


def _compbasis_lowering(jax_ctx: mlir.LoweringRuleContext, *qubits: tuple):
    ctx = jax_ctx.module_context.context
    ctx.allow_unregistered_dialects = True

    for qubit in qubits:
        assert ir.OpaqueType.isinstance(qubit.type)
        assert ir.OpaqueType(qubit.type).dialect_namespace == "quantum"
        assert ir.OpaqueType(qubit.type).data == "bit"

    result_type = ir.OpaqueType.get("quantum", "obs")

    return ComputationalBasisOp(result_type, qubits).results


#
# named observable
#
def namedobs(kind, qubit):
    """Bind operands to operation."""
    return namedobs_p.bind(qubit, kind=kind)


@namedobs_p.def_impl
def _namedobs_def_impl(qubit, kind):  # pragma: no cover
    raise NotImplementedError()


@namedobs_p.def_abstract_eval
def _namedobs_abstract_eval(qubit, kind):
    assert isinstance(qubit, AbstractQbit)
    return AbstractObs()


def _named_obs_lowering(jax_ctx: mlir.LoweringRuleContext, qubit: ir.Value, kind: int):
    ctx = jax_ctx.module_context.context
    ctx.allow_unregistered_dialects = True

    assert ir.OpaqueType.isinstance(qubit.type)
    assert ir.OpaqueType(qubit.type).dialect_namespace == "quantum"
    assert ir.OpaqueType(qubit.type).data == "bit"

    i8_type = ir.IntegerType.get_signless(8, ctx)
    obsId = ir.IntegerAttr.get(i8_type, kind)
    result_type = ir.OpaqueType.get("quantum", "obs", ctx)

    return NamedObsOp(result_type, qubit, obsId).results


#
# hermitian observable
#
def hermitian(matrix, *qubits):
    """Bind operands to operation."""
    return hermitian_p.bind(matrix, *qubits)


@hermitian_p.def_abstract_eval
def _hermitian_abstract_eval(matrix, *qubits):
    for q in qubits:
        assert isinstance(q, AbstractQbit)
    return AbstractObs()


@hermitian_p.def_impl
def _hermitian_def_impl(ctx, matrix, *qubits):  # pragma: no cover
    raise NotImplementedError()


def _hermitian_lowering(jax_ctx: mlir.LoweringRuleContext, matrix: ir.Value, *qubits: tuple):
    ctx = jax_ctx.module_context.context
    ctx.allow_unregistered_dialects = True

    result_type = ir.OpaqueType.get("quantum", "obs", ctx)

    return HermitianOp(result_type, matrix, qubits).results


#
# tensor observable
#
def tensorobs(*terms):
    """Bind operands to operation."""
    return tensorobs_p.bind(*terms)


@tensorobs_p.def_impl
def _tensorobs_def_impl(ctx, *terms):  # pragma: no cover
    raise NotImplementedError()


@tensorobs_p.def_abstract_eval
def _tensorobs_abstract_eval(*terms):
    for o in terms:
        assert isinstance(o, AbstractObs)
    return AbstractObs()


def _tensor__obs_lowering(jax_ctx: mlir.LoweringRuleContext, *terms: tuple):
    ctx = jax_ctx.module_context.context
    ctx.allow_unregistered_dialects = True

    result_type = ir.OpaqueType.get("quantum", "obs")

    return TensorOp(result_type, terms).results


#
# hamiltonian observable
#
def hamiltonian(coeffs, *terms):
    """Bind operands to operation."""
    return hamiltonian_p.bind(coeffs, *terms)


@hamiltonian_p.def_abstract_eval
def _hamiltonian_abstract_eval(coeffs, *terms):
    for o in terms:
        assert isinstance(o, AbstractObs)
    return AbstractObs()


@hamiltonian_p.def_impl
def _hamiltonian_def_impl(ctx, coeffs, *terms):  # pragma: no cover
    raise NotImplementedError()


def _hamiltonian_lowering(jax_ctx: mlir.LoweringRuleContext, coeffs: ir.Value, *terms: tuple):
    ctx = jax_ctx.module_context.context
    ctx.allow_unregistered_dialects = True

    result_type = ir.OpaqueType.get("quantum", "obs", ctx)

    return HamiltonianOp(result_type, coeffs, terms).results


#
# sample measurement
#
def sample(obs, shots, shape):
    """Bind operands to operation."""
    assert shots is not None, "must specify shot number for qml.sample"
    return sample_p.bind(obs, shots=shots, shape=shape)


@sample_p.def_abstract_eval
def _sample_abstract_eval(obs, shots, shape):
    assert isinstance(obs, AbstractObs)

    if obs.primitive is compbasis_p:
        assert shape == (shots, obs.num_qubits)
    else:
        assert shape == (shots,)

    return jax.core.ShapedArray(shape, jax.numpy.float64)


@sample_p.def_impl
def _sample_def_impl(ctx, obs, shots, shape):  # pragma: no cover
    raise NotImplementedError()


def _sample_lowering(jax_ctx: mlir.LoweringRuleContext, obs: ir.Value, shots: int, shape: tuple):
    ctx = jax_ctx.module_context.context
    ctx.allow_unregistered_dialects = True

    i64_type = ir.IntegerType.get_signless(64, ctx)
    shots_attr = ir.IntegerAttr.get(i64_type, shots)
    f64_type = ir.F64Type.get()
    result_type = ir.RankedTensorType.get(shape, f64_type)

    return SampleOp(result_type, obs, shots_attr).results


#
# counts measurement
#
def counts(obs, shots, shape):
    """Bind operands to operation."""
    assert shots is not None, "must specify shot number for qml.counts"
    return counts_p.bind(obs, shots=shots, shape=shape)


@counts_p.def_impl
def _counts_def_impl(ctx, obs, shots, shape):  # pragma: no cover
    raise NotImplementedError()


@counts_p.def_abstract_eval
def _counts_abstract_eval(obs, shots, shape):
    assert isinstance(obs, AbstractObs)

    if obs.primitive is compbasis_p:
        assert shape == (2**obs.num_qubits,)
    else:
        assert shape == (2,)

    return jax.core.ShapedArray(shape, jax.numpy.float64), jax.core.ShapedArray(
        shape, jax.numpy.int64
    )


def _counts_lowering(jax_ctx: mlir.LoweringRuleContext, obs: ir.Value, shots: int, shape: tuple):
    ctx = jax_ctx.module_context.context
    ctx.allow_unregistered_dialects = True

    i64_type = ir.IntegerType.get_signless(64, ctx)
    shots_attr = ir.IntegerAttr.get(i64_type, shots)
    f64_type = ir.F64Type.get()
    eigvals_type = ir.RankedTensorType.get(shape, f64_type)
    counts_type = ir.RankedTensorType.get(shape, i64_type)

    return CountsOp(eigvals_type, counts_type, obs, shots_attr).results


#
# expval measurement
#
def expval(obs, shots):
    """Bind operands to operation."""
    return expval_p.bind(obs, shots=shots)


@expval_p.def_abstract_eval
def _expval_abstract_eval(obs, shots):
    assert isinstance(obs, AbstractObs)
    return jax.core.ShapedArray((), jax.numpy.float64)


@expval_p.def_impl
def _expval_def_impl(ctx, obs, shots):  # pragma: no cover
    raise NotImplementedError()


def _expval_lowering(jax_ctx: mlir.LoweringRuleContext, obs: ir.Value, shots: int):
    ctx = jax_ctx.module_context.context
    ctx.allow_unregistered_dialects = True

    assert ir.OpaqueType.isinstance(obs.type)
    assert ir.OpaqueType(obs.type).dialect_namespace == "quantum"
    assert ir.OpaqueType(obs.type).data == "obs"

    i64_type = ir.IntegerType.get_signless(64, ctx)
    shots_attr = ir.IntegerAttr.get(i64_type, shots) if shots is not None else None
    result_type = ir.F64Type.get()

    mres = ExpvalOp(result_type, obs, shots=shots_attr).result
    result_from_elements_op = ir.RankedTensorType.get((), result_type)
    from_elements_op = FromElementsOp.build_generic([result_from_elements_op], [mres])
    return from_elements_op.results


#
# var measurement
#
def var(obs, shots):
    """Bind operands to operation."""
    return var_p.bind(obs, shots=shots)


@var_p.def_abstract_eval
def _var_abstract_eval(obs, shots):
    assert isinstance(obs, AbstractObs)
    return jax.core.ShapedArray((), jax.numpy.float64)


@var_p.def_impl
def _var_def_impl(ctx, obs, shots):  # pragma: no cover
    raise NotImplementedError()


def _var_lowering(jax_ctx: mlir.LoweringRuleContext, obs: ir.Value, shots: int):
    ctx = jax_ctx.module_context.context
    ctx.allow_unregistered_dialects = True

    assert ir.OpaqueType.isinstance(obs.type)
    assert ir.OpaqueType(obs.type).dialect_namespace == "quantum"
    assert ir.OpaqueType(obs.type).data == "obs"

    i64_type = ir.IntegerType.get_signless(64, ctx)
    shots_attr = ir.IntegerAttr.get(i64_type, shots) if shots is not None else None
    result_type = ir.F64Type.get()

    mres = VarianceOp(result_type, obs, shots=shots_attr).result
    result_from_elements_op = ir.RankedTensorType.get((), result_type)
    from_elements_op = FromElementsOp.build_generic([result_from_elements_op], [mres])
    return from_elements_op.results


#
# probs measurement
#
def probs(obs, shape):
    """Bind operands to operation."""
    return probs_p.bind(obs, shape=shape)


@probs_p.def_abstract_eval
def _probs_abstract_eval(obs, shape):
    assert isinstance(obs, AbstractObs)

    if obs.primitive is compbasis_p:
        assert shape == (2**obs.num_qubits,)
    else:
        raise TypeError("probs only supports computational basis")

    return jax.core.ShapedArray(shape, jax.numpy.float64)


@var_p.def_impl
def _probs_def_impl(ctx, obs, shape):  # pragma: no cover
    raise NotImplementedError()


def _probs_lowering(jax_ctx: mlir.LoweringRuleContext, obs: ir.Value, shape: tuple):
    ctx = jax_ctx.module_context.context
    ctx.allow_unregistered_dialects = True

    result_type = ir.RankedTensorType.get(shape, ir.F64Type.get())

    return ProbsOp(result_type, obs).results


#
# state measurement
#
def state(obs, shape):
    """Bind operands to operation."""
    return state_p.bind(obs, shape=shape)


@state_p.def_abstract_eval
def _state_abstract_eval(obs, shape):
    assert isinstance(obs, AbstractObs)

    if obs.primitive is compbasis_p:
        assert shape == (2**obs.num_qubits,)
    else:
        raise TypeError("state only supports computational basis")

    return jax.core.ShapedArray(shape, jax.numpy.complex128)


@state_p.def_impl
def _state_def_impl(ctx, obs, shape):  # pragma: no cover
    raise NotImplementedError()


def _state_lowering(jax_ctx: mlir.LoweringRuleContext, obs: ir.Value, shape: tuple):
    ctx = jax_ctx.module_context.context
    ctx.allow_unregistered_dialects = True

    c64_type = ir.ComplexType.get(ir.F64Type.get())
    result_type = ir.RankedTensorType.get(shape, c64_type)

    return StateOp(result_type, obs).results


#
# qcond
#
def qcond(branch_jaxprs, *header_and_branch_args_plus_consts):
    """Bind operands to operation."""
    return qcond_p.bind(*header_and_branch_args_plus_consts, branch_jaxprs=branch_jaxprs)


@qcond_p.def_abstract_eval
def _qcond_abstract_eval(*args, branch_jaxprs, **kwargs):
    return branch_jaxprs[0].out_avals


@qcond_p.def_impl
def _qcond_def_impl(ctx, *preds_and_branch_args_plus_consts, branch_jaxprs):  # pragma: no cover
    raise NotImplementedError()


def _qcond_lowering(
    jax_ctx: mlir.LoweringRuleContext,
    *preds_and_branch_args_plus_consts: tuple,
    branch_jaxprs: List[jax.core.ClosedJaxpr],
):
    result_types = [mlir.aval_to_ir_types(a)[0] for a in jax_ctx.avals_out]
    num_preds = len(branch_jaxprs) - 1
    preds = preds_and_branch_args_plus_consts[:num_preds]
    branch_args_plus_consts = preds_and_branch_args_plus_consts[num_preds:]
    flat_args_plus_consts = mlir.flatten_lowering_ir_args(branch_args_plus_consts)

    # recursively lower if-else chains to nested IfOps
    def emit_branches(preds, branch_jaxprs, ip):
        # ip is an MLIR InsertionPoint. This allows recursive calls to emit their Operations inside
        # the 'else' blocks of preceding IfOps.
        with ip:
            pred_extracted = TensorExtractOp(ir.IntegerType.get_signless(1), preds[0], []).result
            if_op_scf = IfOp(pred_extracted, result_types, hasElse=True)
            true_jaxpr = branch_jaxprs[0]
            if_block = if_op_scf.then_block

            # if block
            name_stack = util.extend_name_stack(jax_ctx.module_context.name_stack, "if")
            if_ctx = jax_ctx.module_context.replace(
                name_stack=xla.extend_name_stack(name_stack, "if")
            )
            with ir.InsertionPoint(if_block):
                # recursively generate the mlir for the if block
                out = mlir.jaxpr_subcomp(
                    if_ctx,
                    true_jaxpr.jaxpr,
                    mlir.TokenSet(),
                    [mlir.ir_constants(c) for c in true_jaxpr.consts],
                    *([a] for a in flat_args_plus_consts),  # fn expects [a1], [a2], [a3] format
                    dim_var_values=jax_ctx.dim_var_values,
                )

                YieldOp([o[0] for o in out[0]])

            # else block
            name_stack = util.extend_name_stack(jax_ctx.module_context.name_stack, "else")
            else_ctx = jax_ctx.module_context.replace(
                name_stack=xla.extend_name_stack(name_stack, "else")
            )
            else_block = if_op_scf.else_block
            if len(preds) == 1:
                # Base case: reached the otherwise block
                otherwise_jaxpr = branch_jaxprs[-1]
                with ir.InsertionPoint(else_block):
                    out = mlir.jaxpr_subcomp(
                        else_ctx,
                        otherwise_jaxpr.jaxpr,
                        mlir.TokenSet(),
                        [mlir.ir_constants(c) for c in otherwise_jaxpr.consts],
                        *([a] for a in flat_args_plus_consts),
                        dim_var_values=jax_ctx.dim_var_values,
                    )

                    YieldOp([o[0] for o in out[0]])
            else:
                with ir.InsertionPoint(else_block) as else_ip:
                    child_if_op = emit_branches(preds[1:], branch_jaxprs[1:], else_ip)
                    YieldOp(child_if_op.results)
            return if_op_scf

    head_if_op = emit_branches(preds, branch_jaxprs, jax_ctx.module_context.ip.current)
    return head_if_op.results


#
# qwhile loop
#
def qwhile(cond_jaxpr, body_jaxpr, cond_nconsts, body_nconsts, *iter_args_plus_consts):
    """Bind operands to operation."""
    return qwhile_p.bind(
        *iter_args_plus_consts,
        cond_jaxpr=cond_jaxpr,
        body_jaxpr=body_jaxpr,
        cond_nconsts=cond_nconsts,
        body_nconsts=body_nconsts,
    )


@qwhile_p.def_abstract_eval
def _qwhile_loop_abstract_eval(*args, cond_jaxpr, body_jaxpr, **kwargs):
    return body_jaxpr.out_avals


@qwhile_p.def_impl
def _qwhile_def_impl(
    ctx, *iter_args_plus_consts, cond_jaxpr, body_jaxpr, cond_nconsts, body_nconsts
):  # pragma: no cover
    raise NotImplementedError()


def _qwhile_lowering(
    jax_ctx: mlir.LoweringRuleContext,
    *iter_args_plus_consts: tuple,
    cond_jaxpr: jax.core.ClosedJaxpr,
    body_jaxpr: jax.core.ClosedJaxpr,
    cond_nconsts: int,
    body_nconsts: int,
):
    loop_carry_types_plus_consts = [mlir.aval_to_ir_types(a)[0] for a in jax_ctx.avals_in]
    flat_args_plus_consts = mlir.flatten_lowering_ir_args(iter_args_plus_consts)
    assert [val.type for val in flat_args_plus_consts] == loop_carry_types_plus_consts

    # split the argument list into 3 separate groups
    # 1) the constants used in the condition function
    # 2) the constants used in the body function
    # 3) the normal arguments which are not constants
    cond_consts = flat_args_plus_consts[:cond_nconsts]
    body_consts = flat_args_plus_consts[cond_nconsts : cond_nconsts + body_nconsts]
    loop_args = flat_args_plus_consts[cond_nconsts + body_nconsts :]

    # remove const types from abstract parameter types list
    loop_carry_types = loop_carry_types_plus_consts[cond_nconsts + body_nconsts :]
    assert loop_carry_types == [mlir.aval_to_ir_types(a)[0] for a in jax_ctx.avals_out]

    while_op_scf = WhileOp(loop_carry_types, loop_args)

    # cond block
    cond_block = while_op_scf.regions[0].blocks.append(*loop_carry_types)
    name_stack = util.extend_name_stack(jax_ctx.module_context.name_stack, "while")
    cond_ctx = jax_ctx.module_context.replace(name_stack=xla.extend_name_stack(name_stack, "cond"))
    with ir.InsertionPoint(cond_block):
        cond_args = [cond_block.arguments[i] for i in range(len(loop_carry_types))]

        # recursively generate the mlir for the while cond
        ((pred,),), _ = mlir.jaxpr_subcomp(
            cond_ctx,
            cond_jaxpr.jaxpr,
            mlir.TokenSet(),
            [mlir.ir_constants(c) for c in cond_jaxpr.consts],
            *([a] for a in (cond_consts + cond_args)),  # fn expects [a1], [a2], [a3] format
            dim_var_values=jax_ctx.dim_var_values,
        )

        pred_extracted = TensorExtractOp(ir.IntegerType.get_signless(1), pred, []).result
        ConditionOp(pred_extracted, cond_args)

    # body block
    body_block = while_op_scf.regions[1].blocks.append(*loop_carry_types)
    body_ctx = jax_ctx.module_context.replace(name_stack=xla.extend_name_stack(name_stack, "body"))
    with ir.InsertionPoint(body_block):
        body_args = [body_block.arguments[i] for i in range(len(loop_carry_types))]

        # recursively generate the mlir for the while body
        out, _ = mlir.jaxpr_subcomp(
            body_ctx,
            body_jaxpr.jaxpr,
            mlir.TokenSet(),
            [mlir.ir_constants(c) for c in cond_jaxpr.consts],
            *([a] for a in (body_consts + body_args)),  # fn expects [a1], [a2], [a3] format
            dim_var_values=jax_ctx.dim_var_values,
        )

        YieldOp([o[0] for o in out])

    return while_op_scf.results


#
# qfor loop
#
def qfor(body_jaxpr, body_nconsts, *header_and_iter_args_plus_consts):
    """Bind operands to operation."""
    return qfor_p.bind(
        *header_and_iter_args_plus_consts, body_jaxpr=body_jaxpr, body_nconsts=body_nconsts
    )


@qfor_p.def_abstract_eval
def _qfor_loop_abstract_eval(*args, body_jaxpr, **kwargs):
    return body_jaxpr.out_avals


@qfor_p.def_impl
def _qfor_def_impl(
    ctx, lower_bound, upper_bound, step, *iter_args_plus_consts, body_jaxpr, body_nconsts
):  # pragma: no cover
    raise NotImplementedError()


def _qfor_lowering(
    jax_ctx: mlir.LoweringRuleContext,
    lower_bound: ir.Value,
    upper_bound: ir.Value,
    step: ir.Value,
    *iter_args_plus_consts: tuple,
    body_jaxpr: jax.core.ClosedJaxpr,
    body_nconsts: int,
):
    # Separate constants from iteration arguments.
    # The MLIR value provided by JAX for the iteration index is not needed
    # (as it's identical to the lower bound value).
    body_consts = iter_args_plus_consts[:body_nconsts]
    loop_index = iter_args_plus_consts[body_nconsts]
    loop_args = iter_args_plus_consts[body_nconsts + 1 :]

    all_param_types_plus_consts = [mlir.aval_to_ir_types(a)[0] for a in jax_ctx.avals_in]

    # Remove header values: lower_bound, upper_bound, step
    assert [lower_bound.type, upper_bound.type, step.type] == all_param_types_plus_consts[:3]
    loop_carry_types_plus_consts = all_param_types_plus_consts[3:]

    # Remove loop body constants.
    assert [val.type for val in body_consts] == loop_carry_types_plus_consts[:body_nconsts]
    loop_carry_types = loop_carry_types_plus_consts[body_nconsts:]

    # Overwrite the type of the iteration index determined by JAX (= type of lower bound)
    # in favor of the 'index' type expected by MLIR.
    loop_index_type = ir.RankedTensorType(loop_index.type).element_type
    loop_carry_types[0] = ir.IndexType.get()

    # Don't include the iteration index in the result types.
    result_types = loop_carry_types[1:]
    assert [val.type for val in loop_args] == result_types
    assert result_types == [mlir.aval_to_ir_types(a)[0] for a in jax_ctx.avals_out]

    loop_operands = []
    for p in (lower_bound, upper_bound, step):
        p = TensorExtractOp(
            ir.RankedTensorType(p.type).element_type, p, []
        ).result  # tensor<i64> -> i64
        p = IndexCastOp(ir.IndexType.get(), p).result  # i64 -> index
        loop_operands.append(p)
    loop_operands.extend(loop_args)

    for_op_scf = ForOp(loop_operands[0], loop_operands[1], loop_operands[2], iter_args=loop_args)

    name_stack = util.extend_name_stack(jax_ctx.module_context.name_stack, "for")
    body_block = for_op_scf.body
    body_ctx = jax_ctx.module_context.replace(name_stack=xla.extend_name_stack(name_stack, "body"))

    with ir.InsertionPoint(body_block):
        body_args = list(body_block.arguments)

        # Convert the index type iteration variable expected by MLIR to tensor<i64> expected by JAX.
        body_args[0] = IndexCastOp(loop_index_type, body_args[0]).result
        result_from_elements_op = ir.RankedTensorType.get((), loop_index_type)
        from_elements_op = FromElementsOp.build_generic([result_from_elements_op], [body_args[0]])
        body_args[0] = from_elements_op.result

        # recursively generate the mlir for the loop body
        out, _ = mlir.jaxpr_subcomp(
            body_ctx,
            body_jaxpr.jaxpr,
            mlir.TokenSet(),
            [mlir.ir_constants(c) for c in body_jaxpr.consts],
            *([a] for a in (*body_consts, *body_args)),
            dim_var_values=jax_ctx.dim_var_values,
        )

        YieldOp([o[0] for o in out])

    return for_op_scf.results


#
# registration
#
mlir.register_lowering(qdevice_p, _qdevice_lowering)
mlir.register_lowering(qalloc_p, _qalloc_lowering)
mlir.register_lowering(qdealloc_p, _qdealloc_lowering)
mlir.register_lowering(qextract_p, _qextract_lowering)
mlir.register_lowering(qinsert_p, _qinsert_lowering)
mlir.register_lowering(qinst_p, _qinst_lowering)
mlir.register_lowering(qunitary_p, _qunitary_lowering)
mlir.register_lowering(qmeasure_p, _qmeasure_lowering)
mlir.register_lowering(compbasis_p, _compbasis_lowering)
mlir.register_lowering(namedobs_p, _named_obs_lowering)
mlir.register_lowering(hermitian_p, _hermitian_lowering)
mlir.register_lowering(tensorobs_p, _tensor__obs_lowering)
mlir.register_lowering(hamiltonian_p, _hamiltonian_lowering)
mlir.register_lowering(sample_p, _sample_lowering)
mlir.register_lowering(counts_p, _counts_lowering)
mlir.register_lowering(expval_p, _expval_lowering)
mlir.register_lowering(var_p, _var_lowering)
mlir.register_lowering(probs_p, _probs_lowering)
mlir.register_lowering(state_p, _state_lowering)
mlir.register_lowering(qcond_p, _qcond_lowering)
mlir.register_lowering(qwhile_p, _qwhile_lowering)
mlir.register_lowering(qfor_p, _qfor_lowering)
mlir.register_lowering(grad_p, _grad_lowering)
mlir.register_lowering(func_p, _func_lowering)<|MERGE_RESOLUTION|>--- conflicted
+++ resolved
@@ -31,16 +31,8 @@
     ComputationalBasisOp,
     CountsOp,
     CustomOp,
-<<<<<<< HEAD
-    MultiRZOp,
-    QubitUnitaryOp,
-    MeasureOp,
-    DeviceOp,
-    AllocOp,
-=======
     DeallocOp,
     ExpvalOp,
->>>>>>> a7ef0a06
     ExtractOp,
     HamiltonianOp,
     HermitianOp,
@@ -328,7 +320,6 @@
 
 
 @qdevice_p.def_abstract_eval
-# pylint: disable=unused-argument
 def _qdevice_abstract_eval(spec, val):
     return ()
 
