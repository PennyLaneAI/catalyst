--- conflicted
+++ resolved
@@ -43,21 +43,17 @@
 from jaxlib.mlir.dialects.scf import ConditionOp, ForOp, IfOp, WhileOp, YieldOp
 from jaxlib.mlir.dialects.stablehlo import ConstantOp as StableHLOConstantOp
 from jaxlib.mlir.dialects.stablehlo import ConvertOp as StableHLOConvertOp
-<<<<<<< HEAD
 from mlir_quantum.dialects._transform_ops_gen import (
     ApplyRegisteredPassOp,
     NamedSequenceOp,
 )
 from mlir_quantum.dialects._transform_ops_gen import YieldOp as TransformYieldOp
-from mlir_quantum.dialects.catalyst import CallbackCallOp, CallbackOp, PrintOp
-=======
 from mlir_quantum.dialects.catalyst import (
     AssertionOp,
     CallbackCallOp,
     CallbackOp,
     PrintOp,
 )
->>>>>>> eb25b442
 from mlir_quantum.dialects.gradient import (
     CustomGradOp,
     ForwardOp,
@@ -293,14 +289,11 @@
 python_callback_p.multiple_results = True
 value_and_grad_p = core.Primitive("value_and_grad")
 value_and_grad_p.multiple_results = True
-<<<<<<< HEAD
+assert_p = core.Primitive("assert")
+assert_p.multiple_results = True
 apply_registered_pass_p = core.Primitive("apply_registered_pass")
 transform_named_sequence_p = core.Primitive("transform_named_sequence")
 transform_named_sequence_p.multiple_results = True
-=======
-assert_p = core.Primitive("assert")
-assert_p.multiple_results = True
->>>>>>> eb25b442
 
 
 def _assert_jaxpr_without_constants(jaxpr: ClosedJaxpr):
