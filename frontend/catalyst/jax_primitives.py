# Copyright 2022-2023 Xanadu Quantum Technologies Inc.

# Licensed under the Apache License, Version 2.0 (the "License");
# you may not use this file except in compliance with the License.
# You may obtain a copy of the License at

#     http://www.apache.org/licenses/LICENSE-2.0

# Unless required by applicable law or agreed to in writing, software
# distributed under the License is distributed on an "AS IS" BASIS,
# WITHOUT WARRANTIES OR CONDITIONS OF ANY KIND, either express or implied.
# See the License for the specific language governing permissions and
# limitations under the License.
"""This module contains JAX-compatible quantum primitives to support the lowering
of quantum operations, measurements, and observables to JAXPR.
"""

from dataclasses import dataclass
from itertools import chain
from typing import Dict, Iterable, List

import jax
import numpy as np
from jax._src import api_util, core, source_info_util, util
from jax._src.lib.mlir import ir
from jax.core import AbstractValue
from jax.interpreters import mlir
from jax.tree_util import PyTreeDef, tree_unflatten
from jaxlib.mlir.dialects.arith import AddIOp, CeilDivSIOp, IndexCastOp, MulIOp, SubIOp
from jaxlib.mlir.dialects.func import CallOp
from jaxlib.mlir.dialects.mhlo import ConstantOp, ConvertOp
from jaxlib.mlir.dialects.scf import ConditionOp, ForOp, IfOp, WhileOp, YieldOp
from jaxlib.mlir.dialects.stablehlo import ConstantOp as StableHLOConstantOp
from mlir_quantum.dialects.catalyst import PrintOp
from mlir_quantum.dialects.gradient import GradOp, JVPOp, VJPOp
from mlir_quantum.dialects.quantum import (
    AdjointOp,
    AllocOp,
    ComputationalBasisOp,
    CountsOp,
    CustomOp,
    DeallocOp,
    DeviceOp,
    ExpvalOp,
    ExtractOp,
    HamiltonianOp,
    HermitianOp,
    InsertOp,
    MeasureOp,
    MultiRZOp,
    NamedObsOp,
    ProbsOp,
    QubitUnitaryOp,
    SampleOp,
    StateOp,
    TensorOp,
    VarianceOp,
)
from mlir_quantum.dialects.quantum import YieldOp as QYieldOp
from pennylane import QNode as pennylane_QNode

from catalyst.utils.calculate_grad_shape import Signature, calculate_grad_shape
from catalyst.utils.extra_bindings import FromElementsOp, TensorExtractOp

# pylint: disable=unused-argument,too-many-lines

#########
# Types #
#########


#
# qbit
#
class AbstractQbit(AbstractValue):
    """Abstract Qbit"""

    hash_value = hash("AbstractQubit")

    def __eq__(self, other):  # pragma: nocover
        return isinstance(other, AbstractQbit)

    def __hash__(self):  # pragma: nocover
        return self.hash_value


class ConcreteQbit(AbstractQbit):
    """Concrete Qbit."""


def _qbit_lowering(aval):
    assert isinstance(aval, AbstractQbit)
    return (ir.OpaqueType.get("quantum", "bit"),)


#
# qreg
#
class AbstractQreg(AbstractValue):
    """Abstract quantum register."""

    hash_value = hash("AbstractQreg")

    def __eq__(self, other):
        return isinstance(other, AbstractQreg)

    def __hash__(self):
        return self.hash_value


class ConcreteQreg(AbstractQreg):
    """Concrete quantum register."""


def _qreg_lowering(aval):
    assert isinstance(aval, AbstractQreg)
    return (ir.OpaqueType.get("quantum", "reg"),)


#
# observable
#
class AbstractObs(AbstractValue):
    """Abstract observable."""

    def __init__(self, num_qubits=None, primitive=None):
        self.num_qubits = num_qubits
        self.primitive = primitive

    def __eq__(self, other):  # pragma: nocover
        if not isinstance(other, AbstractObs):
            return False

        return self.num_qubits == other.num_qubits and self.primitive == other.primitive

    def __hash__(self):  # pragma: nocover
        return hash(self.primitive) + self.num_qubits


class ConcreteObs(AbstractObs):
    """Concrete observable."""


def _obs_lowering(aval):
    assert isinstance(aval, AbstractObs)
    return (ir.OpaqueType.get("quantum", "obs"),)


#
# registration
#
core.raise_to_shaped_mappings[AbstractQbit] = lambda aval, _: aval
mlir.ir_type_handlers[AbstractQbit] = _qbit_lowering

core.raise_to_shaped_mappings[AbstractQreg] = lambda aval, _: aval
mlir.ir_type_handlers[AbstractQreg] = _qreg_lowering

core.raise_to_shaped_mappings[AbstractObs] = lambda aval, _: aval
mlir.ir_type_handlers[AbstractObs] = _obs_lowering


##############
# Primitives #
##############

qdevice_p = core.Primitive("qdevice")
qdevice_p.multiple_results = True
qalloc_p = core.Primitive("qalloc")
qdealloc_p = core.Primitive("qdealloc")
qdealloc_p.multiple_results = True
qextract_p = core.Primitive("qextract")
qinsert_p = core.Primitive("qinsert")
qinst_p = core.Primitive("qinst")
qinst_p.multiple_results = True
qunitary_p = core.Primitive("qunitary")
qunitary_p.multiple_results = True
qmeasure_p = core.Primitive("qmeasure")
qmeasure_p.multiple_results = True
compbasis_p = core.Primitive("compbasis")
namedobs_p = core.Primitive("namedobs")
hermitian_p = core.Primitive("hermitian")
tensorobs_p = core.Primitive("tensorobs")
hamiltonian_p = core.Primitive("hamiltonian")
sample_p = core.Primitive("sample")
counts_p = core.Primitive("counts")
counts_p.multiple_results = True
expval_p = core.Primitive("expval")
var_p = core.Primitive("var")
probs_p = core.Primitive("probs")
state_p = core.Primitive("state")
cond_p = core.AxisPrimitive("cond")
cond_p.multiple_results = True
while_p = core.AxisPrimitive("while_loop")
while_p.multiple_results = True
for_p = core.AxisPrimitive("for_loop")
for_p.multiple_results = True
grad_p = core.Primitive("grad")
grad_p.multiple_results = True
func_p = core.CallPrimitive("func")
grad_p.multiple_results = True
jvp_p = core.Primitive("jvp")
jvp_p.multiple_results = True
vjp_p = core.Primitive("vjp")
vjp_p.multiple_results = True
adjoint_p = jax.core.Primitive("adjoint")
adjoint_p.multiple_results = True
print_p = jax.core.Primitive("debug_print")
print_p.multiple_results = True


#
# print
#
def debug_print(x):
    if isinstance(x, jax.core.Tracer):
        prim = print_p.bind(x)
    else:
        prim = print_p.bind(string=str(x))
    return prim


@print_p.def_abstract_eval
def _print_abstract_eval(*args, string=None):
    return ()


@print_p.def_impl
def _print_def_impl(*args, string=None):  # pragma: no cover
    raise NotImplementedError()


def _print_lowering(jax_ctx: mlir.LoweringRuleContext, *args, string=None):
    val = args[0] if args else None
    const_val = ir.StringAttr.get(string) if string else None
    return PrintOp(val=val, const_val=const_val).results


#
# func
#
mlir_fn_cache: Dict["catalyst.pennylane_extensions.Function", str] = {}


@func_p.def_impl
def _func_def_impl(ctx, *args, call_jaxpr, fn, call=True):  # pragma: no cover
    raise NotImplementedError()


def _func_def_lowering(ctx, fn, call_jaxpr) -> str:
    """Create a func::FuncOp from JAXPR."""
    if isinstance(call_jaxpr, core.Jaxpr):
        call_jaxpr = core.ClosedJaxpr(call_jaxpr, ())
    func_op = mlir.lower_jaxpr_to_fun(ctx, fn.__name__, call_jaxpr, tuple())

    if isinstance(fn, pennylane_QNode):
        func_op.attributes["qnode"] = ir.UnitAttr.get()
        # "best", the default option in PennyLane, chooses backprop on the device
        # if supported and parameter-shift otherwise. Emulating the same behaviour
        # would require generating code to query the device.
        # For simplicity, Catalyst instead defaults to parameter-shift.
        diff_method = fn.diff_method if fn.diff_method != "best" else "parameter-shift"
        func_op.attributes["diff_method"] = ir.StringAttr.get(diff_method)

    return func_op.name.value


def _func_call_lowering(symbol_name, avals_out, *args):
    """Create a func::CallOp from JAXPR."""
    output_types = list(map(mlir.aval_to_ir_types, avals_out))
    flat_output_types = util.flatten(output_types)
    call = CallOp(
        flat_output_types,
        ir.FlatSymbolRefAttr.get(symbol_name),
        mlir.flatten_lowering_ir_args(args),
    )
    out_nodes = util.unflatten(call.results, map(len, output_types))
    return out_nodes


def _func_lowering(ctx, *args, call_jaxpr, fn, call=True):
    """Lower a quantum function into MLIR in a two step process.
    The first step is the compilation of the definition of the function fn.
    The second step is compiling a call to function fn.

    Args:
      ctx: the MLIR context
      args: list of arguments or abstract arguments to the function
      name: name of the function
      call_jaxpr: the jaxpr representation of the fn
      fn: the function being compiled
    """
    if fn in mlir_fn_cache:
        symbol_name = mlir_fn_cache[fn]
    else:
        symbol_name = _func_def_lowering(ctx.module_context, fn, call_jaxpr)
        mlir_fn_cache[fn] = symbol_name

    if not call:
        return None

    out_nodes = _func_call_lowering(
        symbol_name,
        ctx.avals_out,
        *args,
    )
    return out_nodes


#
# grad
#
@dataclass
class GradParams:
    """Common gradient parameters. The parameters are expected to be checked before the creation of
    this structure"""

    method: str
    scalar_out: bool
    h: float
    argnum: List[int]


@grad_p.def_impl
def _grad_def_impl(ctx, *args, jaxpr, fn, grad_params):  # pragma: no cover
    raise NotImplementedError()


@grad_p.def_abstract_eval
def _grad_abstract(*args, jaxpr, fn, grad_params):
    """This function is called with abstract arguments for tracing."""
    signature = Signature(jaxpr.consts + jaxpr.in_avals, jaxpr.out_avals)
    offset = len(jaxpr.consts)
    new_argnum = [num + offset for num in grad_params.argnum]
    transformed_signature = calculate_grad_shape(signature, new_argnum)
    return tuple(transformed_signature.get_results())


def _grad_lowering(ctx, *args, jaxpr, fn, grad_params):
    """Lowering function to gradient.
    Args:
        ctx: the MLIR context
        args: the points in the function in which we are to calculate the derivative
        jaxpr: the jaxpr representation of the grad op
        fn(Grad): the function to be differentiated
        method: the method used for differentiation
        h: the difference for finite difference. May be None when fn is not finite difference.
        argnum: argument indices which define over which arguments to
            differentiate.
    """
    method, h, argnum = grad_params.method, grad_params.h, grad_params.argnum
    mlir_ctx = ctx.module_context.context
    finiteDiffParam = None
    if h:
        f64 = ir.F64Type.get(mlir_ctx)
        finiteDiffParam = ir.FloatAttr.get(f64, h)
    offset = len(jaxpr.consts)
    new_argnum = [num + offset for num in argnum]
    argnum_numpy = np.array(new_argnum)
    diffArgIndices = ir.DenseIntElementsAttr.get(argnum_numpy)

    _func_lowering(ctx, *args, call_jaxpr=jaxpr.eqns[0].params["call_jaxpr"], fn=fn.fn, call=False)
    symbol_name = mlir_fn_cache[fn.fn]
    output_types = list(map(mlir.aval_to_ir_types, ctx.avals_out))
    flat_output_types = util.flatten(output_types)

    # ``ir.DenseElementsAttr.get()`` constructs a dense elements attribute from an array of
    # element values. This doesn't support ``jaxlib.xla_extension.Array``, so we have to cast
    # such constants to numpy array types.
    constants = [
        ConstantOp(ir.DenseElementsAttr.get(np.asarray(const))).results for const in jaxpr.consts
    ]
    args_and_consts = constants + list(args)

    return GradOp(
        flat_output_types,
        ir.StringAttr.get(method),
        ir.FlatSymbolRefAttr.get(symbol_name),
        mlir.flatten_lowering_ir_args(args_and_consts),
        diffArgIndices=diffArgIndices,
        finiteDiffParam=finiteDiffParam,
    ).results


#
# vjp/jvp
#
@jvp_p.def_impl
def _jvp_def_impl(ctx, *args, jaxpr, fn, grad_params):  # pragma: no cover
    raise NotImplementedError()


@jvp_p.def_abstract_eval
def _jvp_abstract(*args, jaxpr, fn, grad_params):  # pylint: disable=unused-argument
    """This function is called with abstract arguments for tracing.
    Note: argument names must match these of `_jvp_lowering`."""
    return jaxpr.out_avals + jaxpr.out_avals


def _jvp_lowering(ctx, *args, jaxpr, fn, grad_params):
    """
    Returns:
        MLIR results
    """
    args = list(args)
    method, h, argnum = grad_params.method, grad_params.h, grad_params.argnum
    mlir_ctx = ctx.module_context.context
    new_argnum = np.array([len(jaxpr.consts) + num for num in argnum])

    output_types = list(map(mlir.aval_to_ir_types, ctx.avals_out))
    flat_output_types = util.flatten(output_types)
    constants = [
        ConstantOp(ir.DenseElementsAttr.get(np.asarray(const))).results for const in jaxpr.consts
    ]
    consts_and_args = constants + args
    func_call_jaxpr = jaxpr.eqns[0].params["call_jaxpr"]
    func_args = consts_and_args[: len(func_call_jaxpr.invars)]
    tang_args = consts_and_args[len(func_call_jaxpr.invars) :]

    _func_lowering(
        ctx,
        *func_args,
        call_jaxpr=func_call_jaxpr,
        fn=fn,
        call=False,
    )

    assert (
        len(flat_output_types) % 2 == 0
    ), f"The total number of result tensors is expected to be even, not {len(flat_output_types)}"
    return JVPOp(
        flat_output_types[: len(flat_output_types) // 2],
        flat_output_types[len(flat_output_types) // 2 :],
        ir.StringAttr.get(method),
        ir.FlatSymbolRefAttr.get(mlir_fn_cache[fn]),
        mlir.flatten_lowering_ir_args(func_args),
        mlir.flatten_lowering_ir_args(tang_args),
        diffArgIndices=ir.DenseIntElementsAttr.get(new_argnum),
        finiteDiffParam=ir.FloatAttr.get(ir.F64Type.get(mlir_ctx), h) if h else None,
    ).results


@vjp_p.def_impl
def _vjp_def_impl(ctx, *args, jaxpr, fn, grad_params):  # pragma: no cover
    raise NotImplementedError()


@vjp_p.def_abstract_eval
# pylint: disable=unused-argument
def _vjp_abstract(*args, jaxpr, fn, grad_params):
    """This function is called with abstract arguments for tracing."""
    return jaxpr.out_avals + [jaxpr.in_avals[i] for i in grad_params.argnum]


def _vjp_lowering(ctx, *args, jaxpr, fn, grad_params):
    """
    Returns:
        MLIR results
    """
    args = list(args)
    method, h, argnum = grad_params.method, grad_params.h, grad_params.argnum
    mlir_ctx = ctx.module_context.context
    new_argnum = np.array([len(jaxpr.consts) + num for num in argnum])

    output_types = list(map(mlir.aval_to_ir_types, ctx.avals_out))
    flat_output_types = util.flatten(output_types)
    constants = [
        ConstantOp(ir.DenseElementsAttr.get(np.asarray(const))).results for const in jaxpr.consts
    ]
    consts_and_args = constants + args
    func_call_jaxpr = jaxpr.eqns[0].params["call_jaxpr"]
    func_args = consts_and_args[: len(func_call_jaxpr.invars)]
    cotang_args = consts_and_args[len(func_call_jaxpr.invars) :]
    func_result_types = flat_output_types[: len(flat_output_types) - len(argnum)]
    vjp_result_types = flat_output_types[len(flat_output_types) - len(argnum) :]

    _func_lowering(
        ctx,
        *func_args,
        call_jaxpr=func_call_jaxpr,
        fn=fn,
        call=False,
    )

    return VJPOp(
        func_result_types,
        vjp_result_types,
        ir.StringAttr.get(method),
        ir.FlatSymbolRefAttr.get(mlir_fn_cache[fn]),
        mlir.flatten_lowering_ir_args(func_args),
        mlir.flatten_lowering_ir_args(cotang_args),
        diffArgIndices=ir.DenseIntElementsAttr.get(new_argnum),
        finiteDiffParam=ir.FloatAttr.get(ir.F64Type.get(mlir_ctx), h) if h else None,
    ).results


#
# qdevice
#
@qdevice_p.def_impl
def _qdevice_def_impl(ctx, spec, val):  # pragma: no cover
    raise NotImplementedError()


@qdevice_p.def_abstract_eval
def _qdevice_abstract_eval(spec, val):
    return ()


def _qdevice_lowering(jax_ctx: mlir.LoweringRuleContext, spec, val):
    ctx = jax_ctx.module_context.context
    ctx.allow_unregistered_dialects = True

    backend_attr = ir.StringAttr.get(spec)
    backend_val = "default" if val == "qjit.device" else val
    val_attr = ir.StringAttr.get(backend_val)

    DeviceOp(specs=ir.ArrayAttr.get([backend_attr, val_attr]))

    return ()


#
# qalloc
#
@qalloc_p.def_impl
def _qalloc_def_impl(ctx, size_value):  # pragma: no cover
    raise NotImplementedError()


@qalloc_p.def_abstract_eval
def _qalloc_abstract_eval(size):
    """This function is called with abstract arguments for tracing."""
    return AbstractQreg()


def _qalloc_lowering(jax_ctx: mlir.LoweringRuleContext, size_value: ir.Value):
    ctx = jax_ctx.module_context.context
    ctx.allow_unregistered_dialects = True

    assert size_value.owner.name == "stablehlo.constant"
    size_value_attr = size_value.owner.attributes["value"]
    assert ir.DenseIntElementsAttr.isinstance(size_value_attr)
    size = ir.DenseIntElementsAttr(size_value_attr)[0]

    qreg_type = ir.OpaqueType.get("quantum", "reg", ctx)
    i64_type = ir.IntegerType.get_signless(64, ctx)
    size_attr = ir.IntegerAttr.get(i64_type, size)

    return AllocOp(qreg_type, nqubits_attr=size_attr).results


#
# qdealloc
#
@qdealloc_p.def_impl
def _qdealloc_def_impl(ctx, size_value):  # pragma: no cover
    raise NotImplementedError()


@qdealloc_p.def_abstract_eval
def _qdealloc_abstract_eval(qreg):
    return ()


def _qdealloc_lowering(jax_ctx: mlir.LoweringRuleContext, qreg):
    ctx = jax_ctx.module_context.context
    ctx.allow_unregistered_dialects = True
    DeallocOp(qreg)
    return ()


#
# qextract
#
@qextract_p.def_impl
def _qextract_def_impl(ctx, qreg, qubit_idx):  # pragma: no cover
    raise NotImplementedError()


@qextract_p.def_abstract_eval
def _qextract_abstract_eval(qreg, qubit_idx):
    """This function is called with abstract arguments for tracing."""
    assert isinstance(qreg, AbstractQreg), f"Expected AbstractQreg(), got {qreg}"
    return AbstractQbit()


def _qextract_lowering(jax_ctx: mlir.LoweringRuleContext, qreg: ir.Value, qubit_idx: ir.Value):
    ctx = jax_ctx.module_context.context
    ctx.allow_unregistered_dialects = True

    assert ir.OpaqueType.isinstance(qreg.type), qreg.type
    assert ir.OpaqueType(qreg.type).dialect_namespace == "quantum"
    assert ir.OpaqueType(qreg.type).data == "reg"

    if (
        ir.RankedTensorType.isinstance(qubit_idx.type)
        and ir.RankedTensorType(qubit_idx.type).shape == []
    ):
        baseType = ir.RankedTensorType(qubit_idx.type).element_type
        qubit_idx = TensorExtractOp(baseType, qubit_idx, []).result
    assert ir.IntegerType.isinstance(qubit_idx.type), "Scalar integer required for extract op!"

    qubit_type = ir.OpaqueType.get("quantum", "bit", ctx)
    return ExtractOp(qubit_type, qreg, idx=qubit_idx).results


#
# qinsert
#
@qinsert_p.def_impl
def _qinsert_def_impl(ctx, qreg_old, qubit_idx, qubit):  # pragma: no cover
    raise NotImplementedError()


@qinsert_p.def_abstract_eval
def _qinsert_abstract_eval(qreg_old, qubit_idx, qubit):
    """This function is called with abstract arguments for tracing."""
    assert isinstance(qreg_old, AbstractQreg)
    assert isinstance(qubit, AbstractQbit)
    return AbstractQreg()


def _qinsert_lowering(
    jax_ctx: mlir.LoweringRuleContext, qreg_old: ir.Value, qubit_idx: ir.Value, qubit: ir.Value
):
    ctx = jax_ctx.module_context.context
    ctx.allow_unregistered_dialects = True

    assert ir.OpaqueType.isinstance(qreg_old.type)
    assert ir.OpaqueType(qreg_old.type).dialect_namespace == "quantum"
    assert ir.OpaqueType(qreg_old.type).data == "reg"

    if (
        ir.RankedTensorType.isinstance(qubit_idx.type)
        and ir.RankedTensorType(qubit_idx.type).shape == []
    ):
        baseType = ir.RankedTensorType(qubit_idx.type).element_type
        qubit_idx = TensorExtractOp(baseType, qubit_idx, []).result
    assert ir.IntegerType.isinstance(qubit_idx.type), "Scalar integer required for insert op!"

    qreg_type = ir.OpaqueType.get("quantum", "reg", ctx)
    return InsertOp(qreg_type, qreg_old, qubit, idx=qubit_idx).results


#
# qinst
#
@qinst_p.def_abstract_eval
def _qinst_abstract_eval(*qubits_or_params, op=None, qubits_len=-1):
    for idx in range(qubits_len):
        qubit = qubits_or_params[idx]
        assert isinstance(qubit, AbstractQbit)
    return (AbstractQbit(),) * qubits_len


@qinst_p.def_impl
def _qinst_def_impl(ctx, *qubits_or_params, op, qubits_len):  # pragma: no cover
    raise NotImplementedError()


def _qinst_lowering(
    jax_ctx: mlir.LoweringRuleContext, *qubits_or_params: tuple, op=None, qubits_len=-1
):
    ctx = jax_ctx.module_context.context
    ctx.allow_unregistered_dialects = True

    qubits = qubits_or_params[:qubits_len]
    params = qubits_or_params[qubits_len:]

    for qubit in qubits:
        assert ir.OpaqueType.isinstance(qubit.type)
        assert ir.OpaqueType(qubit.type).dialect_namespace == "quantum"
        assert ir.OpaqueType(qubit.type).data == "bit"

    float_params = []
    for p in params:
        if ir.RankedTensorType.isinstance(p.type) and ir.RankedTensorType(p.type).shape == []:
            baseType = ir.RankedTensorType(p.type).element_type

        if not ir.F64Type.isinstance(baseType):
            baseType = ir.F64Type.get()
            resultTensorType = ir.RankedTensorType.get((), baseType)
            p = ConvertOp(resultTensorType, p).results

        p = TensorExtractOp(baseType, p, []).result

        assert ir.F64Type.isinstance(
            p.type
        ), "Only scalar double parameters are allowed for quantum gates!"

        float_params.append(p)

    name_attr = ir.StringAttr.get(op)
    name_str = str(name_attr)
    name_str = name_str.replace('"', "")

    if name_str == "MultiRZ":
        assert len(float_params) == 1, "MultiRZ takes one float parameter"
        float_param = float_params[0]
        return MultiRZOp([qubit.type for qubit in qubits], float_param, qubits).results

    return CustomOp([qubit.type for qubit in qubits], float_params, qubits, name_attr).results


#
# qubit unitary operation
#
@qunitary_p.def_abstract_eval
def _qunitary_abstract_eval(matrix, *qubits):
    for q in qubits:
        assert isinstance(q, AbstractQbit)
    return (AbstractQbit(),) * len(qubits)


@qunitary_p.def_impl
def _qunitary_def_impl(ctx, matrix, qubits):  # pragma: no cover
    raise NotImplementedError()


def _qunitary_lowering(jax_ctx: mlir.LoweringRuleContext, matrix: ir.Value, *qubits: tuple):
    ctx = jax_ctx.module_context.context
    ctx.allow_unregistered_dialects = True

    for q in qubits:
        assert ir.OpaqueType.isinstance(q.type)
        assert ir.OpaqueType(q.type).dialect_namespace == "quantum"
        assert ir.OpaqueType(q.type).data == "bit"

    matrix_type = matrix.type
    is_tensor = ir.RankedTensorType.isinstance(matrix_type)
    shape = ir.RankedTensorType(matrix_type).shape if is_tensor else None
    is_2d_tensor = len(shape) == 2 if is_tensor else False
    if not is_2d_tensor:
        raise TypeError("QubitUnitary must be a 2 dimensional tensor.")

    possibly_complex_type = ir.RankedTensorType(matrix_type).element_type
    is_complex = ir.ComplexType.isinstance(possibly_complex_type)
    is_f64_type = False

    if is_complex:
        complex_type = ir.ComplexType(possibly_complex_type)
        possibly_f64_type = complex_type.element_type
        is_f64_type = ir.F64Type.isinstance(possibly_f64_type)

    is_complex_f64_type = is_complex and is_f64_type
    if not is_complex_f64_type:
        f64_type = ir.F64Type.get()
        complex_f64_type = ir.ComplexType.get(f64_type)
        tensor_complex_f64_type = ir.RankedTensorType.get(shape, complex_f64_type)
        matrix = ConvertOp(tensor_complex_f64_type, matrix).results

    return QubitUnitaryOp([q.type for q in qubits], matrix, qubits).results


#
# qmeasure
#
@qmeasure_p.def_abstract_eval
def _qmeasure_abstract_eval(qubit):
    assert isinstance(qubit, AbstractQbit)
    return core.ShapedArray((), bool), qubit


@qmeasure_p.def_impl
def _qmeasure_def_impl(ctx, qubit):  # pragma: no cover
    raise NotImplementedError()


def _qmeasure_lowering(jax_ctx: mlir.LoweringRuleContext, qubit: ir.Value):
    ctx = jax_ctx.module_context.context
    ctx.allow_unregistered_dialects = True

    assert ir.OpaqueType.isinstance(qubit.type)
    assert ir.OpaqueType(qubit.type).dialect_namespace == "quantum"
    assert ir.OpaqueType(qubit.type).data == "bit"

    result_type = ir.IntegerType.get_signless(1)
    result, new_qubit = MeasureOp(result_type, qubit.type, qubit).results

    result_from_elements_op = ir.RankedTensorType.get((), result.type)
    from_elements_op = FromElementsOp(result_from_elements_op, result)

    return (
        from_elements_op.results[0],
        new_qubit,
    )


#
# compbasis observable
#
@compbasis_p.def_abstract_eval
def _compbasis_abstract_eval(*qubits):
    for qubit in qubits:
        assert isinstance(qubit, AbstractQbit)
    return AbstractObs(len(qubits), compbasis_p)


@compbasis_p.def_impl
def _compbasis_def_impl(ctx, *qubits):  # pragma: no cover
    raise NotImplementedError()


def _compbasis_lowering(jax_ctx: mlir.LoweringRuleContext, *qubits: tuple):
    ctx = jax_ctx.module_context.context
    ctx.allow_unregistered_dialects = True

    for qubit in qubits:
        assert ir.OpaqueType.isinstance(qubit.type)
        assert ir.OpaqueType(qubit.type).dialect_namespace == "quantum"
        assert ir.OpaqueType(qubit.type).data == "bit"

    result_type = ir.OpaqueType.get("quantum", "obs")

    return ComputationalBasisOp(result_type, qubits).results


#
# named observable
#
@namedobs_p.def_impl
def _namedobs_def_impl(qubit, kind):  # pragma: no cover
    raise NotImplementedError()


@namedobs_p.def_abstract_eval
def _namedobs_abstract_eval(qubit, kind):
    assert isinstance(qubit, AbstractQbit)
    return AbstractObs()


def _named_obs_attribute(ctx, kind: str):
    return ir.OpaqueAttr.get(
        "quantum", ("named_observable " + kind).encode("utf-8"), ir.NoneType.get(ctx), ctx
    )


def _named_obs_lowering(jax_ctx: mlir.LoweringRuleContext, qubit: ir.Value, kind: str):
    ctx = jax_ctx.module_context.context
    ctx.allow_unregistered_dialects = True

    assert ir.OpaqueType.isinstance(qubit.type)
    assert ir.OpaqueType(qubit.type).dialect_namespace == "quantum"
    assert ir.OpaqueType(qubit.type).data == "bit"

    obsId = _named_obs_attribute(ctx, kind)
    result_type = ir.OpaqueType.get("quantum", "obs", ctx)

    return NamedObsOp(result_type, qubit, obsId).results


#
# hermitian observable
#
@hermitian_p.def_abstract_eval
def _hermitian_abstract_eval(matrix, *qubits):
    for q in qubits:
        assert isinstance(q, AbstractQbit)
    return AbstractObs()


@hermitian_p.def_impl
def _hermitian_def_impl(ctx, matrix, *qubits):  # pragma: no cover
    raise NotImplementedError()


def _hermitian_lowering(jax_ctx: mlir.LoweringRuleContext, matrix: ir.Value, *qubits: tuple):
    ctx = jax_ctx.module_context.context
    ctx.allow_unregistered_dialects = True

    result_type = ir.OpaqueType.get("quantum", "obs", ctx)

    return HermitianOp(result_type, matrix, qubits).results


#
# tensor observable
#
@tensorobs_p.def_impl
def _tensorobs_def_impl(ctx, *terms):  # pragma: no cover
    raise NotImplementedError()


@tensorobs_p.def_abstract_eval
def _tensorobs_abstract_eval(*terms):
    for o in terms:
        assert isinstance(o, AbstractObs)
    return AbstractObs()


def _tensor__obs_lowering(jax_ctx: mlir.LoweringRuleContext, *terms: tuple):
    ctx = jax_ctx.module_context.context
    ctx.allow_unregistered_dialects = True

    result_type = ir.OpaqueType.get("quantum", "obs")

    return TensorOp(result_type, terms).results


#
# hamiltonian observable
#
@hamiltonian_p.def_abstract_eval
def _hamiltonian_abstract_eval(coeffs, *terms):
    for o in terms:
        assert isinstance(o, AbstractObs)
    return AbstractObs()


@hamiltonian_p.def_impl
def _hamiltonian_def_impl(ctx, coeffs, *terms):  # pragma: no cover
    raise NotImplementedError()


def _hamiltonian_lowering(jax_ctx: mlir.LoweringRuleContext, coeffs: ir.Value, *terms: tuple):
    ctx = jax_ctx.module_context.context
    ctx.allow_unregistered_dialects = True

    baseType = ir.RankedTensorType(coeffs.type).element_type
    shape = ir.RankedTensorType(coeffs.type).shape
    if not ir.F64Type.isinstance(baseType):
        baseType = ir.F64Type.get()
        resultTensorType = ir.RankedTensorType.get(shape, baseType)
        coeffs = ConvertOp(resultTensorType, coeffs).results

    result_type = ir.OpaqueType.get("quantum", "obs", ctx)

    return HamiltonianOp(result_type, coeffs, terms).results


#
# sample measurement
#
@sample_p.def_abstract_eval
def _sample_abstract_eval(obs, shots, shape):
    assert isinstance(obs, AbstractObs)

    if obs.primitive is compbasis_p:
        assert shape == (shots, obs.num_qubits)
    else:
        assert shape == (shots,)

    return core.ShapedArray(shape, jax.numpy.float64)


@sample_p.def_impl
def _sample_def_impl(ctx, obs, shots, shape):  # pragma: no cover
    raise NotImplementedError()


def _sample_lowering(jax_ctx: mlir.LoweringRuleContext, obs: ir.Value, shots: int, shape: tuple):
    ctx = jax_ctx.module_context.context
    ctx.allow_unregistered_dialects = True

    i64_type = ir.IntegerType.get_signless(64, ctx)
    shots_attr = ir.IntegerAttr.get(i64_type, shots)
    f64_type = ir.F64Type.get()
    result_type = ir.RankedTensorType.get(shape, f64_type)

    return SampleOp(result_type, obs, shots_attr).results


#
# counts measurement
#
@counts_p.def_impl
def _counts_def_impl(ctx, obs, shots, shape):  # pragma: no cover
    raise NotImplementedError()


@counts_p.def_abstract_eval
def _counts_abstract_eval(obs, shots, shape):
    assert isinstance(obs, AbstractObs)

    if obs.primitive is compbasis_p:
        assert shape == (2**obs.num_qubits,)
    else:
        assert shape == (2,)

    return core.ShapedArray(shape, jax.numpy.float64), core.ShapedArray(shape, jax.numpy.int64)


def _counts_lowering(jax_ctx: mlir.LoweringRuleContext, obs: ir.Value, shots: int, shape: tuple):
    ctx = jax_ctx.module_context.context
    ctx.allow_unregistered_dialects = True

    i64_type = ir.IntegerType.get_signless(64, ctx)
    shots_attr = ir.IntegerAttr.get(i64_type, shots)
    f64_type = ir.F64Type.get()
    eigvals_type = ir.RankedTensorType.get(shape, f64_type)
    counts_type = ir.RankedTensorType.get(shape, i64_type)

    return CountsOp(eigvals_type, counts_type, obs, shots_attr).results


#
# expval measurement
#
@expval_p.def_abstract_eval
def _expval_abstract_eval(obs, shots):
    assert isinstance(obs, AbstractObs)
    return core.ShapedArray((), jax.numpy.float64)


@expval_p.def_impl
def _expval_def_impl(ctx, obs, shots):  # pragma: no cover
    raise NotImplementedError()


def _expval_lowering(jax_ctx: mlir.LoweringRuleContext, obs: ir.Value, shots: int):
    ctx = jax_ctx.module_context.context
    ctx.allow_unregistered_dialects = True

    assert ir.OpaqueType.isinstance(obs.type)
    assert ir.OpaqueType(obs.type).dialect_namespace == "quantum"
    assert ir.OpaqueType(obs.type).data == "obs"

    i64_type = ir.IntegerType.get_signless(64, ctx)
    shots_attr = ir.IntegerAttr.get(i64_type, shots) if shots is not None else None
    result_type = ir.F64Type.get()

    mres = ExpvalOp(result_type, obs, shots=shots_attr).result
    result_from_elements_op = ir.RankedTensorType.get((), result_type)
    from_elements_op = FromElementsOp(result_from_elements_op, mres)
    return from_elements_op.results


#
# var measurement
#
@var_p.def_abstract_eval
def _var_abstract_eval(obs, shots):
    assert isinstance(obs, AbstractObs)
    return core.ShapedArray((), jax.numpy.float64)


@var_p.def_impl
def _var_def_impl(ctx, obs, shots):  # pragma: no cover
    raise NotImplementedError()


def _var_lowering(jax_ctx: mlir.LoweringRuleContext, obs: ir.Value, shots: int):
    ctx = jax_ctx.module_context.context
    ctx.allow_unregistered_dialects = True

    assert ir.OpaqueType.isinstance(obs.type)
    assert ir.OpaqueType(obs.type).dialect_namespace == "quantum"
    assert ir.OpaqueType(obs.type).data == "obs"

    i64_type = ir.IntegerType.get_signless(64, ctx)
    shots_attr = ir.IntegerAttr.get(i64_type, shots) if shots is not None else None
    result_type = ir.F64Type.get()

    mres = VarianceOp(result_type, obs, shots=shots_attr).result
    result_from_elements_op = ir.RankedTensorType.get((), result_type)
    from_elements_op = FromElementsOp(result_from_elements_op, mres)
    return from_elements_op.results


#
# probs measurement
#
@probs_p.def_abstract_eval
def _probs_abstract_eval(obs, shape):
    assert isinstance(obs, AbstractObs)

    if obs.primitive is compbasis_p:
        assert shape == (2**obs.num_qubits,)
    else:
        raise TypeError("probs only supports computational basis")

    return core.ShapedArray(shape, jax.numpy.float64)


@var_p.def_impl
def _probs_def_impl(ctx, obs, shape):  # pragma: no cover
    raise NotImplementedError()


def _probs_lowering(jax_ctx: mlir.LoweringRuleContext, obs: ir.Value, shape: tuple):
    ctx = jax_ctx.module_context.context
    ctx.allow_unregistered_dialects = True

    result_type = ir.RankedTensorType.get(shape, ir.F64Type.get())

    return ProbsOp(result_type, obs).results


#
# state measurement
#
@state_p.def_abstract_eval
def _state_abstract_eval(obs, shape):
    assert isinstance(obs, AbstractObs)

    if obs.primitive is compbasis_p:
        assert shape == (2**obs.num_qubits,)
    else:
        raise TypeError("state only supports computational basis")

    return core.ShapedArray(shape, jax.numpy.complex128)


@state_p.def_impl
def _state_def_impl(ctx, obs, shape):  # pragma: no cover
    raise NotImplementedError()


def _state_lowering(jax_ctx: mlir.LoweringRuleContext, obs: ir.Value, shape: tuple):
    ctx = jax_ctx.module_context.context
    ctx.allow_unregistered_dialects = True

    c64_type = ir.ComplexType.get(ir.F64Type.get())
    result_type = ir.RankedTensorType.get(shape, c64_type)

    return StateOp(result_type, obs).results


#
# cond
#
@cond_p.def_abstract_eval
def _cond_abstract_eval(*args, branch_jaxprs, **kwargs):
    return branch_jaxprs[0].out_avals


@cond_p.def_impl
def _cond_def_impl(ctx, *preds_and_branch_args_plus_consts, branch_jaxprs):  # pragma: no cover
    raise NotImplementedError()


def _cond_lowering(
    jax_ctx: mlir.LoweringRuleContext,
    *preds_and_branch_args_plus_consts: tuple,
    branch_jaxprs: List[core.ClosedJaxpr],
):
    result_types = [mlir.aval_to_ir_types(a)[0] for a in jax_ctx.avals_out]
    num_preds = len(branch_jaxprs) - 1
    preds = preds_and_branch_args_plus_consts[:num_preds]
    branch_args_plus_consts = preds_and_branch_args_plus_consts[num_preds:]
    flat_args_plus_consts = mlir.flatten_lowering_ir_args(branch_args_plus_consts)

    # recursively lower if-else chains to nested IfOps
    def emit_branches(preds, branch_jaxprs, ip):
        # ip is an MLIR InsertionPoint. This allows recursive calls to emit their Operations inside
        # the 'else' blocks of preceding IfOps.
        with ip:
            pred_extracted = TensorExtractOp(ir.IntegerType.get_signless(1), preds[0], []).result
            if_op_scf = IfOp(pred_extracted, result_types, hasElse=True)
            true_jaxpr = branch_jaxprs[0]
            if_block = if_op_scf.then_block

            # if block
            source_info_util.extend_name_stack("if")
            if_ctx = jax_ctx.module_context.replace(
                name_stack=jax_ctx.module_context.name_stack.extend("if")
            )
            with ir.InsertionPoint(if_block):
                # recursively generate the mlir for the if block
                out = mlir.jaxpr_subcomp(
                    if_ctx,
                    true_jaxpr.jaxpr,
                    mlir.TokenSet(),
                    [mlir.ir_constants(c) for c in true_jaxpr.consts],
                    *([a] for a in flat_args_plus_consts),  # fn expects [a1], [a2], [a3] format
                    dim_var_values=jax_ctx.dim_var_values,
                )

                YieldOp([o[0] for o in out[0]])

            # else block
            source_info_util.extend_name_stack("else")
            else_ctx = jax_ctx.module_context.replace(
                name_stack=jax_ctx.module_context.name_stack.extend("else")
            )
            else_block = if_op_scf.else_block
            if len(preds) == 1:
                # Base case: reached the otherwise block
                otherwise_jaxpr = branch_jaxprs[-1]
                with ir.InsertionPoint(else_block):
                    out = mlir.jaxpr_subcomp(
                        else_ctx,
                        otherwise_jaxpr.jaxpr,
                        mlir.TokenSet(),
                        [mlir.ir_constants(c) for c in otherwise_jaxpr.consts],
                        *([a] for a in flat_args_plus_consts),
                        dim_var_values=jax_ctx.dim_var_values,
                    )

                    YieldOp([o[0] for o in out[0]])
            else:
                with ir.InsertionPoint(else_block) as else_ip:
                    child_if_op = emit_branches(preds[1:], branch_jaxprs[1:], else_ip)
                    YieldOp(child_if_op.results)
            return if_op_scf

    head_if_op = emit_branches(preds, branch_jaxprs, jax_ctx.module_context.ip.current)
    return head_if_op.results


#
# while loop
#
@while_p.def_abstract_eval
def _while_loop_abstract_eval(*args, cond_jaxpr, body_jaxpr, **kwargs):
    return body_jaxpr.out_avals


@while_p.def_impl
def _while_loop_def_impl(
    ctx, *iter_args_plus_consts, cond_jaxpr, body_jaxpr, cond_nconsts, body_nconsts
):  # pragma: no cover
    raise NotImplementedError()


def _while_loop_lowering(
    jax_ctx: mlir.LoweringRuleContext,
    *iter_args_plus_consts: tuple,
    cond_jaxpr: core.ClosedJaxpr,
    body_jaxpr: core.ClosedJaxpr,
    cond_nconsts: int,
    body_nconsts: int,
):
    loop_carry_types_plus_consts = [mlir.aval_to_ir_types(a)[0] for a in jax_ctx.avals_in]
    flat_args_plus_consts = mlir.flatten_lowering_ir_args(iter_args_plus_consts)
    assert [val.type for val in flat_args_plus_consts] == loop_carry_types_plus_consts

    # split the argument list into 3 separate groups
    # 1) the constants used in the condition function
    # 2) the constants used in the body function
    # 3) the normal arguments which are not constants
    cond_consts = flat_args_plus_consts[:cond_nconsts]
    body_consts = flat_args_plus_consts[cond_nconsts : cond_nconsts + body_nconsts]
    loop_args = flat_args_plus_consts[cond_nconsts + body_nconsts :]

    # remove const types from abstract parameter types list
    loop_carry_types = loop_carry_types_plus_consts[cond_nconsts + body_nconsts :]
    assert loop_carry_types == [mlir.aval_to_ir_types(a)[0] for a in jax_ctx.avals_out]

    while_op_scf = WhileOp(loop_carry_types, loop_args)

    # cond block
    cond_block = while_op_scf.regions[0].blocks.append(*loop_carry_types)
    name_stack = jax_ctx.module_context.name_stack.extend("while")
    cond_ctx = jax_ctx.module_context.replace(name_stack=name_stack.extend("cond"))
    with ir.InsertionPoint(cond_block):
        cond_args = [cond_block.arguments[i] for i in range(len(loop_carry_types))]

        # recursively generate the mlir for the while cond
        ((pred,),), _ = mlir.jaxpr_subcomp(
            cond_ctx,
            cond_jaxpr.jaxpr,
            mlir.TokenSet(),
            [mlir.ir_constants(c) for c in cond_jaxpr.consts],
            *([a] for a in (cond_consts + cond_args)),  # fn expects [a1], [a2], [a3] format
            dim_var_values=jax_ctx.dim_var_values,
        )

        pred_extracted = TensorExtractOp(ir.IntegerType.get_signless(1), pred, []).result
        ConditionOp(pred_extracted, cond_args)

    # body block
    body_block = while_op_scf.regions[1].blocks.append(*loop_carry_types)
    body_ctx = jax_ctx.module_context.replace(name_stack=name_stack.extend("body"))
    with ir.InsertionPoint(body_block):
        body_args = [body_block.arguments[i] for i in range(len(loop_carry_types))]

        # recursively generate the mlir for the while body
        out, _ = mlir.jaxpr_subcomp(
            body_ctx,
            body_jaxpr.jaxpr,
            mlir.TokenSet(),
            [mlir.ir_constants(c) for c in cond_jaxpr.consts],
            *([a] for a in (body_consts + body_args)),  # fn expects [a1], [a2], [a3] format
            dim_var_values=jax_ctx.dim_var_values,
        )

        YieldOp([o[0] for o in out])

    return while_op_scf.results


#
# for loop
#
@for_p.def_abstract_eval
def _for_loop_abstract_eval(*args, body_jaxpr, **kwargs):
    return body_jaxpr.out_avals


<<<<<<< HEAD
@for_p.def_impl
def _for_loop_def_impl(
=======
# pylint: disable=too-many-arguments
@qfor_p.def_impl
def _qfor_def_impl(
>>>>>>> 941ac09e
    ctx, lower_bound, upper_bound, step, *iter_args_plus_consts, body_jaxpr, body_nconsts
):  # pragma: no cover
    raise NotImplementedError()


<<<<<<< HEAD
# pylint: disable=too-many-statements
def _for_loop_lowering(
=======
# pylint: disable=too-many-statements, too-many-arguments
def _qfor_lowering(
>>>>>>> 941ac09e
    jax_ctx: mlir.LoweringRuleContext,
    lower_bound: ir.Value,
    upper_bound: ir.Value,
    step: ir.Value,
    *iter_args_plus_consts: tuple,
    body_jaxpr: core.ClosedJaxpr,
    body_nconsts: int,
    apply_reverse_transform: bool,
):
    # Separate constants from iteration arguments.
    # The MLIR value provided by JAX for the iteration index is not needed
    # (as it's identical to the lower bound value).
    body_consts = iter_args_plus_consts[:body_nconsts]
    loop_index = iter_args_plus_consts[body_nconsts]
    loop_args = iter_args_plus_consts[body_nconsts + 1 :]

    all_param_types_plus_consts = [mlir.aval_to_ir_types(a)[0] for a in jax_ctx.avals_in]

    # Remove header values: lower_bound, upper_bound, step
    assert [lower_bound.type, upper_bound.type, step.type] == all_param_types_plus_consts[:3]
    loop_carry_types_plus_consts = all_param_types_plus_consts[3:]

    # Remove loop body constants.
    assert [val.type for val in body_consts] == loop_carry_types_plus_consts[:body_nconsts]
    loop_carry_types = loop_carry_types_plus_consts[body_nconsts:]

    # Overwrite the type of the iteration index determined by JAX (= type of lower bound)
    # in favor of the 'index' type expected by MLIR.
    loop_index_type = ir.RankedTensorType(loop_index.type).element_type
    loop_carry_types[0] = ir.IndexType.get()

    # Don't include the iteration index in the result types.
    result_types = loop_carry_types[1:]
    assert [val.type for val in loop_args] == result_types
    assert result_types == [
        mlir.aval_to_ir_types(a)[0] for a in jax_ctx.avals_out
    ], f"{result_types=} doesn't match {jax_ctx.avals_out=}"

    loop_operands = []
    for p in (lower_bound, upper_bound, step):
        p = TensorExtractOp(
            ir.RankedTensorType(p.type).element_type, p, []
        ).result  # tensor<i64> -> i64
        p = IndexCastOp(ir.IndexType.get(), p).result  # i64 -> index
        loop_operands.append(p)

    if apply_reverse_transform:
        zero_np = np.array(0)
        one_np = np.array(1)
        zero_attr = ir.DenseIntElementsAttr.get(zero_np)
        one_attr = ir.DenseIntElementsAttr.get(one_np)
        zero_tensor = StableHLOConstantOp(zero_attr)
        one_tensor = StableHLOConstantOp(one_attr)
        ctx = jax_ctx.module_context.context
        i64_type = ir.IntegerType.get_signless(64, ctx)
        zero_i64 = TensorExtractOp(i64_type, zero_tensor, []).result
        one_i64 = TensorExtractOp(i64_type, one_tensor, []).result
        zero = IndexCastOp(ir.IndexType.get(), zero_i64).result
        one = IndexCastOp(ir.IndexType.get(), one_i64).result

        start_val, stop_val, step_val = loop_operands[0], loop_operands[1], loop_operands[2]

        # Iterate from 0 to the number of iterations (ceil((stop - start) / step))
        distance = SubIOp(stop_val, start_val)
        num_iterations = CeilDivSIOp(distance, step_val)
        loop_operands[0] = zero
        loop_operands[1] = num_iterations
        loop_operands[2] = one

    loop_operands.extend(loop_args)

    for_op_scf = ForOp(loop_operands[0], loop_operands[1], loop_operands[2], iter_args=loop_args)

    name_stack = jax_ctx.module_context.name_stack.extend("for")
    body_block = for_op_scf.body
    body_ctx = jax_ctx.module_context.replace(name_stack=name_stack.extend("body"))

    with ir.InsertionPoint(body_block):
        body_args = list(body_block.arguments)

        # Convert the index type iteration variable expected by MLIR to tensor<i64> expected by JAX.
        if apply_reverse_transform:
            # iv = start + normalized_iv * step
            body_args[0] = AddIOp(start_val, MulIOp(body_args[0], step_val))
        body_args[0] = IndexCastOp(loop_index_type, body_args[0]).result
        result_from_elements_op = ir.RankedTensorType.get((), loop_index_type)
        from_elements_op = FromElementsOp(result_from_elements_op, body_args[0])
        body_args[0] = from_elements_op.result

        # recursively generate the mlir for the loop body
        out, _ = mlir.jaxpr_subcomp(
            body_ctx,
            body_jaxpr.jaxpr,
            mlir.TokenSet(),
            [mlir.ir_constants(c) for c in body_jaxpr.consts],
            # [],
            *([a] for a in (*body_consts, *body_args)),
            dim_var_values=jax_ctx.dim_var_values,
        )

        YieldOp([o[0] for o in out])

    return for_op_scf.results


#
# adjoint
#
@adjoint_p.def_impl
def _adjoint_def_impl(ctx, *args, args_tree, jaxpr):  # pragma: no cover
    raise NotImplementedError()


@adjoint_p.def_abstract_eval
def _adjoint_abstract(*args, args_tree, jaxpr):
    return jaxpr.out_avals[-1:]


def _adjoint_lowering(
    jax_ctx: mlir.LoweringRuleContext,
    *args: Iterable[ir.Value],
    args_tree: PyTreeDef,
    jaxpr: core.ClosedJaxpr,
) -> ir.Value:
    """The JAX bind handler performing the Jaxpr -> MLIR adjoint lowering by taking the `jaxpr`
    expression to be lowered and all its already lowered arguments as MLIR value references. The Jax
    requires all the arguments to be passed as a single list of positionals, thus we pass indices of
    the argument groups. The handler returns the resulting MLIR Value."""

    # [1] - MLIR Value of constans, classical and quantum arguments [2] - JAXPR types of constans,
    # classical and quantum arguments [3] - Build a body of the adjoint operator. We pass constants
    # and classical arguments as-is, but substitute the quantum arguments with the arguments of the
    # block.

    ctx = jax_ctx.module_context.context
    consts, cargs, qargs = tree_unflatten(args_tree, args)  # [1]
    _, _, aqargs = tree_unflatten(args_tree, jax_ctx.avals_in)  # [2]

    assert len(qargs) == 1, "We currently expect exactly one quantum register argument"
    output_types = util.flatten(map(mlir.aval_to_ir_types, jax_ctx.avals_out))
    assert len(output_types) == 1 and output_types[0] == ir.OpaqueType.get(
        "quantum", "reg", ctx
    ), f"Expected a single result of quantum.register type, got: {output_types}"

    # Build an adjoint operation with a single-block region.
    op = AdjointOp(output_types[0], qargs[0])
    adjoint_block = op.regions[0].blocks.append(*[mlir.aval_to_ir_types(a)[0] for a in aqargs])
    with ir.InsertionPoint(adjoint_block):
        source_info_util.extend_name_stack("adjoint")
        out, _ = mlir.jaxpr_subcomp(
            jax_ctx.module_context.replace(
                name_stack=jax_ctx.module_context.name_stack.extend("adjoint")
            ),
            jaxpr.jaxpr,
            mlir.TokenSet(),
            [mlir.ir_constants(c) for c in jaxpr.consts],
            *([a] for a in chain(consts, cargs, adjoint_block.arguments)),  # [3]
            dim_var_values=jax_ctx.dim_var_values,
        )

        QYieldOp([a[0] for a in out[-1:]])

    return op.results


#
# registration
#

mlir.register_lowering(qdevice_p, _qdevice_lowering)
mlir.register_lowering(qalloc_p, _qalloc_lowering)
mlir.register_lowering(qdealloc_p, _qdealloc_lowering)
mlir.register_lowering(qextract_p, _qextract_lowering)
mlir.register_lowering(qinsert_p, _qinsert_lowering)
mlir.register_lowering(qinst_p, _qinst_lowering)
mlir.register_lowering(qunitary_p, _qunitary_lowering)
mlir.register_lowering(qmeasure_p, _qmeasure_lowering)
mlir.register_lowering(compbasis_p, _compbasis_lowering)
mlir.register_lowering(namedobs_p, _named_obs_lowering)
mlir.register_lowering(hermitian_p, _hermitian_lowering)
mlir.register_lowering(tensorobs_p, _tensor__obs_lowering)
mlir.register_lowering(hamiltonian_p, _hamiltonian_lowering)
mlir.register_lowering(sample_p, _sample_lowering)
mlir.register_lowering(counts_p, _counts_lowering)
mlir.register_lowering(expval_p, _expval_lowering)
mlir.register_lowering(var_p, _var_lowering)
mlir.register_lowering(probs_p, _probs_lowering)
mlir.register_lowering(state_p, _state_lowering)
mlir.register_lowering(cond_p, _cond_lowering)
mlir.register_lowering(while_p, _while_loop_lowering)
mlir.register_lowering(for_p, _for_loop_lowering)
mlir.register_lowering(grad_p, _grad_lowering)
mlir.register_lowering(func_p, _func_lowering)
mlir.register_lowering(jvp_p, _jvp_lowering)
mlir.register_lowering(vjp_p, _vjp_lowering)
mlir.register_lowering(adjoint_p, _adjoint_lowering)
mlir.register_lowering(print_p, _print_lowering)


def _scalar_abstractify(t):
    # pylint: disable=protected-access
    if t in {int, float, complex, bool} or isinstance(t, jax._src.numpy.lax_numpy._ScalarMeta):
        return core.ShapedArray([], dtype=t, weak_type=True)
    raise TypeError(f"Cannot convert given type {t} scalar ShapedArray.")


# pylint: disable=protected-access
api_util._shaped_abstractify_handlers[type] = _scalar_abstractify
# pylint: disable=protected-access
api_util._shaped_abstractify_handlers[jax._src.numpy.lax_numpy._ScalarMeta] = _scalar_abstractify<|MERGE_RESOLUTION|>--- conflicted
+++ resolved
@@ -1288,26 +1288,16 @@
     return body_jaxpr.out_avals
 
 
-<<<<<<< HEAD
+# pylint: disable=too-many-arguments
 @for_p.def_impl
 def _for_loop_def_impl(
-=======
-# pylint: disable=too-many-arguments
-@qfor_p.def_impl
-def _qfor_def_impl(
->>>>>>> 941ac09e
     ctx, lower_bound, upper_bound, step, *iter_args_plus_consts, body_jaxpr, body_nconsts
 ):  # pragma: no cover
     raise NotImplementedError()
 
 
-<<<<<<< HEAD
-# pylint: disable=too-many-statements
+# pylint: disable=too-many-statements, too-many-arguments
 def _for_loop_lowering(
-=======
-# pylint: disable=too-many-statements, too-many-arguments
-def _qfor_lowering(
->>>>>>> 941ac09e
     jax_ctx: mlir.LoweringRuleContext,
     lower_bound: ir.Value,
     upper_bound: ir.Value,
