# Copyright 2022-2023 Xanadu Quantum Technologies Inc.

# Licensed under the Apache License, Version 2.0 (the "License");
# you may not use this file except in compliance with the License.
# You may obtain a copy of the License at

#     http://www.apache.org/licenses/LICENSE-2.0

# Unless required by applicable law or agreed to in writing, software
# distributed under the License is distributed on an "AS IS" BASIS,
# WITHOUT WARRANTIES OR CONDITIONS OF ANY KIND, either express or implied.
# See the License for the specific language governing permissions and
# limitations under the License.
"""This module contains JAX-compatible quantum primitives to support the lowering
of quantum operations, measurements, and observables to JAXPR.
"""

import sys
from dataclasses import dataclass
from enum import Enum
from itertools import chain
from typing import Iterable, List, Union

import jax
import numpy as np
import pennylane as qml
from jax._src import api_util, core, source_info_util, util
from jax._src.interpreters import partial_eval as pe
from jax._src.lax.lax import _nary_lower_hlo, cos_p, sin_p
from jax._src.lib.mlir import ir
from jax._src.lib.mlir.dialects import hlo
from jax.core import AbstractValue
from jax.interpreters import mlir
from jax.tree_util import PyTreeDef, tree_unflatten
from jaxlib.hlo_helpers import shape_dtype_to_ir_type
from jaxlib.mlir.dialects.arith import (
    AddIOp,
    CeilDivSIOp,
    ConstantOp,
    ExtUIOp,
    IndexCastOp,
    MulIOp,
    SubIOp,
)
from jaxlib.mlir.dialects.func import FunctionType
from jaxlib.mlir.dialects.scf import ConditionOp, ForOp, IfOp, WhileOp, YieldOp
from jaxlib.mlir.dialects.stablehlo import ConstantOp as StableHLOConstantOp
from jaxlib.mlir.dialects.stablehlo import ConvertOp as StableHLOConvertOp
from mlir_quantum.dialects.catalyst import (
    AssertionOp,
    CallbackCallOp,
    CallbackOp,
    PrintOp,
)
from mlir_quantum.dialects.gradient import (
    CustomGradOp,
    ForwardOp,
    GradOp,
    JVPOp,
    ReverseOp,
    ValueAndGradOp,
    VJPOp,
)
from mlir_quantum.dialects.mitigation import ZneOp
from mlir_quantum.dialects.quantum import (
    AdjointOp,
    AllocOp,
    ComputationalBasisOp,
    CountsOp,
    CustomOp,
    DeallocOp,
    DeviceInitOp,
    DeviceReleaseOp,
    ExpvalOp,
    ExtractOp,
    GlobalPhaseOp,
    HamiltonianOp,
    HermitianOp,
    InsertOp,
    MeasureOp,
    MultiRZOp,
    NamedObsOp,
    ProbsOp,
    QubitUnitaryOp,
    SampleOp,
    SetBasisStateOp,
    SetStateOp,
    StateOp,
    StaticCustomOp,
    TensorOp,
    VarianceOp,
)
from mlir_quantum.dialects.quantum import YieldOp as QYieldOp

from catalyst.compiler import get_lib_path
from catalyst.jax_extras import (
    ClosedJaxpr,
    DynshapePrimitive,
    cond_expansion_strategy,
    for_loop_expansion_strategy,
    infer_output_type_jaxpr,
    while_loop_expansion_strategy,
)
from catalyst.jax_primitives_utils import (
    cache,
    create_call_op,
    get_cached,
    get_call_jaxpr,
    get_symbolref,
    lower_callable,
    lower_jaxpr,
)
from catalyst.utils.calculate_grad_shape import Signature, calculate_grad_shape
from catalyst.utils.extra_bindings import FromElementsOp, TensorExtractOp
from catalyst.utils.types import convert_shaped_arrays_to_tensors

# pylint: disable=unused-argument,too-many-lines,too-many-statements,protected-access

#########
# Types #
#########


#
# qbit
#
class AbstractQbit(AbstractValue):
    """Abstract Qbit"""

    hash_value = hash("AbstractQubit")

    def __eq__(self, other):  # pragma: nocover
        return isinstance(other, AbstractQbit)

    def __hash__(self):  # pragma: nocover
        return self.hash_value


class ConcreteQbit(AbstractQbit):
    """Concrete Qbit."""


def _qbit_lowering(aval):
    assert isinstance(aval, AbstractQbit)
    return (ir.OpaqueType.get("quantum", "bit"),)


#
# qreg
#
class AbstractQreg(AbstractValue):
    """Abstract quantum register."""

    hash_value = hash("AbstractQreg")

    def __eq__(self, other):
        return isinstance(other, AbstractQreg)

    def __hash__(self):
        return self.hash_value


class ConcreteQreg(AbstractQreg):
    """Concrete quantum register."""


def _qreg_lowering(aval):
    assert isinstance(aval, AbstractQreg)
    return (ir.OpaqueType.get("quantum", "reg"),)


#
# observable
#
class AbstractObs(AbstractValue):
    """Abstract observable."""

    def __init__(self, num_qubits=None, primitive=None):
        self.num_qubits = num_qubits
        self.primitive = primitive

    def __eq__(self, other):  # pragma: nocover
        if not isinstance(other, AbstractObs):
            return False

        return self.num_qubits == other.num_qubits and self.primitive == other.primitive

    def __hash__(self):  # pragma: nocover
        return hash(self.primitive) + self.num_qubits


class ConcreteObs(AbstractObs):
    """Concrete observable."""


def _obs_lowering(aval):
    assert isinstance(aval, AbstractObs)
    return (ir.OpaqueType.get("quantum", "obs"),)


#
# registration
#
core.raise_to_shaped_mappings[AbstractQbit] = lambda aval, _: aval
mlir.ir_type_handlers[AbstractQbit] = _qbit_lowering

core.raise_to_shaped_mappings[AbstractQreg] = lambda aval, _: aval
mlir.ir_type_handlers[AbstractQreg] = _qreg_lowering

core.raise_to_shaped_mappings[AbstractObs] = lambda aval, _: aval
mlir.ir_type_handlers[AbstractObs] = _obs_lowering


class Folding(Enum):
    """
    Folding types supported by ZNE mitigation
    """

    GLOBAL = "global"
    RANDOM = "local-random"
    ALL = "local-all"


##############
# Primitives #
##############

zne_p = core.Primitive("zne")
qdevice_p = core.Primitive("qdevice")
qdevice_p.multiple_results = True
qalloc_p = core.Primitive("qalloc")
qdealloc_p = core.Primitive("qdealloc")
qdealloc_p.multiple_results = True
qextract_p = core.Primitive("qextract")
qinsert_p = core.Primitive("qinsert")
gphase_p = core.Primitive("gphase")
gphase_p.multiple_results = True
qinst_p = core.Primitive("qinst")
qinst_p.multiple_results = True
qunitary_p = core.Primitive("qunitary")
qunitary_p.multiple_results = True
qmeasure_p = core.Primitive("qmeasure")
qmeasure_p.multiple_results = True
compbasis_p = core.Primitive("compbasis")
namedobs_p = core.Primitive("namedobs")
hermitian_p = core.Primitive("hermitian")
tensorobs_p = core.Primitive("tensorobs")
hamiltonian_p = core.Primitive("hamiltonian")
sample_p = core.Primitive("sample")
counts_p = core.Primitive("counts")
counts_p.multiple_results = True
expval_p = core.Primitive("expval")
var_p = core.Primitive("var")
probs_p = core.Primitive("probs")
state_p = core.Primitive("state")
cond_p = DynshapePrimitive("cond")
cond_p.multiple_results = True
while_p = DynshapePrimitive("while_loop")
while_p.multiple_results = True
for_p = DynshapePrimitive("for_loop")
for_p.multiple_results = True
grad_p = core.Primitive("grad")
grad_p.multiple_results = True
func_p = core.CallPrimitive("func")
func_p.multiple_results = True
jvp_p = core.Primitive("jvp")
jvp_p.multiple_results = True
vjp_p = core.Primitive("vjp")
vjp_p.multiple_results = True
adjoint_p = jax.core.Primitive("adjoint")
adjoint_p.multiple_results = True
print_p = jax.core.Primitive("debug_print")
print_p.multiple_results = True
python_callback_p = core.Primitive("python_callback")
python_callback_p.multiple_results = True
value_and_grad_p = core.Primitive("value_and_grad")
value_and_grad_p.multiple_results = True
assert_p = core.Primitive("assert")
assert_p.multiple_results = True
set_state_p = jax.core.Primitive("state_prep")
set_state_p.multiple_results = True
set_basis_state_p = jax.core.Primitive("set_basis_state")
set_basis_state_p.multiple_results = True
quantum_kernel_p = core.CallPrimitive("quantum_kernel")
quantum_kernel_p.multiple_results = True


def _assert_jaxpr_without_constants(jaxpr: ClosedJaxpr):
    assert len(jaxpr.consts) == 0, (
        "Abstract evaluation is not defined for Jaxprs with non-empty constants because these are "
        "not available at the time of the creation of output tracers."
    )


@python_callback_p.def_abstract_eval
def _python_callback_abstract_eval(*avals, callback, custom_grad, results_aval):
    """Abstract evaluation"""
    return results_aval


@python_callback_p.def_impl
def _python_callback_def_impl(*avals, callback, custom_grad, results_aval):  # pragma: no cover
    """Concrete evaluation"""
    raise NotImplementedError()


def _python_callback_lowering(
    jax_ctx: mlir.LoweringRuleContext, *args, callback, custom_grad, results_aval
):
    """Callback lowering"""

    sys.path.append(get_lib_path("runtime", "RUNTIME_LIB_DIR"))
    import catalyst_callback_registry as registry  # pylint: disable=import-outside-toplevel

    callback_id = registry.register(callback)

    params_ty = [arg.type for arg in args]
    results_ty = list(convert_shaped_arrays_to_tensors(results_aval))
    fn_ty = FunctionType.get(inputs=params_ty, results=results_ty)
    fn_ty_attr = ir.TypeAttr.get(fn_ty)
    cache_key = (callback_id, *params_ty, *results_ty)
    if callbackOp := get_cached(jax_ctx, cache_key):
        symbol = callbackOp.sym_name.value
        symbol_attr = ir.FlatSymbolRefAttr.get(symbol)
        return CallbackCallOp(results_ty, symbol_attr, args).results

    module = jax_ctx.module_context.module
    ip = module.body
    attrs = [fn_ty_attr, callback_id, len(args), len(results_ty)]
    with ir.InsertionPoint(ip):
        # TODO: Name mangling for callbacks
        name = callback.__name__
        callbackOp = CallbackOp(f"callback_{name}_{callback_id}", *attrs)

    cache(jax_ctx, cache_key, callbackOp)
    symbol = callbackOp.sym_name.value
    symbol_attr = ir.FlatSymbolRefAttr.get(symbol)
    retval = CallbackCallOp(results_ty, symbol_attr, args).results

    if not custom_grad:
        return retval

    assert custom_grad._fwd and custom_grad._bwd
    fwd = custom_grad._fwd
    rev = custom_grad._bwd
    fwd_jaxpr = custom_grad._fwd_jaxpr
    rev_jaxpr = custom_grad._bwd_jaxpr
    mlir_fwd = lower_callable(jax_ctx, fwd, fwd_jaxpr)
    mlir_rev = lower_callable(jax_ctx, rev, rev_jaxpr)
    sym_fwd = mlir_fwd.sym_name.value + ".fwd"

    argc = len(args)
    resc = len(results_ty)
    len_tape = len(mlir_fwd.type.results) - resc

    # args_ty = inputs and cotangents since they are shadows
    args_ty = [arg.type for arg in args]
    # results_ty = output and cotangent
    output_ty = results_ty
    # the tape is found in the mlir_fwd.type
    tape_ty = mlir_fwd.type.results[-len_tape:] if len_tape > 0 else []

    fn_fwd_ty = FunctionType.get(inputs=args_ty, results=output_ty + tape_ty)
    fn_rev_ty = FunctionType.get(inputs=output_ty + tape_ty, results=args_ty)

    fwd_fn_ty_attr = ir.TypeAttr.get(fn_fwd_ty)
    fwd_callee_attr = ir.FlatSymbolRefAttr.get(mlir_fwd.sym_name.value)
    sym_rev = mlir_rev.sym_name.value + ".rev"
    rev_fn_ty_attr = ir.TypeAttr.get(fn_rev_ty)
    rev_callee_attr = ir.FlatSymbolRefAttr.get(mlir_rev.sym_name.value)

    with ir.InsertionPoint(ip):
        forward = ForwardOp(sym_fwd, fwd_fn_ty_attr, fwd_callee_attr, argc, resc, len_tape)
        reverse = ReverseOp(sym_rev, rev_fn_ty_attr, rev_callee_attr, argc, resc, len_tape)
        fwd_sym_attr = ir.FlatSymbolRefAttr.get(forward.sym_name.value)
        rev_sym_attr = ir.FlatSymbolRefAttr.get(reverse.sym_name.value)
        CustomGradOp(symbol_attr, fwd_sym_attr, rev_sym_attr)

    return retval


#
# print
#
@print_p.def_abstract_eval
def _print_abstract_eval(*args, string=None, memref=False):
    return ()


@print_p.def_impl
def _print_def_impl(*args, string=None, memref=False):  # pragma: no cover
    raise NotImplementedError()


def _print_lowering(jax_ctx: mlir.LoweringRuleContext, *args, string=None, memref=False):
    val = args[0] if args else None
    return PrintOp(val=val, const_val=None, print_descriptor=memref).results


#
# module
#
@quantum_kernel_p.def_impl
def _quantum_kernel_def_impl(*args, call_jaxpr, qnode, pipeline=None):  # pragma: no cover
    raise NotImplementedError()


def _quantum_kernel_lowering(ctx, *args, call_jaxpr, qnode, pipeline=None):
    """Lower's qnodes to moduleOp

    Args:
      ctx: LoweringRuleContext
      *args: List[mlir.Value] corresponding to argument values
      qnode: qml.Qnode
      call_jaxpr: jaxpr representing fn
    Returns:
      List[mlir.Value] corresponding
    """
    assert isinstance(qnode, qml.QNode), "This function expects qnodes"
    if pipeline is None:
        pipeline = tuple()

    func_op = lower_callable(ctx, qnode, call_jaxpr, pipeline)
    call_op = create_call_op(ctx, func_op, *args)
    return call_op.results


@func_p.def_impl
def _func_def_impl(*args, call_jaxpr, fn):  # pragma: no cover
    raise NotImplementedError()


def _func_lowering(ctx, *args, call_jaxpr, fn):
    """Lower a quantum function into MLIR in a two step process.
    The first step is the compilation of the definition of the function fn.
    The second step is compiling a call to function fn.

    Args:
      ctx: the MLIR context
      args: list of arguments or abstract arguments to the function
      name: name of the function
      call_jaxpr: the jaxpr representation of the fn
      fn: the function being compiled
    """
    func_op = lower_callable(ctx, fn, call_jaxpr)
    call_op = create_call_op(ctx, func_op, *args)
    return call_op.results


#
# grad
#
@dataclass
class GradParams:
    """Common gradient parameters. The parameters are expected to be checked before the creation of
    this structure"""

    method: str
    scalar_out: bool
    h: float
    argnums: Union[int, List]
    scalar_argnums: bool = None
    expanded_argnums: List[int] = None
    with_value: bool = False  # if true it calls value_and_grad instead of grad


@grad_p.def_impl
def _grad_def_impl(ctx, *args, jaxpr, fn, grad_params):  # pragma: no cover
    raise NotImplementedError()


@grad_p.def_abstract_eval
def _grad_abstract(*args, jaxpr, fn, grad_params):
    """This function is called with abstract arguments for tracing."""
    signature = Signature(jaxpr.consts + jaxpr.in_avals, jaxpr.out_avals)
    offset = len(jaxpr.consts)
    new_argnums = [num + offset for num in grad_params.expanded_argnums]
    transformed_signature = calculate_grad_shape(signature, new_argnums)
    return tuple(transformed_signature.get_results())


def _grad_lowering(ctx, *args, jaxpr, fn, grad_params):
    """Lowering function to gradient.
    Args:
        ctx: the MLIR context
        args: the points in the function in which we are to calculate the derivative
        jaxpr: the jaxpr representation of the grad op
        fn (GradCallable): the function to be differentiated
        method: the method used for differentiation
        h: the difference for finite difference. May be None when fn is not finite difference.
        argnums: argument indices which define over which arguments to
            differentiate.
    """
    method, h, argnums = grad_params.method, grad_params.h, grad_params.expanded_argnums
    mlir_ctx = ctx.module_context.context
    finiteDiffParam = None
    if h:
        f64 = ir.F64Type.get(mlir_ctx)
        finiteDiffParam = ir.FloatAttr.get(f64, h)
    offset = len(jaxpr.consts)
    new_argnums = [num + offset for num in argnums]
    argnum_numpy = np.array(new_argnums)
    diffArgIndices = ir.DenseIntElementsAttr.get(argnum_numpy)
    func_op = lower_jaxpr(ctx, jaxpr)

    symbol_ref = get_symbolref(ctx, func_op)
    output_types = list(map(mlir.aval_to_ir_types, ctx.avals_out))
    flat_output_types = util.flatten(output_types)

    # ``ir.DenseElementsAttr.get()`` constructs a dense elements attribute from an array of
    # element values. This doesn't support ``jaxlib.xla_extension.Array``, so we have to cast
    # such constants to numpy array types.

    constants = []
    for const in jaxpr.consts:
        const_type = shape_dtype_to_ir_type(const.shape, const.dtype)
        nparray = np.asarray(const)
        attr = ir.DenseElementsAttr.get(nparray, type=const_type)
        constantVals = StableHLOConstantOp(attr).results
        constants.append(constantVals)
    args_and_consts = constants + list(args)

    return GradOp(
        flat_output_types,
        ir.StringAttr.get(method),
        symbol_ref,
        mlir.flatten_lowering_ir_args(args_and_consts),
        diffArgIndices=diffArgIndices,
        finiteDiffParam=finiteDiffParam,
    ).results


# value_and_grad
#
@value_and_grad_p.def_impl
def _value_and_grad_def_impl(ctx, *args, jaxpr, fn, grad_params):  # pragma: no cover
    raise NotImplementedError()


@value_and_grad_p.def_abstract_eval
def _value_and_grad_abstract(*args, jaxpr, fn, grad_params):  # pylint: disable=unused-argument
    """This function is called with abstract arguments for tracing.
    Note: argument names must match these of `_value_and_grad_lowering`."""

    signature = Signature(jaxpr.consts + jaxpr.in_avals, jaxpr.out_avals)
    offset = len(jaxpr.consts)
    new_argnums = [num + offset for num in grad_params.expanded_argnums]
    transformed_signature = calculate_grad_shape(signature, new_argnums)
    return tuple(jaxpr.out_avals + transformed_signature.get_results())


def _value_and_grad_lowering(ctx, *args, jaxpr, fn, grad_params):
    """
    Returns:
        MLIR results
    """
    args = list(args)
    method, h, argnums = grad_params.method, grad_params.h, grad_params.expanded_argnums
    mlir_ctx = ctx.module_context.context
    new_argnums = np.array([len(jaxpr.consts) + num for num in argnums])

    output_types = list(map(mlir.aval_to_ir_types, ctx.avals_out))
    flat_output_types = util.flatten(output_types)

    constants = []
    for const in jaxpr.consts:
        const_type = shape_dtype_to_ir_type(const.shape, const.dtype)
        nparray = np.asarray(const)
        attr = ir.DenseElementsAttr.get(nparray, type=const_type)
        constantVals = StableHLOConstantOp(attr).results
        constants.append(constantVals)

    consts_and_args = constants + args
    func_call_jaxpr = get_call_jaxpr(jaxpr)
    func_args = consts_and_args[: len(func_call_jaxpr.invars)]
    val_result_types = flat_output_types[: len(flat_output_types) - len(argnums)]
    gradient_result_types = flat_output_types[len(flat_output_types) - len(argnums) :]

    func_op = lower_jaxpr(ctx, jaxpr)

    symbol_ref = get_symbolref(ctx, func_op)
    return ValueAndGradOp(
        val_result_types,
        gradient_result_types,
        ir.StringAttr.get(method),
        symbol_ref,
        mlir.flatten_lowering_ir_args(func_args),
        diffArgIndices=ir.DenseIntElementsAttr.get(new_argnums),
        finiteDiffParam=ir.FloatAttr.get(ir.F64Type.get(mlir_ctx), h) if h else None,
    ).results


#
# vjp/jvp
#
@jvp_p.def_impl
def _jvp_def_impl(ctx, *args, jaxpr, fn, grad_params):  # pragma: no cover
    raise NotImplementedError()


@jvp_p.def_abstract_eval
def _jvp_abstract(*args, jaxpr, fn, grad_params):  # pylint: disable=unused-argument
    """This function is called with abstract arguments for tracing.
    Note: argument names must match these of `_jvp_lowering`."""
    return jaxpr.out_avals + jaxpr.out_avals


def _jvp_lowering(ctx, *args, jaxpr, fn, grad_params):
    """
    Returns:
        MLIR results
    """
    args = list(args)
    method, h, argnums = grad_params.method, grad_params.h, grad_params.expanded_argnums
    mlir_ctx = ctx.module_context.context
    new_argnums = np.array([len(jaxpr.consts) + num for num in argnums])

    output_types = list(map(mlir.aval_to_ir_types, ctx.avals_out))
    flat_output_types = util.flatten(output_types)
    constants = [
        StableHLOConstantOp(ir.DenseElementsAttr.get(np.asarray(const))).results
        for const in jaxpr.consts
    ]
    consts_and_args = constants + args
    func_call_jaxpr = get_call_jaxpr(jaxpr)
    func_args = consts_and_args[: len(func_call_jaxpr.invars)]
    tang_args = consts_and_args[len(func_call_jaxpr.invars) :]

    func_op = lower_jaxpr(ctx, jaxpr)

    assert (
        len(flat_output_types) % 2 == 0
    ), f"The total number of result tensors is expected to be even, not {len(flat_output_types)}"
    symbol_ref = get_symbolref(ctx, func_op)
    return JVPOp(
        flat_output_types[: len(flat_output_types) // 2],
        flat_output_types[len(flat_output_types) // 2 :],
        ir.StringAttr.get(method),
        symbol_ref,
        mlir.flatten_lowering_ir_args(func_args),
        mlir.flatten_lowering_ir_args(tang_args),
        diffArgIndices=ir.DenseIntElementsAttr.get(new_argnums),
        finiteDiffParam=ir.FloatAttr.get(ir.F64Type.get(mlir_ctx), h) if h else None,
    ).results


@vjp_p.def_impl
def _vjp_def_impl(ctx, *args, jaxpr, fn, grad_params):  # pragma: no cover
    raise NotImplementedError()


@vjp_p.def_abstract_eval
# pylint: disable=unused-argument
def _vjp_abstract(*args, jaxpr, fn, grad_params):
    """This function is called with abstract arguments for tracing."""
    return jaxpr.out_avals + [jaxpr.in_avals[i] for i in grad_params.expanded_argnums]


def _vjp_lowering(ctx, *args, jaxpr, fn, grad_params):
    """
    Returns:
        MLIR results
    """
    args = list(args)
    method, h, argnums = grad_params.method, grad_params.h, grad_params.expanded_argnums
    mlir_ctx = ctx.module_context.context
    new_argnums = np.array([len(jaxpr.consts) + num for num in argnums])

    output_types = list(map(mlir.aval_to_ir_types, ctx.avals_out))
    flat_output_types = util.flatten(output_types)
    constants = [
        StableHLOConstantOp(ir.DenseElementsAttr.get(np.asarray(const))).results
        for const in jaxpr.consts
    ]
    consts_and_args = constants + args
    func_call_jaxpr = get_call_jaxpr(jaxpr)
    func_args = consts_and_args[: len(func_call_jaxpr.invars)]
    cotang_args = consts_and_args[len(func_call_jaxpr.invars) :]
    func_result_types = flat_output_types[: len(flat_output_types) - len(argnums)]
    vjp_result_types = flat_output_types[len(flat_output_types) - len(argnums) :]

    func_op = lower_jaxpr(ctx, jaxpr)

    symbol_ref = get_symbolref(ctx, func_op)
    return VJPOp(
        func_result_types,
        vjp_result_types,
        ir.StringAttr.get(method),
        symbol_ref,
        mlir.flatten_lowering_ir_args(func_args),
        mlir.flatten_lowering_ir_args(cotang_args),
        diffArgIndices=ir.DenseIntElementsAttr.get(new_argnums),
        finiteDiffParam=ir.FloatAttr.get(ir.F64Type.get(mlir_ctx), h) if h else None,
    ).results


#
# zne
#


@zne_p.def_impl
def _zne_def_impl(ctx, *args, folding, jaxpr, fn):  # pragma: no cover
    raise NotImplementedError()


@zne_p.def_abstract_eval
def _zne_abstract_eval(*args, folding, jaxpr, fn):  # pylint: disable=unused-argument
    shape = list(args[-1].shape)
    if len(jaxpr.out_avals) > 1:
        shape.append(len(jaxpr.out_avals))
    return core.ShapedArray(shape, jaxpr.out_avals[0].dtype)


def _folding_attribute(ctx, folding):
    ctx = ctx.module_context.context
    return ir.OpaqueAttr.get(
        "mitigation",
        ("folding " + Folding(folding).name.lower()).encode("utf-8"),
        ir.NoneType.get(ctx),
        ctx,
    )


def _zne_lowering(ctx, *args, folding, jaxpr, fn):
    """Lowering function to the ZNE opearation.
    Args:
        ctx: the MLIR context
        args: the arguments with scale factors as last
        jaxpr: the jaxpr representation of the circuit
        fn: the function to be mitigated
    """
    func_op = lower_jaxpr(ctx, jaxpr)
    symbol_ref = get_symbolref(ctx, func_op)
    output_types = list(map(mlir.aval_to_ir_types, ctx.avals_out))
    flat_output_types = util.flatten(output_types)
    num_folds = args[-1]

    constants = []
    for const in jaxpr.consts:
        const_type = shape_dtype_to_ir_type(const.shape, const.dtype)
        nparray = np.asarray(const)
        if const.dtype == bool:
            nparray = np.packbits(nparray, bitorder="little")
        attr = ir.DenseElementsAttr.get(nparray, type=const_type)
        constantVals = StableHLOConstantOp(attr).results
        constants.append(constantVals)

    args_and_consts = constants + list(args[0:-1])

    return ZneOp(
        flat_output_types,
        symbol_ref,
        mlir.flatten_lowering_ir_args(args_and_consts),
        _folding_attribute(ctx, folding),
        num_folds,
    ).results


#
# qdevice
#
@qdevice_p.def_impl
def _qdevice_def_impl(ctx, shots, rtd_lib, rtd_name, rtd_kwargs):  # pragma: no cover
    raise NotImplementedError()


@qdevice_p.def_abstract_eval
def _qdevice_abstract_eval(shots, rtd_lib, rtd_name, rtd_kwargs):
    return ()


def _qdevice_lowering(
    jax_ctx: mlir.LoweringRuleContext, shots: ir.Value, rtd_lib, rtd_name, rtd_kwargs
):
    ctx = jax_ctx.module_context.context
    ctx.allow_unregistered_dialects = True

    shots_value = TensorExtractOp(ir.IntegerType.get_signless(64, ctx), shots, []).result
    DeviceInitOp(
        ir.StringAttr.get(rtd_lib),
        ir.StringAttr.get(rtd_name),
        ir.StringAttr.get(rtd_kwargs),
        shots=shots_value,
    )

    return ()


#
# qalloc
#
@qalloc_p.def_impl
def _qalloc_def_impl(ctx, size_value):  # pragma: no cover
    raise NotImplementedError()


@qalloc_p.def_abstract_eval
def _qalloc_abstract_eval(size):
    """This function is called with abstract arguments for tracing."""
    return AbstractQreg()


def _qalloc_lowering(jax_ctx: mlir.LoweringRuleContext, size_value: ir.Value):
    ctx = jax_ctx.module_context.context
    ctx.allow_unregistered_dialects = True

    assert size_value.owner.name == "stablehlo.constant"
    size_value_attr = size_value.owner.attributes["value"]
    assert ir.DenseIntElementsAttr.isinstance(size_value_attr)
    size = ir.DenseIntElementsAttr(size_value_attr)[0]

    qreg_type = ir.OpaqueType.get("quantum", "reg", ctx)
    i64_type = ir.IntegerType.get_signless(64, ctx)
    size_attr = ir.IntegerAttr.get(i64_type, size)

    return AllocOp(qreg_type, nqubits_attr=size_attr).results


#
# qdealloc
#
@qdealloc_p.def_impl
def _qdealloc_def_impl(ctx, size_value):  # pragma: no cover
    raise NotImplementedError()


@qdealloc_p.def_abstract_eval
def _qdealloc_abstract_eval(qreg):
    return ()


def _qdealloc_lowering(jax_ctx: mlir.LoweringRuleContext, qreg):
    ctx = jax_ctx.module_context.context
    ctx.allow_unregistered_dialects = True
    DeallocOp(qreg)
    DeviceReleaseOp()  # end of qnode
    return ()


#
# qextract
#
@qextract_p.def_impl
def _qextract_def_impl(ctx, qreg, qubit_idx):  # pragma: no cover
    raise NotImplementedError()


@qextract_p.def_abstract_eval
def _qextract_abstract_eval(qreg, qubit_idx):
    """This function is called with abstract arguments for tracing."""
    assert isinstance(qreg, AbstractQreg), f"Expected AbstractQreg(), got {qreg}"
    return AbstractQbit()


def _qextract_lowering(jax_ctx: mlir.LoweringRuleContext, qreg: ir.Value, qubit_idx: ir.Value):
    ctx = jax_ctx.module_context.context
    ctx.allow_unregistered_dialects = True

    assert ir.OpaqueType.isinstance(qreg.type), qreg.type
    assert ir.OpaqueType(qreg.type).dialect_namespace == "quantum"
    assert ir.OpaqueType(qreg.type).data == "reg"

    qubit_idx = extract_scalar(qubit_idx, "wires", "index")
    if not ir.IntegerType.isinstance(qubit_idx.type):
        raise TypeError(f"Operator wires expected to be integers, got {qubit_idx.type}!")

    if ir.IntegerType(qubit_idx.type).width < 64:
        qubit_idx = ExtUIOp(ir.IntegerType.get_signless(64), qubit_idx).result
    elif not ir.IntegerType(qubit_idx.type).width == 64:
        raise TypeError(f"Operator wires expected to be 64-bit integers, got {qubit_idx.type}!")

    qubit_type = ir.OpaqueType.get("quantum", "bit", ctx)
    return ExtractOp(qubit_type, qreg, idx=qubit_idx).results


#
# qinsert
#
@qinsert_p.def_impl
def _qinsert_def_impl(ctx, qreg_old, qubit_idx, qubit):  # pragma: no cover
    raise NotImplementedError()


@qinsert_p.def_abstract_eval
def _qinsert_abstract_eval(qreg_old, qubit_idx, qubit):
    """This function is called with abstract arguments for tracing."""
    assert isinstance(qreg_old, AbstractQreg)
    assert isinstance(qubit, AbstractQbit)
    return AbstractQreg()


def _qinsert_lowering(
    jax_ctx: mlir.LoweringRuleContext, qreg_old: ir.Value, qubit_idx: ir.Value, qubit: ir.Value
):
    ctx = jax_ctx.module_context.context
    ctx.allow_unregistered_dialects = True

    assert ir.OpaqueType.isinstance(qreg_old.type)
    assert ir.OpaqueType(qreg_old.type).dialect_namespace == "quantum"
    assert ir.OpaqueType(qreg_old.type).data == "reg"

    qubit_idx = extract_scalar(qubit_idx, "wires", "index")
    if not ir.IntegerType.isinstance(qubit_idx.type):
        raise TypeError(f"Operator wires expected to be integers, got {qubit_idx.type}!")

    if ir.IntegerType(qubit_idx.type).width < 64:
        qubit_idx = ExtUIOp(ir.IntegerType.get_signless(64), qubit_idx).result
    elif not ir.IntegerType(qubit_idx.type).width == 64:
        raise TypeError(f"Operator wires expected to be 64-bit integers, got {qubit_idx.type}!")

    qreg_type = ir.OpaqueType.get("quantum", "reg", ctx)
    return InsertOp(qreg_type, qreg_old, qubit, idx=qubit_idx).results


#
# gphase
#
@gphase_p.def_abstract_eval
def _gphase_abstract_eval(
    *qubits_or_params,
    ctrl_len=0,
    ctrl_value_len=0,
    adjoint=False,
    static_params=None,
):
    # The signature here is: (using * to denote zero or more)
    # param, ctrl_qubits*, ctrl_values*
    # since gphase has no target qubits.
    if not static_params:
        param = qubits_or_params[-1]
    else:
        param = static_params[0]
    assert not isinstance(param, AbstractQbit)
    ctrl_qubits = qubits_or_params[:ctrl_len]
    for idx in range(ctrl_len):
        qubit = ctrl_qubits[idx]
        assert isinstance(qubit, AbstractQbit)
    return (AbstractQbit(),) * (ctrl_len)


@gphase_p.def_impl
def _gphase_def_impl(*args, **kwargs):
    """Not implemented"""
    raise NotImplementedError()


def _gphase_lowering(
    jax_ctx: mlir.LoweringRuleContext,
    *qubits_or_params,
    ctrl_len=0,
    ctrl_value_len=0,
    adjoint=False,
    static_params=None,
):
    ctx = jax_ctx.module_context.context
    ctx.allow_unregistered_dialects = True

    ctrl_qubits = qubits_or_params[:ctrl_len]
    ctrl_values = qubits_or_params[ctrl_len : ctrl_len + ctrl_value_len]
    param = qubits_or_params[ctrl_len + ctrl_value_len :]
    param = None if len(param) == 0 else param[0]

    param_attr = (
        None
        if not static_params
        else ir.ArrayAttr.get([ir.FloatAttr.get_f64(val) for val in static_params])
    )

    assert bool(param_attr) != bool(param)

    if not param_attr:
        param = safe_cast_to_f64(param, "GlobalPhase")
        param = extract_scalar(param, "GlobalPhase")

        assert ir.F64Type.isinstance(
            param.type
        ), "Only scalar double parameters are allowed for quantum gates!"

    ctrl_values_i1 = []
    for v in ctrl_values:
        p = TensorExtractOp(ir.IntegerType.get_signless(1), v, []).result
        ctrl_values_i1.append(p)

    GlobalPhaseOp(
        params=param,
        out_ctrl_qubits=[qubit.type for qubit in ctrl_qubits],
        in_ctrl_qubits=ctrl_qubits,
        in_ctrl_values=ctrl_values_i1,
        adjoint=adjoint,
        static_params=param_attr,
    )
    return ctrl_qubits


#
# qinst
#
@qinst_p.def_abstract_eval
def _qinst_abstract_eval(
    *qubits_or_params,
    op=None,
    qubits_len=0,
    ctrl_len=0,
    ctrl_value_len=0,
    adjoint=False,
    static_params=None,
):
    # The signature here is: (using * to denote zero or more)
    # qubits*, ctrl_qubits*, ctrl_values*, params*
    all_qubits = qubits_or_params[: qubits_len + ctrl_len]
    for idx in range(qubits_len + ctrl_len):
        qubit = all_qubits[idx]
        assert isinstance(qubit, AbstractQbit)
    return (AbstractQbit(),) * (qubits_len + ctrl_len)


@qinst_p.def_impl
def _qinst_def_impl(*args, **kwargs):  # pragma: no cover
    raise NotImplementedError()


# pylint: disable=too-many-arguments
def _qinst_lowering(
    jax_ctx: mlir.LoweringRuleContext,
    *qubits_or_params,
    op=None,
    qubits_len=0,
    ctrl_len=0,
    ctrl_value_len=0,
    adjoint=False,
    static_params=None,
):
    ctx = jax_ctx.module_context.context
    ctx.allow_unregistered_dialects = True

    qubits = qubits_or_params[:qubits_len]
    ctrl_qubits = qubits_or_params[qubits_len : qubits_len + ctrl_len]
    ctrl_values = qubits_or_params[qubits_len + ctrl_len : qubits_len + ctrl_len + ctrl_value_len]
    params = qubits_or_params[qubits_len + ctrl_len + ctrl_value_len :]

    for qubit in qubits:
        assert ir.OpaqueType.isinstance(qubit.type)
        assert ir.OpaqueType(qubit.type).dialect_namespace == "quantum"
        assert ir.OpaqueType(qubit.type).data == "bit"

    float_params = []
    for p in params:
        p = safe_cast_to_f64(p, op)
        p = extract_scalar(p, op)

        assert ir.F64Type.isinstance(
            p.type
        ), "Only scalar double parameters are allowed for quantum gates!"

        float_params.append(p)

    ctrl_values_i1 = []
    for v in ctrl_values:
        p = TensorExtractOp(ir.IntegerType.get_signless(1), v, []).result
        ctrl_values_i1.append(p)

    params_attr = (
        None
        if not static_params
<<<<<<< HEAD
        else ir.ArrayAttr.get([ir.FloatAttr.get_f64(val) for val in static_params])
=======
        else ir.DenseF64ArrayAttr.get([ir.FloatAttr.get_f64(val) for val in static_params])
>>>>>>> a96f7304
    )
    if len(float_params) > 0:
        assert (
            params_attr is None
        ), "Static parameters are not allowed when having dynamic parameters"

    name_attr = ir.StringAttr.get(op)
    name_str = str(name_attr)
    name_str = name_str.replace('"', "")

    if name_str == "MultiRZ":
        assert len(float_params) <= 1, "MultiRZ takes at most one dynamic float parameter"
<<<<<<< HEAD
        float_param = None if len(float_params) == 0 else float_params[0]
=======
        assert (
            not static_params or len(static_params) <= 1
        ), "MultiRZ takes at most one static float parameter"
        # TODO: Add support for MultiRZ with static params
        float_param = (
            TensorExtractOp(ir.F64Type.get(), mlir.ir_constant(static_params[0]), [])
            if len(float_params) == 0
            else float_params[0]
        )
>>>>>>> a96f7304
        return MultiRZOp(
            out_qubits=[qubit.type for qubit in qubits],
            out_ctrl_qubits=[qubit.type for qubit in ctrl_qubits],
            theta=float_param,
            in_qubits=qubits,
            in_ctrl_qubits=ctrl_qubits,
            in_ctrl_values=ctrl_values_i1,
            adjoint=adjoint,
            static_params=params_attr,
        ).results
    if params_attr:
        return StaticCustomOp(
            out_qubits=[qubit.type for qubit in qubits],
            out_ctrl_qubits=[qubit.type for qubit in ctrl_qubits],
            static_params=params_attr,
            in_qubits=qubits,
            gate_name=name_attr,
            in_ctrl_qubits=ctrl_qubits,
            in_ctrl_values=ctrl_values_i1,
            adjoint=adjoint,
        ).results
    return CustomOp(
        out_qubits=[qubit.type for qubit in qubits],
        out_ctrl_qubits=[qubit.type for qubit in ctrl_qubits],
        params=float_params,
        in_qubits=qubits,
        gate_name=name_attr,
        in_ctrl_qubits=ctrl_qubits,
        in_ctrl_values=ctrl_values_i1,
        adjoint=adjoint,
        static_params=params_attr,
    ).results


#
# qubit unitary operation
#
@qunitary_p.def_abstract_eval
def _qunitary_abstract_eval(
    matrix, *qubits, qubits_len=0, ctrl_len=0, ctrl_value_len=0, adjoint=False
):
    for idx in range(qubits_len + ctrl_len):
        qubit = qubits[idx]
        assert isinstance(qubit, AbstractQbit)
    return (AbstractQbit(),) * (qubits_len + ctrl_len)


@qunitary_p.def_impl
def _qunitary_def_impl(*args, **kwargs):  # pragma: no cover
    raise NotImplementedError()


def _qunitary_lowering(
    jax_ctx: mlir.LoweringRuleContext,
    matrix: ir.Value,
    *qubits_or_controlled: tuple,
    qubits_len=0,
    ctrl_len=0,
    ctrl_value_len=0,
    adjoint=False,
):
    qubits = qubits_or_controlled[:qubits_len]
    ctrl_qubits = qubits_or_controlled[qubits_len : qubits_len + ctrl_len]
    ctrl_values = qubits_or_controlled[qubits_len + ctrl_len :]

    ctx = jax_ctx.module_context.context
    ctx.allow_unregistered_dialects = True

    for q in qubits:
        assert ir.OpaqueType.isinstance(q.type)
        assert ir.OpaqueType(q.type).dialect_namespace == "quantum"
        assert ir.OpaqueType(q.type).data == "bit"

    matrix_type = matrix.type
    is_tensor = ir.RankedTensorType.isinstance(matrix_type)
    shape = ir.RankedTensorType(matrix_type).shape if is_tensor else None
    is_2d_tensor = len(shape) == 2 if is_tensor else False
    if not is_2d_tensor:
        raise TypeError("QubitUnitary must be a 2 dimensional tensor.")

    possibly_complex_type = ir.RankedTensorType(matrix_type).element_type
    is_complex = ir.ComplexType.isinstance(possibly_complex_type)
    is_f64_type = False

    if is_complex:
        complex_type = ir.ComplexType(possibly_complex_type)
        possibly_f64_type = complex_type.element_type
        is_f64_type = ir.F64Type.isinstance(possibly_f64_type)

    is_complex_f64_type = is_complex and is_f64_type
    if not is_complex_f64_type:
        f64_type = ir.F64Type.get()
        complex_f64_type = ir.ComplexType.get(f64_type)
        tensor_complex_f64_type = ir.RankedTensorType.get(shape, complex_f64_type)
        matrix = StableHLOConvertOp(tensor_complex_f64_type, matrix).result

    ctrl_values_i1 = []
    for v in ctrl_values:
        p = TensorExtractOp(ir.IntegerType.get_signless(1), v, []).result
        ctrl_values_i1.append(p)

    return QubitUnitaryOp(
        out_qubits=[q.type for q in qubits],
        out_ctrl_qubits=[q.type for q in ctrl_qubits],
        matrix=matrix,
        in_qubits=qubits,
        in_ctrl_qubits=ctrl_qubits,
        in_ctrl_values=ctrl_values_i1,
        adjoint=adjoint,
    ).results


#
# qmeasure
#
@qmeasure_p.def_abstract_eval
def _qmeasure_abstract_eval(qubit, postselect: int = None):
    assert isinstance(qubit, AbstractQbit)
    return core.ShapedArray((), bool), qubit


@qmeasure_p.def_impl
def _qmeasure_def_impl(ctx, qubit, postselect: int = None):  # pragma: no cover
    raise NotImplementedError()


def _qmeasure_lowering(jax_ctx: mlir.LoweringRuleContext, qubit: ir.Value, postselect: int = None):
    ctx = jax_ctx.module_context.context
    ctx.allow_unregistered_dialects = True

    assert ir.OpaqueType.isinstance(qubit.type)
    assert ir.OpaqueType(qubit.type).dialect_namespace == "quantum"
    assert ir.OpaqueType(qubit.type).data == "bit"

    # Prepare postselect attribute
    if postselect is not None:
        i32_type = ir.IntegerType.get_signless(32, ctx)
        postselect = ir.IntegerAttr.get(i32_type, postselect)

    result_type = ir.IntegerType.get_signless(1)

    result, new_qubit = MeasureOp(result_type, qubit.type, qubit, postselect=postselect).results

    result_from_elements_op = ir.RankedTensorType.get((), result.type)
    from_elements_op = FromElementsOp(result_from_elements_op, result)

    return (
        from_elements_op.results[0],
        new_qubit,
    )


#
# compbasis observable
#
@compbasis_p.def_abstract_eval
def _compbasis_abstract_eval(*qubits):
    for qubit in qubits:
        assert isinstance(qubit, AbstractQbit)
    return AbstractObs(len(qubits), compbasis_p)


@compbasis_p.def_impl
def _compbasis_def_impl(ctx, *qubits):  # pragma: no cover
    raise NotImplementedError()


def _compbasis_lowering(jax_ctx: mlir.LoweringRuleContext, *qubits: tuple):
    ctx = jax_ctx.module_context.context
    ctx.allow_unregistered_dialects = True

    for qubit in qubits:
        assert ir.OpaqueType.isinstance(qubit.type)
        assert ir.OpaqueType(qubit.type).dialect_namespace == "quantum"
        assert ir.OpaqueType(qubit.type).data == "bit"

    result_type = ir.OpaqueType.get("quantum", "obs")

    return ComputationalBasisOp(result_type, qubits).results


#
# named observable
#
@namedobs_p.def_impl
def _namedobs_def_impl(qubit, kind):  # pragma: no cover
    raise NotImplementedError()


@namedobs_p.def_abstract_eval
def _namedobs_abstract_eval(qubit, kind):
    assert isinstance(qubit, AbstractQbit)
    return AbstractObs()


def _named_obs_attribute(ctx, kind: str):
    return ir.OpaqueAttr.get(
        "quantum", ("named_observable " + kind).encode("utf-8"), ir.NoneType.get(ctx), ctx
    )


def _named_obs_lowering(jax_ctx: mlir.LoweringRuleContext, qubit: ir.Value, kind: str):
    ctx = jax_ctx.module_context.context
    ctx.allow_unregistered_dialects = True

    assert ir.OpaqueType.isinstance(qubit.type)
    assert ir.OpaqueType(qubit.type).dialect_namespace == "quantum"
    assert ir.OpaqueType(qubit.type).data == "bit"

    obsId = _named_obs_attribute(ctx, kind)
    result_type = ir.OpaqueType.get("quantum", "obs", ctx)

    return NamedObsOp(result_type, qubit, obsId).results


#
# hermitian observable
#
@hermitian_p.def_abstract_eval
def _hermitian_abstract_eval(matrix, *qubits):
    for q in qubits:
        assert isinstance(q, AbstractQbit)
    return AbstractObs()


@hermitian_p.def_impl
def _hermitian_def_impl(ctx, matrix, *qubits):  # pragma: no cover
    raise NotImplementedError()


def _hermitian_lowering(jax_ctx: mlir.LoweringRuleContext, matrix: ir.Value, *qubits: tuple):
    ctx = jax_ctx.module_context.context
    ctx.allow_unregistered_dialects = True

    result_type = ir.OpaqueType.get("quantum", "obs", ctx)

    return HermitianOp(result_type, matrix, qubits).results


#
# tensor observable
#
@tensorobs_p.def_impl
def _tensorobs_def_impl(ctx, *terms):  # pragma: no cover
    raise NotImplementedError()


@tensorobs_p.def_abstract_eval
def _tensorobs_abstract_eval(*terms):
    for o in terms:
        assert isinstance(o, AbstractObs)
    return AbstractObs()


def _tensor__obs_lowering(jax_ctx: mlir.LoweringRuleContext, *terms: tuple):
    ctx = jax_ctx.module_context.context
    ctx.allow_unregistered_dialects = True

    result_type = ir.OpaqueType.get("quantum", "obs")

    return TensorOp(result_type, terms).results


#
# hamiltonian observable
#
@hamiltonian_p.def_abstract_eval
def _hamiltonian_abstract_eval(coeffs, *terms):
    for o in terms:
        assert isinstance(o, AbstractObs)
    return AbstractObs()


@hamiltonian_p.def_impl
def _hamiltonian_def_impl(ctx, coeffs, *terms):  # pragma: no cover
    raise NotImplementedError()


def _hamiltonian_lowering(jax_ctx: mlir.LoweringRuleContext, coeffs: ir.Value, *terms: tuple):
    ctx = jax_ctx.module_context.context
    ctx.allow_unregistered_dialects = True

    coeffs = safe_cast_to_f64(coeffs, "Hamiltonian", "coefficient")

    result_type = ir.OpaqueType.get("quantum", "obs", ctx)

    return HamiltonianOp(result_type, coeffs, terms).results


#
# sample measurement
#
def sample_staging_rule(jaxpr_trace, obs, shots, num_qubits):
    """
    The result shape of `sample_p` is (shots, num_qubits).

    In jax, the default `def_abstract_eval` method for binding primitives keeps the abstract aval in
    the dynamic shape dimension, instead of the SSA value for the shape, i.e.

    c:i64[] = ...
    d:AbstractObs = ...
    e:f64[ShapedArray(int64[], weak_type=True),1] = sample[num_qubits=1] d c

    To ensure that the result DShapedArray is actually constructed with the tracer value,
    we need to provide a custom staging rule for the primitive, where we manually link
    the tracer to the output shape. This will now correctly produce

    e:f64[c,1] = sample[num_qubits=1] d c

    This works because when jax processes a primitive during making jaxprs, the default
    is to only look at the abstract avals of the primitive. Providing a custom staging rule
    circumvents the above default logic.

    See jax._src.interpreters.partial_eval.process_primitive and default_process_primitive,
    https://github.com/jax-ml/jax/blob/a54319ec1886ed920d50cacf10e147a743888464/jax/_src/interpreters/partial_eval.py#L1881C7-L1881C24
    """
    if obs.primitive is compbasis_p:
        assert num_qubits == obs.num_qubits

    out_shape = core.DShapedArray((shots, num_qubits), jax.numpy.dtype("float64"))
    out_tracer = pe.DynamicJaxprTracer(jaxpr_trace, out_shape)

    if isinstance(shots, int):
        invars = [jaxpr_trace.getvar(obs)]
        params = {"shots": shots, "num_qubits": num_qubits}
    else:
        invars = [jaxpr_trace.getvar(obs), jaxpr_trace.getvar(shots)]
        params = {"num_qubits": num_qubits}

    eqn = pe.new_jaxpr_eqn(
        invars,
        [jaxpr_trace.makevar(out_tracer)],
        sample_p,
        params,
        jax.core.no_effects,
    )
    jaxpr_trace.frame.add_eqn(eqn)
    return out_tracer


pe.custom_staging_rules[sample_p] = sample_staging_rule


@sample_p.def_impl
def _sample_def_impl(ctx, obs, shots, num_qubits):  # pragma: no cover
    raise NotImplementedError()


def _sample_lowering(
    jax_ctx: mlir.LoweringRuleContext, obs: ir.Value, shots: Union[int, ir.Value], num_qubits: int
):
    # Note: result shape of sample op is (shots, number_of_qubits)
    ctx = jax_ctx.module_context.context
    ctx.allow_unregistered_dialects = True

    f64_type = ir.F64Type.get()
    result_shape = (
        (shots, num_qubits)
        if isinstance(shots, int)
        else (ir.ShapedType.get_dynamic_size(), num_qubits)
    )
    result_type = ir.RankedTensorType.get(result_shape, f64_type)

    return SampleOp(result_type, obs).results


#
# counts measurement
#
@counts_p.def_impl
def _counts_def_impl(ctx, obs, shots, shape):  # pragma: no cover
    raise NotImplementedError()


@counts_p.def_abstract_eval
def _counts_abstract_eval(obs, shots, shape):
    assert isinstance(obs, AbstractObs)

    if obs.primitive is compbasis_p:
        assert shape == (2**obs.num_qubits,)
    else:
        assert shape == (2,)

    return core.ShapedArray(shape, jax.numpy.dtype("float64")), core.ShapedArray(
        shape, jax.numpy.dtype("int64")
    )


def _counts_lowering(
    jax_ctx: mlir.LoweringRuleContext, obs: ir.Value, shots: Union[int, ir.Value], shape: tuple
):
    # Note: result shape of counts op is (tensor<Nxf64>, tensor<Nxi64>)
    # where N = 2**number_of_qubits
    # This means even with dynamic shots, result shape is still static.
    ctx = jax_ctx.module_context.context
    ctx.allow_unregistered_dialects = True

    i64_type = ir.IntegerType.get_signless(64, ctx)
    f64_type = ir.F64Type.get()
    eigvals_type = ir.RankedTensorType.get(shape, f64_type)
    counts_type = ir.RankedTensorType.get(shape, i64_type)

    return CountsOp(eigvals_type, counts_type, obs).results


#
# expval measurement
#
@expval_p.def_abstract_eval
def _expval_abstract_eval(obs, shape=None):
    assert isinstance(obs, AbstractObs)
    return core.ShapedArray((), jax.numpy.float64)


@expval_p.def_impl
def _expval_def_impl(ctx, obs, shape=None):  # pragma: no cover
    raise NotImplementedError()


def _expval_lowering(jax_ctx: mlir.LoweringRuleContext, obs: ir.Value, shape=None):
    ctx = jax_ctx.module_context.context
    ctx.allow_unregistered_dialects = True

    assert ir.OpaqueType.isinstance(obs.type)
    assert ir.OpaqueType(obs.type).dialect_namespace == "quantum"
    assert ir.OpaqueType(obs.type).data == "obs"

    result_type = ir.F64Type.get()

    mres = ExpvalOp(result_type, obs).result
    result_from_elements_op = ir.RankedTensorType.get((), result_type)
    from_elements_op = FromElementsOp(result_from_elements_op, mres)
    return from_elements_op.results


#
# var measurement
#
@var_p.def_abstract_eval
def _var_abstract_eval(obs, shape=None):
    assert isinstance(obs, AbstractObs)
    return core.ShapedArray((), jax.numpy.float64)


@var_p.def_impl
def _var_def_impl(ctx, obs, shape=None):  # pragma: no cover
    raise NotImplementedError()


def _var_lowering(jax_ctx: mlir.LoweringRuleContext, obs: ir.Value, shape=None):
    ctx = jax_ctx.module_context.context
    ctx.allow_unregistered_dialects = True

    assert ir.OpaqueType.isinstance(obs.type)
    assert ir.OpaqueType(obs.type).dialect_namespace == "quantum"
    assert ir.OpaqueType(obs.type).data == "obs"

    result_type = ir.F64Type.get()

    mres = VarianceOp(result_type, obs).result
    result_from_elements_op = ir.RankedTensorType.get((), result_type)
    from_elements_op = FromElementsOp(result_from_elements_op, mres)
    return from_elements_op.results


#
# probs measurement
#
@probs_p.def_abstract_eval
def _probs_abstract_eval(obs, shape, shots=None):
    assert isinstance(obs, AbstractObs)

    if obs.primitive is compbasis_p:
        assert shape == (2**obs.num_qubits,)
    else:
        raise TypeError("probs only supports computational basis")

    return core.ShapedArray(shape, jax.numpy.float64)


@probs_p.def_impl
def _probs_def_impl(ctx, obs, shape, shots=None):  # pragma: no cover
    raise NotImplementedError()


def _probs_lowering(jax_ctx: mlir.LoweringRuleContext, obs: ir.Value, shape: tuple, shots=None):
    ctx = jax_ctx.module_context.context
    ctx.allow_unregistered_dialects = True

    result_type = ir.RankedTensorType.get(shape, ir.F64Type.get())

    return ProbsOp(result_type, obs).results


#
# state measurement
#
@state_p.def_abstract_eval
def _state_abstract_eval(obs, shape, shots=None):
    assert isinstance(obs, AbstractObs)

    if obs.primitive is compbasis_p:
        assert shape == (2**obs.num_qubits,)
    else:
        raise TypeError("state only supports computational basis")

    return core.ShapedArray(shape, jax.numpy.complex128)


@state_p.def_impl
def _state_def_impl(ctx, obs, shape, shots=None):  # pragma: no cover
    raise NotImplementedError()


def _state_lowering(jax_ctx: mlir.LoweringRuleContext, obs: ir.Value, shape: tuple, shots=None):
    ctx = jax_ctx.module_context.context
    ctx.allow_unregistered_dialects = True

    c64_type = ir.ComplexType.get(ir.F64Type.get())
    result_type = ir.RankedTensorType.get(shape, c64_type)

    return StateOp(result_type, obs).results


#
# cond
#
@cond_p.def_abstract_eval
def _cond_abstract_eval(*args, branch_jaxprs, nimplicit_outputs: int, **kwargs):
    out_type = infer_output_type_jaxpr(
        [()] + branch_jaxprs[0].jaxpr.invars,
        [],
        branch_jaxprs[0].jaxpr.outvars[nimplicit_outputs:],
        expansion_strategy=cond_expansion_strategy(),
        num_implicit_inputs=None,
    )
    return out_type


@cond_p.def_impl
def _cond_def_impl(ctx, *preds_and_branch_args_plus_consts, branch_jaxprs):  # pragma: no cover
    raise NotImplementedError()


def _cond_lowering(
    jax_ctx: mlir.LoweringRuleContext,
    *preds_and_branch_args_plus_consts: tuple,
    branch_jaxprs: List[core.ClosedJaxpr],
    nimplicit_outputs: int,
):
    result_types = [mlir.aval_to_ir_types(a)[0] for a in jax_ctx.avals_out]
    num_preds = len(branch_jaxprs) - 1
    preds = preds_and_branch_args_plus_consts[:num_preds]
    branch_args_plus_consts = preds_and_branch_args_plus_consts[num_preds:]
    flat_args_plus_consts = mlir.flatten_lowering_ir_args(branch_args_plus_consts)

    # recursively lower if-else chains to nested IfOps
    def emit_branches(preds, branch_jaxprs, ip):
        # ip is an MLIR InsertionPoint. This allows recursive calls to emit their Operations inside
        # the 'else' blocks of preceding IfOps.
        with ip:
            pred_extracted = TensorExtractOp(ir.IntegerType.get_signless(1), preds[0], []).result
            if_op_scf = IfOp(pred_extracted, result_types, hasElse=True)
            true_jaxpr = branch_jaxprs[0]
            if_block = if_op_scf.then_block

            # if block
            source_info_util.extend_name_stack("if")
            if_ctx = jax_ctx.replace(name_stack=jax_ctx.name_stack.extend("if"))
            with ir.InsertionPoint(if_block):
                # recursively generate the mlir for the if block
                out = mlir.jaxpr_subcomp(
                    if_ctx.module_context,
                    true_jaxpr.jaxpr,
                    if_ctx.name_stack,
                    mlir.TokenSet(),
                    [mlir.ir_constants(c) for c in true_jaxpr.consts],
                    *([a] for a in flat_args_plus_consts),  # fn expects [a1], [a2], [a3] format
                    dim_var_values=jax_ctx.dim_var_values,
                )

                YieldOp([o[0] for o in out[0]])

            # else block
            source_info_util.extend_name_stack("else")
            else_ctx = jax_ctx.replace(name_stack=jax_ctx.name_stack.extend("else"))
            else_block = if_op_scf.else_block
            if len(preds) == 1:
                # Base case: reached the otherwise block
                otherwise_jaxpr = branch_jaxprs[-1]
                with ir.InsertionPoint(else_block):
                    out = mlir.jaxpr_subcomp(
                        else_ctx.module_context,
                        otherwise_jaxpr.jaxpr,
                        else_ctx.name_stack,
                        mlir.TokenSet(),
                        [mlir.ir_constants(c) for c in otherwise_jaxpr.consts],
                        *([a] for a in flat_args_plus_consts),
                        dim_var_values=jax_ctx.dim_var_values,
                    )

                    YieldOp([o[0] for o in out[0]])
            else:
                with ir.InsertionPoint(else_block) as else_ip:
                    child_if_op = emit_branches(preds[1:], branch_jaxprs[1:], else_ip)
                    YieldOp(child_if_op.results)
            return if_op_scf

    head_if_op = emit_branches(preds, branch_jaxprs, jax_ctx.module_context.ip.current)
    return head_if_op.results


#
# while loop
#
@while_p.def_abstract_eval
def _while_loop_abstract_eval(
    *in_type, body_jaxpr, nimplicit, preserve_dimensions, cond_nconsts, body_nconsts, **kwargs
):
    _assert_jaxpr_without_constants(body_jaxpr)
    all_nconsts = cond_nconsts + body_nconsts
    return infer_output_type_jaxpr(
        body_jaxpr.jaxpr.invars[:all_nconsts],
        body_jaxpr.jaxpr.invars[all_nconsts:],
        body_jaxpr.jaxpr.outvars[nimplicit:],
        expansion_strategy=while_loop_expansion_strategy(preserve_dimensions),
    )


@while_p.def_impl
def _while_loop_def_impl(
    ctx,
    *iter_args_plus_consts,
    cond_jaxpr,
    body_jaxpr,
    cond_nconsts,
    body_nconsts,
    nimplicit,
    preserve_dimensions,
):  # pragma: no cover
    raise NotImplementedError()


def _while_loop_lowering(
    jax_ctx: mlir.LoweringRuleContext,
    *iter_args_plus_consts: tuple,
    cond_jaxpr: core.ClosedJaxpr,
    body_jaxpr: core.ClosedJaxpr,
    cond_nconsts: int,
    body_nconsts: int,
    nimplicit: int,
    preserve_dimensions: bool,
):
    loop_carry_types_plus_consts = [mlir.aval_to_ir_types(a)[0] for a in jax_ctx.avals_in]
    flat_args_plus_consts = mlir.flatten_lowering_ir_args(iter_args_plus_consts)
    assert [val.type for val in flat_args_plus_consts] == loop_carry_types_plus_consts

    # split the argument list into 3 separate groups
    # 1) the constants used in the condition function
    # 2) the constants used in the body function
    # 3) the normal arguments which are not constants
    cond_consts = flat_args_plus_consts[:cond_nconsts]
    body_consts = flat_args_plus_consts[cond_nconsts : cond_nconsts + body_nconsts]
    loop_args = flat_args_plus_consts[cond_nconsts + body_nconsts :]

    # remove const types from abstract parameter types list
    loop_carry_types = loop_carry_types_plus_consts[cond_nconsts + body_nconsts :]
    assert loop_carry_types == [mlir.aval_to_ir_types(a)[0] for a in jax_ctx.avals_out], (
        loop_carry_types,
        [mlir.aval_to_ir_types(a)[0] for a in jax_ctx.avals_out],
    )

    while_op_scf = WhileOp(loop_carry_types, loop_args)

    # cond block
    cond_block = while_op_scf.regions[0].blocks.append(*loop_carry_types)
    name_stack = jax_ctx.name_stack.extend("while")
    cond_ctx = jax_ctx.replace(name_stack=name_stack.extend("cond"))
    with ir.InsertionPoint(cond_block):
        cond_args = [cond_block.arguments[i] for i in range(len(loop_carry_types))]

        # recursively generate the mlir for the while cond
        ((pred,),), _ = mlir.jaxpr_subcomp(
            cond_ctx.module_context,
            cond_jaxpr.jaxpr,
            cond_ctx.name_stack,
            mlir.TokenSet(),
            [mlir.ir_constants(c) for c in cond_jaxpr.consts],
            *([a] for a in (cond_consts + cond_args)),  # fn expects [a1], [a2], [a3] format
            dim_var_values=jax_ctx.dim_var_values,
        )

        pred_extracted = TensorExtractOp(ir.IntegerType.get_signless(1), pred, []).result
        ConditionOp(pred_extracted, cond_args)

    # body block
    body_block = while_op_scf.regions[1].blocks.append(*loop_carry_types)
    body_ctx = jax_ctx.replace(name_stack=name_stack.extend("body"))
    with ir.InsertionPoint(body_block):
        body_args = [body_block.arguments[i] for i in range(len(loop_carry_types))]

        # recursively generate the mlir for the while body
        out, _ = mlir.jaxpr_subcomp(
            body_ctx.module_context,
            body_jaxpr.jaxpr,
            body_ctx.name_stack,
            mlir.TokenSet(),
            [mlir.ir_constants(c) for c in cond_jaxpr.consts],
            *([a] for a in (body_consts + body_args)),  # fn expects [a1], [a2], [a3] format
            dim_var_values=jax_ctx.dim_var_values,
        )

        YieldOp([o[0] for o in out])

    return while_op_scf.results


#
# for loop
#
@for_p.def_abstract_eval
def _for_loop_abstract_eval(
    *args, body_jaxpr, nimplicit, preserve_dimensions, body_nconsts, **kwargs
):
    _assert_jaxpr_without_constants(body_jaxpr)

    return infer_output_type_jaxpr(
        body_jaxpr.jaxpr.invars[:body_nconsts],
        body_jaxpr.jaxpr.invars[body_nconsts:],
        body_jaxpr.jaxpr.outvars[nimplicit:],
        expansion_strategy=for_loop_expansion_strategy(preserve_dimensions),
        num_implicit_inputs=nimplicit,
    )


# pylint: disable=too-many-arguments
@for_p.def_impl
def _for_loop_def_impl(
    ctx,
    lower_bound,
    upper_bound,
    step,
    *iter_args_plus_consts,
    body_jaxpr,
    nimplicit=0,
    body_nconsts,
    preserve_dimensions,
):  # pragma: no cover
    raise NotImplementedError()


# pylint: disable=too-many-arguments
def _for_loop_lowering(
    jax_ctx: mlir.LoweringRuleContext,
    *iter_args_plus_consts: tuple,
    body_jaxpr: core.ClosedJaxpr,
    body_nconsts: int,
    apply_reverse_transform: bool,
    nimplicit: int,
    preserve_dimensions,
):
    body_consts = iter_args_plus_consts[:body_nconsts]
    body_implicits = iter_args_plus_consts[body_nconsts : body_nconsts + nimplicit]
    lower_bound = iter_args_plus_consts[body_nconsts + nimplicit + 0]
    upper_bound = iter_args_plus_consts[body_nconsts + nimplicit + 1]
    step = iter_args_plus_consts[body_nconsts + nimplicit + 2]
    loop_index = iter_args_plus_consts[body_nconsts + nimplicit + 3]
    loop_args = [*body_implicits, *iter_args_plus_consts[body_nconsts + nimplicit + 4 :]]

    loop_index_type = ir.RankedTensorType(loop_index.type).element_type

    all_param_types_plus_consts = [mlir.aval_to_ir_types(a)[0] for a in jax_ctx.avals_in]
    assert [lower_bound.type, upper_bound.type, step.type] == all_param_types_plus_consts[
        body_nconsts + nimplicit : body_nconsts + nimplicit + 3
    ]
    assert [val.type for val in body_consts] == all_param_types_plus_consts[:body_nconsts]

    result_types = [v.type for v in loop_args]
    assert result_types == [
        mlir.aval_to_ir_types(a)[0] for a in jax_ctx.avals_out
    ], f"\n{result_types=} doesn't match \n{jax_ctx.avals_out=}"

    def _cast_to_index(p):
        p = TensorExtractOp(
            ir.RankedTensorType(p.type).element_type, p, []
        ).result  # tensor<i64> -> i64
        p = IndexCastOp(ir.IndexType.get(), p).result  # i64 -> index
        return p

    lower_bound, upper_bound, step = map(_cast_to_index, (lower_bound, upper_bound, step))

    if apply_reverse_transform:
        zero_np = np.array(0)
        one_np = np.array(1)
        zero_attr = ir.DenseIntElementsAttr.get(zero_np)
        one_attr = ir.DenseIntElementsAttr.get(one_np)
        zero_tensor = StableHLOConstantOp(zero_attr)
        one_tensor = StableHLOConstantOp(one_attr)
        ctx = jax_ctx.module_context.context
        i64_type = ir.IntegerType.get_signless(64, ctx)
        zero_i64 = TensorExtractOp(i64_type, zero_tensor, []).result
        one_i64 = TensorExtractOp(i64_type, one_tensor, []).result
        zero = IndexCastOp(ir.IndexType.get(), zero_i64).result
        one = IndexCastOp(ir.IndexType.get(), one_i64).result

        start_val, stop_val, step_val = lower_bound, upper_bound, step

        # Iterate from 0 to the number of iterations (ceil((stop - start) / step))
        distance = SubIOp(stop_val, start_val)
        num_iterations = CeilDivSIOp(distance, step_val)
        lower_bound, upper_bound, step = zero, num_iterations, one

    for_op_scf = ForOp(lower_bound, upper_bound, step, iter_args=loop_args)

    name_stack = jax_ctx.name_stack.extend("for")
    body_block = for_op_scf.body
    body_ctx = jax_ctx.replace(name_stack=name_stack.extend("body"))

    with ir.InsertionPoint(body_block):
        body_args = list(body_block.arguments)

        # Convert the index type iteration variable expected by MLIR to tensor<i64> expected by JAX.
        if apply_reverse_transform:
            # iv = start + normalized_iv * step
            body_args[0] = AddIOp(start_val, MulIOp(body_args[0], step_val))

        body_args[0] = IndexCastOp(loop_index_type, body_args[0]).result
        result_from_elements_op = ir.RankedTensorType.get((), loop_index_type)
        from_elements_op = FromElementsOp(result_from_elements_op, body_args[0])
        body_args[0] = from_elements_op.result

        # Re-order arguments in accordance with jax dynamic API convensions
        consts = body_consts
        loop_iter = body_args[0]
        implicit_args = body_args[1 : nimplicit + 1]
        explicit_args = body_args[nimplicit + 1 :]
        loop_params = (*consts, *implicit_args, loop_iter, *explicit_args)
        body_args = [[param] for param in loop_params]

        # Recursively generate the mlir for the loop body
        out, _ = mlir.jaxpr_subcomp(
            body_ctx.module_context,
            body_jaxpr.jaxpr,
            body_ctx.name_stack,
            mlir.TokenSet(),
            [mlir.ir_constants(c) for c in body_jaxpr.consts],
            *body_args,
            dim_var_values=jax_ctx.dim_var_values,
        )

        YieldOp([o[0] for o in out])

    return for_op_scf.results


#
# assert
#
@assert_p.def_impl
def _assert_def_impl(ctx, assertion, error):  # pragma: no cover
    raise NotImplementedError()


@assert_p.def_abstract_eval
def _assert_abstract(assertion, error):
    return ()


def _assert_lowering(jax_ctx: mlir.LoweringRuleContext, assertion, error):
    assertion_mlir = TensorExtractOp(ir.IntegerType.get_signless(1), assertion, []).result
    AssertionOp(assertion=assertion_mlir, error=error)
    return ()


#
# state_prep
#
@set_state_p.def_impl
def set_state_impl(ctx, *qubits_or_params):  # pragma: no cover
    """Concrete evaluation"""
    raise NotImplementedError()


@set_state_p.def_abstract_eval
def set_state_abstract(*qubits_or_params):
    """Abstract evaluation"""
    length = len(qubits_or_params)
    qubits_length = length - 1
    return (AbstractQbit(),) * qubits_length


def _set_state_lowering(jax_ctx: mlir.LoweringRuleContext, *qubits_or_params):
    """Lowering of set state"""
    qubits_or_params = list(qubits_or_params)
    param = qubits_or_params.pop()
    qubits = qubits_or_params
    out_qubits = [qubit.type for qubit in qubits]
    return SetStateOp(out_qubits, param, qubits).results


#
# set_basis_state
#
@set_basis_state_p.def_impl
def set_basis_state_impl(ctx, *qubits_or_params):  # pragma: no cover
    """Concrete evaluation"""
    raise NotImplementedError()


@set_basis_state_p.def_abstract_eval
def set_basis_state_abstract(*qubits_or_params):
    """Abstract evaluation"""
    length = len(qubits_or_params)
    qubits_length = length - 1
    return (AbstractQbit(),) * qubits_length


def _set_basis_state_lowering(jax_ctx: mlir.LoweringRuleContext, *qubits_or_params):
    """Lowering of set basis state"""
    qubits_or_params = list(qubits_or_params)
    param = qubits_or_params.pop()
    qubits = qubits_or_params
    out_qubits = [qubit.type for qubit in qubits]
    return SetBasisStateOp(out_qubits, param, qubits).results


#
# adjoint
#
@adjoint_p.def_impl
def _adjoint_def_impl(ctx, *args, args_tree, jaxpr):  # pragma: no cover
    raise NotImplementedError()


@adjoint_p.def_abstract_eval
def _adjoint_abstract(*args, args_tree, jaxpr):
    return jaxpr.out_avals[-1:]


def _adjoint_lowering(
    jax_ctx: mlir.LoweringRuleContext,
    *args: Iterable[ir.Value],
    args_tree: PyTreeDef,
    jaxpr: core.ClosedJaxpr,
) -> ir.Value:
    """The JAX bind handler performing the Jaxpr -> MLIR adjoint lowering by taking the `jaxpr`
    expression to be lowered and all its already lowered arguments as MLIR value references. The Jax
    requires all the arguments to be passed as a single list of positionals, thus we pass indices of
    the argument groups. The handler returns the resulting MLIR Value."""

    # [1] - MLIR Value of constans, classical and quantum arguments [2] - JAXPR types of constans,
    # classical and quantum arguments [3] - Build a body of the adjoint operator. We pass constants
    # and classical arguments as-is, but substitute the quantum arguments with the arguments of the
    # block.

    ctx = jax_ctx.module_context.context
    consts, cargs, qargs = tree_unflatten(args_tree, args)  # [1]
    _, _, aqargs = tree_unflatten(args_tree, jax_ctx.avals_in)  # [2]

    assert len(qargs) == 1, "We currently expect exactly one quantum register argument"
    output_types = util.flatten(map(mlir.aval_to_ir_types, jax_ctx.avals_out))
    assert len(output_types) == 1 and output_types[0] == ir.OpaqueType.get(
        "quantum", "reg", ctx
    ), f"Expected a single result of quantum.register type, got: {output_types}"

    # Build an adjoint operation with a single-block region.
    op = AdjointOp(output_types[0], qargs[0])
    adjoint_block = op.regions[0].blocks.append(*[mlir.aval_to_ir_types(a)[0] for a in aqargs])
    with ir.InsertionPoint(adjoint_block):
        source_info_util.extend_name_stack("adjoint")
        out, _ = mlir.jaxpr_subcomp(
            jax_ctx.module_context,
            jaxpr.jaxpr,
            jax_ctx.name_stack.extend("adjoint"),
            mlir.TokenSet(),
            [mlir.ir_constants(c) for c in jaxpr.consts],
            *([a] for a in chain(consts, cargs, adjoint_block.arguments)),  # [3]
            dim_var_values=jax_ctx.dim_var_values,
        )

        QYieldOp([a[0] for a in out[-1:]])

    return op.results


def safe_cast_to_f64(value, op, kind="parameter"):
    """Utility function to allow upcasting from integers and floats, while preventing downcasting
    from larger bitwidths or complex numbers."""
    assert ir.RankedTensorType.isinstance(value.type)

    baseType = ir.RankedTensorType(value.type).element_type
    if ir.ComplexType.isinstance(baseType) or (
        ir.FloatType.isinstance(baseType) and ir.FloatType(baseType).width > 64
    ):
        raise TypeError(
            f"Operator {op} expected a float64 {kind}, got {baseType}.\n"
            "If you didn't specify this operator directly, it may have come from the decomposition "
            "of a non-Unitary operator, such as an exponential with real exponent."
        )

    shape = ir.RankedTensorType(value.type).shape
    if not ir.F64Type.isinstance(baseType):
        targetBaseType = ir.F64Type.get()
        targetTensorType = ir.RankedTensorType.get(shape, targetBaseType)
        value = StableHLOConvertOp(targetTensorType, value).result

    return value


def extract_scalar(value, op, kind="parameter"):
    """Utility function to extract real scalars from scalar tensors or one-element 1-D tensors."""
    assert ir.RankedTensorType.isinstance(value.type)

    baseType = ir.RankedTensorType(value.type).element_type
    shape = ir.RankedTensorType(value.type).shape
    if shape == []:
        value = TensorExtractOp(baseType, value, []).result
    elif shape == [1]:
        c0 = ConstantOp(ir.IndexType.get(), 0)
        value = TensorExtractOp(baseType, value, [c0]).result
    else:
        raise TypeError(f"Operator {op} expected a scalar {kind}, got tensor of shape {shape}")

    return value


# TODO: remove these patches after https://github.com/jax-ml/jax/pull/23886
def _sin_lowering2(ctx, x):
    """Use hlo.sine lowering instead of the new sin lowering from jax 0.4.28"""
    return _nary_lower_hlo(hlo.sine, ctx, x)


def _cos_lowering2(ctx, x):
    """Use hlo.cosine lowering instead of the new cosine lowering from jax 0.4.28"""
    return _nary_lower_hlo(hlo.cosine, ctx, x)


CUSTOM_LOWERING_RULES = (
    (zne_p, _zne_lowering),
    (qdevice_p, _qdevice_lowering),
    (qalloc_p, _qalloc_lowering),
    (qdealloc_p, _qdealloc_lowering),
    (qextract_p, _qextract_lowering),
    (qinsert_p, _qinsert_lowering),
    (qinst_p, _qinst_lowering),
    (gphase_p, _gphase_lowering),
    (qunitary_p, _qunitary_lowering),
    (qmeasure_p, _qmeasure_lowering),
    (compbasis_p, _compbasis_lowering),
    (namedobs_p, _named_obs_lowering),
    (hermitian_p, _hermitian_lowering),
    (tensorobs_p, _tensor__obs_lowering),
    (hamiltonian_p, _hamiltonian_lowering),
    (sample_p, _sample_lowering),
    (counts_p, _counts_lowering),
    (expval_p, _expval_lowering),
    (var_p, _var_lowering),
    (probs_p, _probs_lowering),
    (state_p, _state_lowering),
    (cond_p, _cond_lowering),
    (while_p, _while_loop_lowering),
    (for_p, _for_loop_lowering),
    (grad_p, _grad_lowering),
    (func_p, _func_lowering),
    (jvp_p, _jvp_lowering),
    (vjp_p, _vjp_lowering),
    (adjoint_p, _adjoint_lowering),
    (print_p, _print_lowering),
    (assert_p, _assert_lowering),
    (python_callback_p, _python_callback_lowering),
    (value_and_grad_p, _value_and_grad_lowering),
    (set_state_p, _set_state_lowering),
    (set_basis_state_p, _set_basis_state_lowering),
    (sin_p, _sin_lowering2),
    (cos_p, _cos_lowering2),
    (quantum_kernel_p, _quantum_kernel_lowering),
)


def _scalar_abstractify(t):
    # pylint: disable=protected-access
    if t in {int, float, complex, bool} or isinstance(t, jax._src.numpy.lax_numpy._ScalarMeta):
        return core.ShapedArray([], dtype=t, weak_type=True)
    raise TypeError(f"Argument type {t} is not a valid JAX type.")


# pylint: disable=protected-access
api_util._shaped_abstractify_handlers[type] = _scalar_abstractify
# pylint: disable=protected-access
api_util._shaped_abstractify_handlers[jax._src.numpy.lax_numpy._ScalarMeta] = _scalar_abstractify<|MERGE_RESOLUTION|>--- conflicted
+++ resolved
@@ -1063,11 +1063,7 @@
     params_attr = (
         None
         if not static_params
-<<<<<<< HEAD
-        else ir.ArrayAttr.get([ir.FloatAttr.get_f64(val) for val in static_params])
-=======
         else ir.DenseF64ArrayAttr.get([ir.FloatAttr.get_f64(val) for val in static_params])
->>>>>>> a96f7304
     )
     if len(float_params) > 0:
         assert (
@@ -1080,9 +1076,6 @@
 
     if name_str == "MultiRZ":
         assert len(float_params) <= 1, "MultiRZ takes at most one dynamic float parameter"
-<<<<<<< HEAD
-        float_param = None if len(float_params) == 0 else float_params[0]
-=======
         assert (
             not static_params or len(static_params) <= 1
         ), "MultiRZ takes at most one static float parameter"
@@ -1092,7 +1085,6 @@
             if len(float_params) == 0
             else float_params[0]
         )
->>>>>>> a96f7304
         return MultiRZOp(
             out_qubits=[qubit.type for qubit in qubits],
             out_ctrl_qubits=[qubit.type for qubit in ctrl_qubits],
