# Copyright 2022-2023 Xanadu Quantum Technologies Inc.

# Licensed under the Apache License, Version 2.0 (the "License");
# you may not use this file except in compliance with the License.
# You may obtain a copy of the License at

#     http://www.apache.org/licenses/LICENSE-2.0

# Unless required by applicable law or agreed to in writing, software
# distributed under the License is distributed on an "AS IS" BASIS,
# WITHOUT WARRANTIES OR CONDITIONS OF ANY KIND, either express or implied.
# See the License for the specific language governing permissions and
# limitations under the License.
"""This module contains JAX-compatible quantum primitives to support the lowering
of quantum operations, measurements, and observables to JAXPR.
"""

import sys
from dataclasses import dataclass
from itertools import chain
from typing import Dict, Iterable, List, Union

import jax
import numpy as np
import pennylane as qml
from jax._src import api_util, core, source_info_util, util
from jax._src.lib.mlir import ir
from jax.core import AbstractValue
from jax.interpreters import mlir
from jax.tree_util import PyTreeDef, tree_unflatten
from jaxlib.mlir.dialects.arith import AddIOp, CeilDivSIOp, IndexCastOp, MulIOp, SubIOp
from jaxlib.mlir.dialects.func import CallOp
from jaxlib.mlir.dialects.mhlo import ConstantOp, ConvertOp
from jaxlib.mlir.dialects.scf import ConditionOp, ForOp, IfOp, WhileOp, YieldOp
from jaxlib.mlir.dialects.stablehlo import ConstantOp as StableHLOConstantOp
from mlir_quantum.dialects.catalyst import PrintOp, PythonCallOp
from mlir_quantum.dialects.gradient import GradOp, JVPOp, VJPOp
from mlir_quantum.dialects.mitigation import ZneOp
from mlir_quantum.dialects.quantum import (
    AdjointOp,
    AllocOp,
    ComputationalBasisOp,
    CountsOp,
    CustomOp,
    DeallocOp,
    DeviceInitOp,
    DeviceReleaseOp,
    ExpvalOp,
    ExtractOp,
    GlobalPhaseOp,
    HamiltonianOp,
    HermitianOp,
    InsertOp,
    MeasureOp,
    MultiRZOp,
    NamedObsOp,
    ProbsOp,
    QubitUnitaryOp,
    SampleOp,
    StateOp,
    TensorOp,
    VarianceOp,
)
from mlir_quantum.dialects.quantum import YieldOp as QYieldOp

from catalyst.compiler import get_lib_path
from catalyst.utils.calculate_grad_shape import Signature, calculate_grad_shape
from catalyst.utils.extra_bindings import FromElementsOp, TensorExtractOp

# pylint: disable=unused-argument,too-many-lines

#########
# Types #
#########


#
# qbit
#
class AbstractQbit(AbstractValue):
    """Abstract Qbit"""

    hash_value = hash("AbstractQubit")

    def __eq__(self, other):  # pragma: nocover
        return isinstance(other, AbstractQbit)

    def __hash__(self):  # pragma: nocover
        return self.hash_value


class ConcreteQbit(AbstractQbit):
    """Concrete Qbit."""


def _qbit_lowering(aval):
    assert isinstance(aval, AbstractQbit)
    return (ir.OpaqueType.get("quantum", "bit"),)


#
# qreg
#
class AbstractQreg(AbstractValue):
    """Abstract quantum register."""

    hash_value = hash("AbstractQreg")

    def __eq__(self, other):
        return isinstance(other, AbstractQreg)

    def __hash__(self):
        return self.hash_value


class ConcreteQreg(AbstractQreg):
    """Concrete quantum register."""


def _qreg_lowering(aval):
    assert isinstance(aval, AbstractQreg)
    return (ir.OpaqueType.get("quantum", "reg"),)


#
# observable
#
class AbstractObs(AbstractValue):
    """Abstract observable."""

    def __init__(self, num_qubits=None, primitive=None):
        self.num_qubits = num_qubits
        self.primitive = primitive

    def __eq__(self, other):  # pragma: nocover
        if not isinstance(other, AbstractObs):
            return False

        return self.num_qubits == other.num_qubits and self.primitive == other.primitive

    def __hash__(self):  # pragma: nocover
        return hash(self.primitive) + self.num_qubits


class ConcreteObs(AbstractObs):
    """Concrete observable."""


def _obs_lowering(aval):
    assert isinstance(aval, AbstractObs)
    return (ir.OpaqueType.get("quantum", "obs"),)


#
# registration
#
core.raise_to_shaped_mappings[AbstractQbit] = lambda aval, _: aval
mlir.ir_type_handlers[AbstractQbit] = _qbit_lowering

core.raise_to_shaped_mappings[AbstractQreg] = lambda aval, _: aval
mlir.ir_type_handlers[AbstractQreg] = _qreg_lowering

core.raise_to_shaped_mappings[AbstractObs] = lambda aval, _: aval
mlir.ir_type_handlers[AbstractObs] = _obs_lowering


##############
# Primitives #
##############

zne_p = core.Primitive("zne")
zne_p.multiple_results = True
qdevice_p = core.Primitive("qdevice")
qdevice_p.multiple_results = True
qalloc_p = core.Primitive("qalloc")
qdealloc_p = core.Primitive("qdealloc")
qdealloc_p.multiple_results = True
qextract_p = core.Primitive("qextract")
qinsert_p = core.Primitive("qinsert")
gphase_p = core.Primitive("gphase")
gphase_p.multiple_results = True
qinst_p = core.Primitive("qinst")
qinst_p.multiple_results = True
qunitary_p = core.Primitive("qunitary")
qunitary_p.multiple_results = True
qmeasure_p = core.Primitive("qmeasure")
qmeasure_p.multiple_results = True
compbasis_p = core.Primitive("compbasis")
namedobs_p = core.Primitive("namedobs")
hermitian_p = core.Primitive("hermitian")
tensorobs_p = core.Primitive("tensorobs")
hamiltonian_p = core.Primitive("hamiltonian")
sample_p = core.Primitive("sample")
counts_p = core.Primitive("counts")
counts_p.multiple_results = True
expval_p = core.Primitive("expval")
var_p = core.Primitive("var")
probs_p = core.Primitive("probs")
state_p = core.Primitive("state")
cond_p = core.AxisPrimitive("cond")
cond_p.multiple_results = True
while_p = core.AxisPrimitive("while_loop")
while_p.multiple_results = True
for_p = core.AxisPrimitive("for_loop")
for_p.multiple_results = True
grad_p = core.Primitive("grad")
grad_p.multiple_results = True
func_p = core.CallPrimitive("func")
func_p.multiple_results = True
jvp_p = core.Primitive("jvp")
jvp_p.multiple_results = True
vjp_p = core.Primitive("vjp")
vjp_p.multiple_results = True
adjoint_p = jax.core.Primitive("adjoint")
adjoint_p.multiple_results = True
print_p = jax.core.Primitive("debug_print")
print_p.multiple_results = True
python_callback_p = core.Primitive("python_callback")
python_callback_p.multiple_results = True


@python_callback_p.def_abstract_eval
def _python_callback_abstract_eval(*avals, callback, results_aval):
    """Abstract evaluation"""
    return results_aval


@python_callback_p.def_impl
def _python_callback_def_impl(*avals, callback, results_aval):  # pragma: no cover
    """Concrete evaluation"""
    raise NotImplementedError()


def _python_callback_lowering(jax_ctx: mlir.LoweringRuleContext, *args, callback, results_aval):
    """Callback lowering"""

    sys.path.append(get_lib_path("runtime", "RUNTIME_LIB_DIR"))
    import catalyst_callback_registry as registry  # pylint: disable=import-outside-toplevel

    callback_id = registry.register(callback)

    ctx = jax_ctx.module_context.context
    i64_type = ir.IntegerType.get_signless(64, ctx)
    identifier = ir.IntegerAttr.get(i64_type, callback_id)
<<<<<<< HEAD
    return PythonCallOp(args, identifier).results
=======
    return PythonCallOp(identifier).results
>>>>>>> cad0c46a


#
# print
#
@print_p.def_abstract_eval
def _print_abstract_eval(*args, string=None, memref=False):
    return ()


@print_p.def_impl
def _print_def_impl(*args, string=None, memref=False):  # pragma: no cover
    raise NotImplementedError()


def _print_lowering(jax_ctx: mlir.LoweringRuleContext, *args, string=None, memref=False):
    val = args[0] if args else None
    const_val = ir.StringAttr.get(string + "\0") if string else None
    return PrintOp(val=val, const_val=const_val, print_descriptor=memref).results


#
# func
#
mlir_fn_cache: Dict["catalyst.pennylane_extensions.Function", str] = {}


@func_p.def_impl
def _func_def_impl(ctx, *args, call_jaxpr, fn, call=True):  # pragma: no cover
    raise NotImplementedError()


def _func_def_lowering(ctx, fn, call_jaxpr) -> str:
    """Create a func::FuncOp from JAXPR."""
    if isinstance(call_jaxpr, core.Jaxpr):
        call_jaxpr = core.ClosedJaxpr(call_jaxpr, ())
    func_op = mlir.lower_jaxpr_to_fun(ctx, fn.__name__, call_jaxpr, tuple())

    if isinstance(fn, qml.QNode):
        func_op.attributes["qnode"] = ir.UnitAttr.get()
        # "best", the default option in PennyLane, chooses backprop on the device
        # if supported and parameter-shift otherwise. Emulating the same behaviour
        # would require generating code to query the device.
        # For simplicity, Catalyst instead defaults to parameter-shift.
        diff_method = fn.diff_method if fn.diff_method != "best" else "parameter-shift"
        func_op.attributes["diff_method"] = ir.StringAttr.get(diff_method)

    return func_op.name.value


def _func_call_lowering(symbol_name, avals_out, *args):
    """Create a func::CallOp from JAXPR."""
    output_types = list(map(mlir.aval_to_ir_types, avals_out))
    flat_output_types = util.flatten(output_types)
    call = CallOp(
        flat_output_types,
        ir.FlatSymbolRefAttr.get(symbol_name),
        mlir.flatten_lowering_ir_args(args),
    )
    out_nodes = util.unflatten(call.results, map(len, output_types))
    return out_nodes


def _func_lowering(ctx, *args, call_jaxpr, fn, call=True):
    """Lower a quantum function into MLIR in a two step process.
    The first step is the compilation of the definition of the function fn.
    The second step is compiling a call to function fn.

    Args:
      ctx: the MLIR context
      args: list of arguments or abstract arguments to the function
      name: name of the function
      call_jaxpr: the jaxpr representation of the fn
      fn: the function being compiled
    """
    if fn in mlir_fn_cache:
        symbol_name = mlir_fn_cache[fn]
    else:
        symbol_name = _func_def_lowering(ctx.module_context, fn, call_jaxpr)
        mlir_fn_cache[fn] = symbol_name

    if not call:
        return None

    out_nodes = _func_call_lowering(
        symbol_name,
        ctx.avals_out,
        *args,
    )
    return out_nodes


#
# grad
#
@dataclass
class GradParams:
    """Common gradient parameters. The parameters are expected to be checked before the creation of
    this structure"""

    method: str
    scalar_out: bool
    h: float
    argnum: Union[int, List]
    scalar_argnum: bool = None
    expanded_argnum: List[int] = None
    with_value: bool = False  # if true it calls value_and_grad instead of grad


@grad_p.def_impl
def _grad_def_impl(ctx, *args, jaxpr, fn, grad_params):  # pragma: no cover
    raise NotImplementedError()


@grad_p.def_abstract_eval
def _grad_abstract(*args, jaxpr, fn, grad_params):
    """This function is called with abstract arguments for tracing."""
    signature = Signature(jaxpr.consts + jaxpr.in_avals, jaxpr.out_avals)
    offset = len(jaxpr.consts)
    new_argnum = [num + offset for num in grad_params.expanded_argnum]
    transformed_signature = calculate_grad_shape(signature, new_argnum)
    return tuple(transformed_signature.get_results())


def _grad_lowering(ctx, *args, jaxpr, fn, grad_params):
    """Lowering function to gradient.
    Args:
        ctx: the MLIR context
        args: the points in the function in which we are to calculate the derivative
        jaxpr: the jaxpr representation of the grad op
        fn(Grad): the function to be differentiated
        method: the method used for differentiation
        h: the difference for finite difference. May be None when fn is not finite difference.
        argnum: argument indices which define over which arguments to
            differentiate.
    """
    method, h, argnum = grad_params.method, grad_params.h, grad_params.expanded_argnum
    mlir_ctx = ctx.module_context.context
    finiteDiffParam = None
    if h:
        f64 = ir.F64Type.get(mlir_ctx)
        finiteDiffParam = ir.FloatAttr.get(f64, h)
    offset = len(jaxpr.consts)
    new_argnum = [num + offset for num in argnum]
    argnum_numpy = np.array(new_argnum)
    diffArgIndices = ir.DenseIntElementsAttr.get(argnum_numpy)

    _func_lowering(ctx, *args, call_jaxpr=jaxpr.eqns[0].params["call_jaxpr"], fn=fn, call=False)
    symbol_name = mlir_fn_cache[fn]
    output_types = list(map(mlir.aval_to_ir_types, ctx.avals_out))
    flat_output_types = util.flatten(output_types)

    # ``ir.DenseElementsAttr.get()`` constructs a dense elements attribute from an array of
    # element values. This doesn't support ``jaxlib.xla_extension.Array``, so we have to cast
    # such constants to numpy array types.
    constants = [
        ConstantOp(ir.DenseElementsAttr.get(np.asarray(const))).results for const in jaxpr.consts
    ]
    args_and_consts = constants + list(args)

    return GradOp(
        flat_output_types,
        ir.StringAttr.get(method),
        ir.FlatSymbolRefAttr.get(symbol_name),
        mlir.flatten_lowering_ir_args(args_and_consts),
        diffArgIndices=diffArgIndices,
        finiteDiffParam=finiteDiffParam,
    ).results


#
# vjp/jvp
#
@jvp_p.def_impl
def _jvp_def_impl(ctx, *args, jaxpr, fn, grad_params):  # pragma: no cover
    raise NotImplementedError()


@jvp_p.def_abstract_eval
def _jvp_abstract(*args, jaxpr, fn, grad_params):  # pylint: disable=unused-argument
    """This function is called with abstract arguments for tracing.
    Note: argument names must match these of `_jvp_lowering`."""
    return jaxpr.out_avals + jaxpr.out_avals


def _jvp_lowering(ctx, *args, jaxpr, fn, grad_params):
    """
    Returns:
        MLIR results
    """
    args = list(args)
    method, h, argnum = grad_params.method, grad_params.h, grad_params.expanded_argnum
    mlir_ctx = ctx.module_context.context
    new_argnum = np.array([len(jaxpr.consts) + num for num in argnum])

    output_types = list(map(mlir.aval_to_ir_types, ctx.avals_out))
    flat_output_types = util.flatten(output_types)
    constants = [
        ConstantOp(ir.DenseElementsAttr.get(np.asarray(const))).results for const in jaxpr.consts
    ]
    consts_and_args = constants + args
    func_call_jaxpr = jaxpr.eqns[0].params["call_jaxpr"]
    func_args = consts_and_args[: len(func_call_jaxpr.invars)]
    tang_args = consts_and_args[len(func_call_jaxpr.invars) :]

    _func_lowering(
        ctx,
        *func_args,
        call_jaxpr=func_call_jaxpr,
        fn=fn,
        call=False,
    )

    assert (
        len(flat_output_types) % 2 == 0
    ), f"The total number of result tensors is expected to be even, not {len(flat_output_types)}"
    return JVPOp(
        flat_output_types[: len(flat_output_types) // 2],
        flat_output_types[len(flat_output_types) // 2 :],
        ir.StringAttr.get(method),
        ir.FlatSymbolRefAttr.get(mlir_fn_cache[fn]),
        mlir.flatten_lowering_ir_args(func_args),
        mlir.flatten_lowering_ir_args(tang_args),
        diffArgIndices=ir.DenseIntElementsAttr.get(new_argnum),
        finiteDiffParam=ir.FloatAttr.get(ir.F64Type.get(mlir_ctx), h) if h else None,
    ).results


@vjp_p.def_impl
def _vjp_def_impl(ctx, *args, jaxpr, fn, grad_params):  # pragma: no cover
    raise NotImplementedError()


@vjp_p.def_abstract_eval
# pylint: disable=unused-argument
def _vjp_abstract(*args, jaxpr, fn, grad_params):
    """This function is called with abstract arguments for tracing."""
    return jaxpr.out_avals + [jaxpr.in_avals[i] for i in grad_params.expanded_argnum]


def _vjp_lowering(ctx, *args, jaxpr, fn, grad_params):
    """
    Returns:
        MLIR results
    """
    args = list(args)
    method, h, argnum = grad_params.method, grad_params.h, grad_params.expanded_argnum
    mlir_ctx = ctx.module_context.context
    new_argnum = np.array([len(jaxpr.consts) + num for num in argnum])

    output_types = list(map(mlir.aval_to_ir_types, ctx.avals_out))
    flat_output_types = util.flatten(output_types)
    constants = [
        ConstantOp(ir.DenseElementsAttr.get(np.asarray(const))).results for const in jaxpr.consts
    ]
    consts_and_args = constants + args
    func_call_jaxpr = jaxpr.eqns[0].params["call_jaxpr"]
    func_args = consts_and_args[: len(func_call_jaxpr.invars)]
    cotang_args = consts_and_args[len(func_call_jaxpr.invars) :]
    func_result_types = flat_output_types[: len(flat_output_types) - len(argnum)]
    vjp_result_types = flat_output_types[len(flat_output_types) - len(argnum) :]

    _func_lowering(
        ctx,
        *func_args,
        call_jaxpr=func_call_jaxpr,
        fn=fn,
        call=False,
    )

    return VJPOp(
        func_result_types,
        vjp_result_types,
        ir.StringAttr.get(method),
        ir.FlatSymbolRefAttr.get(mlir_fn_cache[fn]),
        mlir.flatten_lowering_ir_args(func_args),
        mlir.flatten_lowering_ir_args(cotang_args),
        diffArgIndices=ir.DenseIntElementsAttr.get(new_argnum),
        finiteDiffParam=ir.FloatAttr.get(ir.F64Type.get(mlir_ctx), h) if h else None,
    ).results


#
# zne
#


@zne_p.def_impl
def _zne_def_impl(ctx, *args, jaxpr, fn):  # pragma: no cover
    raise NotImplementedError()


@zne_p.def_abstract_eval
def _zne_abstract_eval(*args, jaxpr, fn):  # pylint: disable=unused-argument
    shape = list(args[-1].shape)
    if len(jaxpr.out_avals) > 1:
        shape.append(len(jaxpr.out_avals))
    return [core.ShapedArray(shape, jaxpr.out_avals[0].dtype)]


def _zne_lowering(ctx, *args, jaxpr, fn):
    """Lowering function to the ZNE opearation.
    Args:
        ctx: the MLIR context
        args: the arguments with scale factors as last
        jaxpr: the jaxpr representation of the circuit
        fn: the function to be mitigated
    """
    _func_lowering(ctx, *args, call_jaxpr=jaxpr.eqns[0].params["call_jaxpr"], fn=fn, call=False)
    symbol_name = mlir_fn_cache[fn]
    output_types = list(map(mlir.aval_to_ir_types, ctx.avals_out))
    flat_output_types = util.flatten(output_types)
    return ZneOp(
        flat_output_types,
        ir.FlatSymbolRefAttr.get(symbol_name),
        mlir.flatten_lowering_ir_args(args[0:-1]),
        args[-1],
    ).results


#
# qdevice
#
@qdevice_p.def_impl
def _qdevice_def_impl(ctx, rtd_lib, rtd_name, rtd_kwargs):  # pragma: no cover
    raise NotImplementedError()


@qdevice_p.def_abstract_eval
def _qdevice_abstract_eval(rtd_lib, rtd_name, rtd_kwargs):
    return ()


def _qdevice_lowering(jax_ctx: mlir.LoweringRuleContext, rtd_lib, rtd_name, rtd_kwargs):
    ctx = jax_ctx.module_context.context
    ctx.allow_unregistered_dialects = True

    DeviceInitOp(
        ir.StringAttr.get(rtd_lib), ir.StringAttr.get(rtd_name), ir.StringAttr.get(rtd_kwargs)
    )

    return ()


#
# qalloc
#
@qalloc_p.def_impl
def _qalloc_def_impl(ctx, size_value):  # pragma: no cover
    raise NotImplementedError()


@qalloc_p.def_abstract_eval
def _qalloc_abstract_eval(size):
    """This function is called with abstract arguments for tracing."""
    return AbstractQreg()


def _qalloc_lowering(jax_ctx: mlir.LoweringRuleContext, size_value: ir.Value):
    ctx = jax_ctx.module_context.context
    ctx.allow_unregistered_dialects = True

    assert size_value.owner.name == "stablehlo.constant"
    size_value_attr = size_value.owner.attributes["value"]
    assert ir.DenseIntElementsAttr.isinstance(size_value_attr)
    size = ir.DenseIntElementsAttr(size_value_attr)[0]

    qreg_type = ir.OpaqueType.get("quantum", "reg", ctx)
    i64_type = ir.IntegerType.get_signless(64, ctx)
    size_attr = ir.IntegerAttr.get(i64_type, size)

    return AllocOp(qreg_type, nqubits_attr=size_attr).results


#
# qdealloc
#
@qdealloc_p.def_impl
def _qdealloc_def_impl(ctx, size_value):  # pragma: no cover
    raise NotImplementedError()


@qdealloc_p.def_abstract_eval
def _qdealloc_abstract_eval(qreg):
    return ()


def _qdealloc_lowering(jax_ctx: mlir.LoweringRuleContext, qreg):
    ctx = jax_ctx.module_context.context
    ctx.allow_unregistered_dialects = True
    DeallocOp(qreg)
    DeviceReleaseOp()  # end of qnode
    return ()


#
# qextract
#
@qextract_p.def_impl
def _qextract_def_impl(ctx, qreg, qubit_idx):  # pragma: no cover
    raise NotImplementedError()


@qextract_p.def_abstract_eval
def _qextract_abstract_eval(qreg, qubit_idx):
    """This function is called with abstract arguments for tracing."""
    assert isinstance(qreg, AbstractQreg), f"Expected AbstractQreg(), got {qreg}"
    return AbstractQbit()


def _qextract_lowering(jax_ctx: mlir.LoweringRuleContext, qreg: ir.Value, qubit_idx: ir.Value):
    ctx = jax_ctx.module_context.context
    ctx.allow_unregistered_dialects = True

    assert ir.OpaqueType.isinstance(qreg.type), qreg.type
    assert ir.OpaqueType(qreg.type).dialect_namespace == "quantum"
    assert ir.OpaqueType(qreg.type).data == "reg"

    if (
        ir.RankedTensorType.isinstance(qubit_idx.type)
        and ir.RankedTensorType(qubit_idx.type).shape == []
    ):
        baseType = ir.RankedTensorType(qubit_idx.type).element_type
        qubit_idx = TensorExtractOp(baseType, qubit_idx, []).result
    assert ir.IntegerType.isinstance(qubit_idx.type), "Scalar integer required for extract op!"

    qubit_type = ir.OpaqueType.get("quantum", "bit", ctx)
    return ExtractOp(qubit_type, qreg, idx=qubit_idx).results


#
# qinsert
#
@qinsert_p.def_impl
def _qinsert_def_impl(ctx, qreg_old, qubit_idx, qubit):  # pragma: no cover
    raise NotImplementedError()


@qinsert_p.def_abstract_eval
def _qinsert_abstract_eval(qreg_old, qubit_idx, qubit):
    """This function is called with abstract arguments for tracing."""
    assert isinstance(qreg_old, AbstractQreg)
    assert isinstance(qubit, AbstractQbit)
    return AbstractQreg()


def _qinsert_lowering(
    jax_ctx: mlir.LoweringRuleContext, qreg_old: ir.Value, qubit_idx: ir.Value, qubit: ir.Value
):
    ctx = jax_ctx.module_context.context
    ctx.allow_unregistered_dialects = True

    assert ir.OpaqueType.isinstance(qreg_old.type)
    assert ir.OpaqueType(qreg_old.type).dialect_namespace == "quantum"
    assert ir.OpaqueType(qreg_old.type).data == "reg"

    if (
        ir.RankedTensorType.isinstance(qubit_idx.type)
        and ir.RankedTensorType(qubit_idx.type).shape == []
    ):
        baseType = ir.RankedTensorType(qubit_idx.type).element_type
        qubit_idx = TensorExtractOp(baseType, qubit_idx, []).result
    assert ir.IntegerType.isinstance(qubit_idx.type), "Scalar integer required for insert op!"

    qreg_type = ir.OpaqueType.get("quantum", "reg", ctx)
    return InsertOp(qreg_type, qreg_old, qubit, idx=qubit_idx).results


#
# gphase
#
@gphase_p.def_abstract_eval
def _gphase_abstract_eval(
    *qubits_or_params, op=None, qubits_len: int = 0, params_len: int = 0, ctrl_len: int = 0
):
    # The signature here is: (using * to denote zero or more)
    # qubits*, params*, ctrl_qubits*, ctrl_values*
    qubits = qubits_or_params[:qubits_len]
    ctrl_qubits = qubits_or_params[-2 * ctrl_len : -ctrl_len]
    all_qubits = qubits + ctrl_qubits
    for idx in range(qubits_len + ctrl_len):
        qubit = all_qubits[idx]
        assert isinstance(qubit, AbstractQbit)
    return (AbstractQbit(),) * (qubits_len + ctrl_len)


@qinst_p.def_impl
def _gphase_abstract_eval(
    *qubits_or_params, op=None, qubits_len: int = 0, params_len: int = 0, ctrl_len: int = 0
):
    """Not implemented"""
    raise NotImplementedError()


def _gphase_lowering(
    jax_ctx: mlir.LoweringRuleContext,
    *qubits_or_params,
    op=None,
    qubits_len: int = 0,
    params_len: int = 0,
    ctrl_len: int = 0,
):
    ctx = jax_ctx.module_context.context
    ctx.allow_unregistered_dialects = True

    qubits = qubits_or_params[:qubits_len]
    params = qubits_or_params[qubits_len : qubits_len + params_len]
    ctrl_qubits = qubits_or_params[qubits_len + params_len : qubits_len + params_len + ctrl_len]
    ctrl_values = qubits_or_params[qubits_len + params_len + ctrl_len :]

    float_params = []
    assert 1 == len(params), "Only one param in GlobalPhase"
    for p in params:
        if ir.RankedTensorType.isinstance(p.type) and ir.RankedTensorType(p.type).shape == []:
            baseType = ir.RankedTensorType(p.type).element_type

        if not ir.F64Type.isinstance(baseType):
            baseType = ir.F64Type.get()
            resultTensorType = ir.RankedTensorType.get((), baseType)
            p = ConvertOp(resultTensorType, p).results

        p = TensorExtractOp(baseType, p, []).result

        assert ir.F64Type.isinstance(
            p.type
        ), "Only scalar double parameters are allowed for quantum gates!"

        float_params.append(p)

    ctrl_values_i1 = []
    for v in ctrl_values:
        p = TensorExtractOp(ir.IntegerType.get_signless(1), v, []).result
        ctrl_values_i1.append(p)

    GlobalPhaseOp(
        params=float_params[0],
        out_ctrl_qubits=[qubit.type for qubit in ctrl_qubits],
        in_ctrl_qubits=ctrl_qubits,
        in_ctrl_values=ctrl_values_i1,
    )
    return qubits + ctrl_qubits


#
# qinst
#
@qinst_p.def_abstract_eval
def _qinst_abstract_eval(
    *qubits_or_params, op=None, qubits_len: int = 0, params_len: int = 0, ctrl_len: int = 0
):
    # The signature here is: (using * to denote zero or more)
    # qubits*, params*, ctrl_qubits*, ctrl_values*
    qubits = qubits_or_params[:qubits_len]
    ctrl_qubits = qubits_or_params[-2 * ctrl_len : -ctrl_len]
    all_qubits = qubits + ctrl_qubits
    for idx in range(qubits_len + ctrl_len):
        qubit = all_qubits[idx]
        assert isinstance(qubit, AbstractQbit)
    return (AbstractQbit(),) * (qubits_len + ctrl_len)


@qinst_p.def_impl
def _qinst_def_impl(
    ctx, *qubits_or_params, op, qubits_len, params_len, ctrl_len
):  # pragma: no cover
    raise NotImplementedError()


def _qinst_lowering(
    jax_ctx: mlir.LoweringRuleContext,
    *qubits_or_params: tuple,
    op=None,
    qubits_len: int = 0,
    params_len: int = 0,
    ctrl_len: int = 0,
):
    ctx = jax_ctx.module_context.context
    ctx.allow_unregistered_dialects = True

    qubits = qubits_or_params[:qubits_len]
    params = qubits_or_params[qubits_len : qubits_len + params_len]
    ctrl_qubits = qubits_or_params[qubits_len + params_len : qubits_len + params_len + ctrl_len]
    ctrl_values = qubits_or_params[qubits_len + params_len + ctrl_len :]

    for qubit in qubits:
        assert ir.OpaqueType.isinstance(qubit.type)
        assert ir.OpaqueType(qubit.type).dialect_namespace == "quantum"
        assert ir.OpaqueType(qubit.type).data == "bit"

    float_params = []
    for p in params:
        if ir.RankedTensorType.isinstance(p.type) and ir.RankedTensorType(p.type).shape == []:
            baseType = ir.RankedTensorType(p.type).element_type

        if not ir.F64Type.isinstance(baseType):
            baseType = ir.F64Type.get()
            resultTensorType = ir.RankedTensorType.get((), baseType)
            p = ConvertOp(resultTensorType, p).results

        p = TensorExtractOp(baseType, p, []).result

        assert ir.F64Type.isinstance(
            p.type
        ), "Only scalar double parameters are allowed for quantum gates!"

        float_params.append(p)

    ctrl_values_i1 = []
    for v in ctrl_values:
        p = TensorExtractOp(ir.IntegerType.get_signless(1), v, []).result
        ctrl_values_i1.append(p)

    name_attr = ir.StringAttr.get(op)
    name_str = str(name_attr)
    name_str = name_str.replace('"', "")

    if name_str == "MultiRZ":
        assert len(float_params) == 1, "MultiRZ takes one float parameter"
        float_param = float_params[0]
        return MultiRZOp(
            out_qubits=[qubit.type for qubit in qubits],
            out_ctrl_qubits=[qubit.type for qubit in ctrl_qubits],
            theta=float_param,
            in_qubits=qubits,
            in_ctrl_qubits=ctrl_qubits,
            in_ctrl_values=ctrl_values_i1,
        ).results

    return CustomOp(
        out_qubits=[qubit.type for qubit in qubits],
        out_ctrl_qubits=[qubit.type for qubit in ctrl_qubits],
        params=float_params,
        in_qubits=qubits,
        gate_name=name_attr,
        in_ctrl_qubits=ctrl_qubits,
        in_ctrl_values=ctrl_values_i1,
    ).results


#
# qubit unitary operation
#
@qunitary_p.def_abstract_eval
def _qunitary_abstract_eval(matrix, *qubits, qubits_len: int = 0, ctrl_len: int = 0):
    for idx in range(qubits_len + ctrl_len):
        qubit = qubits[idx]
        assert isinstance(qubit, AbstractQbit)
    return (AbstractQbit(),) * (qubits_len + ctrl_len)


@qunitary_p.def_impl
def _qunitary_def_impl(
    ctx, matrix, qubits, qubits_len: int = None, ctrl_len: int = 0
):  # pragma: no cover
    raise NotImplementedError()


def _qunitary_lowering(
    jax_ctx: mlir.LoweringRuleContext,
    matrix: ir.Value,
    *qubits_or_controlled: tuple,
    qubits_len: int = 0,
    ctrl_len: int = 0,
):
    qubits = qubits_or_controlled[:qubits_len]
    ctrl_qubits = qubits_or_controlled[qubits_len : qubits_len + ctrl_len]
    ctrl_values = qubits_or_controlled[qubits_len + ctrl_len :]

    ctx = jax_ctx.module_context.context
    ctx.allow_unregistered_dialects = True

    for q in qubits:
        assert ir.OpaqueType.isinstance(q.type)
        assert ir.OpaqueType(q.type).dialect_namespace == "quantum"
        assert ir.OpaqueType(q.type).data == "bit"

    matrix_type = matrix.type
    is_tensor = ir.RankedTensorType.isinstance(matrix_type)
    shape = ir.RankedTensorType(matrix_type).shape if is_tensor else None
    is_2d_tensor = len(shape) == 2 if is_tensor else False
    if not is_2d_tensor:
        raise TypeError("QubitUnitary must be a 2 dimensional tensor.")

    possibly_complex_type = ir.RankedTensorType(matrix_type).element_type
    is_complex = ir.ComplexType.isinstance(possibly_complex_type)
    is_f64_type = False

    if is_complex:
        complex_type = ir.ComplexType(possibly_complex_type)
        possibly_f64_type = complex_type.element_type
        is_f64_type = ir.F64Type.isinstance(possibly_f64_type)

    is_complex_f64_type = is_complex and is_f64_type
    if not is_complex_f64_type:
        f64_type = ir.F64Type.get()
        complex_f64_type = ir.ComplexType.get(f64_type)
        tensor_complex_f64_type = ir.RankedTensorType.get(shape, complex_f64_type)
        matrix = ConvertOp(tensor_complex_f64_type, matrix).results

    ctrl_values_i1 = []
    for v in ctrl_values:
        p = TensorExtractOp(ir.IntegerType.get_signless(1), v, []).result
        ctrl_values_i1.append(p)

    return QubitUnitaryOp(
        out_qubits=[q.type for q in qubits],
        out_ctrl_qubits=[q.type for q in ctrl_qubits],
        matrix=matrix,
        in_qubits=qubits,
        in_ctrl_qubits=ctrl_qubits,
        in_ctrl_values=ctrl_values_i1,
    ).results


#
# qmeasure
#
@qmeasure_p.def_abstract_eval
def _qmeasure_abstract_eval(qubit, postselect: int = None):
    assert isinstance(qubit, AbstractQbit)
    return core.ShapedArray((), bool), qubit


@qmeasure_p.def_impl
def _qmeasure_def_impl(ctx, qubit, postselect: int = None):  # pragma: no cover
    raise NotImplementedError()


def _qmeasure_lowering(jax_ctx: mlir.LoweringRuleContext, qubit: ir.Value, postselect: int = None):
    ctx = jax_ctx.module_context.context
    ctx.allow_unregistered_dialects = True

    assert ir.OpaqueType.isinstance(qubit.type)
    assert ir.OpaqueType(qubit.type).dialect_namespace == "quantum"
    assert ir.OpaqueType(qubit.type).data == "bit"

    # Prepare postselect attribute
    if postselect is not None:
        i32_type = ir.IntegerType.get_signless(32, ctx)
        postselect = ir.IntegerAttr.get(i32_type, postselect)

    result_type = ir.IntegerType.get_signless(1)

    result, new_qubit = MeasureOp(result_type, qubit.type, qubit, postselect=postselect).results

    result_from_elements_op = ir.RankedTensorType.get((), result.type)
    from_elements_op = FromElementsOp(result_from_elements_op, result)

    return (
        from_elements_op.results[0],
        new_qubit,
    )


#
# compbasis observable
#
@compbasis_p.def_abstract_eval
def _compbasis_abstract_eval(*qubits):
    for qubit in qubits:
        assert isinstance(qubit, AbstractQbit)
    return AbstractObs(len(qubits), compbasis_p)


@compbasis_p.def_impl
def _compbasis_def_impl(ctx, *qubits):  # pragma: no cover
    raise NotImplementedError()


def _compbasis_lowering(jax_ctx: mlir.LoweringRuleContext, *qubits: tuple):
    ctx = jax_ctx.module_context.context
    ctx.allow_unregistered_dialects = True

    for qubit in qubits:
        assert ir.OpaqueType.isinstance(qubit.type)
        assert ir.OpaqueType(qubit.type).dialect_namespace == "quantum"
        assert ir.OpaqueType(qubit.type).data == "bit"

    result_type = ir.OpaqueType.get("quantum", "obs")

    return ComputationalBasisOp(result_type, qubits).results


#
# named observable
#
@namedobs_p.def_impl
def _namedobs_def_impl(qubit, kind):  # pragma: no cover
    raise NotImplementedError()


@namedobs_p.def_abstract_eval
def _namedobs_abstract_eval(qubit, kind):
    assert isinstance(qubit, AbstractQbit)
    return AbstractObs()


def _named_obs_attribute(ctx, kind: str):
    return ir.OpaqueAttr.get(
        "quantum", ("named_observable " + kind).encode("utf-8"), ir.NoneType.get(ctx), ctx
    )


def _named_obs_lowering(jax_ctx: mlir.LoweringRuleContext, qubit: ir.Value, kind: str):
    ctx = jax_ctx.module_context.context
    ctx.allow_unregistered_dialects = True

    assert ir.OpaqueType.isinstance(qubit.type)
    assert ir.OpaqueType(qubit.type).dialect_namespace == "quantum"
    assert ir.OpaqueType(qubit.type).data == "bit"

    obsId = _named_obs_attribute(ctx, kind)
    result_type = ir.OpaqueType.get("quantum", "obs", ctx)

    return NamedObsOp(result_type, qubit, obsId).results


#
# hermitian observable
#
@hermitian_p.def_abstract_eval
def _hermitian_abstract_eval(matrix, *qubits):
    for q in qubits:
        assert isinstance(q, AbstractQbit)
    return AbstractObs()


@hermitian_p.def_impl
def _hermitian_def_impl(ctx, matrix, *qubits):  # pragma: no cover
    raise NotImplementedError()


def _hermitian_lowering(jax_ctx: mlir.LoweringRuleContext, matrix: ir.Value, *qubits: tuple):
    ctx = jax_ctx.module_context.context
    ctx.allow_unregistered_dialects = True

    result_type = ir.OpaqueType.get("quantum", "obs", ctx)

    return HermitianOp(result_type, matrix, qubits).results


#
# tensor observable
#
@tensorobs_p.def_impl
def _tensorobs_def_impl(ctx, *terms):  # pragma: no cover
    raise NotImplementedError()


@tensorobs_p.def_abstract_eval
def _tensorobs_abstract_eval(*terms):
    for o in terms:
        assert isinstance(o, AbstractObs)
    return AbstractObs()


def _tensor__obs_lowering(jax_ctx: mlir.LoweringRuleContext, *terms: tuple):
    ctx = jax_ctx.module_context.context
    ctx.allow_unregistered_dialects = True

    result_type = ir.OpaqueType.get("quantum", "obs")

    return TensorOp(result_type, terms).results


#
# hamiltonian observable
#
@hamiltonian_p.def_abstract_eval
def _hamiltonian_abstract_eval(coeffs, *terms):
    for o in terms:
        assert isinstance(o, AbstractObs)
    return AbstractObs()


@hamiltonian_p.def_impl
def _hamiltonian_def_impl(ctx, coeffs, *terms):  # pragma: no cover
    raise NotImplementedError()


def _hamiltonian_lowering(jax_ctx: mlir.LoweringRuleContext, coeffs: ir.Value, *terms: tuple):
    ctx = jax_ctx.module_context.context
    ctx.allow_unregistered_dialects = True

    baseType = ir.RankedTensorType(coeffs.type).element_type
    shape = ir.RankedTensorType(coeffs.type).shape
    if not ir.F64Type.isinstance(baseType):
        baseType = ir.F64Type.get()
        resultTensorType = ir.RankedTensorType.get(shape, baseType)
        coeffs = ConvertOp(resultTensorType, coeffs).results

    result_type = ir.OpaqueType.get("quantum", "obs", ctx)

    return HamiltonianOp(result_type, coeffs, terms).results


#
# sample measurement
#
@sample_p.def_abstract_eval
def _sample_abstract_eval(obs, shots, shape):
    assert isinstance(obs, AbstractObs)

    if obs.primitive is compbasis_p:
        assert shape == (shots, obs.num_qubits)
    else:
        assert shape == (shots,)

    return core.ShapedArray(shape, jax.numpy.float64)


@sample_p.def_impl
def _sample_def_impl(ctx, obs, shots, shape):  # pragma: no cover
    raise NotImplementedError()


def _sample_lowering(jax_ctx: mlir.LoweringRuleContext, obs: ir.Value, shots: int, shape: tuple):
    ctx = jax_ctx.module_context.context
    ctx.allow_unregistered_dialects = True

    i64_type = ir.IntegerType.get_signless(64, ctx)
    shots_attr = ir.IntegerAttr.get(i64_type, shots)
    f64_type = ir.F64Type.get()
    result_type = ir.RankedTensorType.get(shape, f64_type)

    return SampleOp(result_type, obs, shots_attr).results


#
# counts measurement
#
@counts_p.def_impl
def _counts_def_impl(ctx, obs, shots, shape):  # pragma: no cover
    raise NotImplementedError()


@counts_p.def_abstract_eval
def _counts_abstract_eval(obs, shots, shape):
    assert isinstance(obs, AbstractObs)

    if obs.primitive is compbasis_p:
        assert shape == (2**obs.num_qubits,)
    else:
        assert shape == (2,)

    return core.ShapedArray(shape, jax.numpy.float64), core.ShapedArray(shape, jax.numpy.int64)


def _counts_lowering(jax_ctx: mlir.LoweringRuleContext, obs: ir.Value, shots: int, shape: tuple):
    ctx = jax_ctx.module_context.context
    ctx.allow_unregistered_dialects = True

    i64_type = ir.IntegerType.get_signless(64, ctx)
    shots_attr = ir.IntegerAttr.get(i64_type, shots)
    f64_type = ir.F64Type.get()
    eigvals_type = ir.RankedTensorType.get(shape, f64_type)
    counts_type = ir.RankedTensorType.get(shape, i64_type)

    return CountsOp(eigvals_type, counts_type, obs, shots_attr).results


#
# expval measurement
#
@expval_p.def_abstract_eval
def _expval_abstract_eval(obs, shots):
    assert isinstance(obs, AbstractObs)
    return core.ShapedArray((), jax.numpy.float64)


@expval_p.def_impl
def _expval_def_impl(ctx, obs, shots):  # pragma: no cover
    raise NotImplementedError()


def _expval_lowering(jax_ctx: mlir.LoweringRuleContext, obs: ir.Value, shots: int):
    ctx = jax_ctx.module_context.context
    ctx.allow_unregistered_dialects = True

    assert ir.OpaqueType.isinstance(obs.type)
    assert ir.OpaqueType(obs.type).dialect_namespace == "quantum"
    assert ir.OpaqueType(obs.type).data == "obs"

    i64_type = ir.IntegerType.get_signless(64, ctx)
    shots_attr = ir.IntegerAttr.get(i64_type, shots) if shots is not None else None
    result_type = ir.F64Type.get()

    mres = ExpvalOp(result_type, obs, shots=shots_attr).result
    result_from_elements_op = ir.RankedTensorType.get((), result_type)
    from_elements_op = FromElementsOp(result_from_elements_op, mres)
    return from_elements_op.results


#
# var measurement
#
@var_p.def_abstract_eval
def _var_abstract_eval(obs, shots):
    assert isinstance(obs, AbstractObs)
    return core.ShapedArray((), jax.numpy.float64)


@var_p.def_impl
def _var_def_impl(ctx, obs, shots):  # pragma: no cover
    raise NotImplementedError()


def _var_lowering(jax_ctx: mlir.LoweringRuleContext, obs: ir.Value, shots: int):
    ctx = jax_ctx.module_context.context
    ctx.allow_unregistered_dialects = True

    assert ir.OpaqueType.isinstance(obs.type)
    assert ir.OpaqueType(obs.type).dialect_namespace == "quantum"
    assert ir.OpaqueType(obs.type).data == "obs"

    i64_type = ir.IntegerType.get_signless(64, ctx)
    shots_attr = ir.IntegerAttr.get(i64_type, shots) if shots is not None else None
    result_type = ir.F64Type.get()

    mres = VarianceOp(result_type, obs, shots=shots_attr).result
    result_from_elements_op = ir.RankedTensorType.get((), result_type)
    from_elements_op = FromElementsOp(result_from_elements_op, mres)
    return from_elements_op.results


#
# probs measurement
#
@probs_p.def_abstract_eval
def _probs_abstract_eval(obs, shape):
    assert isinstance(obs, AbstractObs)

    if obs.primitive is compbasis_p:
        assert shape == (2**obs.num_qubits,)
    else:
        raise TypeError("probs only supports computational basis")

    return core.ShapedArray(shape, jax.numpy.float64)


@var_p.def_impl
def _probs_def_impl(ctx, obs, shape):  # pragma: no cover
    raise NotImplementedError()


def _probs_lowering(jax_ctx: mlir.LoweringRuleContext, obs: ir.Value, shape: tuple):
    ctx = jax_ctx.module_context.context
    ctx.allow_unregistered_dialects = True

    result_type = ir.RankedTensorType.get(shape, ir.F64Type.get())

    return ProbsOp(result_type, obs).results


#
# state measurement
#
@state_p.def_abstract_eval
def _state_abstract_eval(obs, shape):
    assert isinstance(obs, AbstractObs)

    if obs.primitive is compbasis_p:
        assert shape == (2**obs.num_qubits,)
    else:
        raise TypeError("state only supports computational basis")

    return core.ShapedArray(shape, jax.numpy.complex128)


@state_p.def_impl
def _state_def_impl(ctx, obs, shape):  # pragma: no cover
    raise NotImplementedError()


def _state_lowering(jax_ctx: mlir.LoweringRuleContext, obs: ir.Value, shape: tuple):
    ctx = jax_ctx.module_context.context
    ctx.allow_unregistered_dialects = True

    c64_type = ir.ComplexType.get(ir.F64Type.get())
    result_type = ir.RankedTensorType.get(shape, c64_type)

    return StateOp(result_type, obs).results


#
# cond
#
@cond_p.def_abstract_eval
def _cond_abstract_eval(*args, branch_jaxprs, **kwargs):
    return branch_jaxprs[0].out_avals


@cond_p.def_impl
def _cond_def_impl(ctx, *preds_and_branch_args_plus_consts, branch_jaxprs):  # pragma: no cover
    raise NotImplementedError()


def _cond_lowering(
    jax_ctx: mlir.LoweringRuleContext,
    *preds_and_branch_args_plus_consts: tuple,
    branch_jaxprs: List[core.ClosedJaxpr],
):
    result_types = [mlir.aval_to_ir_types(a)[0] for a in jax_ctx.avals_out]
    num_preds = len(branch_jaxprs) - 1
    preds = preds_and_branch_args_plus_consts[:num_preds]
    branch_args_plus_consts = preds_and_branch_args_plus_consts[num_preds:]
    flat_args_plus_consts = mlir.flatten_lowering_ir_args(branch_args_plus_consts)

    # recursively lower if-else chains to nested IfOps
    def emit_branches(preds, branch_jaxprs, ip):
        # ip is an MLIR InsertionPoint. This allows recursive calls to emit their Operations inside
        # the 'else' blocks of preceding IfOps.
        with ip:
            pred_extracted = TensorExtractOp(ir.IntegerType.get_signless(1), preds[0], []).result
            if_op_scf = IfOp(pred_extracted, result_types, hasElse=True)
            true_jaxpr = branch_jaxprs[0]
            if_block = if_op_scf.then_block

            # if block
            source_info_util.extend_name_stack("if")
            if_ctx = jax_ctx.module_context.replace(
                name_stack=jax_ctx.module_context.name_stack.extend("if")
            )
            with ir.InsertionPoint(if_block):
                # recursively generate the mlir for the if block
                out = mlir.jaxpr_subcomp(
                    if_ctx,
                    true_jaxpr.jaxpr,
                    mlir.TokenSet(),
                    [mlir.ir_constants(c) for c in true_jaxpr.consts],
                    *([a] for a in flat_args_plus_consts),  # fn expects [a1], [a2], [a3] format
                    dim_var_values=jax_ctx.dim_var_values,
                )

                YieldOp([o[0] for o in out[0]])

            # else block
            source_info_util.extend_name_stack("else")
            else_ctx = jax_ctx.module_context.replace(
                name_stack=jax_ctx.module_context.name_stack.extend("else")
            )
            else_block = if_op_scf.else_block
            if len(preds) == 1:
                # Base case: reached the otherwise block
                otherwise_jaxpr = branch_jaxprs[-1]
                with ir.InsertionPoint(else_block):
                    out = mlir.jaxpr_subcomp(
                        else_ctx,
                        otherwise_jaxpr.jaxpr,
                        mlir.TokenSet(),
                        [mlir.ir_constants(c) for c in otherwise_jaxpr.consts],
                        *([a] for a in flat_args_plus_consts),
                        dim_var_values=jax_ctx.dim_var_values,
                    )

                    YieldOp([o[0] for o in out[0]])
            else:
                with ir.InsertionPoint(else_block) as else_ip:
                    child_if_op = emit_branches(preds[1:], branch_jaxprs[1:], else_ip)
                    YieldOp(child_if_op.results)
            return if_op_scf

    head_if_op = emit_branches(preds, branch_jaxprs, jax_ctx.module_context.ip.current)
    return head_if_op.results


#
# while loop
#
@while_p.def_abstract_eval
def _while_loop_abstract_eval(*args, cond_jaxpr, body_jaxpr, **kwargs):
    return body_jaxpr.out_avals


@while_p.def_impl
def _while_loop_def_impl(
    ctx, *iter_args_plus_consts, cond_jaxpr, body_jaxpr, cond_nconsts, body_nconsts
):  # pragma: no cover
    raise NotImplementedError()


def _while_loop_lowering(
    jax_ctx: mlir.LoweringRuleContext,
    *iter_args_plus_consts: tuple,
    cond_jaxpr: core.ClosedJaxpr,
    body_jaxpr: core.ClosedJaxpr,
    cond_nconsts: int,
    body_nconsts: int,
):
    loop_carry_types_plus_consts = [mlir.aval_to_ir_types(a)[0] for a in jax_ctx.avals_in]
    flat_args_plus_consts = mlir.flatten_lowering_ir_args(iter_args_plus_consts)
    assert [val.type for val in flat_args_plus_consts] == loop_carry_types_plus_consts

    # split the argument list into 3 separate groups
    # 1) the constants used in the condition function
    # 2) the constants used in the body function
    # 3) the normal arguments which are not constants
    cond_consts = flat_args_plus_consts[:cond_nconsts]
    body_consts = flat_args_plus_consts[cond_nconsts : cond_nconsts + body_nconsts]
    loop_args = flat_args_plus_consts[cond_nconsts + body_nconsts :]

    # remove const types from abstract parameter types list
    loop_carry_types = loop_carry_types_plus_consts[cond_nconsts + body_nconsts :]
    assert loop_carry_types == [mlir.aval_to_ir_types(a)[0] for a in jax_ctx.avals_out]

    while_op_scf = WhileOp(loop_carry_types, loop_args)

    # cond block
    cond_block = while_op_scf.regions[0].blocks.append(*loop_carry_types)
    name_stack = jax_ctx.module_context.name_stack.extend("while")
    cond_ctx = jax_ctx.module_context.replace(name_stack=name_stack.extend("cond"))
    with ir.InsertionPoint(cond_block):
        cond_args = [cond_block.arguments[i] for i in range(len(loop_carry_types))]

        # recursively generate the mlir for the while cond
        ((pred,),), _ = mlir.jaxpr_subcomp(
            cond_ctx,
            cond_jaxpr.jaxpr,
            mlir.TokenSet(),
            [mlir.ir_constants(c) for c in cond_jaxpr.consts],
            *([a] for a in (cond_consts + cond_args)),  # fn expects [a1], [a2], [a3] format
            dim_var_values=jax_ctx.dim_var_values,
        )

        pred_extracted = TensorExtractOp(ir.IntegerType.get_signless(1), pred, []).result
        ConditionOp(pred_extracted, cond_args)

    # body block
    body_block = while_op_scf.regions[1].blocks.append(*loop_carry_types)
    body_ctx = jax_ctx.module_context.replace(name_stack=name_stack.extend("body"))
    with ir.InsertionPoint(body_block):
        body_args = [body_block.arguments[i] for i in range(len(loop_carry_types))]

        # recursively generate the mlir for the while body
        out, _ = mlir.jaxpr_subcomp(
            body_ctx,
            body_jaxpr.jaxpr,
            mlir.TokenSet(),
            [mlir.ir_constants(c) for c in cond_jaxpr.consts],
            *([a] for a in (body_consts + body_args)),  # fn expects [a1], [a2], [a3] format
            dim_var_values=jax_ctx.dim_var_values,
        )

        YieldOp([o[0] for o in out])

    return while_op_scf.results


#
# for loop
#
@for_p.def_abstract_eval
def _for_loop_abstract_eval(*args, body_jaxpr, **kwargs):
    return body_jaxpr.out_avals


# pylint: disable=too-many-arguments
@for_p.def_impl
def _for_loop_def_impl(
    ctx, lower_bound, upper_bound, step, *iter_args_plus_consts, body_jaxpr, body_nconsts
):  # pragma: no cover
    raise NotImplementedError()


# pylint: disable=too-many-statements, too-many-arguments
def _for_loop_lowering(
    jax_ctx: mlir.LoweringRuleContext,
    lower_bound: ir.Value,
    upper_bound: ir.Value,
    step: ir.Value,
    *iter_args_plus_consts: tuple,
    body_jaxpr: core.ClosedJaxpr,
    body_nconsts: int,
    apply_reverse_transform: bool,
):
    # Separate constants from iteration arguments.
    # The MLIR value provided by JAX for the iteration index is not needed
    # (as it's identical to the lower bound value).
    body_consts = iter_args_plus_consts[:body_nconsts]
    loop_index = iter_args_plus_consts[body_nconsts]
    loop_args = iter_args_plus_consts[body_nconsts + 1 :]

    all_param_types_plus_consts = [mlir.aval_to_ir_types(a)[0] for a in jax_ctx.avals_in]

    # Remove header values: lower_bound, upper_bound, step
    assert [lower_bound.type, upper_bound.type, step.type] == all_param_types_plus_consts[:3]
    loop_carry_types_plus_consts = all_param_types_plus_consts[3:]

    # Remove loop body constants.
    assert [val.type for val in body_consts] == loop_carry_types_plus_consts[:body_nconsts]
    loop_carry_types = loop_carry_types_plus_consts[body_nconsts:]

    # Overwrite the type of the iteration index determined by JAX (= type of lower bound)
    # in favor of the 'index' type expected by MLIR.
    loop_index_type = ir.RankedTensorType(loop_index.type).element_type
    loop_carry_types[0] = ir.IndexType.get()

    # Don't include the iteration index in the result types.
    result_types = loop_carry_types[1:]
    assert [val.type for val in loop_args] == result_types
    assert result_types == [
        mlir.aval_to_ir_types(a)[0] for a in jax_ctx.avals_out
    ], f"{result_types=} doesn't match {jax_ctx.avals_out=}"

    loop_operands = []
    for p in (lower_bound, upper_bound, step):
        p = TensorExtractOp(
            ir.RankedTensorType(p.type).element_type, p, []
        ).result  # tensor<i64> -> i64
        p = IndexCastOp(ir.IndexType.get(), p).result  # i64 -> index
        loop_operands.append(p)

    if apply_reverse_transform:
        zero_np = np.array(0)
        one_np = np.array(1)
        zero_attr = ir.DenseIntElementsAttr.get(zero_np)
        one_attr = ir.DenseIntElementsAttr.get(one_np)
        zero_tensor = StableHLOConstantOp(zero_attr)
        one_tensor = StableHLOConstantOp(one_attr)
        ctx = jax_ctx.module_context.context
        i64_type = ir.IntegerType.get_signless(64, ctx)
        zero_i64 = TensorExtractOp(i64_type, zero_tensor, []).result
        one_i64 = TensorExtractOp(i64_type, one_tensor, []).result
        zero = IndexCastOp(ir.IndexType.get(), zero_i64).result
        one = IndexCastOp(ir.IndexType.get(), one_i64).result

        start_val, stop_val, step_val = loop_operands[0], loop_operands[1], loop_operands[2]

        # Iterate from 0 to the number of iterations (ceil((stop - start) / step))
        distance = SubIOp(stop_val, start_val)
        num_iterations = CeilDivSIOp(distance, step_val)
        loop_operands[0] = zero
        loop_operands[1] = num_iterations
        loop_operands[2] = one

    loop_operands.extend(loop_args)

    for_op_scf = ForOp(loop_operands[0], loop_operands[1], loop_operands[2], iter_args=loop_args)

    name_stack = jax_ctx.module_context.name_stack.extend("for")
    body_block = for_op_scf.body
    body_ctx = jax_ctx.module_context.replace(name_stack=name_stack.extend("body"))

    with ir.InsertionPoint(body_block):
        body_args = list(body_block.arguments)

        # Convert the index type iteration variable expected by MLIR to tensor<i64> expected by JAX.
        if apply_reverse_transform:
            # iv = start + normalized_iv * step
            body_args[0] = AddIOp(start_val, MulIOp(body_args[0], step_val))
        body_args[0] = IndexCastOp(loop_index_type, body_args[0]).result
        result_from_elements_op = ir.RankedTensorType.get((), loop_index_type)
        from_elements_op = FromElementsOp(result_from_elements_op, body_args[0])
        body_args[0] = from_elements_op.result

        # recursively generate the mlir for the loop body
        out, _ = mlir.jaxpr_subcomp(
            body_ctx,
            body_jaxpr.jaxpr,
            mlir.TokenSet(),
            [mlir.ir_constants(c) for c in body_jaxpr.consts],
            # [],
            *([a] for a in (*body_consts, *body_args)),
            dim_var_values=jax_ctx.dim_var_values,
        )

        YieldOp([o[0] for o in out])

    return for_op_scf.results


#
# adjoint
#
@adjoint_p.def_impl
def _adjoint_def_impl(ctx, *args, args_tree, jaxpr):  # pragma: no cover
    raise NotImplementedError()


@adjoint_p.def_abstract_eval
def _adjoint_abstract(*args, args_tree, jaxpr):
    return jaxpr.out_avals[-1:]


def _adjoint_lowering(
    jax_ctx: mlir.LoweringRuleContext,
    *args: Iterable[ir.Value],
    args_tree: PyTreeDef,
    jaxpr: core.ClosedJaxpr,
) -> ir.Value:
    """The JAX bind handler performing the Jaxpr -> MLIR adjoint lowering by taking the `jaxpr`
    expression to be lowered and all its already lowered arguments as MLIR value references. The Jax
    requires all the arguments to be passed as a single list of positionals, thus we pass indices of
    the argument groups. The handler returns the resulting MLIR Value."""

    # [1] - MLIR Value of constans, classical and quantum arguments [2] - JAXPR types of constans,
    # classical and quantum arguments [3] - Build a body of the adjoint operator. We pass constants
    # and classical arguments as-is, but substitute the quantum arguments with the arguments of the
    # block.

    ctx = jax_ctx.module_context.context
    consts, cargs, qargs = tree_unflatten(args_tree, args)  # [1]
    _, _, aqargs = tree_unflatten(args_tree, jax_ctx.avals_in)  # [2]

    assert len(qargs) == 1, "We currently expect exactly one quantum register argument"
    output_types = util.flatten(map(mlir.aval_to_ir_types, jax_ctx.avals_out))
    assert len(output_types) == 1 and output_types[0] == ir.OpaqueType.get(
        "quantum", "reg", ctx
    ), f"Expected a single result of quantum.register type, got: {output_types}"

    # Build an adjoint operation with a single-block region.
    op = AdjointOp(output_types[0], qargs[0])
    adjoint_block = op.regions[0].blocks.append(*[mlir.aval_to_ir_types(a)[0] for a in aqargs])
    with ir.InsertionPoint(adjoint_block):
        source_info_util.extend_name_stack("adjoint")
        out, _ = mlir.jaxpr_subcomp(
            jax_ctx.module_context.replace(
                name_stack=jax_ctx.module_context.name_stack.extend("adjoint")
            ),
            jaxpr.jaxpr,
            mlir.TokenSet(),
            [mlir.ir_constants(c) for c in jaxpr.consts],
            *([a] for a in chain(consts, cargs, adjoint_block.arguments)),  # [3]
            dim_var_values=jax_ctx.dim_var_values,
        )

        QYieldOp([a[0] for a in out[-1:]])

    return op.results


#
# registration
#

mlir.register_lowering(zne_p, _zne_lowering)
mlir.register_lowering(qdevice_p, _qdevice_lowering)
mlir.register_lowering(qalloc_p, _qalloc_lowering)
mlir.register_lowering(qdealloc_p, _qdealloc_lowering)
mlir.register_lowering(qextract_p, _qextract_lowering)
mlir.register_lowering(qinsert_p, _qinsert_lowering)
mlir.register_lowering(qinst_p, _qinst_lowering)
mlir.register_lowering(gphase_p, _gphase_lowering)
mlir.register_lowering(qunitary_p, _qunitary_lowering)
mlir.register_lowering(qmeasure_p, _qmeasure_lowering)
mlir.register_lowering(compbasis_p, _compbasis_lowering)
mlir.register_lowering(namedobs_p, _named_obs_lowering)
mlir.register_lowering(hermitian_p, _hermitian_lowering)
mlir.register_lowering(tensorobs_p, _tensor__obs_lowering)
mlir.register_lowering(hamiltonian_p, _hamiltonian_lowering)
mlir.register_lowering(sample_p, _sample_lowering)
mlir.register_lowering(counts_p, _counts_lowering)
mlir.register_lowering(expval_p, _expval_lowering)
mlir.register_lowering(var_p, _var_lowering)
mlir.register_lowering(probs_p, _probs_lowering)
mlir.register_lowering(state_p, _state_lowering)
mlir.register_lowering(cond_p, _cond_lowering)
mlir.register_lowering(while_p, _while_loop_lowering)
mlir.register_lowering(for_p, _for_loop_lowering)
mlir.register_lowering(grad_p, _grad_lowering)
mlir.register_lowering(func_p, _func_lowering)
mlir.register_lowering(jvp_p, _jvp_lowering)
mlir.register_lowering(vjp_p, _vjp_lowering)
mlir.register_lowering(adjoint_p, _adjoint_lowering)
mlir.register_lowering(print_p, _print_lowering)
mlir.register_lowering(python_callback_p, _python_callback_lowering)


def _scalar_abstractify(t):
    # pylint: disable=protected-access
    if t in {int, float, complex, bool} or isinstance(t, jax._src.numpy.lax_numpy._ScalarMeta):
        return core.ShapedArray([], dtype=t, weak_type=True)
    raise TypeError(f"Argument type {t} is not a valid JAX type.")


# pylint: disable=protected-access
api_util._shaped_abstractify_handlers[type] = _scalar_abstractify
# pylint: disable=protected-access
api_util._shaped_abstractify_handlers[jax._src.numpy.lax_numpy._ScalarMeta] = _scalar_abstractify<|MERGE_RESOLUTION|>--- conflicted
+++ resolved
@@ -242,11 +242,7 @@
     ctx = jax_ctx.module_context.context
     i64_type = ir.IntegerType.get_signless(64, ctx)
     identifier = ir.IntegerAttr.get(i64_type, callback_id)
-<<<<<<< HEAD
     return PythonCallOp(args, identifier).results
-=======
-    return PythonCallOp(identifier).results
->>>>>>> cad0c46a
 
 
 #
