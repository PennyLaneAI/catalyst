--- conflicted
+++ resolved
@@ -805,23 +805,6 @@
     ctx = jax_ctx.module_context.context
     ctx.allow_unregistered_dialects = True
 
-<<<<<<< HEAD
-    '''
-    assert size_value.owner.name == "stablehlo.constant"
-    size_value_attr = size_value.owner.attributes["value"]
-    assert ir.DenseIntElementsAttr.isinstance(size_value_attr)
-    size = ir.DenseIntElementsAttr(size_value_attr)[0]
-    '''
-
-    qreg_type = ir.OpaqueType.get("quantum", "reg", ctx)
-    #i64_type = ir.IntegerType.get_signless(64, ctx)
-    #size_attr = ir.IntegerAttr.get(i64_type, size)
-
-    #return AllocOp(qreg_type, nqubits_attr=size_attr).results
-
-    size_value = extract_scalar(size_value, "blah")
-    return AllocOp(qreg_type, nqubits=size_value).results
-=======
     qreg_type = ir.OpaqueType.get("quantum", "reg", ctx)
     if isinstance(size_value.owner, ir.Operation) and size_value.owner.name == "stablehlo.constant":
         size_value_attr = size_value.owner.attributes["value"]
@@ -834,7 +817,6 @@
     else:
         size_value = extract_scalar(size_value, "qalloc")
         return AllocOp(qreg_type, nqubits=size_value).results
->>>>>>> 0accd498
 
 
 #
