# Copyright 2024 Xanadu Quantum Technologies Inc.

# Licensed under the Apache License, Version 2.0 (the "License");
# you may not use this file except in compliance with the License.
# You may obtain a copy of the License at

#     http://www.apache.org/licenses/LICENSE-2.0

# Unless required by applicable law or agreed to in writing, software
# distributed under the License is distributed on an "AS IS" BASIS,
# WITHOUT WARRANTIES OR CONDITIONS OF ANY KIND, either express or implied.
# See the License for the specific language governing permissions and
# limitations under the License.
"""This module contains the qjit device classes.
"""
from typing import Optional, Set

import pennylane as qml
from pennylane.measurements import MidMeasureMP

from catalyst.preprocess import decompose_ops_to_unitary
from catalyst.utils.exceptions import CompileError
from catalyst.utils.patching import Patcher
from catalyst.utils.runtime import (
    BackendInfo,
    deduce_native_controlled_gates,
    get_pennylane_observables,
    get_pennylane_operations,
)
from catalyst.utils.toml import (
    TOMLDocument,
    check_adjoint_flag,
    check_mid_circuit_measurement_flag,
)

RUNTIME_OPERATIONS = {
    "Identity",
    "PauliX",
    "PauliY",
    "PauliZ",
    "Hadamard",
    "S",
    "T",
    "PhaseShift",
    "RX",
    "RY",
    "RZ",
    "Rot",
    "CNOT",
    "CY",
    "CZ",
    "SWAP",
    "IsingXX",
    "IsingYY",
    "IsingXY",
    "ControlledPhaseShift",
    "CRX",
    "CRY",
    "CRZ",
    "CRot",
    "CSWAP",
    "Toffoli",
    "MultiRZ",
    "QubitUnitary",
    "ISWAP",
    "PSWAP",
    "GlobalPhase",
}


def get_qjit_pennylane_operations(config: TOMLDocument, shots_present, device_name) -> Set[str]:
    """Get set of supported operations for the QJIT device in the PennyLane format. Take the target
    device's config into account."""
    # Supported gates of the target PennyLane's device
    native_gates = get_pennylane_operations(config, shots_present, device_name)
    qir_gates = set.union(
        QJITDeviceNewAPI.operations_supported_by_QIR_runtime,
        deduce_native_controlled_gates(QJITDeviceNewAPI.operations_supported_by_QIR_runtime),
    )
    supported_gates = list(set.intersection(native_gates, qir_gates))

    # These are added unconditionally.
    supported_gates += ["Cond", "WhileLoop", "ForLoop"]

    if check_mid_circuit_measurement_flag(config):  # pragma: no branch
        supported_gates += ["MidCircuitMeasure"]

    if check_adjoint_flag(config, shots_present):
        supported_gates += ["Adjoint"]

    supported_gates += ["ControlledQubitUnitary"]
    return set(supported_gates)


class QJITDevice(qml.QubitDevice):
    """QJIT device.

    A device that interfaces the compilation pipeline of Pennylane programs.

    Args:
        wires (int): the number of wires to initialize the device with
        shots (int): How many times the circuit should be evaluated (or sampled) to estimate
            the expectation values. Defaults to ``None`` if not specified. Setting
            to ``None`` results in computing statistics like expectation values and
            variances analytically
        backend_name (str): name of the device from the list of supported and compiled backend
            devices by the runtime
        backend_kwargs (Dict(str, AnyType)): An optional dictionary of the device specifications
    """

    name = "QJIT device"
    short_name = "qjit.device"
    pennylane_requires = "0.1.0"
    version = "0.0.1"
    author = ""

    operations_supported_by_QIR_runtime = RUNTIME_OPERATIONS

    @staticmethod
    def _get_operations_to_convert_to_matrix(_config: TOMLDocument) -> Set[str]:
        # We currently override and only set a few gates to preserve existing behaviour.
        # We could choose to read from config and use the "matrix" gates.
        # However, that affects differentiability.
        # None of the "matrix" gates with more than 2 qubits parameters are differentiable.
        # TODO: https://github.com/PennyLaneAI/catalyst/issues/398
        return {"MultiControlledX", "BlockEncode"}

    def __init__(
        self,
        target_config: TOMLDocument,
        shots=None,
        wires=None,
        backend: Optional[BackendInfo] = None,
    ):
        super().__init__(wires=wires, shots=shots)

        self.target_config = target_config
        self.backend_name = backend.c_interface_name if backend else "default"
        self.backend_lib = backend.lpath if backend else ""
        self.backend_kwargs = backend.kwargs if backend else {}
        device_name = backend.device_name if backend else "default"

        shots_present = shots is not None
        self._operations = get_qjit_pennylane_operations(target_config, shots_present, device_name)
        self._observables = get_pennylane_observables(target_config, shots_present, device_name)

    @property
    def operations(self) -> Set[str]:
        """Get the device operations"""
        return self._operations

    @property
    def observables(self) -> Set[str]:
        """Get the device observables"""
        return self._observables

    def apply(self, operations, **kwargs):
        """
        Raises: RuntimeError
        """
        raise RuntimeError("QJIT devices cannot apply operations.")  # pragma: no cover

    def default_expand_fn(self, circuit, max_expansion=10):
        """
        Most decomposition logic will be equivalent to PennyLane's decomposition.
        However, decomposition logic will differ in the following cases:

        1. All :class:`qml.QubitUnitary <pennylane.ops.op_math.Controlled>` operations
            will decompose to :class:`qml.QubitUnitary <pennylane.QubitUnitary>` operations.
        2. :class:`qml.ControlledQubitUnitary <pennylane.ControlledQubitUnitary>` operations
            will decompose to :class:`qml.QubitUnitary <pennylane.QubitUnitary>` operations.
        3. The list of device-supported gates employed by Catalyst is currently different than
            that of the ``lightning.qubit`` device, as defined by the
            :class:`~.pennylane_extensions.QJITDevice`.

        Args:
            circuit: circuit to expand
            max_expansion: the maximum number of expansion steps if no fixed-point is reached.
        """
        # Ensure catalyst.measure is used instead of qml.measure.
        if any(isinstance(op, MidMeasureMP) for op in circuit.operations):
            raise CompileError("Must use 'measure' from Catalyst instead of PennyLane.")

        decompose_to_qubit_unitary = QJITDevice._get_operations_to_convert_to_matrix(
            self.target_config
        )

        def _decomp_to_unitary(self, *_args, **_kwargs):
            try:
                mat = self.matrix()
            except Exception as e:
                raise CompileError(
                    f"Operation {self} could not be decomposed, it might be unsupported."
                ) from e
            return [qml.QubitUnitary(mat, wires=self.wires)]

        # Fallback for controlled gates that won't decompose successfully.
        # Doing so before rather than after decomposition is generally a trade-off. For low
        # numbers of qubits, a unitary gate might be faster, while for large qubit numbers prior
        # decomposition is generally faster.
        # At the moment, bypassing decomposition for controlled gates will generally have a higher
        # success rate, as complex decomposition paths can fail to trace (c.f. PL #3521, #3522).
        overriden_methods = [  # pragma: no cover
            (qml.ops.Controlled, "has_decomposition", lambda self: True),
            (qml.ops.Controlled, "decomposition", _decomp_to_unitary),
        ]
        for gate in decompose_to_qubit_unitary:
            overriden_methods.append((getattr(qml, gate), "decomposition", _decomp_to_unitary))

        with Patcher(*overriden_methods):
            expanded_tape = super().default_expand_fn(circuit, max_expansion)

        self.check_validity(expanded_tape.operations, [])
        return expanded_tape


class QJITDeviceNewAPI(qml.devices.Device):
    """QJIT device for the new device API.
    A device that interfaces the compilation pipeline of Pennylane programs.
    Args:
        wires (Shots): the number of wires to initialize the device with
        shots (int): How many times the circuit should be evaluated (or sampled) to estimate
            the expectation values. Defaults to ``None`` if not specified. Setting
            to ``None`` results in computing statistics like expectation values and
            variances analytically
        backend_name (str): name of the device from the list of supported and compiled backend
            devices by the runtime
        backend_kwargs (Dict(str, AnyType)): An optional dictionary of the device specifications
    """

    operations_supported_by_QIR_runtime = RUNTIME_OPERATIONS

    def __init__(
        self,
        original_device,
        target_config: TOMLDocument,
        backend: Optional[BackendInfo] = None,
    ):
        self.original_device = original_device

        for key, value in original_device.__dict__.items():
            self.__setattr__(key, value)
        super().__init__(wires=original_device.wires, shots=original_device.shots)

        self.target_config = target_config
        self.backend_name = backend.c_interface_name if backend else "default"
        self.backend_lib = backend.lpath if backend else ""
        self.backend_kwargs = backend.kwargs if backend else {}
        device_name = backend.device_name if backend else "default"

        shots_present = original_device.shots is not None
        self._operations = get_qjit_pennylane_operations(target_config, shots_present, device_name)
        self._observables = get_pennylane_observables(target_config, shots_present, device_name)

    @property
    def operations(self) -> Set[str]:
        """Get the device operations"""
        return self._operations

    @property
    def observables(self) -> Set[str]:
        """Get the device observables"""
        return self._observables

    def preprocess(
        self,
        execution_config: qml.devices.ExecutionConfig = qml.devices.DefaultExecutionConfig,
    ):
        """Device preprocessing function."""
        program, config = self.original_device.preprocess(execution_config)

<<<<<<< HEAD
=======
        convert_to_matrix_ops = {"MultiControlledX", "BlockEncode"}
        program.add_transform(decompose_ops_to_unitary, convert_to_matrix_ops)
>>>>>>> 541a5371
        # TODO: Add Catalyst program verification and validation
        return program, config

    def execute(self, circuits, execution_config):
        """
        Raises: RuntimeError
        """
        raise RuntimeError("QJIT devices cannot execute tapes.")<|MERGE_RESOLUTION|>--- conflicted
+++ resolved
@@ -269,11 +269,9 @@
         """Device preprocessing function."""
         program, config = self.original_device.preprocess(execution_config)
 
-<<<<<<< HEAD
-=======
         convert_to_matrix_ops = {"MultiControlledX", "BlockEncode"}
         program.add_transform(decompose_ops_to_unitary, convert_to_matrix_ops)
->>>>>>> 541a5371
+
         # TODO: Add Catalyst program verification and validation
         return program, config
 
