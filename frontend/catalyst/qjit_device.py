# Copyright 2024 Xanadu Quantum Technologies Inc.

# Licensed under the Apache License, Version 2.0 (the "License");
# you may not use this file except in compliance with the License.
# You may obtain a copy of the License at

#     http://www.apache.org/licenses/LICENSE-2.0

# Unless required by applicable law or agreed to in writing, software
# distributed under the License is distributed on an "AS IS" BASIS,
# WITHOUT WARRANTIES OR CONDITIONS OF ANY KIND, either express or implied.
# See the License for the specific language governing permissions and
# limitations under the License.
"""This module contains the qjit device classes.
"""
from typing import Optional, Set

import pennylane as qml
from pennylane.measurements import MidMeasureMP

from catalyst.utils.exceptions import CompileError
from catalyst.utils.patching import Patcher
from catalyst.utils.runtime import (
    BackendInfo,
    deduce_native_controlled_gates,
    get_pennylane_observables,
    get_pennylane_operations,
)
from catalyst.utils.toml import (
    TOMLDocument,
    check_adjoint_flag,
    check_mid_circuit_measurement_flag,
)

RUNTIME_OPERATIONS = {
    "Identity",
    "PauliX",
    "PauliY",
    "PauliZ",
    "Hadamard",
    "S",
    "T",
    "PhaseShift",
    "RX",
    "RY",
    "RZ",
    "Rot",
    "CNOT",
    "CY",
    "CZ",
    "SWAP",
    "IsingXX",
    "IsingYY",
    "IsingXY",
    "ControlledPhaseShift",
    "CRX",
    "CRY",
    "CRZ",
    "CRot",
    "CSWAP",
    "Toffoli",
    "MultiRZ",
    "QubitUnitary",
    "ISWAP",
    "PSWAP",
    "GlobalPhase",
}


def get_qjit_pennylane_operations(config: TOMLDocument, shots_present, device_name) -> Set[str]:
    """Get set of supported operations for the QJIT device in the PennyLane format. Take the target
    device's config into account."""
    # Supported gates of the target PennyLane's device
    native_gates = get_pennylane_operations(config, shots_present, device_name)
    qir_gates = set.union(
        QJITDeviceNewAPI.operations_supported_by_QIR_runtime,
        deduce_native_controlled_gates(QJITDeviceNewAPI.operations_supported_by_QIR_runtime),
    )
    supported_gates = list(set.intersection(native_gates, qir_gates))

    # These are added unconditionally.
    supported_gates += ["Cond", "WhileLoop", "ForLoop"]

    if check_mid_circuit_measurement_flag(config):  # pragma: no branch
        supported_gates += ["MidCircuitMeasure"]

    if check_adjoint_flag(config, shots_present):
        supported_gates += ["Adjoint"]

    supported_gates += ["ControlledQubitUnitary"]
    return set(supported_gates)

RUNTIME_OPERATIONS = {
    "Identity",
    "PauliX",
    "PauliY",
    "PauliZ",
    "Hadamard",
    "S",
    "T",
    "PhaseShift",
    "RX",
    "RY",
    "RZ",
    "Rot",
    "CNOT",
    "CY",
    "CZ",
    "SWAP",
    "IsingXX",
    "IsingYY",
    "IsingXY",
    "ControlledPhaseShift",
    "CRX",
    "CRY",
    "CRZ",
    "CRot",
    "CSWAP",
    "Toffoli",
    "MultiRZ",
    "QubitUnitary",
    "ISWAP",
    "PSWAP",
    "GlobalPhase",
}


class QJITDevice(qml.QubitDevice):
    """QJIT device.

    A device that interfaces the compilation pipeline of Pennylane programs.

    Args:
        wires (int): the number of wires to initialize the device with
        shots (int): How many times the circuit should be evaluated (or sampled) to estimate
            the expectation values. Defaults to ``None`` if not specified. Setting
            to ``None`` results in computing statistics like expectation values and
            variances analytically
        backend_name (str): name of the device from the list of supported and compiled backend
            devices by the runtime
        backend_kwargs (Dict(str, AnyType)): An optional dictionary of the device specifications
    """

    name = "QJIT device"
    short_name = "qjit.device"
    pennylane_requires = "0.1.0"
    version = "0.0.1"
    author = ""

<<<<<<< HEAD
    # These must be present even if empty.
    operations = []
    observables = []

=======
>>>>>>> 2a4fba1a
    operations_supported_by_QIR_runtime = RUNTIME_OPERATIONS

    @staticmethod
    def _get_operations_to_convert_to_matrix(_config: TOMLDocument) -> Set[str]:
        # We currently override and only set a few gates to preserve existing behaviour.
        # We could choose to read from config and use the "matrix" gates.
        # However, that affects differentiability.
        # None of the "matrix" gates with more than 2 qubits parameters are differentiable.
        # TODO: https://github.com/PennyLaneAI/catalyst/issues/398
        return {"MultiControlledX", "BlockEncode"}

    def __init__(
        self,
        target_config: TOMLDocument,
        shots=None,
        wires=None,
        backend: Optional[BackendInfo] = None,
    ):
        super().__init__(wires=wires, shots=shots)

        self.target_config = target_config
        self.backend_name = backend.c_interface_name if backend else "default"
        self.backend_lib = backend.lpath if backend else ""
        self.backend_kwargs = backend.kwargs if backend else {}
        device_name = backend.device_name if backend else "default"

        shots_present = shots is not None
        self._operations = get_qjit_pennylane_operations(target_config, shots_present, device_name)
        self._observables = get_pennylane_observables(target_config, shots_present, device_name)

    @property
    def operations(self) -> Set[str]:
        """Get the device operations"""
        return self._operations

    @property
    def observables(self) -> Set[str]:
        """Get the device observables"""
        return self._observables

    def apply(self, operations, **kwargs):
        """
        Raises: RuntimeError
        """
        raise RuntimeError("QJIT devices cannot apply operations.")  # pragma: no cover

    def default_expand_fn(self, circuit, max_expansion=10):
        """
        Most decomposition logic will be equivalent to PennyLane's decomposition.
        However, decomposition logic will differ in the following cases:

        1. All :class:`qml.QubitUnitary <pennylane.ops.op_math.Controlled>` operations
            will decompose to :class:`qml.QubitUnitary <pennylane.QubitUnitary>` operations.
        2. :class:`qml.ControlledQubitUnitary <pennylane.ControlledQubitUnitary>` operations
            will decompose to :class:`qml.QubitUnitary <pennylane.QubitUnitary>` operations.
        3. The list of device-supported gates employed by Catalyst is currently different than
            that of the ``lightning.qubit`` device, as defined by the
            :class:`~.pennylane_extensions.QJITDevice`.

        Args:
            circuit: circuit to expand
            max_expansion: the maximum number of expansion steps if no fixed-point is reached.
        """
        # Ensure catalyst.measure is used instead of qml.measure.
        if any(isinstance(op, MidMeasureMP) for op in circuit.operations):
            raise CompileError("Must use 'measure' from Catalyst instead of PennyLane.")

        decompose_to_qubit_unitary = QJITDevice._get_operations_to_convert_to_matrix(
            self.target_config
        )

        def _decomp_to_unitary(self, *_args, **_kwargs):
            try:
                mat = self.matrix()
            except Exception as e:
                raise CompileError(
                    f"Operation {self} could not be decomposed, it might be unsupported."
                ) from e
            return [qml.QubitUnitary(mat, wires=self.wires)]

        # Fallback for controlled gates that won't decompose successfully.
        # Doing so before rather than after decomposition is generally a trade-off. For low
        # numbers of qubits, a unitary gate might be faster, while for large qubit numbers prior
        # decomposition is generally faster.
        # At the moment, bypassing decomposition for controlled gates will generally have a higher
        # success rate, as complex decomposition paths can fail to trace (c.f. PL #3521, #3522).
        overriden_methods = [  # pragma: no cover
            (qml.ops.Controlled, "has_decomposition", lambda self: True),
            (qml.ops.Controlled, "decomposition", _decomp_to_unitary),
        ]
        for gate in decompose_to_qubit_unitary:
            overriden_methods.append((getattr(qml, gate), "decomposition", _decomp_to_unitary))

        with Patcher(*overriden_methods):
            expanded_tape = super().default_expand_fn(circuit, max_expansion)

        self.check_validity(expanded_tape.operations, [])
        return expanded_tape


class QJITDeviceNewAPI(qml.devices.Device):
    """QJIT device for the new device API.
    A device that interfaces the compilation pipeline of Pennylane programs.
    Args:
        wires (Shots): the number of wires to initialize the device with
        shots (int): How many times the circuit should be evaluated (or sampled) to estimate
            the expectation values. Defaults to ``None`` if not specified. Setting
            to ``None`` results in computing statistics like expectation values and
            variances analytically
        backend_name (str): name of the device from the list of supported and compiled backend
            devices by the runtime
        backend_kwargs (Dict(str, AnyType)): An optional dictionary of the device specifications
    """

<<<<<<< HEAD
    # These must be present even if empty.
    operations = []
    observables = []

    operations_supported_by_QIR_runtime = RUNTIME_OPERATIONS

    @staticmethod
    def _check_mid_circuit_measurement(config):
        return config["compilation"]["mid_circuit_measurement"]

    @staticmethod
    def _check_adjoint(config):
        return config["compilation"]["quantum_adjoint"]

    @staticmethod
    def _check_quantum_control(config):
        return config["compilation"]["quantum_control"]

    @staticmethod
    def _set_supported_operations(config):
        """Override the set of supported operations."""
        native_gates = set(config["operators"]["gates"][0]["native"])
        qir_gates = QJITDeviceNewAPI.operations_supported_by_QIR_runtime
        QJITDeviceNewAPI.operations = list(native_gates.intersection(qir_gates))

        # These are added unconditionally.
        QJITDeviceNewAPI.operations += ["Cond", "WhileLoop", "ForLoop"]

        if QJITDeviceNewAPI._check_mid_circuit_measurement(config):  # pragma: no branch
            QJITDeviceNewAPI.operations += ["MidCircuitMeasure"]

        if QJITDeviceNewAPI._check_adjoint(config):
            QJITDeviceNewAPI.operations += ["Adjoint"]

        if QJITDeviceNewAPI._check_quantum_control(config):  # pragma: nocover
            # TODO: Once control is added on the frontend.
            gates_to_be_decomposed_if_controlled = [
                "Identity",
                "CNOT",
                "CY",
                "CZ",
                "CSWAP",
                "CRX",
                "CRY",
                "CRZ",
                "CRot",
            ]
            native_controlled_gates = ["ControlledQubitUnitary"] + [
                f"C({gate})"
                for gate in native_gates
                if gate not in gates_to_be_decomposed_if_controlled
            ]
            QJITDeviceNewAPI.operations += native_controlled_gates

    @staticmethod
    def _set_supported_observables(config):
        """Override the set of supported observables."""
        QJITDeviceNewAPI.observables = config["operators"]["observables"]

    # pylint: disable=too-many-arguments
    def __init__(
        self,
        original_device,
        config,
        backend_name=None,
        backend_lib=None,
        backend_kwargs=None,
=======
    operations_supported_by_QIR_runtime = RUNTIME_OPERATIONS

    @staticmethod
    def _get_operations_to_convert_to_matrix(_config: TOMLDocument) -> Set[str]:  # pragma: no cover
        # We currently override and only set a few gates to preserve existing behaviour.
        # We could choose to read from config and use the "matrix" gates.
        # However, that affects differentiability.
        # None of the "matrix" gates with more than 2 qubits parameters are differentiable.
        # TODO: https://github.com/PennyLaneAI/catalyst/issues/398
        return {"MultiControlledX", "BlockEncode"}

    def __init__(
        self,
        original_device,
        target_config: TOMLDocument,
        backend: Optional[BackendInfo] = None,
>>>>>>> 2a4fba1a
    ):
        self.original_device = original_device

        for key, value in original_device.__dict__.items():
            self.__setattr__(key, value)
<<<<<<< HEAD
        self.config = config
        QJITDeviceNewAPI._set_supported_operations(self.config)
        QJITDeviceNewAPI._set_supported_observables(self.config)

        self.backend_name = backend_name if backend_name else "default"
        self.backend_lib = backend_lib if backend_lib else ""
        self.backend_kwargs = backend_kwargs if backend_kwargs else {}
=======
        super().__init__(wires=original_device.wires, shots=original_device.shots)

        self.target_config = target_config
        self.backend_name = backend.c_interface_name if backend else "default"
        self.backend_lib = backend.lpath if backend else ""
        self.backend_kwargs = backend.kwargs if backend else {}
        device_name = backend.device_name if backend else "default"

        shots_present = original_device.shots is not None
        self._operations = get_qjit_pennylane_operations(target_config, shots_present, device_name)
        self._observables = get_pennylane_observables(target_config, shots_present, device_name)

    @property
    def operations(self) -> Set[str]:
        """Get the device operations"""
        return self._operations

    @property
    def observables(self) -> Set[str]:
        """Get the device observables"""
        return self._observables
>>>>>>> 2a4fba1a

    def preprocess(
        self,
        execution_config: qml.devices.ExecutionConfig = qml.devices.DefaultExecutionConfig,
    ):
        """Device preprocessing function."""
        program, config = self.original_device.preprocess(execution_config)
<<<<<<< HEAD
        #TODO: Add Catalyst program verification and validation
=======
        # TODO: Add Catalyst program verification and validation
>>>>>>> 2a4fba1a
        return program, config

    def execute(self, circuits, execution_config):
        """
        Raises: RuntimeError
        """
        raise RuntimeError("QJIT devices cannot execute tapes.")<|MERGE_RESOLUTION|>--- conflicted
+++ resolved
@@ -147,13 +147,6 @@
     version = "0.0.1"
     author = ""
 
-<<<<<<< HEAD
-    # These must be present even if empty.
-    operations = []
-    observables = []
-
-=======
->>>>>>> 2a4fba1a
     operations_supported_by_QIR_runtime = RUNTIME_OPERATIONS
 
     @staticmethod
@@ -267,76 +260,6 @@
             devices by the runtime
         backend_kwargs (Dict(str, AnyType)): An optional dictionary of the device specifications
     """
-
-<<<<<<< HEAD
-    # These must be present even if empty.
-    operations = []
-    observables = []
-
-    operations_supported_by_QIR_runtime = RUNTIME_OPERATIONS
-
-    @staticmethod
-    def _check_mid_circuit_measurement(config):
-        return config["compilation"]["mid_circuit_measurement"]
-
-    @staticmethod
-    def _check_adjoint(config):
-        return config["compilation"]["quantum_adjoint"]
-
-    @staticmethod
-    def _check_quantum_control(config):
-        return config["compilation"]["quantum_control"]
-
-    @staticmethod
-    def _set_supported_operations(config):
-        """Override the set of supported operations."""
-        native_gates = set(config["operators"]["gates"][0]["native"])
-        qir_gates = QJITDeviceNewAPI.operations_supported_by_QIR_runtime
-        QJITDeviceNewAPI.operations = list(native_gates.intersection(qir_gates))
-
-        # These are added unconditionally.
-        QJITDeviceNewAPI.operations += ["Cond", "WhileLoop", "ForLoop"]
-
-        if QJITDeviceNewAPI._check_mid_circuit_measurement(config):  # pragma: no branch
-            QJITDeviceNewAPI.operations += ["MidCircuitMeasure"]
-
-        if QJITDeviceNewAPI._check_adjoint(config):
-            QJITDeviceNewAPI.operations += ["Adjoint"]
-
-        if QJITDeviceNewAPI._check_quantum_control(config):  # pragma: nocover
-            # TODO: Once control is added on the frontend.
-            gates_to_be_decomposed_if_controlled = [
-                "Identity",
-                "CNOT",
-                "CY",
-                "CZ",
-                "CSWAP",
-                "CRX",
-                "CRY",
-                "CRZ",
-                "CRot",
-            ]
-            native_controlled_gates = ["ControlledQubitUnitary"] + [
-                f"C({gate})"
-                for gate in native_gates
-                if gate not in gates_to_be_decomposed_if_controlled
-            ]
-            QJITDeviceNewAPI.operations += native_controlled_gates
-
-    @staticmethod
-    def _set_supported_observables(config):
-        """Override the set of supported observables."""
-        QJITDeviceNewAPI.observables = config["operators"]["observables"]
-
-    # pylint: disable=too-many-arguments
-    def __init__(
-        self,
-        original_device,
-        config,
-        backend_name=None,
-        backend_lib=None,
-        backend_kwargs=None,
-=======
     operations_supported_by_QIR_runtime = RUNTIME_OPERATIONS
 
     @staticmethod
@@ -353,21 +276,11 @@
         original_device,
         target_config: TOMLDocument,
         backend: Optional[BackendInfo] = None,
->>>>>>> 2a4fba1a
     ):
         self.original_device = original_device
 
         for key, value in original_device.__dict__.items():
             self.__setattr__(key, value)
-<<<<<<< HEAD
-        self.config = config
-        QJITDeviceNewAPI._set_supported_operations(self.config)
-        QJITDeviceNewAPI._set_supported_observables(self.config)
-
-        self.backend_name = backend_name if backend_name else "default"
-        self.backend_lib = backend_lib if backend_lib else ""
-        self.backend_kwargs = backend_kwargs if backend_kwargs else {}
-=======
         super().__init__(wires=original_device.wires, shots=original_device.shots)
 
         self.target_config = target_config
@@ -389,7 +302,6 @@
     def observables(self) -> Set[str]:
         """Get the device observables"""
         return self._observables
->>>>>>> 2a4fba1a
 
     def preprocess(
         self,
@@ -397,11 +309,8 @@
     ):
         """Device preprocessing function."""
         program, config = self.original_device.preprocess(execution_config)
-<<<<<<< HEAD
-        #TODO: Add Catalyst program verification and validation
-=======
+
         # TODO: Add Catalyst program verification and validation
->>>>>>> 2a4fba1a
         return program, config
 
     def execute(self, circuits, execution_config):
