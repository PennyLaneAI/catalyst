# Copyright 2024 Xanadu Quantum Technologies Inc.

# Licensed under the Apache License, Version 2.0 (the "License");
# you may not use this file except in compliance with the License.
# You may obtain a copy of the License at

#     http://www.apache.org/licenses/LICENSE-2.0

# Unless required by applicable law or agreed to in writing, software
# distributed under the License is distributed on an "AS IS" BASIS,
# WITHOUT WARRANTIES OR CONDITIONS OF ANY KIND, either express or implied.
# See the License for the specific language governing permissions and
# limitations under the License.
"""This module contains the qjit device classes.
"""
from functools import partial
from typing import Optional, Set

import pennylane as qml
from pennylane.devices.preprocess import decompose
from pennylane.measurements import MidMeasureMP

<<<<<<< HEAD
from catalyst.preprocess import catalyst_acceptance, decompose_ops_to_unitary
=======
from catalyst.preprocess import decompose_ops_to_unitary
>>>>>>> 541a5371
from catalyst.utils.exceptions import CompileError
from catalyst.utils.patching import Patcher
from catalyst.utils.runtime import (
    BackendInfo,
    deduce_native_controlled_gates,
    get_pennylane_observables,
    get_pennylane_operations,
)
from catalyst.utils.toml import (
    TOMLDocument,
    check_adjoint_flag,
    check_mid_circuit_measurement_flag,
)

RUNTIME_OPERATIONS = {
    "Identity",
    "PauliX",
    "PauliY",
    "PauliZ",
    "Hadamard",
    "S",
    "T",
    "PhaseShift",
    "RX",
    "RY",
    "RZ",
    "Rot",
    "CNOT",
    "CY",
    "CZ",
    "SWAP",
    "IsingXX",
    "IsingYY",
    "IsingXY",
    "ControlledPhaseShift",
    "CRX",
    "CRY",
    "CRZ",
    "CRot",
    "CSWAP",
    "Toffoli",
    "MultiRZ",
    "QubitUnitary",
    "ISWAP",
    "PSWAP",
    "GlobalPhase",
}


def get_qjit_pennylane_operations(config: TOMLDocument, shots_present, device_name) -> Set[str]:
    """Get set of supported operations for the QJIT device in the PennyLane format. Take the target
    device's config into account."""
    # Supported gates of the target PennyLane's device
    native_gates = get_pennylane_operations(config, shots_present, device_name)
    qir_gates = set.union(
        QJITDeviceNewAPI.operations_supported_by_QIR_runtime,
        deduce_native_controlled_gates(QJITDeviceNewAPI.operations_supported_by_QIR_runtime),
    )
    supported_gates = list(set.intersection(native_gates, qir_gates))

    # These are added unconditionally.
    supported_gates += ["Cond", "WhileLoop", "ForLoop"]

    if check_mid_circuit_measurement_flag(config):  # pragma: no branch
        supported_gates += ["MidCircuitMeasure"]

    if check_adjoint_flag(config, shots_present):
        supported_gates += ["Adjoint"]

    supported_gates += ["ControlledQubitUnitary"]
    return set(supported_gates)


class QJITDevice(qml.QubitDevice):
    """QJIT device.

    A device that interfaces the compilation pipeline of Pennylane programs.

    Args:
        wires (int): the number of wires to initialize the device with
        shots (int): How many times the circuit should be evaluated (or sampled) to estimate
            the expectation values. Defaults to ``None`` if not specified. Setting
            to ``None`` results in computing statistics like expectation values and
            variances analytically
        backend_name (str): name of the device from the list of supported and compiled backend
            devices by the runtime
        backend_kwargs (Dict(str, AnyType)): An optional dictionary of the device specifications
    """

    name = "QJIT device"
    short_name = "qjit.device"
    pennylane_requires = "0.1.0"
    version = "0.0.1"
    author = ""

    operations_supported_by_QIR_runtime = RUNTIME_OPERATIONS

    @staticmethod
    def _get_operations_to_convert_to_matrix(_config: TOMLDocument) -> Set[str]:
        # We currently override and only set a few gates to preserve existing behaviour.
        # We could choose to read from config and use the "matrix" gates.
        # However, that affects differentiability.
        # None of the "matrix" gates with more than 2 qubits parameters are differentiable.
        # TODO: https://github.com/PennyLaneAI/catalyst/issues/398
        return {"MultiControlledX", "BlockEncode"}

    def __init__(
        self,
        target_config: TOMLDocument,
        shots=None,
        wires=None,
        backend: Optional[BackendInfo] = None,
    ):
        super().__init__(wires=wires, shots=shots)

        self.target_config = target_config
        self.backend_name = backend.c_interface_name if backend else "default"
        self.backend_lib = backend.lpath if backend else ""
        self.backend_kwargs = backend.kwargs if backend else {}
        device_name = backend.device_name if backend else "default"

        shots_present = shots is not None
        self._operations = get_qjit_pennylane_operations(target_config, shots_present, device_name)
        self._observables = get_pennylane_observables(target_config, shots_present, device_name)

    @property
    def operations(self) -> Set[str]:
        """Get the device operations"""
        return self._operations

    @property
    def observables(self) -> Set[str]:
        """Get the device observables"""
        return self._observables

    def apply(self, operations, **kwargs):
        """
        Raises: RuntimeError
        """
        raise RuntimeError("QJIT devices cannot apply operations.")  # pragma: no cover

    def default_expand_fn(self, circuit, max_expansion=10):
        """
        Most decomposition logic will be equivalent to PennyLane's decomposition.
        However, decomposition logic will differ in the following cases:

        1. All :class:`qml.QubitUnitary <pennylane.ops.op_math.Controlled>` operations
            will decompose to :class:`qml.QubitUnitary <pennylane.QubitUnitary>` operations.
        2. :class:`qml.ControlledQubitUnitary <pennylane.ControlledQubitUnitary>` operations
            will decompose to :class:`qml.QubitUnitary <pennylane.QubitUnitary>` operations.
        3. The list of device-supported gates employed by Catalyst is currently different than
            that of the ``lightning.qubit`` device, as defined by the
            :class:`~.pennylane_extensions.QJITDevice`.

        Args:
            circuit: circuit to expand
            max_expansion: the maximum number of expansion steps if no fixed-point is reached.
        """
        # Ensure catalyst.measure is used instead of qml.measure.
        if any(isinstance(op, MidMeasureMP) for op in circuit.operations):
            raise CompileError("Must use 'measure' from Catalyst instead of PennyLane.")

        decompose_to_qubit_unitary = QJITDevice._get_operations_to_convert_to_matrix(
            self.target_config
        )

        def _decomp_to_unitary(self, *_args, **_kwargs):
            try:
                mat = self.matrix()
            except Exception as e:
                raise CompileError(
                    f"Operation {self} could not be decomposed, it might be unsupported."
                ) from e
            return [qml.QubitUnitary(mat, wires=self.wires)]

        # Fallback for controlled gates that won't decompose successfully.
        # Doing so before rather than after decomposition is generally a trade-off. For low
        # numbers of qubits, a unitary gate might be faster, while for large qubit numbers prior
        # decomposition is generally faster.
        # At the moment, bypassing decomposition for controlled gates will generally have a higher
        # success rate, as complex decomposition paths can fail to trace (c.f. PL #3521, #3522).
        overriden_methods = [  # pragma: no cover
            (qml.ops.Controlled, "has_decomposition", lambda self: True),
            (qml.ops.Controlled, "decomposition", _decomp_to_unitary),
        ]
        for gate in decompose_to_qubit_unitary:
            overriden_methods.append((getattr(qml, gate), "decomposition", _decomp_to_unitary))

        with Patcher(*overriden_methods):
            expanded_tape = super().default_expand_fn(circuit, max_expansion)

        self.check_validity(expanded_tape.operations, [])
        return expanded_tape


class QJITDeviceNewAPI(qml.devices.Device):
    """QJIT device for the new device API.
    A device that interfaces the compilation pipeline of Pennylane programs.
    Args:
        wires (Shots): the number of wires to initialize the device with
        shots (int): How many times the circuit should be evaluated (or sampled) to estimate
            the expectation values. Defaults to ``None`` if not specified. Setting
            to ``None`` results in computing statistics like expectation values and
            variances analytically
        backend_name (str): name of the device from the list of supported and compiled backend
            devices by the runtime
        backend_kwargs (Dict(str, AnyType)): An optional dictionary of the device specifications
    """

    operations_supported_by_QIR_runtime = RUNTIME_OPERATIONS

    def __init__(
        self,
        original_device,
        target_config: TOMLDocument,
        backend: Optional[BackendInfo] = None,
    ):
        self.original_device = original_device

        for key, value in original_device.__dict__.items():
            self.__setattr__(key, value)
        super().__init__(wires=original_device.wires, shots=original_device.shots)

        self.target_config = target_config
        self.backend_name = backend.c_interface_name if backend else "default"
        self.backend_lib = backend.lpath if backend else ""
        self.backend_kwargs = backend.kwargs if backend else {}
        device_name = backend.device_name if backend else "default"

        shots_present = original_device.shots is not None
        self._operations = get_qjit_pennylane_operations(target_config, shots_present, device_name)
        self._observables = get_pennylane_observables(target_config, shots_present, device_name)

    @property
    def operations(self) -> Set[str]:
        """Get the device operations"""
        return self._operations

    @property
    def observables(self) -> Set[str]:
        """Get the device observables"""
        return self._observables

    def preprocess(
        self,
        execution_config: qml.devices.ExecutionConfig = qml.devices.DefaultExecutionConfig,
    ):
        """Device preprocessing function."""
        program, config = self.original_device.preprocess(execution_config)

        convert_to_matrix_ops = {"MultiControlledX", "BlockEncode"}
        program.add_transform(decompose_ops_to_unitary, convert_to_matrix_ops)
<<<<<<< HEAD
        ops_acceptance = partial(catalyst_acceptance, operations=self.operations)
        program.add_transform(
            decompose, stopping_condition=ops_acceptance, name=self.original_device.name
        )
=======
>>>>>>> 541a5371
        # TODO: Add Catalyst program verification and validation
        return program, config

    def execute(self, circuits, execution_config):
        """
        Raises: RuntimeError
        """
        raise RuntimeError("QJIT devices cannot execute tapes.")<|MERGE_RESOLUTION|>--- conflicted
+++ resolved
@@ -20,11 +20,7 @@
 from pennylane.devices.preprocess import decompose
 from pennylane.measurements import MidMeasureMP
 
-<<<<<<< HEAD
 from catalyst.preprocess import catalyst_acceptance, decompose_ops_to_unitary
-=======
-from catalyst.preprocess import decompose_ops_to_unitary
->>>>>>> 541a5371
 from catalyst.utils.exceptions import CompileError
 from catalyst.utils.patching import Patcher
 from catalyst.utils.runtime import (
@@ -277,13 +273,11 @@
 
         convert_to_matrix_ops = {"MultiControlledX", "BlockEncode"}
         program.add_transform(decompose_ops_to_unitary, convert_to_matrix_ops)
-<<<<<<< HEAD
         ops_acceptance = partial(catalyst_acceptance, operations=self.operations)
         program.add_transform(
             decompose, stopping_condition=ops_acceptance, name=self.original_device.name
         )
-=======
->>>>>>> 541a5371
+
         # TODO: Add Catalyst program verification and validation
         return program, config
 
