--- conflicted
+++ resolved
@@ -13,11 +13,8 @@
 # limitations under the License.
 """This module contains the qjit device classes.
 """
-<<<<<<< HEAD
 from copy import deepcopy
-=======
 from functools import partial
->>>>>>> 21e0f5f2
 from typing import Optional, Set
 
 import pennylane as qml
@@ -27,15 +24,7 @@
 from catalyst.preprocess import catalyst_acceptance, decompose_ops_to_unitary
 from catalyst.utils.exceptions import CompileError
 from catalyst.utils.patching import Patcher
-<<<<<<< HEAD
 from catalyst.utils.runtime import BackendInfo
-=======
-from catalyst.utils.runtime import (
-    BackendInfo,
-    get_pennylane_observables,
-    get_pennylane_operations,
-)
->>>>>>> 21e0f5f2
 from catalyst.utils.toml import (
     DeviceConfig,
     OperationProperties,
@@ -48,7 +37,6 @@
 
 # fmt:off
 RUNTIME_OPERATIONS = {
-<<<<<<< HEAD
     'CNOT':         OperationProperties(invertible=True, controllable=True, differentiable=True),
     'ControlledPhaseShift':
                   OperationProperties(invertible=True, controllable=True, differentiable=True),
@@ -83,64 +71,10 @@
     'T':            OperationProperties(invertible=True, controllable=True, differentiable=True),
     'Toffoli':      OperationProperties(invertible=True, controllable=True, differentiable=True),
     'GlobalPhase':  OperationProperties(invertible=True, controllable=True, differentiable=True),
-=======
-    "CNOT",
-    "ControlledPhaseShift",
-    "CRot",
-    "CRX",
-    "CRY",
-    "CRZ",
-    "CSWAP",
-    "CY",
-    "CZ",
-    "Hadamard",
-    "Identity",
-    "IsingXX",
-    "IsingXY",
-    "IsingYY",
-    "ISWAP",
-    "MultiRZ",
-    "PauliX",
-    "PauliY",
-    "PauliZ",
-    "PhaseShift",
-    "PSWAP",
-    "QubitUnitary",
-    "Rot",
-    "RX",
-    "RY",
-    "RZ",
-    "S",
-    "SWAP",
-    "T",
-    "Toffoli",
-    "GlobalPhase",
-    "C(GlobalPhase)",
-    "C(Hadamard)",
-    "C(IsingXX)",
-    "C(IsingXY)",
-    "C(IsingYY)",
-    "C(ISWAP)",
-    "C(MultiRZ)",
-    "ControlledQubitUnitary",
-    "C(PauliX)",
-    "C(PauliY)",
-    "C(PauliZ)",
-    "C(PhaseShift)",
-    "C(PSWAP)",
-    "C(Rot)",
-    "C(RX)",
-    "C(RY)",
-    "C(RZ)",
-    "C(S)",
-    "C(SWAP)",
-    "C(T)",
->>>>>>> 21e0f5f2
 }
 # fmt:on
 
 
-<<<<<<< HEAD
 def get_qjit_device_config(target_config: DeviceConfig) -> Set[str]:
     """Calculate the set of supported quantum gates for the QJIT device from the gates
     allowed on the target quantum device."""
@@ -185,31 +119,6 @@
         )
 
     return qjit_config
-=======
-def get_qjit_pennylane_operations(
-    config: TOMLDocument, shots_present: bool, device_name: str
-) -> Set[str]:
-    """Calculate the set of supported quantum gates for the QJIT device from the gates
-    allowed on the target quantum device."""
-    # Supported gates of the target PennyLane's device
-    native_gates = get_pennylane_operations(config, shots_present, device_name)
-    # Gates that Catalyst runtime supports
-    qir_gates = RUNTIME_OPERATIONS
-    supported_gates = set.intersection(native_gates, qir_gates)
-
-    # Control-flow gates to be lowered down to the LLVM control-flow instructions
-    supported_gates.update({"Cond", "WhileLoop", "ForLoop"})
-
-    # Optionally enable runtime-powered mid-circuit measurments
-    if check_mid_circuit_measurement_flag(config):  # pragma: no branch
-        supported_gates.update({"MidCircuitMeasure"})
-
-    # Optionally enable runtime-powered quantum gate adjointing (inversions)
-    if check_adjoint_flag(config, shots_present):
-        supported_gates.update({"Adjoint"})
-
-    return supported_gates
->>>>>>> 21e0f5f2
 
 
 class QJITDevice(qml.QubitDevice):
