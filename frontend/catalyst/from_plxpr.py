--- conflicted
+++ resolved
@@ -188,23 +188,12 @@
             super().__setattr__(__name, __value)
 
     def setup(self):
-<<<<<<< HEAD
         if self.stateref is None:
-            qdevice_p.bind(**_get_device_kwargs(self._device))
+            qdevice_p.bind(get_device_shots(self._device) or 0, **_get_device_kwargs(self._device))
             self.stateref = {
                 "qreg": qalloc_p.bind(len(self._device.wires)),
                 "wire_map": {}
             }
-=======
-        """Perform any customized setup and processing before processing the plxpr.
-
-        For conversion to catalyst, this allocates the device, extracts a register, and
-        resets the wire map.
-        """
-        qdevice_p.bind(get_device_shots(self._device) or 0, **_get_device_kwargs(self._device))
-        self.qreg = qalloc_p.bind(len(self._device.wires))
-        self.wire_map = {}
->>>>>>> 05d78ca3
 
     def cleanup(self):
         """Perform any final steps after processing the plxpr.
@@ -223,60 +212,17 @@
             return self.wire_map[wire_value]
         return qextract_p.bind(self.qreg, wire_value)
 
-<<<<<<< HEAD
     def interpret_operation(self, op, is_adjoint=False):
         in_qubits = [self.get_wires(w) for w in op.wires]
         out_qubits = qinst_p.bind(
             *in_qubits,
             *op.data,
             op=op.name,
-            params_len=len(op.data),
+            ctrl_value_len=0,
             qubits_len=len(op.wires),
             adjoint=is_adjoint,
         )
         for wire_values, new_wire in zip(op.wires, out_qubits):
-=======
-    def interpret_operator_eqn(self, eqn: jax.core.JaxprEqn) -> None:
-        """Interpret a plxpr equation describing an operation as a catalxpr equation."""
-        if not isinstance(eqn.outvars[0], jax.core.DropVar):
-            self.op_math_cache[eqn.outvars[0]] = eqn
-            return
-
-        if "n_wires" not in eqn.params:
-            raise NotImplementedError(
-                f"Operator {eqn.primitive.name} not yet supported for catalyst conversion."
-            )
-        n_wires = eqn.params["n_wires"]
-        if n_wires == 0:
-            wires = []
-            wire_values = []
-            invals = [self.read(invar) for invar in eqn.invars]
-        else:
-            wire_values = [self.read(w) for w in eqn.invars[-n_wires:]]
-            wires = [self._get_wire(w) for w in wire_values]
-            invals = [self.read(invar) for invar in eqn.invars[:-n_wires]]
-
-        kwargs = {
-            "qubits_len": eqn.params["n_wires"],
-            "ctrl_len": 0,
-            "adjoint": False,
-        }
-
-        if eqn.primitive.name == "QubitUnitary":
-            outvals = qunitary_p.bind(*invals, *wires, **kwargs)
-        elif eqn.primitive.name == "GlobalPhase":
-            outvals = gphase_p.bind(*invals, ctrl_len=0, adjoint=False)
-        else:
-            outvals = qinst_p.bind(
-                *wires,
-                *invals,
-                op=eqn.primitive.name,
-                ctrl_value_len=0,
-                **kwargs,
-            )
-
-        for wire_values, new_wire in zip(wire_values, outvals):
->>>>>>> 05d78ca3
             self.wire_map[wire_values] = new_wire
 
     def _obs(self, obs):
@@ -291,7 +237,6 @@
         return compbasis_p.bind(*qubits)
 
 
-<<<<<<< HEAD
     def interpret_measurement(self, measurement):
         if type(measurement) not in measurement_map:
             raise NotImplementedError
@@ -307,28 +252,6 @@
     
         prim = measurement_map[type(measurement)]
         mval = prim.bind(obs, shape=shape, shots=self._device.shots.total_shots)
-=======
-        primitive = measurement_map[eqn.primitive.name]
-        device_shots = get_device_shots(self._device) or 0
-
-        # TODO: as we are in the process of migrating to dynamic measurement primitive shapes,
-        # we will gradually get rid of the shape argument for these primitives
-        # While we are in the migrating process, we need to handle them explicitly one by one
-        if primitive is sample_p:
-            mval = bind_flexible_primitive(
-                sample_p, {"shots": device_shots}, obs, num_qubits=shaped_array.shape[1]
-            )
-        elif primitive is counts_p:
-            mval = bind_flexible_primitive(
-                counts_p, {"shots": device_shots}, obs, shape=shaped_array.shape
-            )
-        elif primitive in (expval_p, var_p):
-            mval = primitive.bind(obs, shape=shaped_array.shape)
-        else:
-            mval = primitive.bind(
-                obs, shape=shaped_array.shape, shots=self._device.shots.total_shots
-            )
->>>>>>> 05d78ca3
 
         # sample_p returns floats, so we need to converted it back to the expected integers here
         if dtype != mval.dtype: 
