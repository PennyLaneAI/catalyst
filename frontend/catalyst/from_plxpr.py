--- conflicted
+++ resolved
@@ -204,7 +204,6 @@
             auto_qubit_management=(device.wires is None),
             **_get_device_kwargs(device),
         )
-<<<<<<< HEAD
         # qreg = qalloc_p.bind(len(device.wires))
         self.global_qreg = Qreg(len(device.wires))
         self.global_qreg.alloc()
@@ -215,14 +214,6 @@
         # qdealloc_p.bind(converter.qreg)
         self.global_qreg.insert_all_dangling_qubits()
         self.global_qreg.dealloc()
-=======
-        qreg = qalloc_p.bind(len(device.wires))
-        converter = PLxPRToQuantumJaxprInterpreter(device, shots, qreg)
-        retvals = converter(closed_jaxpr, *args)
-        if not converter.actualized:
-            converter.actualize_qreg()
-        qdealloc_p.bind(converter.qreg)
->>>>>>> 3693e313
         device_release_p.bind()
         return retvals
 
@@ -319,7 +310,6 @@
     def __init__(self, device, shots, qreg):
         self.device = device
         self.shots = shots
-<<<<<<< HEAD
         # self.wire_map = {}
         # TODO: we assume the qreg value passed into a scope is the unique qreg in the scope
         # In other words, we assume no new qreg will be allocated in the scope
@@ -345,30 +335,6 @@
     #         # Note: since `getattr` checks specifically for qreg, we can't
     #         # define qreg inside the init function.
     #         self.qreg = qinsert_p.bind(self.qreg, orig_wire, wire)
-=======
-        self.wire_map = {}
-        self.qreg = qreg
-        self.actualized = True
-        super().__init__()
-
-    def get_wire(self, wire_value) -> AbstractQbit:
-        """Get the ``AbstractQbit`` corresponding to a wire value."""
-        if wire_value in self.wire_map:
-            return self.wire_map[wire_value]
-        self.actualized = False
-        return qextract_p.bind(self.qreg, wire_value)
-
-    def actualize_qreg(self):
-        """
-        Insert all end qubits back into a qreg,
-        and produce the product qreg jaxpr variable.
-        """
-        self.actualized = True
-        for orig_wire, wire in self.wire_map.items():
-            # Note: since `getattr` checks specifically for qreg, we can't
-            # define qreg inside the init function.
-            self.qreg = qinsert_p.bind(self.qreg, orig_wire, wire)
->>>>>>> 3693e313
 
     def interpret_operation(self, op):
         """Re-bind a pennylane operation as a catalyst instruction."""
@@ -462,7 +428,6 @@
         return shots.total_shots if shots else 0
 
     def __call__(self, jaxpr, *args):
-<<<<<<< HEAD
         """
         Execute this interpreter with this arguments.
         We expect this to be a flat function (i.e., always takes *args as inputs
@@ -471,16 +436,6 @@
         return self.eval(jaxpr.jaxpr, jaxpr.consts, *args)
 
 
-=======
-        """
-        Execute this interpreter with this arguments.
-        We expect this to be a flat function (i.e., always takes *args as inputs
-        and no **kwargs) and the results is a sequence of values
-        """
-        return self.eval(jaxpr.jaxpr, jaxpr.consts, *args)
-
-
->>>>>>> 3693e313
 @PLxPRToQuantumJaxprInterpreter.register_primitive(qml.QubitUnitary._primitive)
 def handle_qubit_unitary(self, *invals, n_wires):
     """Handle the conversion from plxpr to Catalyst jaxpr for the QubitUnitary primitive"""
@@ -552,27 +507,16 @@
 
             closed_jaxpr = ClosedJaxpr(plxpr_branch, branch_consts)
 
-<<<<<<< HEAD
-            def calling_convention(*args_plus_qreg, closed_jaxpr=closed_jaxpr):
+            def calling_convention(*args_plus_qreg):
                 *args, qreg = args_plus_qreg
                 device = self.device
                 shots = self.shots
                 qreg_manager = Qreg(self.scope_arg_qreg.num_qubits, qreg)
                 converter = PLxPRToQuantumJaxprInterpreter(device, shots, qreg_manager)
+                # pylint: disable-next=cell-var-from-loop
                 retvals = converter(closed_jaxpr, *args)
                 qreg_manager.insert_all_dangling_qubits()
                 return *retvals, converter.scope_arg_qreg.get()
-=======
-            def calling_convention(*args_plus_qreg):
-                *args, qreg = args_plus_qreg
-                device = self.device
-                shots = self.shots
-                converter = PLxPRToQuantumJaxprInterpreter(device, shots, qreg)
-                # pylint: disable-next=cell-var-from-loop
-                retval = converter(closed_jaxpr, *args)
-                converter.actualize_qreg()
-                return *retval, converter.qreg
->>>>>>> 3693e313
 
             converted_jaxpr_branch = jax.make_jaxpr(calling_convention)(*args_plus_qreg).jaxpr
 
@@ -634,18 +578,11 @@
         *args, qreg = args_plus_qreg
         device = self.device
         shots = self.shots
-<<<<<<< HEAD
         qreg_manager = Qreg(self.scope_arg_qreg.num_qubits, qreg)
         converter = PLxPRToQuantumJaxprInterpreter(device, shots, qreg_manager)
         retvals = converter(jaxpr, *args)
         qreg_manager.insert_all_dangling_qubits()
         return *retvals, converter.scope_arg_qreg.get()
-=======
-        converter = PLxPRToQuantumJaxprInterpreter(device, shots, qreg)
-        retvals = converter(jaxpr, *args)
-        converter.actualize_qreg()
-        return *retvals, converter.qreg
->>>>>>> 3693e313
 
     converted_jaxpr_branch = jax.make_jaxpr(calling_convention)(*start_plus_args_plus_qreg).jaxpr
     converted_closed_jaxpr_branch = ClosedJaxpr(convert_constvars_jaxpr(converted_jaxpr_branch), ())
@@ -689,11 +626,7 @@
     consts_body = plxpr_invals[body_slice]
     consts_cond = plxpr_invals[cond_slice]
     args = plxpr_invals[args_slice]
-<<<<<<< HEAD
     args_plus_qreg = [*args, self.scope_arg_qreg.get()]  # Add the qreg to the args
-=======
-    args_plus_qreg = [*args, self.qreg]  # Add the qreg to the args
->>>>>>> 3693e313
 
     jaxpr = ClosedJaxpr(jaxpr_body_fn, consts_body)
 
@@ -701,7 +634,7 @@
         *args, qreg = args_plus_qreg
         device = self.device
         shots = self.shots
-<<<<<<< HEAD
+
         # converter = PLxPRToQuantumJaxprInterpreter(device, shots, qreg)
         # retvals = converter(jaxpr, *args)
         # converter.actualize_qreg()
@@ -711,12 +644,6 @@
         retvals = converter(jaxpr, *args)
         qreg_manager.insert_all_dangling_qubits()
         return *retvals, converter.scope_arg_qreg.get()
-=======
-        converter = PLxPRToQuantumJaxprInterpreter(device, shots, qreg)
-        retvals = converter(jaxpr, *args)
-        converter.actualize_qreg()
-        return *retvals, converter.qreg
->>>>>>> 3693e313
 
     converted_body_jaxpr_branch = jax.make_jaxpr(calling_convention)(*args_plus_qreg).jaxpr
     converted_body_closed_jaxpr_branch = ClosedJaxpr(
@@ -736,14 +663,11 @@
         *args, qreg = args_plus_qreg
         device = self.device
         shots = self.shots
-<<<<<<< HEAD
         # converter = PLxPRToQuantumJaxprInterpreter(device, shots, qreg)
         # return converter(jaxpr, *args)
         qreg_manager = Qreg(self.scope_arg_qreg.num_qubits, qreg)
         converter = PLxPRToQuantumJaxprInterpreter(device, shots, qreg_manager)
-=======
-        converter = PLxPRToQuantumJaxprInterpreter(device, shots, qreg)
->>>>>>> 3693e313
+
         return converter(jaxpr, *args)
 
     converted_cond_jaxpr_branch = jax.make_jaxpr(remove_qreg)(*args_plus_qreg).jaxpr
