--- conflicted
+++ resolved
@@ -24,12 +24,6 @@
 
 BACKENDS = ["lucy", "toshiko"]
 
-<<<<<<< HEAD
-BACKENDS = ["lucy", "toshiko"]
-RES_FORMAT = QuantumResultsFormat().binary_count
-=======
->>>>>>> 9cc313e6
-
 
 class OQCDevice(Device):
     """The OQC device allows to access the hardware devices from OQC using
@@ -42,35 +36,15 @@
         """Returns a tuple consisting of the device name, and
         the location to the shared object with the C/C++ device implementation.
         """
-<<<<<<< HEAD
+
         return "oqc", str(pathlib.Path(__file__).parent.joinpath("src/build/librtd_oqc.so"))
-=======
 
-        # TODO: Replace with the oqc shared library
-        return "oqc.remote", get_lib_path("runtime", "RUNTIME_LIB_DIR") + "/libdummy_device.so"
->>>>>>> 9cc313e6
 
     def __init__(self, wires, backend, shots=1024, **kwargs):
         self._backend = backend
         _check_backend(backend=backend)
-<<<<<<< HEAD
-        # self._client = self._authenticate(credentials)
-        super().__init__(wires=wires, shots=shots)
-
-    def _authenticate(self, credentials: dict):
-        """Function that authenticates a user to the QCaas (OQC cloud)."""
-        url = credentials.get("url")
-        email = credentials.get("email")
-        password = credentials.get("password")
-        if url is None or email is None or password is None:
-            raise (ValueError, "Wrong credentials format.")
-        client = OQCClient(url=url, email=email, password=password)
-        client.authenticate()
-        return client
-=======
         _check_envvar()
         super().__init__(wires=wires, shots=shots, **kwargs)
->>>>>>> 9cc313e6
 
     @property
     def backend(self):
@@ -81,34 +55,18 @@
         self,
         execution_config: ExecutionConfig = DefaultExecutionConfig,
     ):
-<<<<<<< HEAD
-        """This function defines the device transform program to be applied and an updated device configuration."""
-=======
         """This function defines the device transform program to be applied and an
         updated device configuration."""
->>>>>>> 9cc313e6
         transform_program = TransformProgram()
         # TODO: Add transforms (check wires, check shots, no sample, only commuting measurements,
         # measurement from counts)
         return transform_program, execution_config
 
     def execute(self, circuits, execution_config):
-<<<<<<< HEAD
-        # Check availability
-        oqc_tasks = []
-        for circuit in circuits:
-            oqc_config = CompilerConfig(
-                repeats=circuit.shots, results_format=RES_FORMAT, optimizations=None
-            )
-            oqc_tasks.append(QPUTask(circuit.to_openqasm(), oqc_config))
-        results = self._client.execute_tasks(oqc_tasks)
-        return results
-=======
         """Non-implemented python execution."""
         # Check availability
         raise NotImplementedError("The OQC device only supports Catalyst.")
 
->>>>>>> 9cc313e6
 
 
 def _check_backend(backend):
