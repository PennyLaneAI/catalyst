--- conflicted
+++ resolved
@@ -44,13 +44,8 @@
         the location to the shared object with the C/C++ device implementation.
         """
 
-<<<<<<< HEAD
-        return "oqc", str(pathlib.Path(__file__).parent.joinpath("src/build/librtd_oqc.so"))
-
-=======
         # TODO: Replace with the oqc shared library
         return "oqc", get_lib_path("runtime", "RUNTIME_LIB_DIR") + "/libdummy_device.so"
->>>>>>> 10427f59
 
     def __init__(self, wires, backend, shots=1024, **kwargs):
         self._backend = backend
