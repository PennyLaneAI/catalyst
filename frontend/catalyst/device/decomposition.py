--- conflicted
+++ resolved
@@ -16,11 +16,8 @@
 This module contains the decomposition functions to pre-process tapes for
 compilation & execution on devices.
 """
-<<<<<<< HEAD
 import copy
-=======
 import logging
->>>>>>> f83b2c39
 from functools import partial
 
 import jax
