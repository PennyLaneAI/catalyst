--- conflicted
+++ resolved
@@ -53,14 +53,9 @@
     Raises a CompileError for MidMeasureMP"""
     if isinstance(op, MidMeasureMP):
         raise CompileError("Must use 'measure' from Catalyst instead of PennyLane.")
-<<<<<<< HEAD
     if op.has_matrix and (
         capabilities.to_matrix_ops.get(op.name) or isinstance(op, qml.ops.Controlled)
     ):
-=======
-    # TODO: remove hardcoded controlled to matrix decomp
-    if capabilities.to_matrix_ops.get(op.name) or isinstance(op, qml.ops.Controlled):
->>>>>>> 5612227b
         return _decompose_to_matrix(op)
     return op.decomposition()
 
