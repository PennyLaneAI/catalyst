# Copyright 2024 Xanadu Quantum Technologies Inc.

# Licensed under the Apache License, Version 2.0 (the "License");
# you may not use this file except in compliance with the License.
# You may obtain a copy of the License at

#     http://www.apache.org/licenses/LICENSE-2.0

# Unless required by applicable law or agreed to in writing, software
# distributed under the License is distributed on an "AS IS" BASIS,
# WITHOUT WARRANTIES OR CONDITIONS OF ANY KIND, either express or implied.
# See the License for the specific language governing permissions and
# limitations under the License.

"""
This module contains the decomposition functions to pre-process tapes for
compilation & execution on devices.
"""
import copy
import logging
from functools import partial

import jax
import pennylane as qml
from pennylane import transform
from pennylane.devices.capabilities import DeviceCapabilities
from pennylane.devices.preprocess import decompose
from pennylane.measurements import (
    CountsMP,
    ExpectationMP,
    MidMeasureMP,
    ProbabilityMP,
    SampleMP,
    VarianceMP,
)

from catalyst.api_extensions import HybridCtrl
from catalyst.jax_tracer import HybridOpRegion, has_nested_tapes
from catalyst.logging import debug_logger
from catalyst.tracing.contexts import EvaluationContext
from catalyst.utils.exceptions import CompileError

logger = logging.getLogger(__name__)
logger.addHandler(logging.NullHandler())


def check_alternative_support(op, capabilities: DeviceCapabilities):
    """Verify that aliased operations aren't supported via alternative definitions."""

    if isinstance(op, qml.ops.Controlled):
        # "Cast" away the specialized class for gates like Toffoli, ControlledQubitUnitary, etc.
        supported = capabilities.operations.get(op.base.name)
        if supported and supported.controllable:
            return [qml.ops.Controlled(op.base, op.control_wires, op.control_values, op.work_wires)]

    return None


def catalyst_decomposer(op, capabilities: DeviceCapabilities):
    """A decomposer for catalyst, to be passed to the decompose transform. Takes an operator and
    returns the default decomposition, unless the operator should decompose to a QubitUnitary.
    Raises a CompileError for MidMeasureMP"""

    if isinstance(op, MidMeasureMP):
        raise CompileError("Must use 'measure' from Catalyst instead of PennyLane.")

    alternative_decomp = check_alternative_support(op, capabilities)
    if alternative_decomp is not None:
        return alternative_decomp

    if op.name in capabilities.options.get("to_matrix_ops", {}):

        if "QubitUnitary" not in capabilities.operations:
            raise CompileError("The device that specifies to_matrix_ops must support QubitUnitary.")

        return _decompose_to_matrix(op)

    if op.has_matrix and isinstance(op, qml.ops.Controlled):

        # If the device supports unitary matrices, apply the fallback.
        if "QubitUnitary" in capabilities.operations:
            return _decompose_to_matrix(op)

    return op.decomposition()


@transform
@debug_logger
def catalyst_decompose(tape: qml.tape.QuantumTape, ctx, capabilities: DeviceCapabilities):
    """Decompose operations until the stopping condition is met.

    In a single call of the catalyst_decompose function, the PennyLane operations are decomposed
    in the same manner as in PennyLane (for each operator on the tape, checking if the operator
    passes the stopping_condition, and using its `decomposition` method if not, called recursively
    until a supported operation is found or an error is hit, then moving on to the next operator
    on the tape.)

    Once all operators on the tape are supported operators, the resulting tape is iterated over,
    and for each HybridOp, the catalyst_decompose function is called on each of its regions.
    This continues to call catalyst_decompose recursively until the tapes on all
    the HybridOps have been passed to the decompose function.
    """

    # This if statement is needed because not all classes that inherit from qml.StatePrepBase
    # are compatible with Catalyst's handling of initial state preparation. Currently, Catalyst
    # only supports qml.StatePrep and qml.BasisState. A default strategy for handling any PennyLane
    # operator of type qml.StatePrepBase will be needed before this conditional can be removed.
    if len(tape) == 0 or type(tape[0]) in (qml.StatePrep, qml.BasisState):
        skip_initial_state_prep = capabilities.initial_state_prep_flag
    else:
        skip_initial_state_prep = False

    (toplevel_tape,), _ = decompose(
        tape,
<<<<<<< HEAD
        stopping_condition=lambda _op: bool(catalyst_acceptance(_op, capabilities)),
        skip_initial_state_prep=capabilities.initial_state_prep,
=======
        stopping_condition=lambda op: bool(catalyst_acceptance(op, capabilities)),
        skip_initial_state_prep=skip_initial_state_prep,
>>>>>>> 18d37629
        decomposer=partial(catalyst_decomposer, capabilities=capabilities),
        name="catalyst on this device",
        error=CompileError,
    )

    new_ops = []
    for op in toplevel_tape.operations:
        if has_nested_tapes(op):
            op = _decompose_nested_tapes(op, ctx, capabilities)
        new_ops.append(op)
    tape = qml.tape.QuantumScript(new_ops, tape.measurements, shots=tape.shots)

    return (tape,), lambda x: x[0]


def _decompose_to_matrix(op):
    try:
        mat = op.matrix()
    except Exception as e:
        raise CompileError(
            f"Operation {op} could not be decomposed, it might be unsupported."
        ) from e
    op = qml.QubitUnitary(mat, wires=op.wires)
    return [op]


def _decompose_nested_tapes(op, ctx, capabilities: DeviceCapabilities):
    new_regions = []
    for region in op.regions:
        if region.quantum_tape is None:
            new_tape = None
        else:
            with EvaluationContext.frame_tracing_context(ctx, region.trace):
                tapes, _ = catalyst_decompose(
                    region.quantum_tape, ctx=ctx, capabilities=capabilities
                )
                new_tape = tapes[0]
        new_regions.append(
            HybridOpRegion(
                region.trace, new_tape, region.arg_classical_tracers, region.res_classical_tracers
            )
        )

    new_op = copy.copy(op)
    new_op.regions = new_regions
    # new_op.apply_reverse_transform=op.apply_reverse_transform,
    # new_op.expansion_strategy=op.expansion_strategy,
    return new_op


@transform
@debug_logger
def decompose_ops_to_unitary(tape, convert_to_matrix_ops):
    r"""Quantum transform that decomposes operations to unitary given a list of operations name.

    Args:
        tape (QNode or QuantumTape or Callable): A quantum circuit.
        convert_to_matrix_ops (list[str]): The list of operation names to be converted to unitary.

    Returns:
        qnode (QNode) or quantum function (Callable) or tuple[List[QuantumTape], function]: The
        transformed circuit as described in :func:`qml.transform <pennylane.transform>`.
    """
    new_operations = []

    for op in tape.operations:
        if op.name in convert_to_matrix_ops or isinstance(op, HybridCtrl):
            try:
                mat = op.matrix()
            except Exception as e:
                raise CompileError(
                    f"Operation {op} could not be decomposed, it might be unsupported."
                ) from e
            op = qml.QubitUnitary(mat, wires=op.wires)
        new_operations.append(op)

    new_tape = type(tape)(new_operations, tape.measurements, shots=tape.shots)

    def null_postprocessing(results):
        """A postprocesing function returned by a transform that only converts the batch of results
        into a result for a single ``QuantumTape``.
        """
        return results[0]

    return [new_tape], null_postprocessing


def catalyst_acceptance(op: qml.operation.Operator, capabilities: DeviceCapabilities) -> str | None:
    """Check whether an Operator is supported and returns the name of the operation or None."""

    op_support = capabilities.operations

    if isinstance(op, qml.ops.Adjoint):
        match = catalyst_acceptance(op.base, capabilities)
        if match and op_support[match].invertible:
            return match

    # There are cases where a custom controlled gate, e.g., CH, is supported, but its
    # base, i.e., H, is not labeled controllable. In this case, we don't want to use
    # this branch to check the support for this operation.
    elif type(op) is qml.ops.ControlledOp:
        match = catalyst_acceptance(op.base, capabilities)
        if match and op_support[match].controllable:
            return match

    elif op.name in op_support:
        return op.name

    return None


@transform
@debug_logger
def measurements_from_counts(tape, device_wires):
    r"""Replace all measurements from a tape with a single count measurement, it adds postprocessing
    functions for each original measurement.

    Args:
        tape (QNode or QuantumTape or Callable): A quantum circuit.
        device_wires (Wires): the wires from the device, for assessing what wires to use
            when a measurement applies to all wires.

    Returns:
        qnode (QNode) or quantum function (Callable) or tuple[List[QuantumTape], function]: The
        transformed circuit as described in :func:`qml.transform <pennylane.transform>`.

    .. note::

        Samples are not supported.
    """

    new_operations, measured_wires = _diagonalize_measurements(tape, device_wires=device_wires)

    new_tape = type(tape)(new_operations, [qml.counts(wires=measured_wires)], shots=tape.shots)

    def postprocessing_counts(results):
        """A processing function to get expectation values from counts."""
        states = results[0][0]
        counts_outcomes = results[0][1]
        results_processed = []
        for m in tape.measurements:
            wires = m.wires if m.wires else device_wires
            mapped_counts_outcome = _map_counts(
                counts_outcomes, wires, qml.wires.Wires(list(measured_wires))
            )
            if isinstance(m, ExpectationMP):
                probs = _probs_from_counts(mapped_counts_outcome)
                results_processed.append(_expval_from_probs(eigvals=m.eigvals(), prob_vector=probs))
            elif isinstance(m, VarianceMP):
                probs = _probs_from_counts(mapped_counts_outcome)
                results_processed.append(_var_from_probs(eigvals=m.eigvals(), prob_vector=probs))
            elif isinstance(m, ProbabilityMP):
                probs = _probs_from_counts(mapped_counts_outcome)
                results_processed.append(probs)
            elif isinstance(m, CountsMP):
                results_processed.append(
                    tuple([states[0 : 2 ** len(m.wires)], mapped_counts_outcome])
                )
            else:
                raise NotImplementedError(
                    f"Measurement type {type(m)} is not implemented with measurements_from_counts"
                )
        if len(tape.measurements) == 1:
            results_processed = results_processed[0]
        else:
            results_processed = tuple(results_processed)
        return results_processed

    return [new_tape], postprocessing_counts


@transform
@debug_logger
def measurements_from_samples(tape, device_wires):
    r"""Replace all measurements from a tape with sample measurements, and adds postprocessing
    functions for each original measurement.

    Args:
        tape (QNode or QuantumTape or Callable): A quantum circuit.

    Returns:
        qnode (QNode) or quantum function (Callable) or tuple[List[QuantumTape], function]: The
        transformed circuit as described in :func:`qml.transform <pennylane.transform>`.

    .. note::

        Counts are not supported.
    """

    new_operations, measured_wires = _diagonalize_measurements(tape, device_wires=device_wires)

    new_tape = type(tape)(new_operations, [qml.sample(wires=measured_wires)], shots=tape.shots)

    def postprocessing_samples(results):
        """A processing function to get expectation values from samples."""
        samples = results[0]
        results_processed = []
        for m in tape.measurements:
            if isinstance(m, (ExpectationMP, VarianceMP, ProbabilityMP, SampleMP)):
                if len(tape.shots.shot_vector) > 1:
                    res = tuple(m.process_samples(s, measured_wires) for s in samples)
                else:
                    res = m.process_samples(samples, measured_wires)
                results_processed.append(res)
            else:
                raise NotImplementedError(
                    f"Measurement type {type(m)} is not implemented with measurements_from_samples"
                )
        if len(tape.measurements) == 1:
            results_processed = results_processed[0]
        else:
            results_processed = tuple(results_processed)
        return results_processed

    return [new_tape], postprocessing_samples


def _diagonalize_measurements(tape, device_wires):
    """Takes a tape and returns the information needed to create a new tape based on
    diagonalization and readout in the measurement basis.

    Args:
        tape (QuantumTape): A quantum circuit.

    Returns:
        new_operations (list): The original operations, plus the diagonalizing gates for the circuit
        measured_wires (list): A list of all wires that are measured on the tape

    """

    (diagonalized_tape,), _ = qml.transforms.diagonalize_measurements(tape)

    measured_wires = set()
    for m in diagonalized_tape.measurements:
        wires = m.wires if m.wires else device_wires
        measured_wires.update(wires.tolist())

    return diagonalized_tape.operations, list(measured_wires)


def _probs_from_counts(counts_outcome):
    """From the counts outcome, calculate the probability vector."""
    prob_vector = []
    num_shots = jax.numpy.sum(counts_outcome)
    for count in counts_outcome:
        prob = count / num_shots
        prob_vector.append(prob)
    return jax.numpy.array(prob_vector)


def _expval_from_probs(eigvals, prob_vector):
    """From the observable eigenvalues and the probability vector
    it calculates the expectation value."""
    expval = jax.numpy.dot(jax.numpy.array(eigvals), prob_vector)
    return expval


def _var_from_probs(eigvals, prob_vector):
    """From the observable eigenvalues and the probability vector
    it calculates the variance."""
    var = jax.numpy.dot(prob_vector, (eigvals**2)) - jax.numpy.dot(prob_vector, eigvals) ** 2
    return var


def _map_counts(counts, sub_wires, wire_order):
    """Map the count outcome given a wires and wire order."""
    wire_map = dict(zip(wire_order, range(len(wire_order))))
    mapped_wires = [wire_map[w] for w in sub_wires]

    mapped_counts = {}
    num_wires = len(wire_order)
    for outcome, occurrence in enumerate(counts):
        binary_outcome = format(outcome, f"0{num_wires}b")
        mapped_outcome = "".join(binary_outcome[i] for i in mapped_wires)
        mapped_counts[mapped_outcome] = mapped_counts.get(mapped_outcome, 0) + occurrence

    return jax.numpy.array(list(mapped_counts.values()))<|MERGE_RESOLUTION|>--- conflicted
+++ resolved
@@ -106,19 +106,14 @@
     # only supports qml.StatePrep and qml.BasisState. A default strategy for handling any PennyLane
     # operator of type qml.StatePrepBase will be needed before this conditional can be removed.
     if len(tape) == 0 or type(tape[0]) in (qml.StatePrep, qml.BasisState):
-        skip_initial_state_prep = capabilities.initial_state_prep_flag
+        skip_initial_state_prep = capabilities.initial_state_prep
     else:
         skip_initial_state_prep = False
 
     (toplevel_tape,), _ = decompose(
         tape,
-<<<<<<< HEAD
-        stopping_condition=lambda _op: bool(catalyst_acceptance(_op, capabilities)),
-        skip_initial_state_prep=capabilities.initial_state_prep,
-=======
         stopping_condition=lambda op: bool(catalyst_acceptance(op, capabilities)),
         skip_initial_state_prep=skip_initial_state_prep,
->>>>>>> 18d37629
         decomposer=partial(catalyst_decomposer, capabilities=capabilities),
         name="catalyst on this device",
         error=CompileError,
