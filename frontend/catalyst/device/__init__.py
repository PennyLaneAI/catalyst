# Copyright 2024 Xanadu Quantum Technologies Inc.

# Licensed under the Apache License, Version 2.0 (the "License");
# you may not use this file except in compliance with the License.
# You may obtain a copy of the License at

#     http://www.apache.org/licenses/LICENSE-2.0

# Unless required by applicable law or agreed to in writing, software
# distributed under the License is distributed on an "AS IS" BASIS,
# WITHOUT WARRANTIES OR CONDITIONS OF ANY KIND, either express or implied.
# See the License for the specific language governing permissions and
# limitations under the License.

"""
Internal API for the device module.
"""

from catalyst.device.qjit_device import (
    BackendInfo,
    QJITDevice,
    QJITDeviceNewAPI,
    extract_backend_info,
<<<<<<< HEAD
)

__all__ = ("QJITDevice", "QJITDeviceNewAPI", "BackendInfo", "extract_backend_info")
=======
    validate_device_capabilities,
)

__all__ = (
    "QJITDevice",
    "QJITDeviceNewAPI",
    "BackendInfo",
    "extract_backend_info",
    "validate_device_capabilities",
)
>>>>>>> 2636257f
<|MERGE_RESOLUTION|>--- conflicted
+++ resolved
@@ -21,11 +21,6 @@
     QJITDevice,
     QJITDeviceNewAPI,
     extract_backend_info,
-<<<<<<< HEAD
-)
-
-__all__ = ("QJITDevice", "QJITDeviceNewAPI", "BackendInfo", "extract_backend_info")
-=======
     validate_device_capabilities,
 )
 
@@ -36,4 +31,3 @@
     "extract_backend_info",
     "validate_device_capabilities",
 )
->>>>>>> 2636257f
