# Copyright 2024 Xanadu Quantum Technologies Inc.

# Licensed under the Apache License, Version 2.0 (the "License");
# you may not use this file except in compliance with the License.
# You may obtain a copy of the License at

#     http://www.apache.org/licenses/LICENSE-2.0

# Unless required by applicable law or agreed to in writing, software
# distributed under the License is distributed on an "AS IS" BASIS,
# WITHOUT WARRANTIES OR CONDITIONS OF ANY KIND, either express or implied.
# See the License for the specific language governing permissions and
# limitations under the License.

"""
This module contains device stubs for the old and new PennyLane device API, which facilitate
the application of decomposition and other device pre-processing routines.
"""
import os
import pathlib
import platform
<<<<<<< HEAD
=======
import re
>>>>>>> 2636257f
from copy import deepcopy
from dataclasses import dataclass
from functools import partial
from typing import Any, Dict, Optional, Set

import pennylane as qml
from pennylane.measurements import MidMeasureMP
from pennylane.transforms.core import TransformProgram

from catalyst.device.decomposition import (
    catalyst_acceptance,
    catalyst_decompose,
    measurements_from_counts,
)
from catalyst.utils.exceptions import CompileError
from catalyst.utils.patching import Patcher
<<<<<<< HEAD
from catalyst.utils.paths import get_lib_path
=======
from catalyst.utils.runtime_environment import get_lib_path
>>>>>>> 2636257f
from catalyst.utils.toml import (
    DeviceCapabilities,
    OperationProperties,
    intersect_operations,
    pennylane_operation_set,
)

RUNTIME_OPERATIONS = [
    "CNOT",
    "ControlledPhaseShift",
    "CRot",
    "CRX",
    "CRY",
    "CRZ",
    "CSWAP",
    "CY",
    "CZ",
    "Hadamard",
    "Identity",
    "IsingXX",
    "IsingXY",
    "IsingYY",
    "IsingZZ",
    "ISWAP",
    "MultiRZ",
    "PauliX",
    "PauliY",
    "PauliZ",
    "PhaseShift",
    "PSWAP",
    "QubitUnitary",
    "ControlledQubitUnitary",
    "Rot",
    "RX",
    "RY",
    "RZ",
    "S",
    "SWAP",
    "T",
    "Toffoli",
    "GlobalPhase",
]
# The runtime interface does not care about specific gate properties, so set them all to True.
RUNTIME_OPERATIONS = {
    op: OperationProperties(invertible=True, controllable=True, differentiable=True)
    for op in RUNTIME_OPERATIONS
}

# TODO: This should be removed after implementing `get_c_interface`
# for the following backend devices:
SUPPORTED_RT_DEVICES = {
    "lightning.qubit": ("LightningSimulator", "librtd_lightning"),
    "lightning.kokkos": ("LightningKokkosSimulator", "librtd_lightning"),
    "braket.aws.qubit": ("OpenQasmDevice", "librtd_openqasm"),
    "braket.local.qubit": ("OpenQasmDevice", "librtd_openqasm"),
}


@dataclass
class BackendInfo:
    """Backend information"""

    device_name: str
    c_interface_name: str
    lpath: str
    kwargs: Dict[str, Any]


def extract_backend_info(device: qml.QubitDevice, capabilities: DeviceCapabilities) -> BackendInfo:
    """Extract the backend info from a quantum device. The device is expected to carry a reference
    to a valid TOML config file."""
    # pylint: disable=too-many-branches

    dname = device.name
    if isinstance(device, qml.Device):
        dname = device.short_name

    device_name = ""
    device_lpath = ""
    device_kwargs = {}

    if dname in SUPPORTED_RT_DEVICES:
        # Support backend devices without `get_c_interface`
        device_name = SUPPORTED_RT_DEVICES[dname][0]
        device_lpath = get_lib_path("runtime", "RUNTIME_LIB_DIR")
        sys_platform = platform.system()

        if sys_platform == "Linux":
            device_lpath = os.path.join(device_lpath, SUPPORTED_RT_DEVICES[dname][1] + ".so")
        elif sys_platform == "Darwin":  # pragma: no cover
            device_lpath = os.path.join(device_lpath, SUPPORTED_RT_DEVICES[dname][1] + ".dylib")
        else:  # pragma: no cover
            raise NotImplementedError(f"Platform not supported: {sys_platform}")
    elif hasattr(device, "get_c_interface"):
        # Support third party devices with `get_c_interface`
        device_name, device_lpath = device.get_c_interface()
    else:
        raise CompileError(f"The {dname} device does not provide C interface for compilation.")

    if not pathlib.Path(device_lpath).is_file():
        raise CompileError(f"Device at {device_lpath} cannot be found!")

    if hasattr(device, "shots"):
        if isinstance(device, qml.Device):
            device_kwargs["shots"] = device.shots if device.shots else 0
        else:
            # TODO: support shot vectors
            device_kwargs["shots"] = device.shots.total_shots if device.shots else 0

    if dname == "braket.local.qubit":  # pragma: no cover
        device_kwargs["device_type"] = dname
        device_kwargs["backend"] = (
            # pylint: disable=protected-access
            device._device._delegate.DEVICE_ID
        )
    elif dname == "braket.aws.qubit":  # pragma: no cover
        device_kwargs["device_type"] = dname
        device_kwargs["device_arn"] = device._device._arn  # pylint: disable=protected-access
        if device._s3_folder:  # pylint: disable=protected-access
            device_kwargs["s3_destination_folder"] = str(
                device._s3_folder  # pylint: disable=protected-access
            )

    for k, v in capabilities.options.items():
        if hasattr(device, v):
            device_kwargs[k] = getattr(device, v)

    return BackendInfo(dname, device_name, device_lpath, device_kwargs)


def get_qjit_device_capabilities(target_capabilities: DeviceCapabilities) -> Set[str]:
    """Calculate the set of supported quantum gates for the QJIT device from the gates
    allowed on the target quantum device."""
    # Supported gates of the target PennyLane's device
    qjit_config = deepcopy(target_capabilities)

    # Gates that Catalyst runtime supports
    qir_gates = RUNTIME_OPERATIONS

    # Intersection of the above
    qjit_config.native_ops = intersect_operations(target_capabilities.native_ops, qir_gates)

    # Control-flow gates to be lowered down to the LLVM control-flow instructions,
    # all of which can be inverted, controlled, and differentiated.
    qjit_config.native_ops.update(
        {
            "Cond": OperationProperties(invertible=True, controllable=True, differentiable=True),
            "WhileLoop": OperationProperties(
                invertible=True, controllable=True, differentiable=True
            ),
            "ForLoop": OperationProperties(invertible=True, controllable=True, differentiable=True),
        }
    )

    # Optionally enable runtime-powered mid-circuit measurments
    if target_capabilities.mid_circuit_measurement_flag:  # pragma: no branch
        qjit_config.native_ops.update(
            {
                "MidCircuitMeasure": OperationProperties(
                    invertible=True, controllable=True, differentiable=False
                )
            }
        )

    # Optionally enable runtime-powered quantum gate adjointing (inversions)
    if all(ng.invertible for ng in target_capabilities.native_ops.values()):
        qjit_config.native_ops.update(
            {
                "Adjoint": OperationProperties(
                    invertible=True, controllable=True, differentiable=True
                )
            }
        )

    return qjit_config


class QJITDevice(qml.QubitDevice):
    """QJIT device.

    A device that interfaces the compilation pipeline of Pennylane programs.

    Args:
        wires (int): the number of wires to initialize the device with
        shots (int): How many times the circuit should be evaluated (or sampled) to estimate
            the expectation values. Defaults to ``None`` if not specified. Setting
            to ``None`` results in computing statistics like expectation values and
            variances analytically
        backend_name (str): name of the device from the list of supported and compiled backend
            devices by the runtime
        backend_kwargs (Dict(str, AnyType)): An optional dictionary of the device specifications
    """

    name = "QJIT device"
    short_name = "qjit.device"
    pennylane_requires = "0.1.0"
    version = "0.0.1"
    author = ""

    @staticmethod
    def _get_operations_to_convert_to_matrix(_capabilities: DeviceCapabilities) -> Set[str]:
        # We currently override and only set a few gates to preserve existing behaviour.
        # We could choose to read from config and use the "matrix" gates.
        # However, that affects differentiability.
        # None of the "matrix" gates with more than 2 qubits parameters are differentiable.
        # TODO: https://github.com/PennyLaneAI/catalyst/issues/398
        return {"MultiControlledX", "BlockEncode"}

    def __init__(
        self,
        original_device_capabilities: DeviceCapabilities,
        shots=None,
        wires=None,
        backend: Optional[BackendInfo] = None,
    ):
        super().__init__(wires=wires, shots=shots)

        self.backend_name = backend.c_interface_name if backend else "default"
        self.backend_lib = backend.lpath if backend else ""
        self.backend_kwargs = backend.kwargs if backend else {}

        self.qjit_capabilities = get_qjit_device_capabilities(original_device_capabilities)

    @property
    def operations(self) -> Set[str]:
        """Get the device operations using PennyLane's syntax"""
        return pennylane_operation_set(self.qjit_capabilities.native_ops)

    @property
    def observables(self) -> Set[str]:
        """Get the device observables"""
        return pennylane_operation_set(self.qjit_capabilities.native_obs)

    def apply(self, operations, **kwargs):
        """
        Raises: RuntimeError
        """
        raise RuntimeError("QJIT devices cannot apply operations.")  # pragma: no cover

    def default_expand_fn(self, circuit, max_expansion=10):
        """
        Most decomposition logic will be equivalent to PennyLane's decomposition.
        However, decomposition logic will differ in the following cases:

        1. All :class:`qml.QubitUnitary <pennylane.ops.op_math.Controlled>` operations
            will decompose to :class:`qml.QubitUnitary <pennylane.QubitUnitary>` operations.
        2. :class:`qml.ControlledQubitUnitary <pennylane.ControlledQubitUnitary>` operations
            will decompose to :class:`qml.QubitUnitary <pennylane.QubitUnitary>` operations.
        3. The list of device-supported gates employed by Catalyst is currently different than
            that of the ``lightning.qubit`` device, as defined by the
            :class:`~.qjit_device.QJITDevice`.

        Args:
            circuit: circuit to expand
            max_expansion: the maximum number of expansion steps if no fixed-point is reached.
        """
        # Ensure catalyst.measure is used instead of qml.measure.
        if any(isinstance(op, MidMeasureMP) for op in circuit.operations):
            raise CompileError("Must use 'measure' from Catalyst instead of PennyLane.")

        decompose_to_qubit_unitary = QJITDevice._get_operations_to_convert_to_matrix(
            self.capabilities
        )

        def _decomp_to_unitary(self, *_args, **_kwargs):
            try:
                mat = self.matrix()
            except Exception as e:
                raise CompileError(
                    f"Operation {self} could not be decomposed, it might be unsupported."
                ) from e
            return [qml.QubitUnitary(mat, wires=self.wires)]

        # Fallback for controlled gates that won't decompose successfully.
        # Doing so before rather than after decomposition is generally a trade-off. For low
        # numbers of qubits, a unitary gate might be faster, while for large qubit numbers prior
        # decomposition is generally faster.
        # At the moment, bypassing decomposition for controlled gates will generally have a higher
        # success rate, as complex decomposition paths can fail to trace (c.f. PL #3521, #3522).
        overriden_methods = [  # pragma: no cover
            (qml.ops.Controlled, "has_decomposition", lambda self: True),
            (qml.ops.Controlled, "decomposition", _decomp_to_unitary),
        ]
        for gate in decompose_to_qubit_unitary:
            overriden_methods.append((getattr(qml, gate), "decomposition", _decomp_to_unitary))

        with Patcher(*overriden_methods):
            expanded_tape = super().default_expand_fn(circuit, max_expansion)

        self.check_validity(expanded_tape.operations, [])
        return expanded_tape


class QJITDeviceNewAPI(qml.devices.Device):
    """QJIT device for the new device API.
    A device that interfaces the compilation pipeline of Pennylane programs.
    Args:
        wires (Shots): the number of wires to initialize the device with
        shots (int): How many times the circuit should be evaluated (or sampled) to estimate
            the expectation values. Defaults to ``None`` if not specified. Setting
            to ``None`` results in computing statistics like expectation values and
            variances analytically
        backend_name (str): name of the device from the list of supported and compiled backend
            devices by the runtime
        backend_kwargs (Dict(str, AnyType)): An optional dictionary of the device specifications
    """

    def __init__(
        self,
        original_device,
        original_device_capabilities: DeviceCapabilities,
        backend: Optional[BackendInfo] = None,
    ):
        self.original_device = original_device

        for key, value in original_device.__dict__.items():
            self.__setattr__(key, value)

        if original_device.wires is None:
            raise AttributeError("Catalyst does not support devices without set wires.")

        super().__init__(wires=original_device.wires, shots=original_device.shots)

        self.backend_name = backend.c_interface_name if backend else "default"
        self.backend_lib = backend.lpath if backend else ""
        self.backend_kwargs = backend.kwargs if backend else {}

        self.qjit_capabilities = get_qjit_device_capabilities(original_device_capabilities)

    @property
    def operations(self) -> Set[str]:
        """Get the device operations"""
        return pennylane_operation_set(self.qjit_capabilities.native_ops)

    @property
    def observables(self) -> Set[str]:
        """Get the device observables"""
        return pennylane_operation_set(self.qjit_capabilities.native_obs)

    @property
    def measurement_processes(self) -> Set[str]:
        """Get the device measurement processes"""
        return self.qjit_capabilities.measurement_processes

    def preprocess(
        self,
        ctx,
        execution_config: qml.devices.ExecutionConfig = qml.devices.DefaultExecutionConfig,
    ):
        """Device preprocessing function."""
        # TODO: readd the device preprocessing program once transforms are compatible with
        # TOML files
        _, config = self.original_device.preprocess(execution_config)
        program = TransformProgram()

        ops_acceptance = partial(catalyst_acceptance, operations=self.operations)
        program.add_transform(
            catalyst_decompose,
            ctx=ctx,
            stopping_condition=ops_acceptance,
            capabilities=self.qjit_capabilities,
        )

        if self.measurement_processes == {"Counts"}:
            program.add_transform(measurements_from_counts)

        # TODO: Add Catalyst program verification and validation
        return program, config

    def execute(self, circuits, execution_config):
        """
        Raises: RuntimeError
        """
        raise RuntimeError("QJIT devices cannot execute tapes.")


def filter_out_adjoint(operations):
    """Remove Adjoint from operations.

    Args:
        operations (List[Str]): List of strings with names of supported operations

    Returns:
        List: A list of strings with names of supported operations with Adjoint and C gates
        removed.
    """
    adjoint = re.compile(r"^Adjoint\(.*\)$")

    def is_not_adj(op):
        return not re.match(adjoint, op)

    operations_no_adj = filter(is_not_adj, operations)
    return set(operations_no_adj)


def check_no_overlap(*args, device_name):
    """Check items in *args are mutually exclusive.

    Args:
        *args (List[Str]): List of strings.
        device_name (str): Device name for error reporting.

    Raises:
        CompileError
    """
    set_of_sets = [set(arg) for arg in args]
    union = set.union(*set_of_sets)
    len_of_sets = [len(arg) for arg in args]
    if sum(len_of_sets) == len(union):
        return

    overlaps = set()
    for s in set_of_sets:
        overlaps.update(s - union)
        union = union - s

    msg = f"Device '{device_name}' has overlapping gates: {overlaps}"
    raise CompileError(msg)


def validate_device_capabilities(
    device: qml.QubitDevice, device_capabilities: DeviceCapabilities
) -> None:
    """Validate configuration document against the device attributes.
    Raise CompileError in case of mismatch:
    * If device is not qjit-compatible.
    * If configuration file does not exists.
    * If decomposable, matrix, and native gates have some overlap.
    * If decomposable, matrix, and native gates do not match gates in ``device.operations`` and
      ``device.observables``.

    Args:
        device (qml.Device): An instance of a quantum device.
        config (TOMLDocument): A TOML document representation.

    Raises: CompileError
    """

    if not device_capabilities.qjit_compatible_flag:
        raise CompileError(
            f"Attempting to compile program for incompatible device '{device.name}': "
            f"Config is not marked as qjit-compatible"
        )

    device_name = device.short_name if isinstance(device, qml.Device) else device.name

    native = pennylane_operation_set(device_capabilities.native_ops)
    decomposable = pennylane_operation_set(device_capabilities.to_decomp_ops)
    matrix = pennylane_operation_set(device_capabilities.to_matrix_ops)

    check_no_overlap(native, decomposable, matrix, device_name=device_name)

    if hasattr(device, "operations") and hasattr(device, "observables"):
        # For gates, we require strict match
        device_gates = filter_out_adjoint(set(device.operations))
        spec_gates = filter_out_adjoint(set.union(native, matrix, decomposable))
        if device_gates != spec_gates:
            raise CompileError(
                "Gates in qml.device.operations and specification file do not match.\n"
                f"Gates that present only in the device: {device_gates - spec_gates}\n"
                f"Gates that present only in spec: {spec_gates - device_gates}\n"
            )

        # For observables, we do not have `non-native` section in the config, so we check that
        # device data supercedes the specification.
        device_observables = set(device.observables)
        spec_observables = pennylane_operation_set(device_capabilities.native_obs)
        if (spec_observables - device_observables) != set():
            raise CompileError(
                "Observables in qml.device.observables and specification file do not match.\n"
                f"Observables that present only in spec: {spec_observables - device_observables}\n"
            )<|MERGE_RESOLUTION|>--- conflicted
+++ resolved
@@ -19,10 +19,7 @@
 import os
 import pathlib
 import platform
-<<<<<<< HEAD
-=======
 import re
->>>>>>> 2636257f
 from copy import deepcopy
 from dataclasses import dataclass
 from functools import partial
@@ -39,11 +36,7 @@
 )
 from catalyst.utils.exceptions import CompileError
 from catalyst.utils.patching import Patcher
-<<<<<<< HEAD
-from catalyst.utils.paths import get_lib_path
-=======
 from catalyst.utils.runtime_environment import get_lib_path
->>>>>>> 2636257f
 from catalyst.utils.toml import (
     DeviceCapabilities,
     OperationProperties,
