--- conflicted
+++ resolved
@@ -23,11 +23,7 @@
 from copy import deepcopy
 from dataclasses import dataclass
 from functools import partial
-<<<<<<< HEAD
 from typing import Any, Dict, Optional, Set, Union
-=======
-from typing import Any, Dict, Optional, Set
->>>>>>> 715523e0
 
 import pennylane as qml
 from pennylane.measurements import MidMeasureMP
@@ -43,16 +39,13 @@
 from catalyst.utils.runtime_environment import get_lib_path
 from catalyst.utils.toml import (
     DeviceCapabilities,
-<<<<<<< HEAD
+    OperationProperties,
+    ProgramFeatures,
     TOMLDocument,
-    ProgramFeatures,
-=======
->>>>>>> 715523e0
-    OperationProperties,
     intersect_operations,
+    load_device_capabilities,
     pennylane_operation_set,
     read_toml_file,
-    load_device_capabilities,
 )
 
 RUNTIME_OPERATIONS = [
@@ -257,14 +250,8 @@
 
     def __init__(
         self,
-<<<<<<< HEAD
         original_device,
         original_device_capabilities: DeviceCapabilities,
-=======
-        original_device_capabilities: DeviceCapabilities,
-        shots=None,
-        wires=None,
->>>>>>> 715523e0
         backend: Optional[BackendInfo] = None,
     ):
         self.original_device = original_device
@@ -440,13 +427,10 @@
         raise RuntimeError("QJIT devices cannot execute tapes.")
 
 
-<<<<<<< HEAD
 # Alias for either an old-style or a new-style QJITDevice
 AnyQJITDevice = Union[QJITDevice, QJITDeviceNewAPI]
 
 
-=======
->>>>>>> 715523e0
 def filter_out_adjoint(operations):
     """Remove Adjoint from operations.
 
@@ -542,7 +526,6 @@
             raise CompileError(
                 "Observables in qml.device.observables and specification file do not match.\n"
                 f"Observables that present only in spec: {spec_observables - device_observables}\n"
-<<<<<<< HEAD
             )
 
 
@@ -587,7 +570,4 @@
         )
         device_name = device.short_name if isinstance(device, qml.Device) else device.name
         device_config = get_device_toml_config(device)
-        return load_device_capabilities(device_config, program_features, device_name)
-=======
-            )
->>>>>>> 715523e0
+        return load_device_capabilities(device_config, program_features, device_name)