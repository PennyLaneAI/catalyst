--- conflicted
+++ resolved
@@ -109,13 +109,6 @@
 
 RUNTIME_MPS = ["ExpectationMP", "SampleMP", "VarianceMP", "CountsMP", "StateMP", "ProbabilityMP"]
 
-<<<<<<< HEAD
-# A list of operations that the can be represented
-# in the Catalyst compiler. This is a superset of
-# the operations supported by the runtime.
-# FIXME: ops with OpName(params, wires) signatures
-# can be represented in the Catalyst compiler.
-=======
 # A list of operations that can be represented
 # in the Catalyst compiler. This will be a superset of
 # the operations supported by the runtime.
@@ -124,7 +117,6 @@
 # the signature info is not sufficient as there are
 # templates with the same signature that should be
 # disambiguated.
->>>>>>> e6bf756c
 COMPILER_OPERATIONS = RUNTIME_OPERATIONS
 
 # The runtime interface does not care about specific gate properties, so set them all to True.
