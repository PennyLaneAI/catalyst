# Copyright 2024 Xanadu Quantum Technologies Inc.

# Licensed under the Apache License, Version 2.0 (the "License");
# you may not use this file except in compliance with the License.
# You may obtain a copy of the License at

#     http://www.apache.org/licenses/LICENSE-2.0

# Unless required by applicable law or agreed to in writing, software
# distributed under the License is distributed on an "AS IS" BASIS,
# WITHOUT WARRANTIES OR CONDITIONS OF ANY KIND, either express or implied.
# See the License for the specific language governing permissions and
# limitations under the License.

"""
This module contains device stubs for the old and new PennyLane device API, which facilitate
the application of decomposition and other device pre-processing routines.
"""
import logging
import os
import pathlib
import platform
import re
from copy import deepcopy
from dataclasses import dataclass
from functools import partial
from typing import Any, Dict, Optional, Set, Union

import pennylane as qml
from pennylane.measurements import MidMeasureMP
from pennylane.transforms.core import TransformProgram

from catalyst.device.decomposition import (
    catalyst_acceptance,
    catalyst_decompose,
    measurements_from_counts,
)
<<<<<<< HEAD
from catalyst.programs.verification import (
    validate_observables_adjoint_diff,
    validate_observables_parameter_shift,
    verify_no_state_variance_returns,
    verify_operations,
)
=======
from catalyst.logging import debug_logger, debug_logger_init
>>>>>>> 813e34f0
from catalyst.utils.exceptions import CompileError
from catalyst.utils.patching import Patcher
from catalyst.utils.runtime_environment import get_lib_path
from catalyst.utils.toml import (
    DeviceCapabilities,
    OperationProperties,
    ProgramFeatures,
    TOMLDocument,
    intersect_operations,
    load_device_capabilities,
    pennylane_operation_set,
    read_toml_file,
)

logger = logging.getLogger(__name__)
logger.addHandler(logging.NullHandler())

RUNTIME_OPERATIONS = [
    "CNOT",
    "ControlledPhaseShift",
    "CRot",
    "CRX",
    "CRY",
    "CRZ",
    "CSWAP",
    "CY",
    "CZ",
    "Hadamard",
    "Identity",
    "IsingXX",
    "IsingXY",
    "IsingYY",
    "IsingZZ",
    "ISWAP",
    "MultiRZ",
    "PauliX",
    "PauliY",
    "PauliZ",
    "PhaseShift",
    "PSWAP",
    "QubitUnitary",
    "ControlledQubitUnitary",
    "Rot",
    "RX",
    "RY",
    "RZ",
    "S",
    "SWAP",
    "T",
    "Toffoli",
    "GlobalPhase",
]
# The runtime interface does not care about specific gate properties, so set them all to True.
RUNTIME_OPERATIONS = {
    op: OperationProperties(invertible=True, controllable=True, differentiable=True)
    for op in RUNTIME_OPERATIONS
}

# TODO: This should be removed after implementing `get_c_interface`
# for the following backend devices:
SUPPORTED_RT_DEVICES = {
    "lightning.qubit": ("LightningSimulator", "librtd_lightning"),
    "lightning.kokkos": ("LightningKokkosSimulator", "librtd_lightning"),
    "braket.aws.qubit": ("OpenQasmDevice", "librtd_openqasm"),
    "braket.local.qubit": ("OpenQasmDevice", "librtd_openqasm"),
}


@dataclass
class BackendInfo:
    """Backend information"""

    device_name: str
    c_interface_name: str
    lpath: str
    kwargs: Dict[str, Any]


# pylint: disable=too-many-branches
@debug_logger
def extract_backend_info(device: qml.QubitDevice, capabilities: DeviceCapabilities) -> BackendInfo:
    """Extract the backend info from a quantum device. The device is expected to carry a reference
    to a valid TOML config file."""

    dname = device.name
    if isinstance(device, qml.devices.LegacyDevice):
        dname = device.short_name

    device_name = ""
    device_lpath = ""
    device_kwargs = {}

    if dname in SUPPORTED_RT_DEVICES:
        # Support backend devices without `get_c_interface`
        device_name = SUPPORTED_RT_DEVICES[dname][0]
        device_lpath = get_lib_path("runtime", "RUNTIME_LIB_DIR")
        sys_platform = platform.system()

        if sys_platform == "Linux":
            device_lpath = os.path.join(device_lpath, SUPPORTED_RT_DEVICES[dname][1] + ".so")
        elif sys_platform == "Darwin":  # pragma: no cover
            device_lpath = os.path.join(device_lpath, SUPPORTED_RT_DEVICES[dname][1] + ".dylib")
        else:  # pragma: no cover
            raise NotImplementedError(f"Platform not supported: {sys_platform}")
    elif hasattr(device, "get_c_interface"):
        # Support third party devices with `get_c_interface`
        device_name, device_lpath = device.get_c_interface()
    else:
        raise CompileError(f"The {dname} device does not provide C interface for compilation.")

    if not pathlib.Path(device_lpath).is_file():
        raise CompileError(f"Device at {device_lpath} cannot be found!")

    if hasattr(device, "shots"):
        if isinstance(device, qml.devices.LegacyDevice):
            device_kwargs["shots"] = device.shots if device.shots else 0
        else:
            # TODO: support shot vectors
            device_kwargs["shots"] = device.shots.total_shots if device.shots else 0

    if dname == "braket.local.qubit":  # pragma: no cover
        device_kwargs["device_type"] = dname
        device_kwargs["backend"] = (
            # pylint: disable=protected-access
            device._device._delegate.DEVICE_ID
        )
    elif dname == "braket.aws.qubit":  # pragma: no cover
        device_kwargs["device_type"] = dname
        device_kwargs["device_arn"] = device._device._arn  # pylint: disable=protected-access
        if device._s3_folder:  # pylint: disable=protected-access
            device_kwargs["s3_destination_folder"] = str(
                device._s3_folder  # pylint: disable=protected-access
            )

    for k, v in capabilities.options.items():
        if hasattr(device, v):
            device_kwargs[k] = getattr(device, v)

    return BackendInfo(dname, device_name, device_lpath, device_kwargs)


@debug_logger
def get_qjit_device_capabilities(target_capabilities: DeviceCapabilities) -> Set[str]:
    """Calculate the set of supported quantum gates for the QJIT device from the gates
    allowed on the target quantum device."""
    # Supported gates of the target PennyLane's device
    qjit_capabilities = deepcopy(target_capabilities)

    # Gates that Catalyst runtime supports
    qir_gates = RUNTIME_OPERATIONS

    # Intersection of the above
    qjit_capabilities.native_ops = intersect_operations(target_capabilities.native_ops, qir_gates)

    # Control-flow gates to be lowered down to the LLVM control-flow instructions
    qjit_capabilities.native_ops.update(
        {
            "Cond": OperationProperties(invertible=True, controllable=True, differentiable=True),
            "WhileLoop": OperationProperties(
                invertible=True, controllable=True, differentiable=True
            ),
            "ForLoop": OperationProperties(invertible=True, controllable=True, differentiable=True),
        }
    )

    # Optionally enable runtime-powered mid-circuit measurments
    if target_capabilities.mid_circuit_measurement_flag:  # pragma: no branch
        qjit_capabilities.native_ops.update(
            {
                "MidCircuitMeasure": OperationProperties(
                    invertible=True, controllable=True, differentiable=False
                )
            }
        )

    # Optionally enable runtime-powered quantum gate adjointing (inversions)
    if any(ng.invertible for ng in target_capabilities.native_ops.values()):
        qjit_capabilities.native_ops.update(
            {
                "HybridAdjoint": OperationProperties(
                    invertible=True, controllable=True, differentiable=True
                )
            }
        )

    # TODO: Optionally enable runtime-powered quantum gate controlling once they
    #       are supported natively in MLIR.
    # if any(ng.controllable for ng in target_capabilities.native_ops.values()):
    #     qjit_capabilities.native_ops.update(
    #         {
    #             "HybridCtrl": OperationProperties(
    #                 invertible=True, controllable=True, differentiable=True
    #             )
    #
    #     )

    return qjit_capabilities


class QJITDevice(qml.QubitDevice):
    """QJIT device.

    A device that interfaces the compilation pipeline of Pennylane programs.

    Args:
        wires (int): the number of wires to initialize the device with
        shots (int): How many times the circuit should be evaluated (or sampled) to estimate
            the expectation values. Defaults to ``None`` if not specified. Setting
            to ``None`` results in computing statistics like expectation values and
            variances analytically
        backend_name (str): name of the device from the list of supported and compiled backend
            devices by the runtime
        backend_kwargs (Dict(str, AnyType)): An optional dictionary of the device specifications
    """

    name = "QJIT device"
    short_name = "qjit.device"
    pennylane_requires = "0.1.0"
    version = "0.0.1"
    author = ""

    @staticmethod
    def _get_operations_to_convert_to_matrix(_capabilities: DeviceCapabilities) -> Set[str]:
        # We currently override and only set a few gates to preserve existing behaviour.
        # We could choose to read from config and use the "matrix" gates.
        # However, that affects differentiability.
        # None of the "matrix" gates with more than 2 qubits parameters are differentiable.
        # TODO: https://github.com/PennyLaneAI/catalyst/issues/398
        return {"MultiControlledX", "BlockEncode"}

    @debug_logger_init
    def __init__(
        self,
        original_device,
        original_device_capabilities: DeviceCapabilities,
        backend: Optional[BackendInfo] = None,
    ):
        self.original_device = original_device
        super().__init__(wires=original_device.wires, shots=original_device.shots)

        check_device_wires(self.wires)

        self.backend_name = backend.c_interface_name if backend else "default"
        self.backend_lib = backend.lpath if backend else ""
        self.backend_kwargs = backend.kwargs if backend else {}

        self.qjit_capabilities = get_qjit_device_capabilities(original_device_capabilities)

    @property
    def operations(self) -> Set[str]:
        """Get the device operations using PennyLane's syntax"""
        return pennylane_operation_set(self.qjit_capabilities.native_ops)

    @property
    def observables(self) -> Set[str]:
        """Get the device observables"""
        return pennylane_operation_set(self.qjit_capabilities.native_obs)

    def apply(self, operations, **kwargs):
        """
        Raises: RuntimeError
        """
        raise RuntimeError("QJIT devices cannot apply operations.")  # pragma: no cover

    @debug_logger
    def default_expand_fn(self, circuit, max_expansion=10):
        """
        Most decomposition logic will be equivalent to PennyLane's decomposition.
        However, decomposition logic will differ in the following cases:

        1. All :class:`qml.QubitUnitary <pennylane.ops.op_math.Controlled>` operations
            will decompose to :class:`qml.QubitUnitary <pennylane.QubitUnitary>` operations.
        2. :class:`qml.ControlledQubitUnitary <pennylane.ControlledQubitUnitary>` operations
            will decompose to :class:`qml.QubitUnitary <pennylane.QubitUnitary>` operations.
        3. The list of device-supported gates employed by Catalyst is currently different than
            that of the ``lightning.qubit`` device, as defined by the
            :class:`~.qjit_device.QJITDevice`.

        Args:
            circuit: circuit to expand
            max_expansion: the maximum number of expansion steps if no fixed-point is reached.
        """
        # Ensure catalyst.measure is used instead of qml.measure.
        if any(isinstance(op, MidMeasureMP) for op in circuit.operations):
            raise CompileError("Must use 'measure' from Catalyst instead of PennyLane.")

        decompose_to_qubit_unitary = QJITDevice._get_operations_to_convert_to_matrix(
            self.qjit_capabilities
        )

        def _decomp_to_unitary(self, *_args, **_kwargs):
            try:
                mat = self.matrix()
            except Exception as e:
                raise CompileError(
                    f"Operation {self} could not be decomposed, it might be unsupported."
                ) from e
            return [qml.QubitUnitary(mat, wires=self.wires)]

        # Fallback for controlled gates that won't decompose successfully.
        # Doing so before rather than after decomposition is generally a trade-off. For low
        # numbers of qubits, a unitary gate might be faster, while for large qubit numbers prior
        # decomposition is generally faster.
        # At the moment, bypassing decomposition for controlled gates will generally have a higher
        # success rate, as complex decomposition paths can fail to trace (c.f. PL #3521, #3522).
        overriden_methods = [  # pragma: no cover
            (qml.ops.Controlled, "has_decomposition", lambda self: True),
            (qml.ops.Controlled, "decomposition", _decomp_to_unitary),
        ]
        for gate in decompose_to_qubit_unitary:
            overriden_methods.append((getattr(qml, gate), "decomposition", _decomp_to_unitary))

        with Patcher(*overriden_methods):
            expanded_tape = super().default_expand_fn(circuit, max_expansion)

        self.check_validity(expanded_tape.operations, [])
        return expanded_tape


class QJITDeviceNewAPI(qml.devices.Device):
    """QJIT device for the new device API.
    A device that interfaces the compilation pipeline of Pennylane programs.
    Args:
        wires (Shots): the number of wires to initialize the device with
        shots (int): How many times the circuit should be evaluated (or sampled) to estimate
            the expectation values. Defaults to ``None`` if not specified. Setting
            to ``None`` results in computing statistics like expectation values and
            variances analytically
        backend_name (str): name of the device from the list of supported and compiled backend
            devices by the runtime
        backend_kwargs (Dict(str, AnyType)): An optional dictionary of the device specifications
    """

    @debug_logger_init
    def __init__(
        self,
        original_device,
        original_device_capabilities: DeviceCapabilities,
        backend: Optional[BackendInfo] = None,
    ):
        self.original_device = original_device

        for key, value in original_device.__dict__.items():
            self.__setattr__(key, value)

        check_device_wires(original_device.wires)

        super().__init__(wires=original_device.wires, shots=original_device.shots)

        self.backend_name = backend.c_interface_name if backend else "default"
        self.backend_lib = backend.lpath if backend else ""
        self.backend_kwargs = backend.kwargs if backend else {}

        self.qjit_capabilities = get_qjit_device_capabilities(original_device_capabilities)

    @property
    def operations(self) -> Set[str]:
        """Get the device operations"""
        return pennylane_operation_set(self.qjit_capabilities.native_ops)

    @property
    def observables(self) -> Set[str]:
        """Get the device observables"""
        return pennylane_operation_set(self.qjit_capabilities.native_obs)

    @property
    def measurement_processes(self) -> Set[str]:
        """Get the device measurement processes"""
        return self.qjit_capabilities.measurement_processes

    @debug_logger
    def preprocess(
        self,
        ctx,
        execution_config: qml.devices.ExecutionConfig = qml.devices.DefaultExecutionConfig,
    ):
        """Device preprocessing function."""
        # TODO: readd the device preprocessing program once transforms are compatible with
        # TOML files
        _, config = self.original_device.preprocess(execution_config)
        program = TransformProgram()

        ops_acceptance = partial(catalyst_acceptance, operations=self.operations)
        program.add_transform(
            catalyst_decompose,
            ctx=ctx,
            stopping_condition=ops_acceptance,
            capabilities=self.qjit_capabilities,
        )

        if self.measurement_processes == {"Counts"}:
            program.add_transform(measurements_from_counts)

        program.add_transform(verify_operations, grad_method=config.gradient_method, qjit_device=self)
        if config.gradient_method is not None:
            program.add_transform(verify_no_state_variance_returns)
        if config.gradient_method == "adjoint":
            program.add_transform(validate_observables_adjoint_diff, qjit_device=self)
        elif config.gradient_method == "parameter-shift":
            program.add_transform(validate_observables_parameter_shift)

        return program, config

    def execute(self, circuits, execution_config):
        """
        Raises: RuntimeError
        """
        raise RuntimeError("QJIT devices cannot execute tapes.")


# Alias for either an old-style or a new-style QJITDevice
AnyQJITDevice = Union[QJITDevice, QJITDeviceNewAPI]


def filter_out_adjoint(operations):
    """Remove Adjoint from operations.

    Args:
        operations (List[Str]): List of strings with names of supported operations

    Returns:
        List: A list of strings with names of supported operations with Adjoint and C gates
        removed.
    """
    adjoint = re.compile(r"^Adjoint\(.*\)$")
    c_adjoint = re.compile(r"^C\(Adjoint\(.*\)\)$")
    adjoint_c = re.compile(r"^Adjoint\(C\(.*\)\)$")

    def is_not_adj(op):
        return not (re.match(adjoint, op) or re.match(c_adjoint, op) or re.match(adjoint_c, op))

    operations_no_adj = filter(is_not_adj, operations)
    return set(operations_no_adj)


def check_no_overlap(*args, device_name):
    """Check items in *args are mutually exclusive.

    Args:
        *args (List[Str]): List of strings.
        device_name (str): Device name for error reporting.

    Raises:
        CompileError
    """
    set_of_sets = [set(arg) for arg in args]
    union = set.union(*set_of_sets)
    len_of_sets = [len(arg) for arg in args]
    if sum(len_of_sets) == len(union):
        return

    overlaps = set()
    for s in set_of_sets:
        overlaps.update(s - union)
        union = union - s

    msg = f"Device '{device_name}' has overlapping gates: {overlaps}"
    raise CompileError(msg)


@debug_logger
def validate_device_capabilities(
    device: qml.QubitDevice, device_capabilities: DeviceCapabilities
) -> None:
    """Validate configuration document against the device attributes.
    Raise CompileError in case of mismatch:
    * If device is not qjit-compatible.
    * If configuration file does not exists.
    * If decomposable, matrix, and native gates have some overlap.
    * If decomposable, matrix, and native gates do not match gates in ``device.operations`` and
      ``device.observables``.

    Args:
        device (qml.devices.LegacyDevice): An instance of a quantum device.
        config (TOMLDocument): A TOML document representation.

    Raises: CompileError
    """

    if not device_capabilities.qjit_compatible_flag:
        raise CompileError(
            f"Attempting to compile program for incompatible device '{device.name}': "
            f"Config is not marked as qjit-compatible"
        )

    device_name = device.short_name if isinstance(device, qml.devices.LegacyDevice) else device.name

    native = pennylane_operation_set(device_capabilities.native_ops)
    decomposable = pennylane_operation_set(device_capabilities.to_decomp_ops)
    matrix = pennylane_operation_set(device_capabilities.to_matrix_ops)

    check_no_overlap(native, decomposable, matrix, device_name=device_name)

    if hasattr(device, "operations") and hasattr(device, "observables"):
        # For gates, we require strict match
        # TODO: Eliminate string based matching against device declaration, e.g. lightning includes
        # C(gate) (for some gates), but not Adjoint(gate), or C(Adjoint(gate)) ...
        device_gates = filter_out_adjoint(set(device.operations))
        # Lightning-kokkis might support C(GlobalPhase) in Python, but not in C++. We remove this
        # gate before calling the validation.
        # See https://github.com/PennyLaneAI/pennylane-lightning/pull/642#discussion_r1535478642
        if device_name == "lightning.kokkos":
            device_gates = device_gates - {"C(GlobalPhase)"}
        spec_gates = filter_out_adjoint(set.union(native, matrix, decomposable))
        if device_gates != spec_gates:
            raise CompileError(
                "Gates in qml.device.operations and specification file do not match for "
                f'"{device_name}".\n'
                f"Gates that present only in the device: {device_gates - spec_gates}\n"
                f"Gates that present only in spec: {spec_gates - device_gates}\n"
            )

        # For observables, we do not have `non-native` section in the config, so we check that
        # device data supercedes the specification.
        device_observables = set(device.observables)
        spec_observables = pennylane_operation_set(device_capabilities.native_obs)
        if (spec_observables - device_observables) != set():
            raise CompileError(
                "Observables in qml.device.observables and specification file do not match.\n"
                f"Observables that present only in spec: {spec_observables - device_observables}\n"
            )


def get_device_toml_config(device) -> TOMLDocument:
    """Get the contents of the device config file."""
    if hasattr(device, "config"):
        # The expected case: device specifies its own config.
        toml_file = device.config
    else:
        # TODO: Remove this section when `qml.Device`s are guaranteed to have their own config file
        # field.
        device_lpath = pathlib.Path(get_lib_path("runtime", "RUNTIME_LIB_DIR"))

        name = device.short_name if isinstance(device, qml.devices.LegacyDevice) else device.name
        # The toml files name convention we follow is to replace
        # the dots with underscores in the device short name.
        toml_file_name = name.replace(".", "_") + ".toml"
        # And they are currently saved in the following directory.
        toml_file = device_lpath.parent / "lib" / "backend" / toml_file_name

    try:
        config = read_toml_file(toml_file)
    except FileNotFoundError as e:
        raise CompileError(
            "Attempting to compile program for incompatible device: "
            f"Config file ({toml_file}) does not exist"
        ) from e

    return config


def get_device_capabilities(
    device, program_features: Optional[ProgramFeatures] = None
) -> DeviceCapabilities:
    """Get or load DeviceCapabilities structure from device"""
    if hasattr(device, "qjit_capabilities"):
        return device.qjit_capabilities
    else:
        program_features = (
            program_features if program_features else ProgramFeatures(device.shots is not None)
        )
        device_name = (
            device.short_name if isinstance(device, qml.devices.LegacyDevice) else device.name
        )
        device_config = get_device_toml_config(device)
        return load_device_capabilities(device_config, program_features, device_name)


def check_device_wires(wires):
    """Validate requirements Catalyst imposes on device wires."""
    if wires is None:
        raise AttributeError("Catalyst does not support device instances without set wires.")

    assert isinstance(wires, qml.wires.Wires)

    if not all(isinstance(wire, int) for wire in wires.labels):
        raise AttributeError("Catalyst requires continuous integer wire labels starting at 0.")

    if not wires.labels == tuple(range(len(wires))):
        raise AttributeError("Catalyst requires continuous integer wire labels starting at 0.")<|MERGE_RESOLUTION|>--- conflicted
+++ resolved
@@ -35,16 +35,13 @@
     catalyst_decompose,
     measurements_from_counts,
 )
-<<<<<<< HEAD
+from catalyst.logging import debug_logger, debug_logger_init
 from catalyst.programs.verification import (
     validate_observables_adjoint_diff,
     validate_observables_parameter_shift,
     verify_no_state_variance_returns,
     verify_operations,
 )
-=======
-from catalyst.logging import debug_logger, debug_logger_init
->>>>>>> 813e34f0
 from catalyst.utils.exceptions import CompileError
 from catalyst.utils.patching import Patcher
 from catalyst.utils.runtime_environment import get_lib_path
