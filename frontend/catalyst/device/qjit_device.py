# Copyright 2024 Xanadu Quantum Technologies Inc.

# Licensed under the Apache License, Version 2.0 (the "License");
# you may not use this file except in compliance with the License.
# You may obtain a copy of the License at

#     http://www.apache.org/licenses/LICENSE-2.0

# Unless required by applicable law or agreed to in writing, software
# distributed under the License is distributed on an "AS IS" BASIS,
# WITHOUT WARRANTIES OR CONDITIONS OF ANY KIND, either express or implied.
# See the License for the specific language governing permissions and
# limitations under the License.

"""
This module contains device stubs for the old and new PennyLane device API, which facilitate
the application of decomposition and other device pre-processing routines.
"""
import os
import pathlib
import platform
import re
from copy import deepcopy
from dataclasses import dataclass
from functools import partial
from typing import Any, Dict, Optional, Set, Union

import pennylane as qml
from pennylane.measurements import MidMeasureMP
from pennylane.transforms.core import TransformProgram

from catalyst.device.decomposition import (
    catalyst_acceptance,
    catalyst_decompose,
    measurements_from_counts,
)
from catalyst.utils.exceptions import CompileError
from catalyst.utils.patching import Patcher
from catalyst.utils.runtime_environment import get_lib_path
from catalyst.utils.toml import (
    DeviceCapabilities,
    OperationProperties,
    ProgramFeatures,
    TOMLDocument,
    intersect_operations,
    load_device_capabilities,
    pennylane_operation_set,
    read_toml_file,
)

RUNTIME_OPERATIONS = [
    "CNOT",
    "ControlledPhaseShift",
    "CRot",
    "CRX",
    "CRY",
    "CRZ",
    "CSWAP",
    "CY",
    "CZ",
    "Hadamard",
    "Identity",
    "IsingXX",
    "IsingXY",
    "IsingYY",
    "IsingZZ",
    "ISWAP",
    "MultiRZ",
    "PauliX",
    "PauliY",
    "PauliZ",
    "PhaseShift",
    "PSWAP",
    "QubitUnitary",
    "ControlledQubitUnitary",
    "Rot",
    "RX",
    "RY",
    "RZ",
    "S",
    "SWAP",
    "T",
    "Toffoli",
    "GlobalPhase",
]
# The runtime interface does not care about specific gate properties, so set them all to True.
RUNTIME_OPERATIONS = {
    op: OperationProperties(invertible=True, controllable=True, differentiable=True)
    for op in RUNTIME_OPERATIONS
}

# TODO: This should be removed after implementing `get_c_interface`
# for the following backend devices:
SUPPORTED_RT_DEVICES = {
    "lightning.qubit": ("LightningSimulator", "librtd_lightning"),
    "lightning.kokkos": ("LightningKokkosSimulator", "librtd_lightning"),
    "braket.aws.qubit": ("OpenQasmDevice", "librtd_openqasm"),
    "braket.local.qubit": ("OpenQasmDevice", "librtd_openqasm"),
}


@dataclass
class BackendInfo:
    """Backend information"""

    device_name: str
    c_interface_name: str
    lpath: str
    kwargs: Dict[str, Any]


def extract_backend_info(device: qml.QubitDevice, capabilities: DeviceCapabilities) -> BackendInfo:
    """Extract the backend info from a quantum device. The device is expected to carry a reference
    to a valid TOML config file."""
    # pylint: disable=too-many-branches

    dname = device.name
    if isinstance(device, qml.Device):
        dname = device.short_name

    device_name = ""
    device_lpath = ""
    device_kwargs = {}

    if dname in SUPPORTED_RT_DEVICES:
        # Support backend devices without `get_c_interface`
        device_name = SUPPORTED_RT_DEVICES[dname][0]
        device_lpath = get_lib_path("runtime", "RUNTIME_LIB_DIR")
        sys_platform = platform.system()

        if sys_platform == "Linux":
            device_lpath = os.path.join(device_lpath, SUPPORTED_RT_DEVICES[dname][1] + ".so")
        elif sys_platform == "Darwin":  # pragma: no cover
            device_lpath = os.path.join(device_lpath, SUPPORTED_RT_DEVICES[dname][1] + ".dylib")
        else:  # pragma: no cover
            raise NotImplementedError(f"Platform not supported: {sys_platform}")
    elif hasattr(device, "get_c_interface"):
        # Support third party devices with `get_c_interface`
        device_name, device_lpath = device.get_c_interface()
    else:
        raise CompileError(f"The {dname} device does not provide C interface for compilation.")

    if not pathlib.Path(device_lpath).is_file():
        raise CompileError(f"Device at {device_lpath} cannot be found!")

    if hasattr(device, "shots"):
        if isinstance(device, qml.Device):
            device_kwargs["shots"] = device.shots if device.shots else 0
        else:
            # TODO: support shot vectors
            device_kwargs["shots"] = device.shots.total_shots if device.shots else 0

    if dname == "braket.local.qubit":  # pragma: no cover
        device_kwargs["device_type"] = dname
        device_kwargs["backend"] = (
            # pylint: disable=protected-access
            device._device._delegate.DEVICE_ID
        )
    elif dname == "braket.aws.qubit":  # pragma: no cover
        device_kwargs["device_type"] = dname
        device_kwargs["device_arn"] = device._device._arn  # pylint: disable=protected-access
        if device._s3_folder:  # pylint: disable=protected-access
            device_kwargs["s3_destination_folder"] = str(
                device._s3_folder  # pylint: disable=protected-access
            )

    for k, v in capabilities.options.items():
        if hasattr(device, v):
            device_kwargs[k] = getattr(device, v)

    return BackendInfo(dname, device_name, device_lpath, device_kwargs)


def get_qjit_device_capabilities(target_capabilities: DeviceCapabilities) -> Set[str]:
    """Calculate the set of supported quantum gates for the QJIT device from the gates
    allowed on the target quantum device."""
    # Supported gates of the target PennyLane's device
    qjit_capabilities = deepcopy(target_capabilities)

    # Gates that Catalyst runtime supports
    qir_gates = RUNTIME_OPERATIONS

    # Intersection of the above
    qjit_capabilities.native_ops = intersect_operations(target_capabilities.native_ops, qir_gates)

    # Control-flow gates to be lowered down to the LLVM control-flow instructions
    qjit_capabilities.native_ops.update(
        {
            "Cond": OperationProperties(invertible=True, controllable=True, differentiable=True),
            "WhileLoop": OperationProperties(
                invertible=True, controllable=True, differentiable=True
            ),
            "ForLoop": OperationProperties(invertible=True, controllable=True, differentiable=True),
        }
    )

    # Optionally enable runtime-powered mid-circuit measurments
    if target_capabilities.mid_circuit_measurement_flag:  # pragma: no branch
        qjit_capabilities.native_ops.update(
            {
                "MidCircuitMeasure": OperationProperties(
                    invertible=True, controllable=True, differentiable=False
                )
            }
        )

    # Optionally enable runtime-powered quantum gate adjointing (inversions)
    if any(ng.invertible for ng in target_capabilities.native_ops.values()):
        qjit_capabilities.native_ops.update(
            {
                "Adjoint": OperationProperties(
                    invertible=True, controllable=True, differentiable=True
                )
            }
        )

    return qjit_capabilities


class QJITDevice(qml.QubitDevice):
    """QJIT device.

    A device that interfaces the compilation pipeline of Pennylane programs.

    Args:
        wires (int): the number of wires to initialize the device with
        shots (int): How many times the circuit should be evaluated (or sampled) to estimate
            the expectation values. Defaults to ``None`` if not specified. Setting
            to ``None`` results in computing statistics like expectation values and
            variances analytically
        backend_name (str): name of the device from the list of supported and compiled backend
            devices by the runtime
        backend_kwargs (Dict(str, AnyType)): An optional dictionary of the device specifications
    """

    name = "QJIT device"
    short_name = "qjit.device"
    pennylane_requires = "0.1.0"
    version = "0.0.1"
    author = ""

    @staticmethod
    def _get_operations_to_convert_to_matrix(_capabilities: DeviceCapabilities) -> Set[str]:
        # We currently override and only set a few gates to preserve existing behaviour.
        # We could choose to read from config and use the "matrix" gates.
        # However, that affects differentiability.
        # None of the "matrix" gates with more than 2 qubits parameters are differentiable.
        # TODO: https://github.com/PennyLaneAI/catalyst/issues/398
        return {"MultiControlledX", "BlockEncode"}

    def __init__(
        self,
        original_device,
        original_device_capabilities: DeviceCapabilities,
        backend: Optional[BackendInfo] = None,
    ):
        self.original_device = original_device
        super().__init__(wires=original_device.wires, shots=original_device.shots)

        self.backend_name = backend.c_interface_name if backend else "default"
        self.backend_lib = backend.lpath if backend else ""
        self.backend_kwargs = backend.kwargs if backend else {}

        self.qjit_capabilities = get_qjit_device_capabilities(original_device_capabilities)

    @property
    def operations(self) -> Set[str]:
        """Get the device operations using PennyLane's syntax"""
        return pennylane_operation_set(self.qjit_capabilities.native_ops)

    @property
    def observables(self) -> Set[str]:
        """Get the device observables"""
        return pennylane_operation_set(self.qjit_capabilities.native_obs)

    def apply(self, operations, **kwargs):
        """
        Raises: RuntimeError
        """
        raise RuntimeError("QJIT devices cannot apply operations.")  # pragma: no cover

    def default_expand_fn(self, circuit, max_expansion=None):
        """
        Most decomposition logic will be equivalent to PennyLane's decomposition.
        However, decomposition logic will differ in the following cases:

        1. All :class:`qml.QubitUnitary <pennylane.ops.op_math.Controlled>` operations
            will decompose to :class:`qml.QubitUnitary <pennylane.QubitUnitary>` operations.
        2. :class:`qml.ControlledQubitUnitary <pennylane.ControlledQubitUnitary>` operations
            will decompose to :class:`qml.QubitUnitary <pennylane.QubitUnitary>` operations.
        3. The list of device-supported gates employed by Catalyst is currently different than
            that of the ``lightning.qubit`` device, as defined by the
            :class:`~.qjit_device.QJITDevice`.

        Args:
            circuit: circuit to expand
            max_expansion: the maximum number of expansion steps if no fixed-point is reached.
        """

        max_expansion = (
            self.original_device.max_expansion
            if hasattr(self.original_device, "max_expansion")
            else (max_expansion if max_expansion is not None else 10)
        )
        # Ensure catalyst.measure is used instead of qml.measure.
        if any(isinstance(op, MidMeasureMP) for op in circuit.operations):
            raise CompileError("Must use 'measure' from Catalyst instead of PennyLane.")

        decompose_to_qubit_unitary = QJITDevice._get_operations_to_convert_to_matrix(
            self.qjit_capabilities
        )

        def _decomp_to_unitary(self, *_args, **_kwargs):
            try:
                mat = self.matrix()
            except Exception as e:
                raise CompileError(
                    f"Operation {self} could not be decomposed, it might be unsupported."
                ) from e
            return [qml.QubitUnitary(mat, wires=self.wires)]

        # Fallback for controlled gates that won't decompose successfully.
        # Doing so before rather than after decomposition is generally a trade-off. For low
        # numbers of qubits, a unitary gate might be faster, while for large qubit numbers prior
        # decomposition is generally faster.
        # At the moment, bypassing decomposition for controlled gates will generally have a higher
        # success rate, as complex decomposition paths can fail to trace (c.f. PL #3521, #3522).
        overriden_methods = [  # pragma: no cover
            (qml.ops.Controlled, "has_decomposition", lambda self: True),
            (qml.ops.Controlled, "decomposition", _decomp_to_unitary),
        ]
        for gate in decompose_to_qubit_unitary:
            overriden_methods.append((getattr(qml, gate), "decomposition", _decomp_to_unitary))

        with Patcher(*overriden_methods):
            expanded_tape = super().default_expand_fn(circuit, max_expansion)

        self.check_validity(expanded_tape.operations, [])
        return expanded_tape


class QJITDeviceNewAPI(qml.devices.Device):
    """QJIT device for the new device API.
    A device that interfaces the compilation pipeline of Pennylane programs.
    Args:
        wires (Shots): the number of wires to initialize the device with
        shots (int): How many times the circuit should be evaluated (or sampled) to estimate
            the expectation values. Defaults to ``None`` if not specified. Setting
            to ``None`` results in computing statistics like expectation values and
            variances analytically
        backend_name (str): name of the device from the list of supported and compiled backend
            devices by the runtime
        backend_kwargs (Dict(str, AnyType)): An optional dictionary of the device specifications
    """

    def __init__(
        self,
        original_device,
        original_device_capabilities: DeviceCapabilities,
        backend: Optional[BackendInfo] = None,
    ):
        self.original_device = original_device

        for key, value in original_device.__dict__.items():
            self.__setattr__(key, value)

        if original_device.wires is None:
            raise AttributeError("Catalyst does not support devices without set wires.")

        super().__init__(wires=original_device.wires, shots=original_device.shots)

        self.backend_name = backend.c_interface_name if backend else "default"
        self.backend_lib = backend.lpath if backend else ""
        self.backend_kwargs = backend.kwargs if backend else {}

        self.qjit_capabilities = get_qjit_device_capabilities(original_device_capabilities)

    @property
    def operations(self) -> Set[str]:
        """Get the device operations"""
        return pennylane_operation_set(self.qjit_capabilities.native_ops)

    @property
    def observables(self) -> Set[str]:
        """Get the device observables"""
        return pennylane_operation_set(self.qjit_capabilities.native_obs)

    @property
    def measurement_processes(self) -> Set[str]:
        """Get the device measurement processes"""
        return self.qjit_capabilities.measurement_processes

    def preprocess(
        self,
        ctx,
        execution_config: qml.devices.ExecutionConfig = qml.devices.DefaultExecutionConfig,
    ):
        """Device preprocessing function."""
        # TODO: readd the device preprocessing program once transforms are compatible with
        # TOML files
        _, config = self.original_device.preprocess(execution_config)
        program = TransformProgram()
        max_expansion = (
            self.original_device.max_expansion
            if hasattr(self.original_device, "max_expansion")
            else None
        )

        ops_acceptance = partial(catalyst_acceptance, operations=self.operations)
        program.add_transform(
            catalyst_decompose,
            ctx=ctx,
            stopping_condition=ops_acceptance,
<<<<<<< HEAD
            max_expansion=max_expansion,
=======
            capabilities=self.qjit_capabilities,
>>>>>>> 6a6fd4f2
        )

        if self.measurement_processes == {"Counts"}:
            program.add_transform(measurements_from_counts)

        # TODO: Add Catalyst program verification and validation
        return program, config

    def execute(self, circuits, execution_config):
        """
        Raises: RuntimeError
        """
        raise RuntimeError("QJIT devices cannot execute tapes.")


# Alias for either an old-style or a new-style QJITDevice
AnyQJITDevice = Union[QJITDevice, QJITDeviceNewAPI]


def filter_out_adjoint(operations):
    """Remove Adjoint from operations.

    Args:
        operations (List[Str]): List of strings with names of supported operations

    Returns:
        List: A list of strings with names of supported operations with Adjoint and C gates
        removed.
    """
    adjoint = re.compile(r"^Adjoint\(.*\)$")

    def is_not_adj(op):
        return not re.match(adjoint, op)

    operations_no_adj = filter(is_not_adj, operations)
    return set(operations_no_adj)


def check_no_overlap(*args, device_name):
    """Check items in *args are mutually exclusive.

    Args:
        *args (List[Str]): List of strings.
        device_name (str): Device name for error reporting.

    Raises:
        CompileError
    """
    set_of_sets = [set(arg) for arg in args]
    union = set.union(*set_of_sets)
    len_of_sets = [len(arg) for arg in args]
    if sum(len_of_sets) == len(union):
        return

    overlaps = set()
    for s in set_of_sets:
        overlaps.update(s - union)
        union = union - s

    msg = f"Device '{device_name}' has overlapping gates: {overlaps}"
    raise CompileError(msg)


def validate_device_capabilities(
    device: qml.QubitDevice, device_capabilities: DeviceCapabilities
) -> None:
    """Validate configuration document against the device attributes.
    Raise CompileError in case of mismatch:
    * If device is not qjit-compatible.
    * If configuration file does not exists.
    * If decomposable, matrix, and native gates have some overlap.
    * If decomposable, matrix, and native gates do not match gates in ``device.operations`` and
      ``device.observables``.

    Args:
        device (qml.Device): An instance of a quantum device.
        config (TOMLDocument): A TOML document representation.

    Raises: CompileError
    """

    if not device_capabilities.qjit_compatible_flag:
        raise CompileError(
            f"Attempting to compile program for incompatible device '{device.name}': "
            f"Config is not marked as qjit-compatible"
        )

    device_name = device.short_name if isinstance(device, qml.Device) else device.name

    native = pennylane_operation_set(device_capabilities.native_ops)
    decomposable = pennylane_operation_set(device_capabilities.to_decomp_ops)
    matrix = pennylane_operation_set(device_capabilities.to_matrix_ops)

    check_no_overlap(native, decomposable, matrix, device_name=device_name)

    if hasattr(device, "operations") and hasattr(device, "observables"):
        # For gates, we require strict match
        device_gates = filter_out_adjoint(set(device.operations))
        spec_gates = filter_out_adjoint(set.union(native, matrix, decomposable))
        if device_gates != spec_gates:
            raise CompileError(
                "Gates in qml.device.operations and specification file do not match.\n"
                f"Gates that present only in the device: {device_gates - spec_gates}\n"
                f"Gates that present only in spec: {spec_gates - device_gates}\n"
            )

        # For observables, we do not have `non-native` section in the config, so we check that
        # device data supercedes the specification.
        device_observables = set(device.observables)
        spec_observables = pennylane_operation_set(device_capabilities.native_obs)
        if (spec_observables - device_observables) != set():
            raise CompileError(
                "Observables in qml.device.observables and specification file do not match.\n"
                f"Observables that present only in spec: {spec_observables - device_observables}\n"
            )


def get_device_toml_config(device) -> TOMLDocument:
    """Get the contents of the device config file."""
    if hasattr(device, "config"):
        # The expected case: device specifies its own config.
        toml_file = device.config
    else:
        # TODO: Remove this section when `qml.Device`s are guaranteed to have their own config file
        # field.
        device_lpath = pathlib.Path(get_lib_path("runtime", "RUNTIME_LIB_DIR"))

        name = device.short_name if isinstance(device, qml.Device) else device.name
        # The toml files name convention we follow is to replace
        # the dots with underscores in the device short name.
        toml_file_name = name.replace(".", "_") + ".toml"
        # And they are currently saved in the following directory.
        toml_file = device_lpath.parent / "lib" / "backend" / toml_file_name

    try:
        config = read_toml_file(toml_file)
    except FileNotFoundError as e:
        raise CompileError(
            "Attempting to compile program for incompatible device: "
            f"Config file ({toml_file}) does not exist"
        ) from e

    return config


def get_device_capabilities(
    device, program_features: Optional[ProgramFeatures] = None
) -> DeviceCapabilities:
    """Get or load DeviceCapabilities structure from device"""

    if hasattr(device, "qjit_capabilities"):
        return device.qjit_capabilities
    else:
        program_features = (
            program_features if program_features else ProgramFeatures(device.shots is not None)
        )
        device_name = device.short_name if isinstance(device, qml.Device) else device.name
        device_config = get_device_toml_config(device)
        return load_device_capabilities(device_config, program_features, device_name)<|MERGE_RESOLUTION|>--- conflicted
+++ resolved
@@ -411,11 +411,8 @@
             catalyst_decompose,
             ctx=ctx,
             stopping_condition=ops_acceptance,
-<<<<<<< HEAD
             max_expansion=max_expansion,
-=======
             capabilities=self.qjit_capabilities,
->>>>>>> 6a6fd4f2
         )
 
         if self.measurement_processes == {"Counts"}:
