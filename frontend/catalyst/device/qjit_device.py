# Copyright 2024 Xanadu Quantum Technologies Inc.

# Licensed under the Apache License, Version 2.0 (the "License");
# you may not use this file except in compliance with the License.
# You may obtain a copy of the License at

#     http://www.apache.org/licenses/LICENSE-2.0

# Unless required by applicable law or agreed to in writing, software
# distributed under the License is distributed on an "AS IS" BASIS,
# WITHOUT WARRANTIES OR CONDITIONS OF ANY KIND, either express or implied.
# See the License for the specific language governing permissions and
# limitations under the License.

"""
This module contains device stubs for the old and new PennyLane device API, which facilitate
the application of decomposition and other device pre-processing routines.
"""
import logging
import os
import pathlib
import platform
import re
from copy import deepcopy
from dataclasses import dataclass
from functools import partial
from typing import Any, Dict, Optional, Set, Union

import pennylane as qml
from pennylane.measurements import MidMeasureMP
from pennylane.transforms.core import TransformProgram

from catalyst.device.decomposition import (
    catalyst_acceptance,
    catalyst_decompose,
    measurements_from_counts,
)
from catalyst.logging import debug_logger, debug_logger_init
from catalyst.utils.exceptions import CompileError
from catalyst.utils.patching import Patcher
from catalyst.utils.runtime_environment import get_lib_path
from catalyst.utils.toml import (
    DeviceCapabilities,
    OperationProperties,
    ProgramFeatures,
    TOMLDocument,
    intersect_operations,
    load_device_capabilities,
    pennylane_operation_set,
    read_toml_file,
)

logger = logging.getLogger(__name__)
logger.addHandler(logging.NullHandler())

RUNTIME_OPERATIONS = [
    "CNOT",
    "ControlledPhaseShift",
    "CRot",
    "CRX",
    "CRY",
    "CRZ",
    "CSWAP",
    "CY",
    "CZ",
    "Hadamard",
    "Identity",
    "IsingXX",
    "IsingXY",
    "IsingYY",
    "IsingZZ",
    "ISWAP",
    "MultiRZ",
    "PauliX",
    "PauliY",
    "PauliZ",
    "PhaseShift",
    "PSWAP",
    "QubitUnitary",
    "ControlledQubitUnitary",
    "Rot",
    "RX",
    "RY",
    "RZ",
    "S",
    "SWAP",
    "T",
    "Toffoli",
    "GlobalPhase",
]
# The runtime interface does not care about specific gate properties, so set them all to True.
RUNTIME_OPERATIONS = {
    op: OperationProperties(invertible=True, controllable=True, differentiable=True)
    for op in RUNTIME_OPERATIONS
}

# TODO: This should be removed after implementing `get_c_interface`
# for the following backend devices:
SUPPORTED_RT_DEVICES = {
    "lightning.qubit": ("LightningSimulator", "librtd_lightning"),
    "lightning.kokkos": ("LightningKokkosSimulator", "librtd_lightning"),
    "braket.aws.qubit": ("OpenQasmDevice", "librtd_openqasm"),
    "braket.local.qubit": ("OpenQasmDevice", "librtd_openqasm"),
}


@dataclass
class BackendInfo:
    """Backend information"""

    device_name: str
    c_interface_name: str
    lpath: str
    kwargs: Dict[str, Any]


# pylint: disable=too-many-branches
@debug_logger
def extract_backend_info(device: qml.QubitDevice, capabilities: DeviceCapabilities) -> BackendInfo:
    """Extract the backend info from a quantum device. The device is expected to carry a reference
    to a valid TOML config file."""

    dname = device.name
    if isinstance(device, qml.Device):
        dname = device.short_name

    device_name = ""
    device_lpath = ""
    device_kwargs = {}

    if dname in SUPPORTED_RT_DEVICES:
        # Support backend devices without `get_c_interface`
        device_name = SUPPORTED_RT_DEVICES[dname][0]
        device_lpath = get_lib_path("runtime", "RUNTIME_LIB_DIR")
        sys_platform = platform.system()

        if sys_platform == "Linux":
            device_lpath = os.path.join(device_lpath, SUPPORTED_RT_DEVICES[dname][1] + ".so")
        elif sys_platform == "Darwin":  # pragma: no cover
            device_lpath = os.path.join(device_lpath, SUPPORTED_RT_DEVICES[dname][1] + ".dylib")
        else:  # pragma: no cover
            raise NotImplementedError(f"Platform not supported: {sys_platform}")
    elif hasattr(device, "get_c_interface"):
        # Support third party devices with `get_c_interface`
        device_name, device_lpath = device.get_c_interface()
    else:
        raise CompileError(f"The {dname} device does not provide C interface for compilation.")

    if not pathlib.Path(device_lpath).is_file():
        raise CompileError(f"Device at {device_lpath} cannot be found!")

    if hasattr(device, "shots"):
        if isinstance(device, qml.Device):
            device_kwargs["shots"] = device.shots if device.shots else 0
        else:
            # TODO: support shot vectors
            device_kwargs["shots"] = device.shots.total_shots if device.shots else 0

    if dname == "braket.local.qubit":  # pragma: no cover
        device_kwargs["device_type"] = dname
        device_kwargs["backend"] = (
            # pylint: disable=protected-access
            device._device._delegate.DEVICE_ID
        )
    elif dname == "braket.aws.qubit":  # pragma: no cover
        device_kwargs["device_type"] = dname
        device_kwargs["device_arn"] = device._device._arn  # pylint: disable=protected-access
        if device._s3_folder:  # pylint: disable=protected-access
            device_kwargs["s3_destination_folder"] = str(
                device._s3_folder  # pylint: disable=protected-access
            )

    for k, v in capabilities.options.items():
        if hasattr(device, v):
            device_kwargs[k] = getattr(device, v)

    return BackendInfo(dname, device_name, device_lpath, device_kwargs)


@debug_logger
def get_qjit_device_capabilities(target_capabilities: DeviceCapabilities) -> Set[str]:
    """Calculate the set of supported quantum gates for the QJIT device from the gates
    allowed on the target quantum device."""
    # Supported gates of the target PennyLane's device
    qjit_capabilities = deepcopy(target_capabilities)

    # Gates that Catalyst runtime supports
    qir_gates = RUNTIME_OPERATIONS

    # Intersection of the above
    qjit_capabilities.native_ops = intersect_operations(target_capabilities.native_ops, qir_gates)

    # Control-flow gates to be lowered down to the LLVM control-flow instructions
    qjit_capabilities.native_ops.update(
        {
            "Cond": OperationProperties(invertible=True, controllable=True, differentiable=True),
            "WhileLoop": OperationProperties(
                invertible=True, controllable=True, differentiable=True
            ),
            "ForLoop": OperationProperties(invertible=True, controllable=True, differentiable=True),
        }
    )

    # Optionally enable runtime-powered mid-circuit measurments
    if target_capabilities.mid_circuit_measurement_flag:  # pragma: no branch
        qjit_capabilities.native_ops.update(
            {
                "MidCircuitMeasure": OperationProperties(
                    invertible=True, controllable=True, differentiable=False
                )
            }
        )

    # Optionally enable runtime-powered quantum gate adjointing (inversions)
    if any(ng.invertible for ng in target_capabilities.native_ops.values()):
        qjit_capabilities.native_ops.update(
            {
                "HybridAdjoint": OperationProperties(
                    invertible=True, controllable=True, differentiable=True
                )
            }
        )

    return qjit_capabilities


class QJITDevice(qml.QubitDevice):
    """QJIT device.

    A device that interfaces the compilation pipeline of Pennylane programs.

    Args:
        wires (int): the number of wires to initialize the device with
        shots (int): How many times the circuit should be evaluated (or sampled) to estimate
            the expectation values. Defaults to ``None`` if not specified. Setting
            to ``None`` results in computing statistics like expectation values and
            variances analytically
        backend_name (str): name of the device from the list of supported and compiled backend
            devices by the runtime
        backend_kwargs (Dict(str, AnyType)): An optional dictionary of the device specifications
    """

    name = "QJIT device"
    short_name = "qjit.device"
    pennylane_requires = "0.1.0"
    version = "0.0.1"
    author = ""

    @staticmethod
    def _get_operations_to_convert_to_matrix(_capabilities: DeviceCapabilities) -> Set[str]:
        # We currently override and only set a few gates to preserve existing behaviour.
        # We could choose to read from config and use the "matrix" gates.
        # However, that affects differentiability.
        # None of the "matrix" gates with more than 2 qubits parameters are differentiable.
        # TODO: https://github.com/PennyLaneAI/catalyst/issues/398
        return {"MultiControlledX", "BlockEncode"}

    @debug_logger_init
    def __init__(
        self,
        original_device,
        original_device_capabilities: DeviceCapabilities,
        backend: Optional[BackendInfo] = None,
    ):
        self.original_device = original_device
        super().__init__(wires=original_device.wires, shots=original_device.shots)

        check_device_wires(self.wires)

        self.backend_name = backend.c_interface_name if backend else "default"
        self.backend_lib = backend.lpath if backend else ""
        self.backend_kwargs = backend.kwargs if backend else {}

        self.qjit_capabilities = get_qjit_device_capabilities(original_device_capabilities)

    @property
    def operations(self) -> Set[str]:
        """Get the device operations using PennyLane's syntax"""
        return pennylane_operation_set(self.qjit_capabilities.native_ops)

    @property
    def observables(self) -> Set[str]:
        """Get the device observables"""
        return pennylane_operation_set(self.qjit_capabilities.native_obs)

    def apply(self, operations, **kwargs):
        """
        Raises: RuntimeError
        """
        raise RuntimeError("QJIT devices cannot apply operations.")  # pragma: no cover

    @debug_logger
    def default_expand_fn(self, circuit, max_expansion=10):
        """
        Most decomposition logic will be equivalent to PennyLane's decomposition.
        However, decomposition logic will differ in the following cases:

        1. All :class:`qml.QubitUnitary <pennylane.ops.op_math.Controlled>` operations
            will decompose to :class:`qml.QubitUnitary <pennylane.QubitUnitary>` operations.
        2. :class:`qml.ControlledQubitUnitary <pennylane.ControlledQubitUnitary>` operations
            will decompose to :class:`qml.QubitUnitary <pennylane.QubitUnitary>` operations.
        3. The list of device-supported gates employed by Catalyst is currently different than
            that of the ``lightning.qubit`` device, as defined by the
            :class:`~.qjit_device.QJITDevice`.

        Args:
            circuit: circuit to expand
            max_expansion: the maximum number of expansion steps if no fixed-point is reached.
        """
        # Ensure catalyst.measure is used instead of qml.measure.
        if any(isinstance(op, MidMeasureMP) for op in circuit.operations):
            raise CompileError("Must use 'measure' from Catalyst instead of PennyLane.")

        decompose_to_qubit_unitary = QJITDevice._get_operations_to_convert_to_matrix(
            self.qjit_capabilities
        )

        def _decomp_to_unitary(self, *_args, **_kwargs):
            try:
                mat = self.matrix()
            except Exception as e:
                raise CompileError(
                    f"Operation {self} could not be decomposed, it might be unsupported."
                ) from e
            return [qml.QubitUnitary(mat, wires=self.wires)]

        # Fallback for controlled gates that won't decompose successfully.
        # Doing so before rather than after decomposition is generally a trade-off. For low
        # numbers of qubits, a unitary gate might be faster, while for large qubit numbers prior
        # decomposition is generally faster.
        # At the moment, bypassing decomposition for controlled gates will generally have a higher
        # success rate, as complex decomposition paths can fail to trace (c.f. PL #3521, #3522).
        overriden_methods = [  # pragma: no cover
            (qml.ops.Controlled, "has_decomposition", lambda self: True),
            (qml.ops.Controlled, "decomposition", _decomp_to_unitary),
        ]
        for gate in decompose_to_qubit_unitary:
            overriden_methods.append((getattr(qml, gate), "decomposition", _decomp_to_unitary))

        with Patcher(*overriden_methods):
            expanded_tape = super().default_expand_fn(circuit, max_expansion)

        self.check_validity(expanded_tape.operations, [])
        return expanded_tape


class QJITDeviceNewAPI(qml.devices.Device):
    """QJIT device for the new device API.
    A device that interfaces the compilation pipeline of Pennylane programs.
    Args:
        wires (Shots): the number of wires to initialize the device with
        shots (int): How many times the circuit should be evaluated (or sampled) to estimate
            the expectation values. Defaults to ``None`` if not specified. Setting
            to ``None`` results in computing statistics like expectation values and
            variances analytically
        backend_name (str): name of the device from the list of supported and compiled backend
            devices by the runtime
        backend_kwargs (Dict(str, AnyType)): An optional dictionary of the device specifications
    """

    @debug_logger_init
    def __init__(
        self,
        original_device,
        original_device_capabilities: DeviceCapabilities,
        backend: Optional[BackendInfo] = None,
    ):
        self.original_device = original_device

        for key, value in original_device.__dict__.items():
            self.__setattr__(key, value)

        check_device_wires(original_device.wires)

        super().__init__(wires=original_device.wires, shots=original_device.shots)

        self.backend_name = backend.c_interface_name if backend else "default"
        self.backend_lib = backend.lpath if backend else ""
        self.backend_kwargs = backend.kwargs if backend else {}

        self.qjit_capabilities = get_qjit_device_capabilities(original_device_capabilities)

    @property
    def operations(self) -> Set[str]:
        """Get the device operations"""
        return pennylane_operation_set(self.qjit_capabilities.native_ops)

    @property
    def observables(self) -> Set[str]:
        """Get the device observables"""
        return pennylane_operation_set(self.qjit_capabilities.native_obs)

    @property
    def measurement_processes(self) -> Set[str]:
        """Get the device measurement processes"""
        return self.qjit_capabilities.measurement_processes

    @debug_logger
    def preprocess(
        self,
        ctx,
        execution_config: qml.devices.ExecutionConfig = qml.devices.DefaultExecutionConfig,
    ):
        """Device preprocessing function."""
        # TODO: readd the device preprocessing program once transforms are compatible with
        # TOML files
        _, config = self.original_device.preprocess(execution_config)
        program = TransformProgram()

        ops_acceptance = partial(catalyst_acceptance, operations=self.operations)
        program.add_transform(
            catalyst_decompose,
            ctx=ctx,
            stopping_condition=ops_acceptance,
            capabilities=self.qjit_capabilities,
        )

        if self.measurement_processes == {"Counts"}:
            program.add_transform(measurements_from_counts)

        # TODO: Add Catalyst program verification and validation
        return program, config

    def execute(self, circuits, execution_config):
        """
        Raises: RuntimeError
        """
        raise RuntimeError("QJIT devices cannot execute tapes.")


# Alias for either an old-style or a new-style QJITDevice
AnyQJITDevice = Union[QJITDevice, QJITDeviceNewAPI]


def filter_out_adjoint(operations):
    """Remove Adjoint from operations.

    Args:
        operations (List[Str]): List of strings with names of supported operations

    Returns:
        List: A list of strings with names of supported operations with Adjoint and C gates
        removed.
    """
    adjoint = re.compile(r"^Adjoint\(.*\)$")

    def is_not_adj(op):
        return not re.match(adjoint, op)

    operations_no_adj = filter(is_not_adj, operations)
    return set(operations_no_adj)


def check_no_overlap(*args, device_name):
    """Check items in *args are mutually exclusive.

    Args:
        *args (List[Str]): List of strings.
        device_name (str): Device name for error reporting.

    Raises:
        CompileError
    """
    set_of_sets = [set(arg) for arg in args]
    union = set.union(*set_of_sets)
    len_of_sets = [len(arg) for arg in args]
    if sum(len_of_sets) == len(union):
        return

    overlaps = set()
    for s in set_of_sets:
        overlaps.update(s - union)
        union = union - s

    msg = f"Device '{device_name}' has overlapping gates: {overlaps}"
    raise CompileError(msg)


@debug_logger
def validate_device_capabilities(
    device: qml.QubitDevice, device_capabilities: DeviceCapabilities
) -> None:
    """Validate configuration document against the device attributes.
    Raise CompileError in case of mismatch:
    * If device is not qjit-compatible.
    * If configuration file does not exists.
    * If decomposable, matrix, and native gates have some overlap.
    * If decomposable, matrix, and native gates do not match gates in ``device.operations`` and
      ``device.observables``.

    Args:
        device (qml.Device): An instance of a quantum device.
        config (TOMLDocument): A TOML document representation.

    Raises: CompileError
    """

    if not device_capabilities.qjit_compatible_flag:
        raise CompileError(
            f"Attempting to compile program for incompatible device '{device.name}': "
            f"Config is not marked as qjit-compatible"
        )

    device_name = device.short_name if isinstance(device, qml.Device) else device.name

    native = pennylane_operation_set(device_capabilities.native_ops)
    decomposable = pennylane_operation_set(device_capabilities.to_decomp_ops)
    matrix = pennylane_operation_set(device_capabilities.to_matrix_ops)

    check_no_overlap(native, decomposable, matrix, device_name=device_name)

    if hasattr(device, "operations") and hasattr(device, "observables"):
        # For gates, we require strict match
        device_gates = filter_out_adjoint(set(device.operations))
        # Lightning-kokkis might support C(GlobalPhase) in Python, but not in C++. We remove this
        # gate before calling the validation.
        # See https://github.com/PennyLaneAI/pennylane-lightning/pull/642#discussion_r1535478642
        if device_name == "lightning.kokkos":
            device_gates = device_gates - {"C(GlobalPhase)"}
        spec_gates = filter_out_adjoint(set.union(native, matrix, decomposable))
        if device_gates != spec_gates:
            raise CompileError(
                "Gates in qml.device.operations and specification file do not match for "
                f'"{device_name}".\n'
                f"Gates that present only in the device: {device_gates - spec_gates}\n"
                f"Gates that present only in spec: {spec_gates - device_gates}\n"
            )

        # For observables, we do not have `non-native` section in the config, so we check that
        # device data supercedes the specification.
        device_observables = set(device.observables)
        spec_observables = pennylane_operation_set(device_capabilities.native_obs)
        if (spec_observables - device_observables) != set():
            raise CompileError(
                "Observables in qml.device.observables and specification file do not match.\n"
                f"Observables that present only in spec: {spec_observables - device_observables}\n"
            )


<<<<<<< HEAD
def get_device_toml_config(device) -> TOMLDocument:
    """Get the contents of the device config file."""
    if hasattr(device, "config"):
        # The expected case: device specifies its own config.
        toml_file = device.config
    else:
        # TODO: Remove this section when `qml.Device`s are guaranteed to have their own config file
        # field.
        device_lpath = pathlib.Path(get_lib_path("runtime", "RUNTIME_LIB_DIR"))

        name = device.short_name if isinstance(device, qml.Device) else device.name
        # The toml files name convention we follow is to replace
        # the dots with underscores in the device short name.
        toml_file_name = name.replace(".", "_") + ".toml"
        # And they are currently saved in the following directory.
        toml_file = device_lpath.parent / "lib" / "backend" / toml_file_name

    try:
        config = read_toml_file(toml_file)
    except FileNotFoundError as e:
        raise CompileError(
            "Attempting to compile program for incompatible device: "
            f"Config file ({toml_file}) does not exist"
        ) from e

    return config


def get_device_capabilities(
    device, program_features: Optional[ProgramFeatures] = None
) -> DeviceCapabilities:
    """Get or load DeviceCapabilities structure from device"""

    if hasattr(device, "qjit_capabilities"):
        return device.qjit_capabilities
    else:
        program_features = (
            program_features if program_features else ProgramFeatures(device.shots is not None)
        )
        device_name = device.short_name if isinstance(device, qml.Device) else device.name
        device_config = get_device_toml_config(device)
        return load_device_capabilities(device_config, program_features, device_name)
=======
def check_device_wires(wires):
    """Validate requirements Catalyst imposes on device wires."""
    if wires is None:
        raise AttributeError("Catalyst does not support device instances without set wires.")

    assert isinstance(wires, qml.wires.Wires)

    if not all(isinstance(wire, int) for wire in wires.labels):
        raise AttributeError("Catalyst requires continuous integer wire labels starting at 0.")

    if not wires.labels == tuple(range(len(wires))):
        raise AttributeError("Catalyst requires continuous integer wire labels starting at 0.")
>>>>>>> f1f15555
<|MERGE_RESOLUTION|>--- conflicted
+++ resolved
@@ -537,7 +537,6 @@
             )
 
 
-<<<<<<< HEAD
 def get_device_toml_config(device) -> TOMLDocument:
     """Get the contents of the device config file."""
     if hasattr(device, "config"):
@@ -580,7 +579,8 @@
         device_name = device.short_name if isinstance(device, qml.Device) else device.name
         device_config = get_device_toml_config(device)
         return load_device_capabilities(device_config, program_features, device_name)
-=======
+
+      
 def check_device_wires(wires):
     """Validate requirements Catalyst imposes on device wires."""
     if wires is None:
@@ -592,5 +592,4 @@
         raise AttributeError("Catalyst requires continuous integer wire labels starting at 0.")
 
     if not wires.labels == tuple(range(len(wires))):
-        raise AttributeError("Catalyst requires continuous integer wire labels starting at 0.")
->>>>>>> f1f15555
+        raise AttributeError("Catalyst requires continuous integer wire labels starting at 0.")