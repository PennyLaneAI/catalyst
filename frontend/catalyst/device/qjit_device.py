--- conflicted
+++ resolved
@@ -110,11 +110,8 @@
     kwargs: Dict[str, Any]
 
 
-<<<<<<< HEAD
 # pylint: disable=too-many-branches
-=======
 @debug_logger
->>>>>>> f83b2c39
 def extract_backend_info(device: qml.QubitDevice, capabilities: DeviceCapabilities) -> BackendInfo:
     """Extract the backend info from a quantum device. The device is expected to carry a reference
     to a valid TOML config file."""
