# Copyright 2024 Xanadu Quantum Technologies Inc.

# Licensed under the Apache License, Version 2.0 (the "License");
# you may not use this file except in compliance with the License.
# You may obtain a copy of the License at

#     http://www.apache.org/licenses/LICENSE-2.0

# Unless required by applicable law or agreed to in writing, software
# distributed under the License is distributed on an "AS IS" BASIS,
# WITHOUT WARRANTIES OR CONDITIONS OF ANY KIND, either express or implied.
# See the License for the specific language governing permissions and
# limitations under the License.

"""
This module contains device stubs for the old and new PennyLane device API, which facilitate
the application of decomposition and other device pre-processing routines.
"""
import logging
import os
import pathlib
import platform
import re
from copy import deepcopy
from dataclasses import dataclass, replace
from typing import Any, Dict, Optional

import pennylane as qml
from jax.interpreters.partial_eval import DynamicJaxprTracer
from pennylane.devices.capabilities import DeviceCapabilities, OperatorProperties
from pennylane.transforms import (
    diagonalize_measurements,
    split_non_commuting,
    split_to_single_terms,
)
from pennylane.transforms.core import TransformProgram

from catalyst.device.decomposition import (
    catalyst_decompose,
    measurements_from_counts,
    measurements_from_samples,
)
from catalyst.device.verification import (
    validate_measurements,
    validate_observables_adjoint_diff,
    validate_observables_parameter_shift,
    verify_no_state_variance_returns,
    verify_operations,
)
from catalyst.logging import debug_logger, debug_logger_init
from catalyst.third_party.cuda import SoftwareQQPP
from catalyst.utils.exceptions import CompileError
from catalyst.utils.runtime_environment import get_lib_path

logger = logging.getLogger(__name__)
logger.addHandler(logging.NullHandler())

RUNTIME_OPERATIONS = [
    "CNOT",
    "ControlledPhaseShift",
    "CRot",
    "CRX",
    "CRY",
    "CRZ",
    "CSWAP",
    "CY",
    "CZ",
    "Hadamard",
    "Identity",
    "IsingXX",
    "IsingXY",
    "IsingYY",
    "IsingZZ",
    "SingleExcitation",
    "DoubleExcitation",
    "ISWAP",
    "MultiRZ",
    "PauliX",
    "PauliY",
    "PauliZ",
    "PCPhase",
    "PhaseShift",
    "PSWAP",
    "QubitUnitary",
    "Rot",
    "RX",
    "RY",
    "RZ",
    "S",
    "SWAP",
    "T",
    "Toffoli",
    "GlobalPhase",
]

RUNTIME_OBSERVABLES = [
    "Identity",
    "PauliX",
    "PauliY",
    "PauliZ",
    "Hadamard",
    "Hermitian",
    "LinearCombination",
    "Prod",
    "SProd",
    "Sum",
]

RUNTIME_MPS = ["ExpectationMP", "SampleMP", "VarianceMP", "CountsMP", "StateMP", "ProbabilityMP"]

# The runtime interface does not care about specific gate properties, so set them all to True.
RUNTIME_OPERATIONS = {
    op: OperatorProperties(invertible=True, controllable=True, differentiable=True)
    for op in RUNTIME_OPERATIONS
}

RUNTIME_OBSERVABLES = {
    obs: OperatorProperties(invertible=True, controllable=True, differentiable=True)
    for obs in RUNTIME_OBSERVABLES
}

RUNTIME_MPS = {mp: [] for mp in RUNTIME_MPS}

# TODO: This should be removed after implementing `get_c_interface`
# for the following backend devices:
SUPPORTED_RT_DEVICES = {
    "null.qubit": ("NullQubit", "librtd_null_qubit"),
    "braket.aws.qubit": ("OpenQasmDevice", "librtd_openqasm"),
    "braket.local.qubit": ("OpenQasmDevice", "librtd_openqasm"),
}


@dataclass
class BackendInfo:
    """Backend information"""

    device_name: str
    c_interface_name: str
    lpath: str
    kwargs: Dict[str, Any]


# pylint: disable=too-many-branches
@debug_logger
def extract_backend_info(device: qml.devices.QubitDevice, device_capabilities=None) -> BackendInfo:
    """Extract the backend info from a quantum device. The device is expected to carry a reference
    to a valid TOML config file."""

    dname = device.name
    if isinstance(device, qml.devices.LegacyDeviceFacade):
        dname = device.target_device.short_name  # pragma: no cover

    device_name = ""
    device_lpath = ""
    device_kwargs = {}

    if dname in SUPPORTED_RT_DEVICES:
        # Support backend devices without `get_c_interface`
        device_name = SUPPORTED_RT_DEVICES[dname][0]
        device_lpath = get_lib_path("runtime", "RUNTIME_LIB_DIR")
        sys_platform = platform.system()

        if sys_platform == "Linux":
            device_lpath = os.path.join(device_lpath, SUPPORTED_RT_DEVICES[dname][1] + ".so")
        elif sys_platform == "Darwin":  # pragma: no cover
            device_lpath = os.path.join(device_lpath, SUPPORTED_RT_DEVICES[dname][1] + ".dylib")
        else:  # pragma: no cover
            raise NotImplementedError(f"Platform not supported: {sys_platform}")
    elif hasattr(device, "get_c_interface"):
        # Support third party devices with `get_c_interface`
        device_name, device_lpath = device.get_c_interface()
    else:
        raise CompileError(f"The {dname} device does not provide C interface for compilation.")

    if not pathlib.Path(device_lpath).is_file():
        raise CompileError(f"Device at {device_lpath} cannot be found!")

    if dname == "braket.local.qubit":  # pragma: no cover
        device_kwargs["device_type"] = dname
        device_kwargs["backend"] = (
            # pylint: disable=protected-access
            device.target_device._device._delegate.DEVICE_ID
        )
    elif dname == "braket.aws.qubit":  # pragma: no cover
        device_kwargs["device_type"] = dname
        device_kwargs["device_arn"] = device._device._arn  # pylint: disable=protected-access
        if device.target_device._s3_folder:  # pylint: disable=protected-access
            device_kwargs["s3_destination_folder"] = str(
                device.target_device._s3_folder  # pylint: disable=protected-access
            )

    for k, v in getattr(device, "device_kwargs", {}).items():
        if k not in device_kwargs:  # pragma: no branch
            device_kwargs[k] = v
    device_kwargs["coupling_map"] = getattr(device_capabilities, "coupling_map")

    return BackendInfo(dname, device_name, device_lpath, device_kwargs)


def intersect_operations(
    a: Dict[str, OperatorProperties], b: Dict[str, OperatorProperties]
) -> Dict[str, OperatorProperties]:
    """Intersects two sets of operator properties"""
    return {k: a[k] & b[k] for k in (a.keys() & b.keys())}


def intersect_mps(a: dict[str, list], b: dict[str, list]) -> dict[str, list]:
    """Intersects two sets of measurement processes"""
    # In the dictionary, each measurement process is associated with a list of conditions.
    # Therefore, the intersection is really the union of constraints from both measurement
    # processes declarations, thus the | operator.
    return {k: list(set(a[k]) | set(b[k])) for k in (a.keys() & b.keys())}


@debug_logger
def get_qjit_device_capabilities(target_capabilities: DeviceCapabilities) -> DeviceCapabilities:
    """Calculate the set of supported quantum gates for the QJIT device from the gates
    allowed on the target quantum device."""

    # Supported gates of the target PennyLane's device
    qjit_capabilities = deepcopy(target_capabilities)

    # Intersection of gates and observables supported by the device and by Catalyst runtime.
    qjit_capabilities.operations = intersect_operations(
        target_capabilities.operations, RUNTIME_OPERATIONS
    )
    qjit_capabilities.observables = intersect_operations(
        target_capabilities.observables, RUNTIME_OBSERVABLES
    )
    qjit_capabilities.measurement_processes = intersect_mps(
        target_capabilities.measurement_processes, RUNTIME_MPS
    )

    # Control-flow gates to be lowered down to the LLVM control-flow instructions
    qjit_capabilities.operations.update(
        {
            "Cond": OperatorProperties(invertible=True, controllable=True, differentiable=True),
            "WhileLoop": OperatorProperties(
                invertible=True, controllable=True, differentiable=True
            ),
            "ForLoop": OperatorProperties(invertible=True, controllable=True, differentiable=True),
        }
    )

    # Optionally enable runtime-powered mid-circuit measurements
    if target_capabilities.supported_mcm_methods:  # pragma: no branch
        qjit_capabilities.operations.update(
            {
                "MidCircuitMeasure": OperatorProperties(
                    invertible=False, controllable=False, differentiable=False
                )
            }
        )

    # Optionally enable runtime-powered adjoint of quantum gates (inversions)
    if any(ng.invertible for ng in target_capabilities.operations.values()):  # pragma: no branch
        qjit_capabilities.operations.update(
            {
                "HybridAdjoint": OperatorProperties(
                    invertible=True, controllable=True, differentiable=True
                )
            }
        )

    # Enable runtime-powered snapshot of quantum state at any particular instance
    qjit_capabilities.operations.update(
        {"Snapshot": OperatorProperties(invertible=False, controllable=False, differentiable=False)}
    )

    # TODO: Optionally enable runtime-powered quantum gate controlling once they
    #       are supported natively in MLIR.
    # if any(ng.controllable for ng in target_capabilities.operations.values()):
    #     qjit_capabilities.operations.update(
    #         {
    #             "HybridCtrl": OperatorProperties(
    #                 invertible=True, controllable=True, differentiable=True
    #             )
    #         }
    #     )

    return qjit_capabilities


class QJITDevice(qml.devices.Device):
    """QJIT device for the new device API.
    A device that interfaces the compilation pipeline of Pennylane programs.
    Args:
        wires (Shots): the number of wires to initialize the device with
        shots (int): How many times the circuit should be evaluated (or sampled) to estimate
            the expectation values. Defaults to ``None`` if not specified. Setting
            to ``None`` results in computing statistics like expectation values and
            variances analytically
        backend_name (str): name of the device from the list of supported and compiled backend
            devices by the runtime
        backend_kwargs (Dict(str, AnyType)): An optional dictionary of the device specifications
    """

    @staticmethod
    @debug_logger
    def extract_backend_info(device, device_capabilities=None) -> BackendInfo:
        """Wrapper around extract_backend_info in the runtime module."""
        return extract_backend_info(device, device_capabilities)

    @debug_logger_init
    def __init__(self, original_device):
        self.original_device = original_device

        for key, value in original_device.__dict__.items():
            self.__setattr__(key, value)

<<<<<<< HEAD
        if (original_device.wires is not None) and any(
            isinstance(wire_label, tuple) and (len(wire_label) >= 2)
            for wire_label in original_device.wires.labels
        ):
            wires_from_cmap = set()
            for wire_label in original_device.wires.labels:
                wires_from_cmap.add(wire_label[0])
                wires_from_cmap.add(wire_label[1])
            wires_from_cmap = qml.wires.Wires(list(wires_from_cmap))
            # check_device_wires(wires_from_cmap) not called
            # since automatic qubit management
            super().__init__(wires=wires_from_cmap, shots=original_device.shots)
        else:
            check_device_wires(original_device.wires)
            super().__init__(wires=original_device.wires, shots=original_device.shots)

        # Capability loading
        device_capabilities = get_device_capabilities(original_device)

        # TODO: This is a temporary measure to ensure consistency of behaviour. Remove this
        #       when customizable multi-pathway decomposition is implemented. (Epic 74474)
        if hasattr(original_device, "_to_matrix_ops"):
            _to_matrix_ops = getattr(original_device, "_to_matrix_ops")
            setattr(device_capabilities, "to_matrix_ops", _to_matrix_ops)
            if _to_matrix_ops and not device_capabilities.supports_operation("QubitUnitary"):
                raise CompileError(
                    "The device that specifies to_matrix_ops must support QubitUnitary."
                )
        if original_device.wires is not None:
            setattr(device_capabilities, "coupling_map", original_device.wires.labels)
        else:
            setattr(device_capabilities, "coupling_map", None)
=======
        check_device_wires(original_device.wires)

        super().__init__(wires=original_device.wires)

        # Capability loading
        device_capabilities = get_device_capabilities(original_device, self.original_device.shots)
>>>>>>> 26b1e269

        backend = QJITDevice.extract_backend_info(original_device, device_capabilities)

        self.backend_name = backend.c_interface_name
        self.backend_lib = backend.lpath
        self.backend_kwargs = backend.kwargs
        self.capabilities = get_qjit_device_capabilities(device_capabilities)

    @debug_logger
    def preprocess(
        self,
        ctx,
        execution_config: Optional[qml.devices.ExecutionConfig] = None,
        shots=None,
    ):
        """This function defines the device transform program to be applied and an updated device
        configuration. The transform program will be created and applied to the tape before
        compilation, in order to modify the operations and measurements to meet device
        specifications from the TOML file.

        The final transforms verify that the resulting tape is supported.

        Args:
            execution_config (Union[ExecutionConfig, Sequence[ExecutionConfig]]): A data structure
                describing parameters of the execution.

        Returns:
            TransformProgram: A transform program that when called returns QuantumTapes that can be
                compiled for the backend, and a postprocessing function to be called on the results
            ExecutionConfig: configuration with unset specifications filled in if relevant.

        This device supports operations and measurements based on the device ``capabilities``,
        which are created based on what is both compatible with Catalyst and what is supported the
        backend according to the backend TOML file).
        """

        if execution_config is None:
            execution_config = qml.devices.ExecutionConfig()
        _, config = self.original_device.preprocess(execution_config)

        program = TransformProgram()
        if shots is None:
            capabilities = self.capabilities
        else:
            # recompute device capabilities if shots were provided through set_shots
            device_caps = get_device_capabilities(self.original_device, shots)
            capabilities = get_qjit_device_capabilities(device_caps)

        # measurement transforms may change operations on the tape to accommodate
        # measurement transformations, so must occur before decomposition
        measurement_transforms = self._measurement_transform_program(capabilities)
        config = replace(config, device_options=deepcopy(config.device_options))
        program = program + measurement_transforms

        # decomposition to supported ops/measurements
        program.add_transform(
            catalyst_decompose,
            ctx=ctx,
            capabilities=capabilities,
            grad_method=config.gradient_method,
        )

        # Catalyst program verification and validation
        program.add_transform(
            verify_operations, grad_method=config.gradient_method, qjit_device=self
        )
        program.add_transform(
            validate_measurements,
            capabilities,
            self.original_device.name,
            shots,
        )

        if config.gradient_method is not None:
            program.add_transform(verify_no_state_variance_returns)
        if config.gradient_method == "adjoint":
            program.add_transform(validate_observables_adjoint_diff, qjit_device=self)
        elif config.gradient_method == "parameter-shift":
            program.add_transform(validate_observables_parameter_shift)

        return program, config

    def _measurement_transform_program(self, capabilities=None):
        capabilities = capabilities or self.capabilities
        measurement_program = TransformProgram()
        if isinstance(self.original_device, SoftwareQQPP):
            return measurement_program

        supports_sum_observables = "Sum" in capabilities.observables

        if capabilities.non_commuting_observables is False:
            measurement_program.add_transform(split_non_commuting)
        elif not supports_sum_observables:
            measurement_program.add_transform(split_to_single_terms)

        # if no observables are supported, we apply a transform to convert *everything* to the
        # readout basis, using either sample or counts based on device specification
        if not capabilities.observables:
            if not split_non_commuting in measurement_program:
                # this *should* be redundant, a TOML that doesn't have observables should have
                # a False non_commuting_observables flag, but we aren't enforcing that
                measurement_program.add_transform(split_non_commuting)
            if "SampleMP" in capabilities.measurement_processes:
                measurement_program.add_transform(measurements_from_samples, self.wires)
            elif "CountsMP" in capabilities.measurement_processes:
                measurement_program.add_transform(measurements_from_counts, self.wires)
            else:
                raise RuntimeError("The device does not support observables or sample/counts")

        elif not capabilities.measurement_processes.keys() - {"CountsMP", "SampleMP"}:
            # ToDo: this branch should become unnecessary when selective conversion of
            # unsupported MPs is finished, see ToDo below
            if not split_non_commuting in measurement_program:  # pragma: no branch
                measurement_program.add_transform(split_non_commuting)
            mp_transform = (
                measurements_from_samples
                if "SampleMP" in capabilities.measurement_processes
                else measurements_from_counts
            )
            measurement_program.add_transform(mp_transform, self.wires)

        # if only some observables are supported, we try to diagonalize those that aren't
        elif not {"PauliX", "PauliY", "PauliZ", "Hadamard"}.issubset(capabilities.observables):
            if not split_non_commuting in measurement_program:
                # the device might support non commuting measurements but not all the
                # Pauli + Hadamard observables, so here it is needed
                measurement_program.add_transform(split_non_commuting)
            _obs_dict = {
                "PauliX": qml.X,
                "PauliY": qml.Y,
                "PauliZ": qml.Z,
                "Hadamard": qml.Hadamard,
            }
            # checking which base observables are unsupported and need to be diagonalized
            supported_observables = {"PauliX", "PauliY", "PauliZ", "Hadamard"}.intersection(
                capabilities.observables
            )
            supported_observables = [_obs_dict[obs] for obs in supported_observables]

            measurement_program.add_transform(
                diagonalize_measurements, supported_base_obs=supported_observables
            )

        # ToDo: if some measurement types are unsupported, convert the unsupported MPs to
        # samples or counts (without diagonalizing or modifying observables). See ToDo above.

        return measurement_program

    def execute(self, circuits, execution_config):
        """
        Raises: RuntimeError
        """
        raise RuntimeError("QJIT devices cannot execute tapes.")


# pragam: no cover
def filter_out_modifiers(operations):
    """Remove Adjoint/Control from operations.

    Args:
        operations (Iterable[str]): list of operation names

    Returns:
        Set: filtered set of operation names
    """
    pattern = re.compile(r"^(C|Adjoint)\(.*\)$")

    def is_not_modifier(op):
        return not re.match(pattern, op)

    return set(filter(is_not_modifier, operations))


def _load_device_capabilities(device) -> DeviceCapabilities:
    """Get the contents of the device config file."""

    # TODO: This code exists purely for testing. Find another way to customize device Find a
    #       better way for a device to customize its capabilities as seen by Catalyst.
    if hasattr(device, "qjit_capabilities"):
        return device.qjit_capabilities

    if getattr(device, "config_filepath") is not None:
        toml_file = device.config_filepath

    else:
        # TODO: Remove this section when devices are guaranteed to have their own config file
        device_lpath = pathlib.Path(get_lib_path("runtime", "RUNTIME_LIB_DIR"))
        name = device.short_name if isinstance(device, qml.devices.LegacyDevice) else device.name
        # The toml files name convention we follow is to replace
        # the dots with underscores in the device short name.
        toml_file_name = name.replace(".", "_") + ".toml"
        # And they are currently saved in the following directory.
        toml_file = device_lpath.parent / "lib" / "backend" / toml_file_name

    try:
        capabilities = DeviceCapabilities.from_toml_file(toml_file, "qjit")

    except FileNotFoundError as e:
        raise CompileError(
            "Attempting to compile program for incompatible device: "
            f"Config file ({toml_file}) does not exist"
        ) from e

    return capabilities


def get_device_capabilities(device, shots=None) -> DeviceCapabilities:
    """Get or load the original DeviceCapabilities from device"""

    assert not isinstance(device, QJITDevice)

    shots_present = bool(shots)
    device_capabilities = _load_device_capabilities(device).filter(finite_shots=shots_present)

    # TODO: This is a temporary measure to ensure consistency of behaviour. Remove this
    #       when customizable multi-pathway decomposition is implemented. (Epic 74474)
    if hasattr(device, "_to_matrix_ops"):
        _to_matrix_ops = getattr(device, "_to_matrix_ops")
        setattr(device_capabilities, "to_matrix_ops", _to_matrix_ops)
        if _to_matrix_ops and not device_capabilities.supports_operation("QubitUnitary"):
            raise CompileError("The device that specifies to_matrix_ops must support QubitUnitary.")

    return device_capabilities


def is_dynamic_wires(wires: qml.wires.Wires):
    """
    Checks if a pennylane Wires object corresponds to a concrete number
    of wires or a dynamic number of wires.

    If the number of wires is static, the Wires object contains a list of wire labels,
    one label for each wires.
    If the number of wires is dynamic, the Wires object contains a single tracer that
    represents the number of wires.
    """
    # Automatic qubit management mode should not encounter this query
    assert wires is not None
    return (len(wires) == 1) and (isinstance(wires[0], DynamicJaxprTracer))


def check_device_wires(wires):
    """Validate requirements Catalyst imposes on device wires."""

    if wires is None:
        # Automatic qubit management mode, nothing to check
        return

    if len(wires) >= 2 or (not is_dynamic_wires(wires)):
        # A dynamic number of wires correspond to a single tracer for the number
        # Thus if more than one entry, must be static wires
        assert isinstance(wires, qml.wires.Wires)

        if not all(isinstance(wire, int) for wire in wires.labels):
            raise AttributeError("Catalyst requires continuous integer wire labels starting at 0.")

        if not wires.labels == tuple(range(len(wires))):
            raise AttributeError("Catalyst requires continuous integer wire labels starting at 0.")
    else:
        assert len(wires) == 1
        assert wires[0].shape in ((), (1,))
        if not wires[0].dtype == "int64":
            raise AttributeError("Number of wires on the device should be a scalar integer.")<|MERGE_RESOLUTION|>--- conflicted
+++ resolved
@@ -308,7 +308,6 @@
         for key, value in original_device.__dict__.items():
             self.__setattr__(key, value)
 
-<<<<<<< HEAD
         if (original_device.wires is not None) and any(
             isinstance(wire_label, tuple) and (len(wire_label) >= 2)
             for wire_label in original_device.wires.labels
@@ -341,14 +340,6 @@
             setattr(device_capabilities, "coupling_map", original_device.wires.labels)
         else:
             setattr(device_capabilities, "coupling_map", None)
-=======
-        check_device_wires(original_device.wires)
-
-        super().__init__(wires=original_device.wires)
-
-        # Capability loading
-        device_capabilities = get_device_capabilities(original_device, self.original_device.shots)
->>>>>>> 26b1e269
 
         backend = QJITDevice.extract_backend_info(original_device, device_capabilities)
 
