# Copyright 2024 Xanadu Quantum Technologies Inc.

# Licensed under the Apache License, Version 2.0 (the "License");
# you may not use this file except in compliance with the License.
# You may obtain a copy of the License at

#     http://www.apache.org/licenses/LICENSE-2.0

# Unless required by applicable law or agreed to in writing, software
# distributed under the License is distributed on an "AS IS" BASIS,
# WITHOUT WARRANTIES OR CONDITIONS OF ANY KIND, either express or implied.
# See the License for the specific language governing permissions and
# limitations under the License.

"""
This module contains device stubs for the old and new PennyLane device API, which facilitate
the application of decomposition and other device pre-processing routines.
"""
import logging
import os
import pathlib
import platform
import re
from copy import deepcopy
from dataclasses import dataclass, replace
from typing import Any, Dict, Optional

import pennylane as qml
from pennylane.devices.capabilities import DeviceCapabilities, OperatorProperties
from pennylane.transforms import (
    diagonalize_measurements,
    split_non_commuting,
    split_to_single_terms,
)
from pennylane.transforms.core import TransformProgram

from catalyst.device.decomposition import (
    catalyst_decompose,
    measurements_from_counts,
    measurements_from_samples,
)
from catalyst.device.verification import (
    validate_measurements,
    validate_observables_adjoint_diff,
    validate_observables_parameter_shift,
    verify_no_state_variance_returns,
    verify_operations,
)
from catalyst.logging import debug_logger, debug_logger_init
from catalyst.third_party.cuda import SoftwareQQPP
from catalyst.utils.exceptions import CompileError
from catalyst.utils.runtime_environment import get_lib_path

logger = logging.getLogger(__name__)
logger.addHandler(logging.NullHandler())

RUNTIME_OPERATIONS = [
    "CNOT",
    "ControlledPhaseShift",
    "CRot",
    "CRX",
    "CRY",
    "CRZ",
    "CSWAP",
    "CY",
    "CZ",
    "Hadamard",
    "Identity",
    "IsingXX",
    "IsingXY",
    "IsingYY",
    "IsingZZ",
    "ISWAP",
    "MultiRZ",
    "PauliX",
    "PauliY",
    "PauliZ",
    "PhaseShift",
    "PSWAP",
    "QubitUnitary",
    "Rot",
    "RX",
    "RY",
    "RZ",
    "S",
    "SWAP",
    "T",
    "Toffoli",
    "GlobalPhase",
]

RUNTIME_OBSERVABLES = [
    "Identity",
    "PauliX",
    "PauliY",
    "PauliZ",
    "Hadamard",
    "Hermitian",
    "LinearCombination",
    "Prod",
    "SProd",
    "Sum",
]

RUNTIME_MPS = ["ExpectationMP", "SampleMP", "VarianceMP", "CountsMP", "StateMP", "ProbabilityMP"]

# The runtime interface does not care about specific gate properties, so set them all to True.
RUNTIME_OPERATIONS = {
    op: OperatorProperties(invertible=True, controllable=True, differentiable=True)
    for op in RUNTIME_OPERATIONS
}

RUNTIME_OBSERVABLES = {
    obs: OperatorProperties(invertible=True, controllable=True, differentiable=True)
    for obs in RUNTIME_OBSERVABLES
}

RUNTIME_MPS = {mp: [] for mp in RUNTIME_MPS}

# TODO: This should be removed after implementing `get_c_interface`
# for the following backend devices:
SUPPORTED_RT_DEVICES = {
    "null.qubit": ("NullQubit", "librtd_null_qubit"),
    "braket.aws.qubit": ("OpenQasmDevice", "librtd_openqasm"),
    "braket.local.qubit": ("OpenQasmDevice", "librtd_openqasm"),
}


def get_device_shots(dev):
    """Helper function to get device shots."""
    return dev.shots.total_shots if isinstance(dev, qml.devices.Device) else dev.shots


@dataclass
class BackendInfo:
    """Backend information"""

    device_name: str
    c_interface_name: str
    lpath: str
    kwargs: Dict[str, Any]


# pylint: disable=too-many-branches
@debug_logger
def extract_backend_info(
    device: qml.devices.QubitDevice, capabilities: DeviceCapabilities
) -> BackendInfo:
    """Extract the backend info from a quantum device. The device is expected to carry a reference
    to a valid TOML config file."""

    dname = device.name
    if isinstance(device, qml.devices.LegacyDeviceFacade):
        dname = device.target_device.short_name  # pragma: no cover

    device_name = ""
    device_lpath = ""
    device_kwargs = {}

    if dname in SUPPORTED_RT_DEVICES:
        # Support backend devices without `get_c_interface`
        device_name = SUPPORTED_RT_DEVICES[dname][0]
        device_lpath = get_lib_path("runtime", "RUNTIME_LIB_DIR")
        sys_platform = platform.system()

        if sys_platform == "Linux":
            device_lpath = os.path.join(device_lpath, SUPPORTED_RT_DEVICES[dname][1] + ".so")
        elif sys_platform == "Darwin":  # pragma: no cover
            device_lpath = os.path.join(device_lpath, SUPPORTED_RT_DEVICES[dname][1] + ".dylib")
        else:  # pragma: no cover
            raise NotImplementedError(f"Platform not supported: {sys_platform}")
    elif hasattr(device, "get_c_interface"):
        # Support third party devices with `get_c_interface`
        device_name, device_lpath = device.get_c_interface()
    else:
        raise CompileError(f"The {dname} device does not provide C interface for compilation.")

    if not pathlib.Path(device_lpath).is_file():
        raise CompileError(f"Device at {device_lpath} cannot be found!")

    if hasattr(device, "shots"):
        shots = get_device_shots(device) or 0
        device_kwargs["shots"] = shots

    if dname == "braket.local.qubit":  # pragma: no cover
        device_kwargs["device_type"] = dname
        device_kwargs["backend"] = (
            # pylint: disable=protected-access
            device.target_device._device._delegate.DEVICE_ID
        )
    elif dname == "braket.aws.qubit":  # pragma: no cover
        device_kwargs["device_type"] = dname
        device_kwargs["device_arn"] = device._device._arn  # pylint: disable=protected-access
        if device.target_device._s3_folder:  # pylint: disable=protected-access
            device_kwargs["s3_destination_folder"] = str(
                device.target_device._s3_folder  # pylint: disable=protected-access
            )

    for k, v in getattr(device, "device_kwargs", {}).items():
        if k not in device_kwargs:  # pragma: no branch
            device_kwargs[k] = v

    return BackendInfo(dname, device_name, device_lpath, device_kwargs)


def intersect_operations(
    a: Dict[str, OperatorProperties], b: Dict[str, OperatorProperties]
) -> Dict[str, OperatorProperties]:
    """Intersects two sets of operator properties"""
    return {k: a[k] & b[k] for k in (a.keys() & b.keys())}


def intersect_mps(a: dict[str, list], b: dict[str, list]) -> dict[str, list]:
    """Intersects two sets of measurement processes"""
    # In the dictionary, each measurement process is associated with a list of conditions.
    # Therefore, the intersection is really the union of constraints from both measurement
    # processes declarations, thus the | operator.
    return {k: list(set(a[k]) | set(b[k])) for k in (a.keys() & b.keys())}


@debug_logger
def get_qjit_device_capabilities(target_capabilities: DeviceCapabilities) -> DeviceCapabilities:
    """Calculate the set of supported quantum gates for the QJIT device from the gates
    allowed on the target quantum device."""

    # Supported gates of the target PennyLane's device
    qjit_capabilities = deepcopy(target_capabilities)

    # Intersection of gates and observables supported by the device and by Catalyst runtime.
    qjit_capabilities.operations = intersect_operations(
        target_capabilities.operations, RUNTIME_OPERATIONS
    )
    qjit_capabilities.observables = intersect_operations(
        target_capabilities.observables, RUNTIME_OBSERVABLES
    )
    qjit_capabilities.measurement_processes = intersect_mps(
        target_capabilities.measurement_processes, RUNTIME_MPS
    )

    # Control-flow gates to be lowered down to the LLVM control-flow instructions
    qjit_capabilities.operations.update(
        {
            "Cond": OperatorProperties(invertible=True, controllable=True, differentiable=True),
            "WhileLoop": OperatorProperties(
                invertible=True, controllable=True, differentiable=True
            ),
            "ForLoop": OperatorProperties(invertible=True, controllable=True, differentiable=True),
        }
    )

    # Optionally enable runtime-powered mid-circuit measurements
    if target_capabilities.supported_mcm_methods:  # pragma: no branch
        qjit_capabilities.operations.update(
            {
                "MidCircuitMeasure": OperatorProperties(
                    invertible=False, controllable=False, differentiable=False
                )
            }
        )

    # Optionally enable runtime-powered adjoint of quantum gates (inversions)
    if any(ng.invertible for ng in target_capabilities.operations.values()):  # pragma: no branch
        qjit_capabilities.operations.update(
            {
                "HybridAdjoint": OperatorProperties(
                    invertible=True, controllable=True, differentiable=True
                )
            }
        )

    # TODO: Optionally enable runtime-powered quantum gate controlling once they
    #       are supported natively in MLIR.
    # if any(ng.controllable for ng in target_capabilities.operations.values()):
    #     qjit_capabilities.operations.update(
    #         {
    #             "HybridCtrl": OperatorProperties(
    #                 invertible=True, controllable=True, differentiable=True
    #             )
    #         }
    #     )

    return qjit_capabilities


class QJITDevice(qml.devices.Device):
    """QJIT device for the new device API.
    A device that interfaces the compilation pipeline of Pennylane programs.
    Args:
        wires (Shots): the number of wires to initialize the device with
        shots (int): How many times the circuit should be evaluated (or sampled) to estimate
            the expectation values. Defaults to ``None`` if not specified. Setting
            to ``None`` results in computing statistics like expectation values and
            variances analytically
        backend_name (str): name of the device from the list of supported and compiled backend
            devices by the runtime
        backend_kwargs (Dict(str, AnyType)): An optional dictionary of the device specifications
    """

    @staticmethod
    @debug_logger
    def extract_backend_info(device, capabilities: DeviceCapabilities) -> BackendInfo:
        """Wrapper around extract_backend_info in the runtime module."""
        return extract_backend_info(device, capabilities)

    @debug_logger_init
    def __init__(self, original_device, print_instructions=False):
        self.original_device = original_device

        for key, value in original_device.__dict__.items():
            self.__setattr__(key, value)

        check_device_wires(original_device.wires)

        super().__init__(wires=original_device.wires, shots=original_device.shots)

        # Capability loading
        device_capabilities = get_device_capabilities(original_device)

        # TODO: This is a temporary measure to ensure consistency of behaviour. Remove this
        #       when customizable multi-pathway decomposition is implemented. (Epic 74474)
        if hasattr(original_device, "_to_matrix_ops"):
            _to_matrix_ops = getattr(original_device, "_to_matrix_ops")
            setattr(device_capabilities, "to_matrix_ops", _to_matrix_ops)
            if _to_matrix_ops and not device_capabilities.supports_operation("QubitUnitary"):
                raise CompileError(
                    "The device that specifies to_matrix_ops must support QubitUnitary."
                )

        backend = QJITDevice.extract_backend_info(original_device, device_capabilities)

        self.backend_name = backend.c_interface_name
        self.backend_lib = backend.lpath
        self.backend_kwargs = backend.kwargs
<<<<<<< HEAD

        # include 'print_instructions' as a keyword argument for the device constructor.
        self.backend_kwargs["print_instructions"] = print_instructions

        self.capabilities = get_qjit_device_capabilities(original_device_capabilities)
=======
        self.capabilities = get_qjit_device_capabilities(device_capabilities)
>>>>>>> 1472b4d9

    @debug_logger
    def preprocess(
        self,
        ctx,
        execution_config: Optional[qml.devices.ExecutionConfig] = None,
    ):
        """This function defines the device transform program to be applied and an updated device
        configuration. The transform program will be created and applied to the tape before
        compilation, in order to modify the operations and measurements to meet device
        specifications from the TOML file.

        The final transforms verify that the resulting tape is supported.

        Args:
            execution_config (Union[ExecutionConfig, Sequence[ExecutionConfig]]): A data structure
                describing parameters of the execution.

        Returns:
            TransformProgram: A transform program that when called returns QuantumTapes that can be
                compiled for the backend, and a postprocessing function to be called on the results
            ExecutionConfig: configuration with unset specifications filled in if relevant.

        This device supports operations and measurements based on the device ``capabilities``,
        which are created based on what is both compatible with Catalyst and what is supported the
        backend according to the backend TOML file).
        """

        if execution_config is None:
            execution_config = qml.devices.ExecutionConfig()

        _, config = self.original_device.preprocess(execution_config)

        program = TransformProgram()

        # measurement transforms may change operations on the tape to accommodate
        # measurement transformations, so must occur before decomposition
        measurement_transforms = self._measurement_transform_program()
        config = replace(config, device_options=deepcopy(config.device_options))
        config.device_options["transforms_modify_measurements"] = bool(measurement_transforms)
        program = program + measurement_transforms

        # decomposition to supported ops/measurements
        program.add_transform(catalyst_decompose, ctx=ctx, capabilities=self.capabilities)

        # Catalyst program verification and validation
        program.add_transform(
            verify_operations, grad_method=config.gradient_method, qjit_device=self
        )
        program.add_transform(
            validate_measurements,
            self.capabilities,
            self.original_device.name,
            self.original_device.shots,
        )

        if config.gradient_method is not None:
            program.add_transform(verify_no_state_variance_returns)
        if config.gradient_method == "adjoint":
            program.add_transform(validate_observables_adjoint_diff, qjit_device=self)
        elif config.gradient_method == "parameter-shift":
            program.add_transform(validate_observables_parameter_shift)

        return program, config

    def _measurement_transform_program(self):

        measurement_program = TransformProgram()
        if isinstance(self.original_device, SoftwareQQPP):
            return measurement_program

        supports_sum_observables = "Sum" in self.capabilities.observables

        if self.capabilities.non_commuting_observables is False:
            measurement_program.add_transform(split_non_commuting)
        elif not supports_sum_observables:
            measurement_program.add_transform(split_to_single_terms)

        # if no observables are supported, we apply a transform to convert *everything* to the
        # readout basis, using either sample or counts based on device specification
        if not self.capabilities.observables:
            if not split_non_commuting in measurement_program:
                # this *should* be redundant, a TOML that doesn't have observables should have
                # a False non_commuting_observables flag, but we aren't enforcing that
                measurement_program.add_transform(split_non_commuting)
            if "SampleMP" in self.capabilities.measurement_processes:
                measurement_program.add_transform(measurements_from_samples, self.wires)
            elif "CountsMP" in self.capabilities.measurement_processes:
                measurement_program.add_transform(measurements_from_counts, self.wires)
            else:
                raise RuntimeError("The device does not support observables or sample/counts")

        elif not self.capabilities.measurement_processes.keys() - {"CountsMP", "SampleMP"}:
            # ToDo: this branch should become unnecessary when selective conversion of
            # unsupported MPs is finished, see ToDo below
            if not split_non_commuting in measurement_program:  # pragma: no branch
                measurement_program.add_transform(split_non_commuting)
            mp_transform = (
                measurements_from_samples
                if "SampleMP" in self.capabilities.measurement_processes
                else measurements_from_counts
            )
            measurement_program.add_transform(mp_transform, self.wires)

        # if only some observables are supported, we try to diagonalize those that aren't
        elif not {"PauliX", "PauliY", "PauliZ", "Hadamard"}.issubset(self.capabilities.observables):
            if not split_non_commuting in measurement_program:
                # the device might support non commuting measurements but not all the
                # Pauli + Hadamard observables, so here it is needed
                measurement_program.add_transform(split_non_commuting)
            _obs_dict = {
                "PauliX": qml.X,
                "PauliY": qml.Y,
                "PauliZ": qml.Z,
                "Hadamard": qml.Hadamard,
            }
            # checking which base observables are unsupported and need to be diagonalized
            supported_observables = {"PauliX", "PauliY", "PauliZ", "Hadamard"}.intersection(
                self.capabilities.observables
            )
            supported_observables = [_obs_dict[obs] for obs in supported_observables]

            measurement_program.add_transform(
                diagonalize_measurements, supported_base_obs=supported_observables
            )

        # ToDo: if some measurement types are unsupported, convert the unsupported MPs to
        # samples or counts (without diagonalizing or modifying observables). See ToDo above.

        return measurement_program

    def execute(self, circuits, execution_config):
        """
        Raises: RuntimeError
        """
        raise RuntimeError("QJIT devices cannot execute tapes.")


# pragam: no cover
def filter_out_modifiers(operations):
    """Remove Adjoint/Control from operations.

    Args:
        operations (Iterable[str]): list of operation names

    Returns:
        Set: filtered set of operation names
    """
    pattern = re.compile(r"^(C|Adjoint)\(.*\)$")

    def is_not_modifier(op):
        return not re.match(pattern, op)

    return set(filter(is_not_modifier, operations))


def _load_device_capabilities(device) -> DeviceCapabilities:
    """Get the contents of the device config file."""

    # TODO: This code exists purely for testing. Find another way to customize device Find a
    #       better way for a device to customize its capabilities as seen by Catalyst.
    if hasattr(device, "qjit_capabilities"):
        return device.qjit_capabilities

    if getattr(device, "config_filepath") is not None:
        toml_file = device.config_filepath

    else:
        # TODO: Remove this section when devices are guaranteed to have their own config file
        device_lpath = pathlib.Path(get_lib_path("runtime", "RUNTIME_LIB_DIR"))
        name = device.short_name if isinstance(device, qml.devices.LegacyDevice) else device.name
        # The toml files name convention we follow is to replace
        # the dots with underscores in the device short name.
        toml_file_name = name.replace(".", "_") + ".toml"
        # And they are currently saved in the following directory.
        toml_file = device_lpath.parent / "lib" / "backend" / toml_file_name

    try:
        capabilities = DeviceCapabilities.from_toml_file(toml_file, "qjit")

    except FileNotFoundError as e:
        raise CompileError(
            "Attempting to compile program for incompatible device: "
            f"Config file ({toml_file}) does not exist"
        ) from e

    return capabilities


def get_device_capabilities(device) -> DeviceCapabilities:
    """Get or load the original DeviceCapabilities from device"""

    assert not isinstance(device, QJITDevice)

    shots_present = bool(device.shots)
    device_capabilities = _load_device_capabilities(device)

    return device_capabilities.filter(finite_shots=shots_present)


def check_device_wires(wires):
    """Validate requirements Catalyst imposes on device wires."""

    if wires is None:
        raise AttributeError("Catalyst does not support device instances without set wires.")

    assert isinstance(wires, qml.wires.Wires)

    if not all(isinstance(wire, int) for wire in wires.labels):
        raise AttributeError("Catalyst requires continuous integer wire labels starting at 0.")

    if not wires.labels == tuple(range(len(wires))):
        raise AttributeError("Catalyst requires continuous integer wire labels starting at 0.")<|MERGE_RESOLUTION|>--- conflicted
+++ resolved
@@ -331,15 +331,11 @@
         self.backend_name = backend.c_interface_name
         self.backend_lib = backend.lpath
         self.backend_kwargs = backend.kwargs
-<<<<<<< HEAD
 
         # include 'print_instructions' as a keyword argument for the device constructor.
         self.backend_kwargs["print_instructions"] = print_instructions
 
-        self.capabilities = get_qjit_device_capabilities(original_device_capabilities)
-=======
         self.capabilities = get_qjit_device_capabilities(device_capabilities)
->>>>>>> 1472b4d9
 
     @debug_logger
     def preprocess(
