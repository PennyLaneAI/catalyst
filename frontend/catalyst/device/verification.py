--- conflicted
+++ resolved
@@ -79,30 +79,14 @@
     both that the overall observable is supported, and that its component
     parts are supported."""
 
-<<<<<<< HEAD
-    # TODO: remove this because `Tensor` is getting removed.
-    if isinstance(obs, Tensor):
-        for o in obs.obs:
-            _verify_observable(o, _obs_checker)
-        return
-
-=======
->>>>>>> 7a026717
     _obs_checker(obs)
 
     if isinstance(obs, CompositeOp):
         for o in obs.operands:
             _verify_observable(o, _obs_checker)
-<<<<<<< HEAD
-
-    # TODO: remove this because `Hamiltonian` is getting removed.
-    elif isinstance(obs, Hamiltonian):
-        for o in obs.ops:
-            _verify_observable(o, _obs_checker)
-=======
+
     elif isinstance(obs, SymbolicOp):
         _verify_observable(obs.base, _obs_checker)
->>>>>>> 7a026717
 
     elif isinstance(obs, SymbolicOp):
         _verify_observable(obs.base, _obs_checker)
