--- conflicted
+++ resolved
@@ -237,13 +237,6 @@
     check_no_overlap(native, decomposable, matrix)
 
     if hasattr(device, "operations") and hasattr(device, "observables"):
-<<<<<<< HEAD
-        device_gates = set.union(set(device.operations), set(device.observables))
-        device_gates = filter_out_adjoint(device_gates)
-        spec_gates = set.union(native, observables, matrix, decomposable)
-        spec_gates = filter_out_adjoint(spec_gates)
-        # check_full_overlap(device_gates, spec_gates)
-=======
         # For gates, we require strict match
         device_gates = filter_out_adjoint(set(device.operations))
         spec_gates = filter_out_adjoint(set.union(native, matrix, decomposable))
@@ -263,8 +256,6 @@
                 "Observables in qml.device.observables and specification file do not match.\n"
                 f"Observables that present only in spec: {spec_observables - device_observables}\n"
             )
->>>>>>> 25093dc3
-
 
 def device_get_toml_config(device) -> Path:
     """Get the path of the device config file."""
