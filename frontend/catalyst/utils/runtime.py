# Copyright 2023 Xanadu Quantum Technologies Inc.

# Licensed under the Apache License, Version 2.0 (the "License");
# you may not use this file except in compliance with the License.
# You may obtain a copy of the License at

#     http://www.apache.org/licenses/LICENSE-2.0

# Unless required by applicable law or agreed to in writing, software
# distributed under the License is distributed on an "AS IS" BASIS,
# WITHOUT WARRANTIES OR CONDITIONS OF ANY KIND, either express or implied.
# See the License for the specific language governing permissions and
# limitations under the License.
"""
Runtime utility methods.
"""

# pylint: disable=too-many-branches

import os
import pathlib
import platform
import re
from dataclasses import dataclass
from typing import Any, Dict, Set

import pennylane as qml

from catalyst._configuration import INSTALLED
from catalyst.utils.exceptions import CompileError
from catalyst.utils.toml import (
    ProgramFeatures,
    TOMLDocument,
<<<<<<< HEAD
    get_device_config,
    pennylane_operation_set,
=======
    check_quantum_control_flag,
    get_decomposable_gates,
    get_matrix_decomposable_gates,
    get_native_gates,
    get_observables,
>>>>>>> 21e0f5f2
    read_toml_file,
)

package_root = os.path.dirname(__file__)


# Default paths to dep libraries
DEFAULT_LIB_PATHS = {
    "llvm": os.path.join(package_root, "../../../mlir/llvm-project/build/lib"),
    "runtime": os.path.join(package_root, "../../../runtime/build/lib"),
    "enzyme": os.path.join(package_root, "../../../mlir/Enzyme/build/Enzyme"),
}


# TODO: This should be removed after implementing `get_c_interface`
# for the following backend devices:
SUPPORTED_RT_DEVICES = {
    "lightning.qubit": ("LightningSimulator", "librtd_lightning"),
    "lightning.kokkos": ("LightningKokkosSimulator", "librtd_lightning"),
    "braket.aws.qubit": ("OpenQasmDevice", "librtd_openqasm"),
    "braket.local.qubit": ("OpenQasmDevice", "librtd_openqasm"),
}


def get_lib_path(project, env_var):
    """Get the library path."""
    if INSTALLED:
        return os.path.join(package_root, "..", "lib")  # pragma: no cover
    return os.getenv(env_var, DEFAULT_LIB_PATHS.get(project, ""))


def deduce_schema1_native_controlled_gates(native_gates: Set[str]) -> Set[str]:
    """Calculate the set of controlled gates given the set of natively supported gates. This
    function is used with the toml config schema 1 which did not support per-gate control
    specifications. Later schemas provide the required information directly.
    """
    # The deduction logic is the following:
    # * Most of the gates have their `C(Gate)` controlled counterparts.
    # * Some gates have to be decomposed if controlled version is used. Typically these are gates
    #   which are already controlled but have well-known names.
    # * Few gates, like `QubitUnitary`, have separate classes for their controlled versions.
    gates_to_be_decomposed_if_controlled = [
        "Identity",
        "CNOT",
        "CY",
        "CZ",
        "CSWAP",
        "CRX",
        "CRY",
        "CRZ",
        "CRot",
        "ControlledPhaseShift",
        "QubitUnitary",
        "Toffoli",
    ]
    native_controlled_gates = set(
        [f"C({gate})" for gate in native_gates if gate not in gates_to_be_decomposed_if_controlled]
        + [f"Controlled{gate}" for gate in native_gates if gate in ["QubitUnitary"]]
    )
    return native_controlled_gates


<<<<<<< HEAD
def check_no_overlap(*args, device_name):
=======
def get_pennylane_operations(
    config: TOMLDocument, shots_present: bool, device_name: str
) -> Set[str]:
    """Get gates that are natively supported by the device and therefore do not need to be
    decomposed.

    Args:
        config (Dict[Str, Any]): Configuration dictionary
        shots_present (bool): True is exact shots is specified in the current top-level program
        device_name (str): Name of quantum device. Used for ad-hoc patching.

    Returns:
        Set[str]: List of gate names in the PennyLane format.
    """
    gates_PL = set()
    schema = int(config["schema"])

    if schema == 1:
        native_gates_attrs = get_native_gates(config, shots_present)
        assert all(len(v) == 0 for v in native_gates_attrs.values())
        native_gates = set(native_gates_attrs)
        supports_controlled = check_quantum_control_flag(config)
        native_controlled_gates = (
            deduce_schema1_native_controlled_gates(native_gates) if supports_controlled else set()
        )

        # TODO: remove after PR #642 is merged in lightning
        if device_name == "lightning.kokkos":  # pragma: nocover
            native_gates.update({"C(GlobalPhase)"})

        gates_PL = set.union(native_gates, native_controlled_gates)

    elif schema == 2:
        native_gates = get_native_gates(config, shots_present)
        for gate, attrs in native_gates.items():
            gates_PL.add(f"{gate}")
            if "controllable" in attrs.get("properties", {}):
                gates_PL.add(f"C({gate})")

    else:
        raise CompileError("Device configuration schema {schema} is not supported")

    return gates_PL


def get_pennylane_observables(
    config: TOMLDocument, shots_present: bool, device_name: str
) -> Set[str]:
    """Get observables in PennyLane format. Apply ad-hoc patching"""

    observables = set(get_observables(config, shots_present))

    schema = int(config["schema"])

    if schema == 1:
        # TODO: remove after PR #642 is merged in lightning
        if device_name == "lightning.kokkos":  # pragma: nocover
            observables.update({"Projector"})

    return observables


def check_no_overlap(*args):
>>>>>>> 21e0f5f2
    """Check items in *args are mutually exclusive.

    Args:
        *args (List[Str]): List of strings.

    Raises:
        CompileError
    """
    set_of_sets = [set(arg) for arg in args]
    union = set.union(*set_of_sets)
    len_of_sets = [len(arg) for arg in args]
    if sum(len_of_sets) == len(union):
        return

    overlaps = set()
    for s in set_of_sets:
        overlaps.update(s - union)
        union = union - s

    msg = f"Device '{device_name}' has overlapping gates: {overlaps}"
    raise CompileError(msg)


def filter_out_adjoint(operations):
    """Remove Adjoint from operations.

    Args:
        operations (List[Str]): List of strings with names of supported operations

    Returns:
        List: A list of strings with names of supported operations with Adjoint and C gates
        removed.
    """
    adjoint = re.compile(r"^Adjoint\(.*\)$")

    def is_not_adj(op):
        return not re.match(adjoint, op)

    operations_no_adj = filter(is_not_adj, operations)
    return set(operations_no_adj)


def check_full_overlap(device_gates: Set[str], spec_gates: Set[str]) -> None:
    """Check that device.operations is equivalent to the union of *args

    Args:
        device_gates (Set[str]): device gates
        spec_gates (Set[str]): spec gates

    Raises: CompileError
    """
    if device_gates == spec_gates:
        return

    msg = (
        "Gates in qml.device.operations and specification file do not match.\n"
        f"Gates that present only in the device: {device_gates - spec_gates}\n"
        f"Gates that present only in spec: {spec_gates - device_gates}\n"
    )
    raise CompileError(msg)


def validate_config_with_device(device: qml.QubitDevice, config: TOMLDocument) -> None:
    """Validate configuration document against the device attributes.
    Raise CompileError in case of mismatch:
    * If device is not qjit-compatible.
    * If configuration file does not exists.
    * If decomposable, matrix, and native gates have some overlap.
    * If decomposable, matrix, and native gates do not match gates in ``device.operations`` and
      ``device.observables``.

    Args:
        device (qml.Device): An instance of a quantum device.
        config (TOMLDocument): A TOML document representation.

    Raises: CompileError
    """

    if not config["compilation"]["qjit_compatible"]:
        raise CompileError(
            f"Attempting to compile program for incompatible device '{device.name}': "
            f"Config is not marked as qjit-compatible"
        )

    device_name = device.short_name if isinstance(device, qml.Device) else device.name
    program_features = ProgramFeatures(device.shots is not None)
    device_config = get_device_config(config, program_features, device_name)

<<<<<<< HEAD
    native = pennylane_operation_set(device_config.native_gates)
    observables = pennylane_operation_set(device_config.observables)
    decomposable = pennylane_operation_set(device_config.decomp)
    matrix = pennylane_operation_set(device_config.matrix)
=======
    shots_present = device.shots is not None
    native = get_pennylane_operations(config, shots_present, device_name)
    observables = get_pennylane_observables(config, shots_present, device_name)
    decomposable = set(get_decomposable_gates(config, shots_present))
    matrix = set(get_matrix_decomposable_gates(config, shots_present))

    # For toml schema 1 configs, the following condition is possible: (1) `QubitUnitary` gate is
    # supported, (2) native quantum control flag is enabled and (3) `ControlledQubitUnitary` is
    # listed in either matrix or decomposable sections. This is a contradiction, because condition
    # (1) means that `ControlledQubitUnitary` is also in the native set. We solve it here by
    # applying a fixup.
    # TODO: remove after PR #642 is merged in lightning
    if "ControlledQubitUnitary" in native:
        matrix = matrix - {"ControlledQubitUnitary"}
        decomposable = decomposable - {"ControlledQubitUnitary"}
>>>>>>> 21e0f5f2

    check_no_overlap(native, decomposable, matrix, device_name=device_name)

    if hasattr(device, "operations") and hasattr(device, "observables"):
        device_gates = set.union(set(device.operations), set(device.observables))
        device_gates = filter_out_adjoint(device_gates)
        spec_gates = set.union(native, observables, matrix, decomposable)
        spec_gates = filter_out_adjoint(spec_gates)
        check_full_overlap(device_gates, spec_gates)


def device_get_toml_config(device) -> TOMLDocument:
    """Get the contents of the device config file."""
    if hasattr(device, "config"):
        # The expected case: device specifies its own config.
        toml_file = device.config
    else:
        # TODO: Remove this section when `qml.Device`s are guaranteed to have their own config file
        # field.
        device_lpath = pathlib.Path(get_lib_path("runtime", "RUNTIME_LIB_DIR"))

        name = device.short_name if isinstance(device, qml.Device) else device.name
        # The toml files name convention we follow is to replace
        # the dots with underscores in the device short name.
        toml_file_name = name.replace(".", "_") + ".toml"
        # And they are currently saved in the following directory.
        toml_file = device_lpath.parent / "lib" / "backend" / toml_file_name

    try:
        config = read_toml_file(toml_file)
    except FileNotFoundError as e:
        raise CompileError(
            "Attempting to compile program for incompatible device: "
            f"Config file ({toml_file}) does not exist"
        ) from e

    return config


@dataclass
class BackendInfo:
    """Backend information"""

    device_name: str
    c_interface_name: str
    lpath: str
    kwargs: Dict[str, Any]


def extract_backend_info(device: qml.QubitDevice, config: TOMLDocument) -> BackendInfo:
    """Extract the backend info from a quantum device. The device is expected to carry a reference
    to a valid TOML config file."""

    dname = device.name
    if isinstance(device, qml.Device):
        dname = device.short_name

    device_name = ""
    device_lpath = ""
    device_kwargs = {}

    if dname in SUPPORTED_RT_DEVICES:
        # Support backend devices without `get_c_interface`
        device_name = SUPPORTED_RT_DEVICES[dname][0]
        device_lpath = get_lib_path("runtime", "RUNTIME_LIB_DIR")
        sys_platform = platform.system()

        if sys_platform == "Linux":
            device_lpath = os.path.join(device_lpath, SUPPORTED_RT_DEVICES[dname][1] + ".so")
        elif sys_platform == "Darwin":  # pragma: no cover
            device_lpath = os.path.join(device_lpath, SUPPORTED_RT_DEVICES[dname][1] + ".dylib")
        else:  # pragma: no cover
            raise NotImplementedError(f"Platform not supported: {sys_platform}")
    elif hasattr(device, "get_c_interface"):
        # Support third party devices with `get_c_interface`
        device_name, device_lpath = device.get_c_interface()
    else:
        raise CompileError(f"The {dname} device does not provide C interface for compilation.")

    if not pathlib.Path(device_lpath).is_file():
        raise CompileError(f"Device at {device_lpath} cannot be found!")

    if hasattr(device, "shots"):
        if isinstance(device, qml.Device):
            device_kwargs["shots"] = device.shots if device.shots else 0
        else:
            # TODO: support shot vectors
            device_kwargs["shots"] = device.shots.total_shots if device.shots else 0

    if dname == "braket.local.qubit":  # pragma: no cover
        device_kwargs["device_type"] = dname
        device_kwargs["backend"] = (
            # pylint: disable=protected-access
            device._device._delegate.DEVICE_ID
        )
    elif dname == "braket.aws.qubit":  # pragma: no cover
        device_kwargs["device_type"] = dname
        device_kwargs["device_arn"] = device._device._arn  # pylint: disable=protected-access
        if device._s3_folder:  # pylint: disable=protected-access
            device_kwargs["s3_destination_folder"] = str(
                device._s3_folder  # pylint: disable=protected-access
            )

    options = config.get("options", {})
    for k, v in options.items():
        if hasattr(device, v):
            device_kwargs[k] = getattr(device, v)

    return BackendInfo(dname, device_name, device_lpath, device_kwargs)<|MERGE_RESOLUTION|>--- conflicted
+++ resolved
@@ -31,16 +31,13 @@
 from catalyst.utils.toml import (
     ProgramFeatures,
     TOMLDocument,
-<<<<<<< HEAD
-    get_device_config,
-    pennylane_operation_set,
-=======
     check_quantum_control_flag,
     get_decomposable_gates,
+    get_device_config,
     get_matrix_decomposable_gates,
     get_native_gates,
     get_observables,
->>>>>>> 21e0f5f2
+    pennylane_operation_set,
     read_toml_file,
 )
 
@@ -103,73 +100,7 @@
     return native_controlled_gates
 
 
-<<<<<<< HEAD
 def check_no_overlap(*args, device_name):
-=======
-def get_pennylane_operations(
-    config: TOMLDocument, shots_present: bool, device_name: str
-) -> Set[str]:
-    """Get gates that are natively supported by the device and therefore do not need to be
-    decomposed.
-
-    Args:
-        config (Dict[Str, Any]): Configuration dictionary
-        shots_present (bool): True is exact shots is specified in the current top-level program
-        device_name (str): Name of quantum device. Used for ad-hoc patching.
-
-    Returns:
-        Set[str]: List of gate names in the PennyLane format.
-    """
-    gates_PL = set()
-    schema = int(config["schema"])
-
-    if schema == 1:
-        native_gates_attrs = get_native_gates(config, shots_present)
-        assert all(len(v) == 0 for v in native_gates_attrs.values())
-        native_gates = set(native_gates_attrs)
-        supports_controlled = check_quantum_control_flag(config)
-        native_controlled_gates = (
-            deduce_schema1_native_controlled_gates(native_gates) if supports_controlled else set()
-        )
-
-        # TODO: remove after PR #642 is merged in lightning
-        if device_name == "lightning.kokkos":  # pragma: nocover
-            native_gates.update({"C(GlobalPhase)"})
-
-        gates_PL = set.union(native_gates, native_controlled_gates)
-
-    elif schema == 2:
-        native_gates = get_native_gates(config, shots_present)
-        for gate, attrs in native_gates.items():
-            gates_PL.add(f"{gate}")
-            if "controllable" in attrs.get("properties", {}):
-                gates_PL.add(f"C({gate})")
-
-    else:
-        raise CompileError("Device configuration schema {schema} is not supported")
-
-    return gates_PL
-
-
-def get_pennylane_observables(
-    config: TOMLDocument, shots_present: bool, device_name: str
-) -> Set[str]:
-    """Get observables in PennyLane format. Apply ad-hoc patching"""
-
-    observables = set(get_observables(config, shots_present))
-
-    schema = int(config["schema"])
-
-    if schema == 1:
-        # TODO: remove after PR #642 is merged in lightning
-        if device_name == "lightning.kokkos":  # pragma: nocover
-            observables.update({"Projector"})
-
-    return observables
-
-
-def check_no_overlap(*args):
->>>>>>> 21e0f5f2
     """Check items in *args are mutually exclusive.
 
     Args:
@@ -258,28 +189,10 @@
     program_features = ProgramFeatures(device.shots is not None)
     device_config = get_device_config(config, program_features, device_name)
 
-<<<<<<< HEAD
     native = pennylane_operation_set(device_config.native_gates)
     observables = pennylane_operation_set(device_config.observables)
     decomposable = pennylane_operation_set(device_config.decomp)
     matrix = pennylane_operation_set(device_config.matrix)
-=======
-    shots_present = device.shots is not None
-    native = get_pennylane_operations(config, shots_present, device_name)
-    observables = get_pennylane_observables(config, shots_present, device_name)
-    decomposable = set(get_decomposable_gates(config, shots_present))
-    matrix = set(get_matrix_decomposable_gates(config, shots_present))
-
-    # For toml schema 1 configs, the following condition is possible: (1) `QubitUnitary` gate is
-    # supported, (2) native quantum control flag is enabled and (3) `ControlledQubitUnitary` is
-    # listed in either matrix or decomposable sections. This is a contradiction, because condition
-    # (1) means that `ControlledQubitUnitary` is also in the native set. We solve it here by
-    # applying a fixup.
-    # TODO: remove after PR #642 is merged in lightning
-    if "ControlledQubitUnitary" in native:
-        matrix = matrix - {"ControlledQubitUnitary"}
-        decomposable = decomposable - {"ControlledQubitUnitary"}
->>>>>>> 21e0f5f2
 
     check_no_overlap(native, decomposable, matrix, device_name=device_name)
 
