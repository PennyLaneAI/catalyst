# Copyright 2023 Xanadu Quantum Technologies Inc.

# Licensed under the Apache License, Version 2.0 (the "License");
# you may not use this file except in compliance with the License.
# You may obtain a copy of the License at

#     http://www.apache.org/licenses/LICENSE-2.0

# Unless required by applicable law or agreed to in writing, software
# distributed under the License is distributed on an "AS IS" BASIS,
# WITHOUT WARRANTIES OR CONDITIONS OF ANY KIND, either express or implied.
# See the License for the specific language governing permissions and
# limitations under the License.
"""
Runtime utility methods.
"""

# pylint: disable=too-many-branches

import os
import pathlib
import platform
import re
from dataclasses import dataclass
from typing import Any, Dict

import pennylane as qml

from catalyst._configuration import INSTALLED
from catalyst.utils.exceptions import CompileError
from catalyst.utils.toml import (
    ProgramFeatures,
    TOMLDocument,
<<<<<<< HEAD
    check_quantum_control_flag,
    get_decomposable_gates,
    get_matrix_decomposable_gates,
    get_measurement_processes,
    get_native_gates,
    get_observables,
=======
    get_device_capabilities,
    pennylane_operation_set,
>>>>>>> 5f07164d
    read_toml_file,
)

package_root = os.path.dirname(__file__)


# Default paths to dep libraries
DEFAULT_LIB_PATHS = {
    "llvm": os.path.join(package_root, "../../../mlir/llvm-project/build/lib"),
    "runtime": os.path.join(package_root, "../../../runtime/build/lib"),
    "enzyme": os.path.join(package_root, "../../../mlir/Enzyme/build/Enzyme"),
    "oqc_runtime": os.path.join(package_root, "../../catalyst/oqc/src/build"),
}


# TODO: This should be removed after implementing `get_c_interface`
# for the following backend devices:
SUPPORTED_RT_DEVICES = {
    "lightning.qubit": ("LightningSimulator", "librtd_lightning"),
    "lightning.kokkos": ("LightningKokkosSimulator", "librtd_lightning"),
    "braket.aws.qubit": ("OpenQasmDevice", "librtd_openqasm"),
    "braket.local.qubit": ("OpenQasmDevice", "librtd_openqasm"),
}


def get_lib_path(project, env_var):
    """Get the library path."""
    if INSTALLED:
        return os.path.join(package_root, "..", "lib")  # pragma: no cover
    return os.getenv(env_var, DEFAULT_LIB_PATHS.get(project, ""))


<<<<<<< HEAD
def deduce_schema1_native_controlled_gates(native_gates: Set[str]) -> Set[str]:
    """Calculate the set of controlled gates given the set of natively supported gates. This
    function is used with the toml config schema 1 which did not support per-gate control
    specifications. Later schemas provide the required information directly.
    """
    # The deduction logic is the following:
    # * Most of the gates have their `C(Gate)` controlled counterparts.
    # * Some gates have to be decomposed if controlled version is used. Typically these are gates
    #   which are already controlled but have well-known names.
    # * Few gates, like `QubitUnitary`, have separate classes for their controlled versions.
    gates_to_be_decomposed_if_controlled = [
        "Identity",
        "CNOT",
        "CY",
        "CZ",
        "CSWAP",
        "CRX",
        "CRY",
        "CRZ",
        "CRot",
        "ControlledPhaseShift",
        "QubitUnitary",
        "Toffoli",
    ]
    native_controlled_gates = set(
        [f"C({gate})" for gate in native_gates if gate not in gates_to_be_decomposed_if_controlled]
        + [f"Controlled{gate}" for gate in native_gates if gate in ["QubitUnitary"]]
    )
    return native_controlled_gates


def get_pennylane_operations(
    config: TOMLDocument, shots_present: bool, device_name: str
) -> Set[str]:
    """Get gates that are natively supported by the device and therefore do not need to be
    decomposed.

    Args:
        config (Dict[Str, Any]): Configuration dictionary
        shots_present (bool): True is exact shots is specified in the current top-level program
        device_name (str): Name of quantum device. Used for ad-hoc patching.

    Returns:
        Set[str]: List of gate names in the PennyLane format.
    """
    gates_PL = set()
    schema = int(config["schema"])

    if schema == 1:
        native_gates_attrs = get_native_gates(config, shots_present)
        assert all(len(v) == 0 for v in native_gates_attrs.values())
        native_gates = set(native_gates_attrs)
        supports_controlled = check_quantum_control_flag(config)
        native_controlled_gates = (
            deduce_schema1_native_controlled_gates(native_gates) if supports_controlled else set()
        )

        # TODO: remove after PR #642 is merged in lightning
        if device_name == "lightning.kokkos":  # pragma: nocover
            native_gates.update({"C(GlobalPhase)"})

        gates_PL = set.union(native_gates, native_controlled_gates)

    elif schema == 2:
        native_gates = get_native_gates(config, shots_present)
        for gate, attrs in native_gates.items():
            gates_PL.add(f"{gate}")
            if "controllable" in attrs.get("properties", {}):
                gates_PL.add(f"C({gate})")

    else:
        raise CompileError("Device configuration schema {schema} is not supported")

    return gates_PL


def get_pennylane_observables(
    config: TOMLDocument, shots_present: bool, _device_name: str
) -> Set[str]:
    """Get observables in PennyLane format. Apply ad-hoc patching"""

    return set(get_observables(config, shots_present))


def get_pennylane_measurement_processes(
    config: TOMLDocument, shots_present: bool, _device_name: str
) -> Set[str]:
    """Get measurement processes in PennyLane format"""

    return set(get_measurement_processes(config, shots_present))


def check_no_overlap(*args):
=======
def check_no_overlap(*args, device_name):
>>>>>>> 5f07164d
    """Check items in *args are mutually exclusive.

    Args:
        *args (List[Str]): List of strings.
        device_name (str): Device name for error reporting.

    Raises:
        CompileError
    """
    set_of_sets = [set(arg) for arg in args]
    union = set.union(*set_of_sets)
    len_of_sets = [len(arg) for arg in args]
    if sum(len_of_sets) == len(union):
        return

    overlaps = set()
    for s in set_of_sets:
        overlaps.update(s - union)
        union = union - s

    msg = f"Device '{device_name}' has overlapping gates: {overlaps}"
    raise CompileError(msg)


def filter_out_adjoint(operations):
    """Remove Adjoint from operations.

    Args:
        operations (List[Str]): List of strings with names of supported operations

    Returns:
        List: A list of strings with names of supported operations with Adjoint and C gates
        removed.
    """
    adjoint = re.compile(r"^Adjoint\(.*\)$")

    def is_not_adj(op):
        return not re.match(adjoint, op)

    operations_no_adj = filter(is_not_adj, operations)
    return set(operations_no_adj)


def validate_config_with_device(device: qml.QubitDevice, config: TOMLDocument) -> None:
    """Validate configuration document against the device attributes.
    Raise CompileError in case of mismatch:
    * If device is not qjit-compatible.
    * If configuration file does not exists.
    * If decomposable, matrix, and native gates have some overlap.
    * If decomposable, matrix, and native gates do not match gates in ``device.operations`` and
      ``device.observables``.

    Args:
        device (qml.Device): An instance of a quantum device.
        config (TOMLDocument): A TOML document representation.

    Raises: CompileError
    """

    if not config["compilation"]["qjit_compatible"]:
        raise CompileError(
            f"Attempting to compile program for incompatible device '{device.name}': "
            f"Config is not marked as qjit-compatible"
        )

    device_name = device.short_name if isinstance(device, qml.Device) else device.name
    program_features = ProgramFeatures(device.shots is not None)
    device_capabilities = get_device_capabilities(config, program_features, device_name)

    native = pennylane_operation_set(device_capabilities.native_ops)
    decomposable = pennylane_operation_set(device_capabilities.to_decomp_ops)
    matrix = pennylane_operation_set(device_capabilities.to_matrix_ops)

    check_no_overlap(native, decomposable, matrix, device_name=device_name)

    if hasattr(device, "operations") and hasattr(device, "observables"):
        # For gates, we require strict match
        device_gates = filter_out_adjoint(set(device.operations))
        spec_gates = filter_out_adjoint(set.union(native, matrix, decomposable))
        if device_gates != spec_gates:
            raise CompileError(
                "Gates in qml.device.operations and specification file do not match.\n"
                f"Gates that present only in the device: {device_gates - spec_gates}\n"
                f"Gates that present only in spec: {spec_gates - device_gates}\n"
            )

        # For observables, we do not have `non-native` section in the config, so we check that
        # device data supercedes the specification.
        device_observables = set(device.observables)
        spec_observables = pennylane_operation_set(device_capabilities.native_obs)
        if (spec_observables - device_observables) != set():
            raise CompileError(
                "Observables in qml.device.observables and specification file do not match.\n"
                f"Observables that present only in spec: {spec_observables - device_observables}\n"
            )


def device_get_toml_config(device) -> TOMLDocument:
    """Get the contents of the device config file."""
    if hasattr(device, "config"):
        # The expected case: device specifies its own config.
        toml_file = device.config
    else:
        # TODO: Remove this section when `qml.Device`s are guaranteed to have their own config file
        # field.
        device_lpath = pathlib.Path(get_lib_path("runtime", "RUNTIME_LIB_DIR"))

        name = device.short_name if isinstance(device, qml.Device) else device.name
        # The toml files name convention we follow is to replace
        # the dots with underscores in the device short name.
        toml_file_name = name.replace(".", "_") + ".toml"
        # And they are currently saved in the following directory.
        toml_file = device_lpath.parent / "lib" / "backend" / toml_file_name

    try:
        config = read_toml_file(toml_file)
    except FileNotFoundError as e:
        raise CompileError(
            "Attempting to compile program for incompatible device: "
            f"Config file ({toml_file}) does not exist"
        ) from e

    return config


@dataclass
class BackendInfo:
    """Backend information"""

    device_name: str
    c_interface_name: str
    lpath: str
    kwargs: Dict[str, Any]


def extract_backend_info(device: qml.QubitDevice, config: TOMLDocument) -> BackendInfo:
    """Extract the backend info from a quantum device. The device is expected to carry a reference
    to a valid TOML config file."""

    dname = device.name
    if isinstance(device, qml.Device):
        dname = device.short_name

    device_name = ""
    device_lpath = ""
    device_kwargs = {}

    if dname in SUPPORTED_RT_DEVICES:
        # Support backend devices without `get_c_interface`
        device_name = SUPPORTED_RT_DEVICES[dname][0]
        device_lpath = get_lib_path("runtime", "RUNTIME_LIB_DIR")
        sys_platform = platform.system()

        if sys_platform == "Linux":
            device_lpath = os.path.join(device_lpath, SUPPORTED_RT_DEVICES[dname][1] + ".so")
        elif sys_platform == "Darwin":  # pragma: no cover
            device_lpath = os.path.join(device_lpath, SUPPORTED_RT_DEVICES[dname][1] + ".dylib")
        else:  # pragma: no cover
            raise NotImplementedError(f"Platform not supported: {sys_platform}")
    elif hasattr(device, "get_c_interface"):
        # Support third party devices with `get_c_interface`
        device_name, device_lpath = device.get_c_interface()
    else:
        raise CompileError(f"The {dname} device does not provide C interface for compilation.")

    if not pathlib.Path(device_lpath).is_file():
        raise CompileError(f"Device at {device_lpath} cannot be found!")

    if hasattr(device, "shots"):
        if isinstance(device, qml.Device):
            device_kwargs["shots"] = device.shots if device.shots else 0
        else:
            # TODO: support shot vectors
            device_kwargs["shots"] = device.shots.total_shots if device.shots else 0

    if dname == "braket.local.qubit":  # pragma: no cover
        device_kwargs["device_type"] = dname
        device_kwargs["backend"] = (
            # pylint: disable=protected-access
            device._device._delegate.DEVICE_ID
        )
    elif dname == "braket.aws.qubit":  # pragma: no cover
        device_kwargs["device_type"] = dname
        device_kwargs["device_arn"] = device._device._arn  # pylint: disable=protected-access
        if device._s3_folder:  # pylint: disable=protected-access
            device_kwargs["s3_destination_folder"] = str(
                device._s3_folder  # pylint: disable=protected-access
            )

    options = config.get("options", {})
    for k, v in options.items():
        if hasattr(device, v):
            device_kwargs[k] = getattr(device, v)

    return BackendInfo(dname, device_name, device_lpath, device_kwargs)<|MERGE_RESOLUTION|>--- conflicted
+++ resolved
@@ -31,17 +31,8 @@
 from catalyst.utils.toml import (
     ProgramFeatures,
     TOMLDocument,
-<<<<<<< HEAD
-    check_quantum_control_flag,
-    get_decomposable_gates,
-    get_matrix_decomposable_gates,
-    get_measurement_processes,
-    get_native_gates,
-    get_observables,
-=======
     get_device_capabilities,
     pennylane_operation_set,
->>>>>>> 5f07164d
     read_toml_file,
 )
 
@@ -74,103 +65,7 @@
     return os.getenv(env_var, DEFAULT_LIB_PATHS.get(project, ""))
 
 
-<<<<<<< HEAD
-def deduce_schema1_native_controlled_gates(native_gates: Set[str]) -> Set[str]:
-    """Calculate the set of controlled gates given the set of natively supported gates. This
-    function is used with the toml config schema 1 which did not support per-gate control
-    specifications. Later schemas provide the required information directly.
-    """
-    # The deduction logic is the following:
-    # * Most of the gates have their `C(Gate)` controlled counterparts.
-    # * Some gates have to be decomposed if controlled version is used. Typically these are gates
-    #   which are already controlled but have well-known names.
-    # * Few gates, like `QubitUnitary`, have separate classes for their controlled versions.
-    gates_to_be_decomposed_if_controlled = [
-        "Identity",
-        "CNOT",
-        "CY",
-        "CZ",
-        "CSWAP",
-        "CRX",
-        "CRY",
-        "CRZ",
-        "CRot",
-        "ControlledPhaseShift",
-        "QubitUnitary",
-        "Toffoli",
-    ]
-    native_controlled_gates = set(
-        [f"C({gate})" for gate in native_gates if gate not in gates_to_be_decomposed_if_controlled]
-        + [f"Controlled{gate}" for gate in native_gates if gate in ["QubitUnitary"]]
-    )
-    return native_controlled_gates
-
-
-def get_pennylane_operations(
-    config: TOMLDocument, shots_present: bool, device_name: str
-) -> Set[str]:
-    """Get gates that are natively supported by the device and therefore do not need to be
-    decomposed.
-
-    Args:
-        config (Dict[Str, Any]): Configuration dictionary
-        shots_present (bool): True is exact shots is specified in the current top-level program
-        device_name (str): Name of quantum device. Used for ad-hoc patching.
-
-    Returns:
-        Set[str]: List of gate names in the PennyLane format.
-    """
-    gates_PL = set()
-    schema = int(config["schema"])
-
-    if schema == 1:
-        native_gates_attrs = get_native_gates(config, shots_present)
-        assert all(len(v) == 0 for v in native_gates_attrs.values())
-        native_gates = set(native_gates_attrs)
-        supports_controlled = check_quantum_control_flag(config)
-        native_controlled_gates = (
-            deduce_schema1_native_controlled_gates(native_gates) if supports_controlled else set()
-        )
-
-        # TODO: remove after PR #642 is merged in lightning
-        if device_name == "lightning.kokkos":  # pragma: nocover
-            native_gates.update({"C(GlobalPhase)"})
-
-        gates_PL = set.union(native_gates, native_controlled_gates)
-
-    elif schema == 2:
-        native_gates = get_native_gates(config, shots_present)
-        for gate, attrs in native_gates.items():
-            gates_PL.add(f"{gate}")
-            if "controllable" in attrs.get("properties", {}):
-                gates_PL.add(f"C({gate})")
-
-    else:
-        raise CompileError("Device configuration schema {schema} is not supported")
-
-    return gates_PL
-
-
-def get_pennylane_observables(
-    config: TOMLDocument, shots_present: bool, _device_name: str
-) -> Set[str]:
-    """Get observables in PennyLane format. Apply ad-hoc patching"""
-
-    return set(get_observables(config, shots_present))
-
-
-def get_pennylane_measurement_processes(
-    config: TOMLDocument, shots_present: bool, _device_name: str
-) -> Set[str]:
-    """Get measurement processes in PennyLane format"""
-
-    return set(get_measurement_processes(config, shots_present))
-
-
-def check_no_overlap(*args):
-=======
 def check_no_overlap(*args, device_name):
->>>>>>> 5f07164d
     """Check items in *args are mutually exclusive.
 
     Args:
