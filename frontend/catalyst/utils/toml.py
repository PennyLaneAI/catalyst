# Copyright 2023 Xanadu Quantum Technologies Inc.

# Licensed under the Apache License, Version 2.0 (the "License");
# you may not use this file except in compliance with the License.
# You may obtain a copy of the License at

#     http://www.apache.org/licenses/LICENSE-2.0

# Unless required by applicable law or agreed to in writing, software
# distributed under the License is distributed on an "AS IS" BASIS,
# WITHOUT WARRANTIES OR CONDITIONS OF ANY KIND, either express or implied.
# See the License for the specific language governing permissions and
# limitations under the License.
"""
Module for abstracting which toml_load to use.
"""

import importlib.util
<<<<<<< HEAD
import os
=======
>>>>>>> 2636257f
import pathlib
from dataclasses import dataclass
from functools import reduce
from itertools import repeat
from typing import Any, Dict, List, Optional, Set
<<<<<<< HEAD
=======

import pennylane as qml
>>>>>>> 2636257f

import pennylane as qml

from catalyst._configuration import INSTALLED
from catalyst.utils.exceptions import CompileError
from catalyst.utils.runtime_environment import get_lib_path

# TODO:
# Once Python version 3.11 is the oldest supported Python version, we can remove tomlkit
# and rely exclusively on tomllib.

# New in version 3.11
# https://docs.python.org/3/library/tomllib.html
tomllib = importlib.util.find_spec("tomllib")
tomlkit = importlib.util.find_spec("tomlkit")
# We need at least one of these to make sure we can read toml files.
if tomllib is None and tomlkit is None:  # pragma: nocover
    raise ImportError("Either tomllib or tomlkit need to be installed.")

# Give preference to tomllib
if tomllib:  # pragma: nocover
    from tomllib import load as toml_load

    TOMLDocument = Any
    TOMLException = Exception
else:  # pragma: nocover
    from tomlkit import TOMLDocument
    from tomlkit import load as toml_load
    from tomlkit.exceptions import TOMLKitError as TOMLException


package_root = os.path.dirname(__file__)


# Default paths to dep libraries
DEFAULT_LIB_PATHS = {
    "llvm": os.path.join(package_root, "../../../mlir/llvm-project/build/lib"),
    "runtime": os.path.join(package_root, "../../../runtime/build/lib"),
    "enzyme": os.path.join(package_root, "../../../mlir/Enzyme/build/Enzyme"),
    "oqc_runtime": os.path.join(package_root, "../../catalyst/oqc/src/build"),
}


def get_lib_path(project, env_var):
    """Get the library path."""
    if INSTALLED:
        return os.path.join(package_root, "..", "lib")  # pragma: no cover
    return os.getenv(env_var, DEFAULT_LIB_PATHS.get(project, ""))


def read_toml_file(toml_file: str) -> TOMLDocument:
    """Helper function opening toml file properly and reading it into a document"""
    with open(toml_file, "rb") as f:
        config = toml_load(f)
    return config


@dataclass
class OperationProperties:
    """Capabilities of a single operation"""

    invertible: bool
    controllable: bool
    differentiable: bool


def intersect_properties(a: OperationProperties, b: OperationProperties) -> OperationProperties:
    """Calculate the intersection of OperationProperties"""
    return OperationProperties(
        invertible=a.invertible and b.invertible,
        controllable=a.controllable and b.controllable,
        differentiable=a.differentiable and b.differentiable,
    )


@dataclass
class DeviceCapabilities:  # pylint: disable=too-many-instance-attributes
    """Quantum device capabilities"""

    native_ops: Dict[str, OperationProperties]
    to_decomp_ops: Dict[str, OperationProperties]
    to_matrix_ops: Dict[str, OperationProperties]
    native_obs: Dict[str, OperationProperties]
    measurement_processes: Set[str]
    qjit_compatible_flag: bool
    mid_circuit_measurement_flag: bool
    runtime_code_generation_flag: bool
    dynamic_qubit_management_flag: bool
    options: Dict[str, bool]


def intersect_operations(
    a: Dict[str, OperationProperties], b: Dict[str, OperationProperties]
) -> Dict[str, OperationProperties]:
    """Intersects two sets of oepration properties"""
    return {k: intersect_properties(a[k], b[k]) for k in (a.keys() & b.keys())}


def pennylane_operation_set(config_ops: Dict[str, OperationProperties]) -> Set[str]:
    """Returns a config section into a set of strings using PennyLane syntax"""
    ops = set()
    # Back-mapping from class names to string names
    for g, props in config_ops.items():
        ops.update({g})
        if props.controllable:
            ops.update({f"C({g})"})
    return ops


@dataclass
class ProgramFeatures:
    """Program features, obtained from the user"""

    shots_present: bool


def get_compilation_flag(config: TOMLDocument, flag_name: str) -> bool:
    """Get the flag in the toml document 'compilation' section."""
    return bool(config.get("compilation", {}).get(flag_name, False))


def get_options(config: TOMLDocument) -> Dict[str, str]:
    """Get custom options sections"""
    return {str(k): str(v) for k, v in config.get("options", {}).items()}


def check_quantum_control_flag(config: TOMLDocument) -> bool:
    """Check the control flag. Only exists in toml config schema 1"""
    schema = int(config["schema"])
    if schema == 1:
        return bool(config.get("compilation", {}).get("quantum_control", False))

    raise CompileError("quantum_control flag is not supported in TOMLs schema >= 2")


def parse_toml_section(
    config: TOMLDocument, path: List[str], program_features: ProgramFeatures
) -> Dict[str, dict]:
    """Parses the section of toml config file specified by `path`. Filters-out gates which don't
    match condition. For now the only condition we support is `shots_present`."""
    gates = {}
    analytic = "analytic"
    finiteshots = "finiteshots"
    try:
        iterable = reduce(lambda x, y: x[y], path, config)
    except TOMLException as _:  # pylint: disable=broad-exception-caught
        return {}
    gen = iterable.items() if hasattr(iterable, "items") else zip(iterable, repeat({}))
    for g, values in gen:
        unknown_attrs = set(values) - {"condition", "properties"}
        if len(unknown_attrs) > 0:
            raise CompileError(
                f"Configuration for gate '{str(g)}' has unknown attributes: {list(unknown_attrs)}"
            )
        properties = values.get("properties", {})
        unknown_props = set(properties) - {"invertible", "controllable", "differentiable"}
        if len(unknown_props) > 0:
            raise CompileError(
                f"Configuration for gate '{str(g)}' has unknown properties: {list(unknown_props)}"
            )
        if "condition" in values:
            # TODO: do not filter here. Parse the condition and then filter on demand instead.
            conditions = values["condition"]
            unknown_conditions = set(conditions) - {analytic, finiteshots}
            if len(unknown_conditions) > 0:
                raise CompileError(
                    f"Configuration for gate '{str(g)}' has unknown conditions: "
                    f"{list(unknown_conditions)}"
                )
            if all(c in conditions for c in [analytic, finiteshots]):
                raise CompileError(
                    f"Configuration for gate '{g}' can not contain both "
                    f"`{finiteshots}` and `{analytic}` conditions simultaniosly"
                )
            if analytic in conditions and not program_features.shots_present:
                gates[g] = values
            elif finiteshots in conditions and program_features.shots_present:
                gates[g] = values
        else:
            gates[g] = values
    return gates


def get_observables(config: TOMLDocument, program_features: ProgramFeatures) -> Dict[str, dict]:
    """Override the set of supported observables."""
    return parse_toml_section(config, ["operators", "observables"], program_features)


def get_measurement_processes(
    config: TOMLDocument, program_features: ProgramFeatures
) -> Dict[str, dict]:
    """Get the measurements processes from the `native` section of the config."""
    schema = int(config["schema"])
    if schema == 1:
        shots_string = "finiteshots" if program_features.shots_present else "exactshots"
        return parse_toml_section(config, ["measurement_processes", shots_string], program_features)
    if schema == 2:
        return parse_toml_section(config, ["measurement_processes"], program_features)

    raise CompileError(f"Unsupported config schema {schema}")


def get_native_ops(config: TOMLDocument, program_features: ProgramFeatures) -> Dict[str, dict]:
    """Get the gates from the `native` section of the config."""

    schema = int(config["schema"])
    if schema == 1:
        return parse_toml_section(config, ["operators", "gates", 0, "native"], program_features)
    elif schema == 2:
        return parse_toml_section(config, ["operators", "gates", "native"], program_features)

    raise CompileError(f"Unsupported config schema {schema}")


def get_decomposable_gates(
    config: TOMLDocument, program_features: ProgramFeatures
) -> Dict[str, dict]:
    """Get gates that will be decomposed according to PL's decomposition rules.

    Args:
        config (TOMLDocument): Configuration dictionary
    """
    schema = int(config["schema"])
    if schema == 1:
        return parse_toml_section(config, ["operators", "gates", 0, "decomp"], program_features)
    elif schema == 2:
        return parse_toml_section(config, ["operators", "gates", "decomp"], program_features)

    raise CompileError(f"Unsupported config schema {schema}")


def get_matrix_decomposable_gates(
    config: TOMLDocument, program_features: ProgramFeatures
) -> Dict[str, dict]:
    """Get gates that will be decomposed to QubitUnitary.

    Args:
        config (TOMLDocument): Configuration dictionary
    """
    schema = int(config["schema"])
    if schema == 1:
        return parse_toml_section(config, ["operators", "gates", 0, "matrix"], program_features)
    elif schema == 2:
        return parse_toml_section(config, ["operators", "gates", "matrix"], program_features)

    raise CompileError(f"Unsupported config schema {schema}")


def get_operation_properties(config_props: dict) -> OperationProperties:
    """Load operation properties from config"""
    properties = config_props.get("properties", {})
    return OperationProperties(
        invertible="invertible" in properties,
        controllable="controllable" in properties,
        differentiable="differentiable" in properties,
    )


def patch_schema1_collections(
    config, device_name, native_gate_props, matrix_decomp_props, decomp_props, observable_props
):  # pylint: disable=too-many-arguments, too-many-branches
    """For old schema1 config files we deduce some information which was not explicitly encoded."""

    # TODO: remove after PR #642 is merged in lightning
    # NOTE: we mark GlobalPhase as controllables even if `quantum_control` flag is False. This
    # is what actual device reports.
    if device_name == "lightning.kokkos":  # pragma: nocover
        native_gate_props["GlobalPhase"] = OperationProperties(
            invertible=False, controllable=False, differentiable=True
        )

    # TODO: remove after PR #642 is merged in lightning
    if device_name == "lightning.kokkos":  # pragma: nocover
        observable_props["Projector"] = OperationProperties(
            invertible=False, controllable=False, differentiable=False
        )

    # TODO: remove after PR #642 is merged in lightning
    # CPhase is an alias, which might exist in a toml schema 1 configs. We remove it here.
    if 'CPhase' in matrix_decomp_props:
        matrix_decomp_props.pop("CPhase")

    # The deduction logic is the following:
    # * Most of the gates have their `C(Gate)` controlled counterparts.
    # * Some gates have to be decomposed if controlled version is used. Typically these are
    #   gates which are already controlled but have well-known names.
    # * Few gates, like `QubitUnitary`, have separate classes for their controlled versions.
    gates_to_be_decomposed_if_controlled = [
        "Identity",
        "CNOT",
        "CY",
        "CZ",
        "CSWAP",
        "CRX",
        "CRY",
        "CRZ",
        "CRot",
        "ControlledPhaseShift",
        "QubitUnitary",
        "ControlledQubitUnitary",
        "Toffoli",
    ]

    supports_controlled = check_quantum_control_flag(config)
    if supports_controlled:
        # Add ControlledQubitUnitary as a controlled version of QubitUnitary
        if "QubitUnitary" in native_gate_props:
            native_gate_props["ControlledQubitUnitary"] = OperationProperties(
                invertible=False, controllable=False, differentiable=True
            )
        # By default, enable the `C(gate)` version for most `gates`.
        for op, props in native_gate_props.items():
            props.controllable = op not in gates_to_be_decomposed_if_controlled

    supports_adjoint = get_compilation_flag(config, "quantum_adjoint")
    if supports_adjoint:
        # Makr all gates as invertibles
        for props in native_gate_props.values():
            props.invertible = True

    # For toml schema 1 configs, the following condition is possible: (1) `QubitUnitary` gate is
    # supported, (2) native quantum control flag is enabled and (3) `ControlledQubitUnitary` is
    # listed in either matrix or decomposable sections. This is a contradiction, because
    # condition (1) means that `ControlledQubitUnitary` is also in the native set. We solve it
    # here by applying a fixup.
    # TODO: remove after PR #642 is merged in lightning
    if "ControlledQubitUnitary" in native_gate_props:  # pragma: nocover
        if "ControlledQubitUnitary" in matrix_decomp_props:
            matrix_decomp_props.pop("ControlledQubitUnitary")
        if "ControlledQubitUnitary" in decomp_props:
            decomp_props.pop("ControlledQubitUnitary")

    # Fix a bug in device toml schema 1
    if "ControlledPhaseShift" in native_gate_props:  # pragma: nocover
        if "ControlledPhaseShift" in matrix_decomp_props:
            matrix_decomp_props.pop("ControlledPhaseShift")
        if "ControlledPhaseShift" in decomp_props:
            decomp_props.pop("ControlledPhaseShift")


def get_device_toml_config(device) -> TOMLDocument:
    """Get the contents of the device config file."""
    if hasattr(device, "config"):
        # The expected case: device specifies its own config.
        toml_file = device.config
    else:
        # TODO: Remove this section when `qml.Device`s are guaranteed to have their own config file
        # field.
        device_lpath = pathlib.Path(get_lib_path("runtime", "RUNTIME_LIB_DIR"))

        name = device.short_name if isinstance(device, qml.Device) else device.name
        # The toml files name convention we follow is to replace
        # the dots with underscores in the device short name.
        toml_file_name = name.replace(".", "_") + ".toml"
        # And they are currently saved in the following directory.
        toml_file = device_lpath.parent / "lib" / "backend" / toml_file_name

    try:
        config = read_toml_file(toml_file)
    except FileNotFoundError as e:
        raise CompileError(
            "Attempting to compile program for incompatible device: "
            f"Config file ({toml_file}) does not exist"
        ) from e

    return config


def get_device_capabilities(
    device, program_features: Optional[ProgramFeatures] = None
) -> DeviceCapabilities:
    """Get or load DeviceCapabilities structure from device"""

    if hasattr(device, "qjit_capabilities"):
        return device.qjit_capabilities
    else:
        program_features = (
            program_features if program_features else ProgramFeatures(device.shots is not None)
        )
        device_name = device.short_name if isinstance(device, qml.Device) else device.name
        device_config = get_device_toml_config(device)
        return load_device_capabilities(device_config, program_features, device_name)


def load_device_capabilities(
    config: TOMLDocument, program_features: ProgramFeatures, device_name: str
) -> DeviceCapabilities:
    """Load device capabilities from device config"""

    schema = int(config["schema"])

    native_gate_props = {}
    for g, props in get_native_ops(config, program_features).items():
        native_gate_props[g] = get_operation_properties(props)

    matrix_decomp_props = {}
    for g, props in get_matrix_decomposable_gates(config, program_features).items():
        matrix_decomp_props[g] = get_operation_properties(props)

    decomp_props = {}
    for g, props in get_decomposable_gates(config, program_features).items():
        decomp_props[g] = get_operation_properties(props)

    observable_props = {}
    for g, props in get_observables(config, program_features).items():
        observable_props[g] = get_operation_properties(props)

    measurements_props = set()
    for g, props in get_measurement_processes(config, program_features).items():
        measurements_props.add(g)

    if schema == 1:
        patch_schema1_collections(
            config,
            device_name,
            native_gate_props,
            matrix_decomp_props,
            decomp_props,
            observable_props,
        )

    return DeviceCapabilities(
        native_ops=native_gate_props,
        to_decomp_ops=decomp_props,
        to_matrix_ops=matrix_decomp_props,
        native_obs=observable_props,
        measurement_processes=measurements_props,
        qjit_compatible_flag=get_compilation_flag(config, "qjit_compatible"),
        mid_circuit_measurement_flag=get_compilation_flag(config, "mid_circuit_measurement"),
        runtime_code_generation_flag=get_compilation_flag(config, "runtime_code_generation"),
        dynamic_qubit_management_flag=get_compilation_flag(config, "dynamic_qubit_management"),
        options=get_options(config),
    )<|MERGE_RESOLUTION|>--- conflicted
+++ resolved
@@ -16,24 +16,14 @@
 """
 
 import importlib.util
-<<<<<<< HEAD
-import os
-=======
->>>>>>> 2636257f
 import pathlib
 from dataclasses import dataclass
 from functools import reduce
 from itertools import repeat
 from typing import Any, Dict, List, Optional, Set
-<<<<<<< HEAD
-=======
 
 import pennylane as qml
->>>>>>> 2636257f
-
-import pennylane as qml
-
-from catalyst._configuration import INSTALLED
+
 from catalyst.utils.exceptions import CompileError
 from catalyst.utils.runtime_environment import get_lib_path
 
@@ -59,25 +49,6 @@
     from tomlkit import TOMLDocument
     from tomlkit import load as toml_load
     from tomlkit.exceptions import TOMLKitError as TOMLException
-
-
-package_root = os.path.dirname(__file__)
-
-
-# Default paths to dep libraries
-DEFAULT_LIB_PATHS = {
-    "llvm": os.path.join(package_root, "../../../mlir/llvm-project/build/lib"),
-    "runtime": os.path.join(package_root, "../../../runtime/build/lib"),
-    "enzyme": os.path.join(package_root, "../../../mlir/Enzyme/build/Enzyme"),
-    "oqc_runtime": os.path.join(package_root, "../../catalyst/oqc/src/build"),
-}
-
-
-def get_lib_path(project, env_var):
-    """Get the library path."""
-    if INSTALLED:
-        return os.path.join(package_root, "..", "lib")  # pragma: no cover
-    return os.getenv(env_var, DEFAULT_LIB_PATHS.get(project, ""))
 
 
 def read_toml_file(toml_file: str) -> TOMLDocument:
@@ -298,7 +269,7 @@
     # is what actual device reports.
     if device_name == "lightning.kokkos":  # pragma: nocover
         native_gate_props["GlobalPhase"] = OperationProperties(
-            invertible=False, controllable=False, differentiable=True
+            invertible=False, controllable=True, differentiable=True
         )
 
     # TODO: remove after PR #642 is merged in lightning
@@ -306,11 +277,6 @@
         observable_props["Projector"] = OperationProperties(
             invertible=False, controllable=False, differentiable=False
         )
-
-    # TODO: remove after PR #642 is merged in lightning
-    # CPhase is an alias, which might exist in a toml schema 1 configs. We remove it here.
-    if 'CPhase' in matrix_decomp_props:
-        matrix_decomp_props.pop("CPhase")
 
     # The deduction logic is the following:
     # * Most of the gates have their `C(Gate)` controlled counterparts.
