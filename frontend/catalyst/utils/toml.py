--- conflicted
+++ resolved
@@ -55,11 +55,7 @@
     return config
 
 
-<<<<<<< HEAD
-@dataclass(unsafe_hash=True)
-=======
 @dataclass
->>>>>>> d2832b44
 class OperationProperties:
     """Capabilities of a single operation"""
 
@@ -78,15 +74,6 @@
 
 
 @dataclass
-<<<<<<< HEAD
-class DeviceConfig:
-    """Quantum device capabilities"""
-
-    native_gates: Dict[str, OperationProperties]
-    decomp: Dict[str, OperationProperties]
-    matrix: Dict[str, OperationProperties]
-    observables: Dict[str, OperationProperties]
-=======
 class DeviceCapabilities:
     """Quantum device capabilities"""
 
@@ -94,7 +81,6 @@
     to_decomp_ops: Dict[str, OperationProperties]
     to_matrix_ops: Dict[str, OperationProperties]
     native_obs: Dict[str, OperationProperties]
->>>>>>> d2832b44
     mid_circuit_measurement_flag: bool
     runtime_code_generation_flag: bool
     dynamic_qubit_management_flag: bool
@@ -108,11 +94,7 @@
 
 
 def pennylane_operation_set(config_ops: Dict[str, OperationProperties]) -> Set[str]:
-<<<<<<< HEAD
-    """Prints a config section into a set of strings using PennyLane syntax"""
-=======
     """Returns a config section into a set of strings using PennyLane syntax"""
->>>>>>> d2832b44
     ops = set()
     # Back-mapping from class names to string names
     for g, props in config_ops.items():
@@ -143,19 +125,11 @@
     raise CompileError("quantum_control flag is not supported in TOMLs schema >= 2")
 
 
-<<<<<<< HEAD
-def get_gates(
-    config: TOMLDocument, path: List[str], program_features: ProgramFeatures
-) -> Dict[str, dict]:
-    """Read the toml config section specified by `path`. Filters-out gates which don't match
-    condition. For now the only condition we support is `shots_present`."""
-=======
 def parse_toml_section(
     config: TOMLDocument, path: List[str], program_features: ProgramFeatures
 ) -> Dict[str, dict]:
     """Parses the section of toml config file specified by `path`. Filters-out gates which don't
     match condition. For now the only condition we support is `shots_present`."""
->>>>>>> d2832b44
     gates = {}
     analytic = "analytic"
     finiteshots = "finiteshots"
@@ -201,30 +175,17 @@
 
 def get_observables(config: TOMLDocument, program_features: ProgramFeatures) -> Dict[str, dict]:
     """Override the set of supported observables."""
-<<<<<<< HEAD
-    return get_gates(config, ["operators", "observables"], program_features)
-
-
-def get_native_gates(config: TOMLDocument, program_features: ProgramFeatures) -> Dict[str, dict]:
-=======
     return parse_toml_section(config, ["operators", "observables"], program_features)
 
 
 def get_native_ops(config: TOMLDocument, program_features: ProgramFeatures) -> Dict[str, dict]:
->>>>>>> d2832b44
     """Get the gates from the `native` section of the config."""
 
     schema = int(config["schema"])
     if schema == 1:
-<<<<<<< HEAD
-        return get_gates(config, ["operators", "gates", 0, "native"], program_features)
-    elif schema == 2:
-        return get_gates(config, ["operators", "gates", "native"], program_features)
-=======
         return parse_toml_section(config, ["operators", "gates", 0, "native"], program_features)
     elif schema == 2:
         return parse_toml_section(config, ["operators", "gates", "native"], program_features)
->>>>>>> d2832b44
 
     raise CompileError(f"Unsupported config schema {schema}")
 
@@ -239,15 +200,9 @@
     """
     schema = int(config["schema"])
     if schema == 1:
-<<<<<<< HEAD
-        return get_gates(config, ["operators", "gates", 0, "decomp"], program_features)
-    elif schema == 2:
-        return get_gates(config, ["operators", "gates", "decomp"], program_features)
-=======
         return parse_toml_section(config, ["operators", "gates", 0, "decomp"], program_features)
     elif schema == 2:
         return parse_toml_section(config, ["operators", "gates", "decomp"], program_features)
->>>>>>> d2832b44
 
     raise CompileError(f"Unsupported config schema {schema}")
 
@@ -262,126 +217,6 @@
     """
     schema = int(config["schema"])
     if schema == 1:
-<<<<<<< HEAD
-        return get_gates(config, ["operators", "gates", 0, "matrix"], program_features)
-    elif schema == 2:
-        return get_gates(config, ["operators", "gates", "matrix"], program_features)
-
-    raise CompileError(f"Unsupported config schema {schema}")
-
-
-def get_operation_properties(config_props: dict) -> OperationProperties:
-    """Load operation properties from config"""
-    properties = config_props.get("properties", {})
-    return OperationProperties(
-        invertible="invertible" in properties,
-        controllable="controllable" in properties,
-        differentiable="differentiable" in properties,
-    )
-
-
-def get_device_config(
-    config: TOMLDocument, program_features: ProgramFeatures, device_name: str
-) -> DeviceConfig:
-    """Load TOML document into the DeviceConfig structure"""
-    # pylint: disable=too-many-branches
-
-    schema = int(config["schema"])
-
-    native_gate_props = {}
-    for g, props in get_native_gates(config, program_features).items():
-        native_gate_props[g] = get_operation_properties(props)
-
-    matrix_decomp_props = {}
-    for g, props in get_matrix_decomposable_gates(config, program_features).items():
-        matrix_decomp_props[g] = get_operation_properties(props)
-
-    decomp_props = {}
-    for g, props in get_decomposable_gates(config, program_features).items():
-        decomp_props[g] = get_operation_properties(props)
-
-    observable_props = {}
-    for g, props in get_observables(config, program_features).items():
-        observable_props[g] = get_operation_properties(props)
-
-    if schema == 1:
-        # TODO: remove after PR #642 is merged in lightning
-        # NOTE: we mark GlobalPhase as controllables even if `quantum_control` flag is False. This
-        # is what actual device reports.
-        if device_name == "lightning.kokkos":  # pragma: nocover
-            native_gate_props["GlobalPhase"] = OperationProperties(
-                invertible=False, controllable=True, differentiable=True
-            )
-
-        # TODO: remove after PR #642 is merged in lightning
-        if device_name == "lightning.kokkos":  # pragma: nocover
-            observable_props["Projector"] = OperationProperties(
-                invertible=False, controllable=False, differentiable=False
-            )
-
-        # The deduction logic is the following:
-        # * Most of the gates have their `C(Gate)` controlled counterparts.
-        # * Some gates have to be decomposed if controlled version is used. Typically these are
-        #   gates which are already controlled but have well-known names.
-        # * Few gates, like `QubitUnitary`, have separate classes for their controlled versions.
-        gates_to_be_decomposed_if_controlled = [
-            "Identity",
-            "CNOT",
-            "CY",
-            "CZ",
-            "CSWAP",
-            "CRX",
-            "CRY",
-            "CRZ",
-            "CRot",
-            "ControlledPhaseShift",
-            "QubitUnitary",
-            "ControlledQubitUnitary",
-            "Toffoli",
-        ]
-
-        supports_controlled = check_quantum_control_flag(config)
-        if supports_controlled:
-            # Add ControlledQubitUnitary as a controlled version of QubitUnitary
-            if "QubitUnitary" in native_gate_props:
-                native_gate_props["ControlledQubitUnitary"] = OperationProperties(
-                    invertible=False, controllable=False, differentiable=True
-                )
-            # By default, enable the `C(gate)` version for most `gates`.
-            for op, props in native_gate_props.items():
-                props.controllable = op not in gates_to_be_decomposed_if_controlled
-
-        supports_adjoint = check_compilation_flag(config, "quantum_adjoint")
-        if supports_adjoint:
-            # Makr all gates as invertibles
-            for props in native_gate_props.values():
-                props.invertible = True
-
-        # For toml schema 1 configs, the following condition is possible: (1) `QubitUnitary` gate is
-        # supported, (2) native quantum control flag is enabled and (3) `ControlledQubitUnitary` is
-        # listed in either matrix or decomposable sections. This is a contradiction, because
-        # condition (1) means that `ControlledQubitUnitary` is also in the native set. We solve it
-        # here by applying a fixup.
-        # TODO: remove after PR #642 is merged in lightning
-        if "ControlledQubitUnitary" in native_gate_props:  # pragma: nocover
-            if "ControlledQubitUnitary" in matrix_decomp_props:
-                matrix_decomp_props.pop("ControlledQubitUnitary")
-            if "ControlledQubitUnitary" in decomp_props:
-                decomp_props.pop("ControlledQubitUnitary")
-
-        # Fix a bug in device toml schema 1
-        if "ControlledPhaseShift" in native_gate_props:  # pragma: nocover
-            if "ControlledPhaseShift" in matrix_decomp_props:
-                matrix_decomp_props.pop("ControlledPhaseShift")
-            if "ControlledPhaseShift" in decomp_props:
-                decomp_props.pop("ControlledPhaseShift")
-
-    return DeviceConfig(
-        native_gates=native_gate_props,
-        decomp=decomp_props,
-        matrix=matrix_decomp_props,
-        observables=observable_props,
-=======
         return parse_toml_section(config, ["operators", "gates", 0, "matrix"], program_features)
     elif schema == 2:
         return parse_toml_section(config, ["operators", "gates", "matrix"], program_features)
@@ -514,7 +349,6 @@
         to_decomp_ops=decomp_props,
         to_matrix_ops=matrix_decomp_props,
         native_obs=observable_props,
->>>>>>> d2832b44
         mid_circuit_measurement_flag=check_compilation_flag(config, "mid_circuit_measurement"),
         runtime_code_generation_flag=check_compilation_flag(config, "runtime_code_generation"),
         dynamic_qubit_management_flag=check_compilation_flag(config, "dynamic_qubit_management"),
