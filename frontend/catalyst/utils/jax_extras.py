--- conflicted
+++ resolved
@@ -602,7 +602,6 @@
     return make_jaxpr_f
 
 
-<<<<<<< HEAD
 def input_type_to_tracers(
     in_type: InputType, maker: Callable[[AbstractValue], DynamicJaxprTracer]
 ) -> List[DynamicJaxprTracer]:
@@ -1019,7 +1018,8 @@
         eqn = new_jaxpr_eqn(invars, outvars, self, params, [], source_info)
         trace.frame.add_eqn(eqn)
         return out_tracers if self.multiple_results else out_tracers.pop()
-=======
+
+
 def _gather_shape_rule_dynamic(
     operand,
     indices,
@@ -1147,5 +1147,4 @@
                 f"{collapsed_slice_dims[i]} at position {i}."
             )
 
-    return _gather_shape_computation(indices, dimension_numbers, slice_sizes)
->>>>>>> 903ce11d
+    return _gather_shape_computation(indices, dimension_numbers, slice_sizes)