# Copyright 2022-2023 Xanadu Quantum Technologies Inc.

# Licensed under the Apache License, Version 2.0 (the "License");
# you may not use this file except in compliance with the License.
# You may obtain a copy of the License at

#     http://www.apache.org/licenses/LICENSE-2.0

# Unless required by applicable law or agreed to in writing, software
# distributed under the License is distributed on an "AS IS" BASIS,
# WITHOUT WARRANTIES OR CONDITIONS OF ANY KIND, either express or implied.
# See the License for the specific language governing permissions and
# limitations under the License.
"""This module contains classes and decorators for just-in-time and ahead-of-time
compiling of hybrid quantum-classical functions using Catalyst.
"""

import ctypes
import functools
import inspect
import pathlib
import typing
import warnings
from enum import Enum

import jax
import jax.numpy as jnp
import numpy as np
import pennylane as qml
from jax.interpreters.mlir import ir
from jax.tree_util import tree_flatten, tree_unflatten
from mlir_quantum.runtime import (
    as_ctype,
    get_ranked_memref_descriptor,
    make_nd_memref_descriptor,
    make_zero_d_memref_descriptor,
)

import catalyst
import catalyst.jax_tracer as tracer
from catalyst.ag_utils import run_autograph
from catalyst.compiler import CompileOptions, Compiler
from catalyst.pennylane_extensions import QFunc
from catalyst.utils import wrapper  # pylint: disable=no-name-in-module
from catalyst.utils.c_template import get_template, mlir_type_to_numpy_type
from catalyst.utils.gen_mlir import inject_functions
from catalyst.utils.patching import Patcher
from catalyst.utils.tracing import TracingContext

# Required for JAX tracer objects as PennyLane wires.
# pylint: disable=unnecessary-lambda
setattr(jax.interpreters.partial_eval.DynamicJaxprTracer, "__hash__", lambda x: id(x))

jax.config.update("jax_enable_x64", True)
jax.config.update("jax_platform_name", "cpu")
jax.config.update("jax_array", True)


def are_params_annotated(f: typing.Callable):
    """Return true if all parameters are typed-annotated."""
    signature = inspect.signature(f)
    parameters = signature.parameters
    return all(p.annotation is not inspect.Parameter.empty for p in parameters.values())


def get_type_annotations(func: typing.Callable):
    """Get all type annotations if all parameters are typed-annotated."""
    params_are_annotated = are_params_annotated(func)
    if params_are_annotated:
        return getattr(func, "__annotations__", {}).values()

    return None


class SharedObjectManager:
    """Shared object manager.

    Manages the life time of the shared object. When is it loaded, when to close it.

    Args:
        shared_object_file: path to shared object containing compiled function
        func_name: name of compiled function
    """

    def __init__(self, shared_object_file, func_name):
        self.shared_object = ctypes.CDLL(shared_object_file)
        self.function, self.setup, self.teardown, self.mem_transfer = self.load_symbols(func_name)

    def close(self):
        """Close the shared object"""
        self.function = None
        self.setup = None
        self.teardown = None
        self.mem_transfer = None
        dlclose = ctypes.CDLL(None).dlclose
        dlclose.argtypes = [ctypes.c_void_p]
        # pylint: disable=protected-access
        dlclose(self.shared_object._handle)

    def load_symbols(self, func_name):
        """Load symbols necessary for for execution of the compiled function.

        Args:
            func_name: name of compiled function to be executed

        Returns:
            function: function handle
            setup: handle to the setup function, which initializes the device
            teardown: handle to the teardown function, which tears down the device
            mem_transfer: memory transfer shared object
        """

        setup = self.shared_object.setup
        setup.argtypes = [ctypes.c_int, ctypes.POINTER(ctypes.c_char_p)]
        setup.restypes = ctypes.c_int

        teardown = self.shared_object.teardown
        teardown.argtypes = None
        teardown.restypes = None

        # We are calling the c-interface
        function = self.shared_object["_catalyst_pyface_" + func_name]
        # Guaranteed from _mlir_ciface specification
        function.restypes = None
        # Not needed, computed from the arguments.
        # function.argyptes

        mem_transfer = self.shared_object["_mlir_memory_transfer"]

        return function, setup, teardown, mem_transfer

    def __enter__(self):
        params_to_setup = [b"jitted-function"]
        argc = len(params_to_setup)
        array_of_char_ptrs = (ctypes.c_char_p * len(params_to_setup))()
        array_of_char_ptrs[:] = params_to_setup
        self.setup(ctypes.c_int(argc), array_of_char_ptrs)
        return self

    def __exit__(self, _type, _value, _traceback):
        self.teardown()


class TypeCompatibility(Enum):
    """Enum class for state machine.

    The state represent the transition between states.
    """

    UNKNOWN = 0
    CAN_SKIP_PROMOTION = 1
    NEEDS_PROMOTION = 2
    NEEDS_COMPILATION = 3


class CompiledFunction:
    """CompiledFunction, represents a Compiled Function.

    Args:
        shared_object_file: path to shared object containing compiled function
        func_name: name of compiled function
        restype: list of MLIR tensor types representing the result of the compiled function
    """

    def __init__(
        self,
        shared_object_file,
        func_name,
        restype,
    ):
        self.shared_object = SharedObjectManager(shared_object_file, func_name)
        self.return_type_c_abi = None
        self.func_name = func_name
        self.restype = restype

    @staticmethod
    def typecheck(compiled_signature, runtime_signature):
        """Whether arguments can be promoted.

        Args:
            compiled_signature: user supplied signature, obtain from either an annotation or a
                                previously compiled implementation of the compiled function
            runtime_signature: runtime signature

        Returns:
            bool.
        """
        compiled_data, compiled_shape = tree_flatten(compiled_signature)
        runtime_data, runtime_shape = tree_flatten(runtime_signature)
        if compiled_shape != runtime_shape:
            return TypeCompatibility.NEEDS_COMPILATION

        best_case = TypeCompatibility.CAN_SKIP_PROMOTION
        for c_param, r_param in zip(compiled_data, runtime_data):
            if c_param.dtype != r_param.dtype:
                best_case = TypeCompatibility.NEEDS_PROMOTION

            if c_param.shape != r_param.shape:
                return TypeCompatibility.NEEDS_COMPILATION

            promote_to = jax.numpy.promote_types(r_param.dtype, c_param.dtype)
            if c_param.dtype != promote_to:
                return TypeCompatibility.NEEDS_COMPILATION

        return best_case

    @staticmethod
    def promote_arguments(compiled_signature, *args):
        """Promote arguments from the type specified in args to the type specified by
           compiled_signature.

        Args:
            compiled_signature: user supplied signature, obtain from either an annotation or a
                                previously compiled implementation of the compiled function
            *args: actual arguments to the function

        Returns:
            promoted_args: Arguments after promotion.
        """
        compiled_data, compiled_shape = tree_flatten(compiled_signature)
        runtime_data, runtime_shape = tree_flatten(args)
        assert (
            compiled_shape == runtime_shape
        ), "Compiled function incompatible runtime arguments' shape"

        promoted_args = []
        for c_param, r_param in zip(compiled_data, runtime_data):
            assert isinstance(c_param, jax.core.ShapedArray)
            r_param = jax.numpy.asarray(r_param)
            arg_dtype = r_param.dtype
            promote_to = jax.numpy.promote_types(arg_dtype, c_param.dtype)
            promoted_arg = jax.numpy.asarray(r_param, dtype=promote_to)
            promoted_args.append(promoted_arg)
        return tree_unflatten(compiled_shape, promoted_args)

    @staticmethod
    def get_runtime_signature(*args):
        """Get signature from arguments.

        Args:
            *args: arguments to the compiled function

        Returns:
            a list of JAX shaped arrays
        """
        args_data, args_shape = tree_flatten(args)

        try:
            r_sig = []
            for arg in args_data:
                r_sig.append(jax.api_util.shaped_abstractify(arg))
            # Unflatten JAX abstracted args to preserve the shape
            return tree_unflatten(args_shape, r_sig)
        except Exception as exc:
            arg_type = type(arg)
            raise TypeError(f"Unsupported argument type: {arg_type}") from exc

    @staticmethod
    def _exec(shared_object, has_return, numpy_dict, *args):
        """Execute the compiled function with arguments ``*args``.

        Args:
            lib: Shared object
            has_return: whether the function returns a value or not
            numpy_dict: dictionary of numpy arrays of buffers from the runtime
            *args: arguments to the function

        Returns:
            retval: the value computed by the function or None if the function has no return value
        """

        with shared_object as lib:
            result_desc = type(args[0].contents) if has_return else None
            retval = wrapper.wrap(lib.function, args, result_desc, lib.mem_transfer, numpy_dict)

        return retval

    @staticmethod
    def get_ranked_memref_descriptor_from_mlir_tensor_type(mlir_tensor_type):
        """Convert an MLIR tensor type to a memref descriptor.

        Args:
            mlir_tensor_type: an MLIR tensor type
        Returns:
            a memref descriptor with empty data
        """
        assert mlir_tensor_type
        assert mlir_tensor_type is not tuple
        shape = ir.RankedTensorType(mlir_tensor_type).shape
        mlir_element_type = ir.RankedTensorType(mlir_tensor_type).element_type
        numpy_element_type = mlir_type_to_numpy_type(mlir_element_type)
        ctp = as_ctype(numpy_element_type)
        if shape:
            memref_descriptor = make_nd_memref_descriptor(len(shape), ctp)()
        else:
            memref_descriptor = make_zero_d_memref_descriptor(ctp)()

        return memref_descriptor

    @staticmethod
    def get_etypes(mlir_tensor_type):
        """Get element type for an MLIR tensor type."""
        mlir_element_type = ir.RankedTensorType(mlir_tensor_type).element_type
        return mlir_type_to_numpy_type(mlir_element_type)

    @staticmethod
    def get_sizes(mlir_tensor_type):
        """Get element type size for an MLIR tensor type."""
        mlir_element_type = ir.RankedTensorType(mlir_tensor_type).element_type
        numpy_type = mlir_type_to_numpy_type(mlir_element_type)
        dtype = np.dtype(numpy_type)
        return dtype.itemsize

    @staticmethod
    def get_ranks(mlir_tensor_type):
        """Get rank for an MLIR tensor type."""
        shape = ir.RankedTensorType(mlir_tensor_type).shape
        return len(shape) if shape else 0

    def getCompiledReturnValueType(self, mlir_tensor_types):
        """Compute the type for the return value and memoize it

        This type does not need to be recomputed as it is generated once per compiled function.
        Args:
            mlir_tensor_types: a list of MLIR tensor types which match the expected return type
        Returns:
            a pointer to a CompiledFunctionReturnValue, which corresponds to a structure in which
            fields match the expected return types
        """

        if self.return_type_c_abi is not None:
            return self.return_type_c_abi

        error_msg = """This function must be called with a non-zero length list as an argument."""
        assert mlir_tensor_types, error_msg
        _get_rmd = CompiledFunction.get_ranked_memref_descriptor_from_mlir_tensor_type
        return_fields_types = [_get_rmd(mlir_tensor_type) for mlir_tensor_type in mlir_tensor_types]
        ranks = [
            CompiledFunction.get_ranks(mlir_tensor_type) for mlir_tensor_type in mlir_tensor_types
        ]

        etypes = [
            CompiledFunction.get_etypes(mlir_tensor_type) for mlir_tensor_type in mlir_tensor_types
        ]

        sizes = [
            CompiledFunction.get_sizes(mlir_tensor_type) for mlir_tensor_type in mlir_tensor_types
        ]

        class CompiledFunctionReturnValue(ctypes.Structure):
            """Programmatically create a structure which holds tensors of varying base types."""

            _fields_ = [("f" + str(i), type(t)) for i, t in enumerate(return_fields_types)]
            _ranks_ = ranks
            _etypes_ = etypes
            _sizes_ = sizes

        return_value = CompiledFunctionReturnValue()
        return_value_pointer = ctypes.pointer(return_value)
        self.return_type_c_abi = return_value_pointer
        return self.return_type_c_abi

    def restype_to_memref_descs(self, mlir_tensor_types):
        """Converts the return type to a compatible type for the expected ABI.

        Args:
            mlir_tensor_types: a list of MLIR tensor types which match the expected return type
        Returns:
            a pointer to a CompiledFunctionReturnValue, which corresponds to a structure in which
            fields match the expected return types
        """
        return self.getCompiledReturnValueType(mlir_tensor_types)

    def args_to_memref_descs(self, restype, args):
        """Convert ``args`` to memref descriptors.

        Besides converting the arguments to memrefs, it also prepares the return value. To respect
        the ABI, the return value is changed to a pointer and passed as the first parameter.

        Args:
            restype: the type of restype is a ``CompiledFunctionReturnValue``
            args: the JAX arrays to be used as arguments to the function

        Returns:
            c_abi_args: a list of memref descriptor pointers to return values and parameters
            numpy_arg_buffer: A list to the return values. It must be kept around until the function
                finishes execution as the memref descriptors will point to memory locations inside
                numpy arrays.

        """
        numpy_arg_buffer = []
        return_value_pointer = ctypes.POINTER(ctypes.c_int)()  # This is the null pointer

        if restype:
            return_value_pointer = self.restype_to_memref_descs(restype)

        c_abi_args = []

        args_data, args_shape = tree_flatten(args)

        for arg in args_data:
            numpy_arg = np.asarray(arg)
            numpy_arg_buffer.append(numpy_arg)
            c_abi_ptr = ctypes.pointer(get_ranked_memref_descriptor(numpy_arg))
            c_abi_args.append(c_abi_ptr)

        args = tree_unflatten(args_shape, c_abi_args)

        class CompiledFunctionArgValue(ctypes.Structure):
            """Programmatically create a structure which holds tensors of varying base types."""

            _fields_ = [("f" + str(i), type(t)) for i, t in enumerate(c_abi_args)]

            def __init__(self, c_abi_args):
                for ft_tuple, c_abi_arg in zip(CompiledFunctionArgValue._fields_, c_abi_args):
                    f = ft_tuple[0]
                    setattr(self, f, c_abi_arg)

        arg_value_pointer = ctypes.POINTER(ctypes.c_int)()

        if len(args) > 0:
            arg_value = CompiledFunctionArgValue(c_abi_args)
            arg_value_pointer = ctypes.pointer(arg_value)

        c_abi_args = [return_value_pointer] + [arg_value_pointer]
        return c_abi_args, numpy_arg_buffer

    def get_cmain(self, *args):
        """Get a string representing a C program that can be linked against the shared object."""
        _, buffer = self.args_to_memref_descs(self.restype, args)

        return get_template(self.func_name, self.restype, *buffer)

    def __call__(self, *args, **kwargs):
        abi_args, _buffer = self.args_to_memref_descs(self.restype, args)

        numpy_dict = {nparr.ctypes.data: nparr for nparr in _buffer}

        result = CompiledFunction._exec(
            self.shared_object,
            self.restype,
            numpy_dict,
            *abi_args,
        )

        return result


# pylint: disable=too-many-instance-attributes
class QJIT:
    """Class representing a just-in-time compiled hybrid quantum-classical function.

    .. note::

        ``QJIT`` objects are created by the :func:`~.qjit` decorator. Please see
        the :func:`~.qjit` documentation for more details.

    Args:
        fn (Callable): the quantum or classical function
        target (str): target of the functionality, e.g. ``"binary"``
        pipelines (list): list of tuples containing a pipeline name and a list of MLIR
                          passes to call.
        compile_options (Optional[CompileOptions]): common compilation options
    """

<<<<<<< HEAD
    def __init__(self, fn, target, pipelines, compile_options: CompileOptions):
        self.qfunc = fn
        self.jaxed_qfunc = None
        self.c_sig = None
        functools.update_wrapper(self, fn)
        self._compiler = Compiler(compile_options)
        self._jaxpr = None
        self._mlir = None
        self._llvmir = None
        self.mlir_module = None
        self.compiled_function = None
        self.shape = None
        self.user_typed = False
        self.compiling_from_textual_ir = isinstance(fn, str)
        self.target = target
        self.pipelines = pipelines

        if self.compiling_from_textual_ir:
            TracingContext.check_is_not_tracing("Cannot compile from IR in tracing context.")
        else:
            parameter_types = get_type_annotations(self.qfunc)
            if parameter_types is not None:
                self.user_typed = True
                self.mlir_module = self.get_mlir(*parameter_types)
                if self.target == "binary":
                    self.compile(inplace=True)
=======
    def __init__(self, fn, compile_options):
        self.compiler = Compiler()
        self.compile_options = compile_options
        self.original_function = fn
        self.user_function = fn
        self.jaxed_function = None
        self.compiled_function = None
        self.mlir_module = None
        self.user_typed = False
        self.c_sig = None
        self.shape = None
        self._jaxpr = None
        self._mlir = None
        self._llvmir = None

        functools.update_wrapper(self, fn)

        if compile_options.autograph:
            self.user_function = run_autograph(fn)

        parameter_types = get_type_annotations(self.user_function)
        if parameter_types is not None:
            self.user_typed = True
            self.mlir_module = self.get_mlir(*parameter_types)
            if self.compile_options.target == "binary":
                self.compiled_function = self.compile()
>>>>>>> 82214fea

    def print_stage(self, stage):
        """Print one of the recorded stages.

        Args:
            stage: string corresponding with the name of the stage to be printed
        """
        self.compiler.print(stage)  # pragma: nocover

    @property
    def mlir(self):
        """str: Returns the MLIR intermediate representation
        of the quantum program.
        """
        return self._mlir

    @property
    def jaxpr(self):
        """str: Returns the JAXPR intermediate representation
        of the quantum program.
        """
        return self._jaxpr

    @property
    def qir(self):
        """str: Returns the LLVM and QIR intermediate representation
        of the quantum program. Only available if the function was compiled to binary.
        """
        return self._llvmir

    def get_mlir(self, *args):
        """Trace :func:`~.user_function`

        Args:
            *args: either the concrete values to be passed as arguments to ``fn`` or abstract values

        Returns:
            an MLIR module
        """
        self.c_sig = CompiledFunction.get_runtime_signature(*args)

        with Patcher(
            (qml.QNode, "__call__", QFunc.__call__),
        ):
            mlir_module, ctx, jaxpr, self.shape = tracer.get_mlir(self.user_function, *self.c_sig)

        inject_functions(mlir_module, ctx)
        self._jaxpr = jaxpr

        _, self._mlir, _ = self._compiler.run(
            mlir_module,
            lower_to_llvm=False,
            pipelines=[("pipeline", ["canonicalize"])],
        )
        return mlir_module

    def compile(self, inplace=False):
        """Compile the current MLIR module."""

<<<<<<< HEAD
        if self.compiling_from_textual_ir:
            import __main__

            # Since we don't know the name of the original function when compiling from IR
            # (without parsing the IR), assume the name is something that can't be parsed
            # in python as a valid identifier, but is a valid MLIR identifier.
            module_name = "catalyst.entry_point"
            shared_object, llvm_ir, inferred_func_data = self._compiler.run_from_ir(
                self.qfunc, module_name
            )
            qfunc_name = inferred_func_data[0]
            # Parse back the return types given as a semicolon-separated string
            with ir.Context():
                restype = [ir.RankedTensorType.parse(rt) for rt in inferred_func_data[1].split(",")]
        else:
            # This will make a check before sending it to the compiler that the return type
            # is actually available in most systems. f16 needs a special symbol and linking
            # will fail if it is not available.
            restype = self.mlir_module.body.operations[0].type.results

            for res in restype:
                baseType = ir.RankedTensorType(res).element_type
                mlir_type_to_numpy_type(baseType)

            # The function name out of MLIR has quotes around it, which we need to remove.
            # The MLIR function name is actually a derived type from string which has no
            # `replace` method, so we need to get a regular Python string out of it.
            qfunc_name = str(self.mlir_module.body.operations[0].name).replace('"', "")

            shared_object, llvm_ir, inferred_func_data = self._compiler.run(
                self.mlir_module, pipelines=self.pipelines
            )

        self._llvmir = llvm_ir
        compiled_function = CompiledFunction(shared_object, qfunc_name, restype)
        if inplace:
            self.compiled_function = compiled_function
        return compiled_function
=======
        # This will make a check before sending it to the compiler that the return type
        # is actually available in most systems. f16 needs a special symbol and linking
        # will fail if it is not available.
        if self.compiled_function and self.compiled_function.shared_object:
            self.compiled_function.shared_object.close()
        restype = self.mlir_module.body.operations[0].type.results
        for res in restype:
            baseType = ir.RankedTensorType(res).element_type
            mlir_type_to_numpy_type(baseType)

        shared_object = self.compiler.run(
            self.mlir_module,
            options=self.compile_options,
        )

        self._llvmir = self.compiler.get_output_of("LLVMDialectToLLVMIR")

        # The function name out of MLIR has quotes around it, which we need to remove.
        # The MLIR function name is actually a derived type from string which has no
        # `replace` method, so we need to get a regular Python string out of it.
        func_name = str(self.mlir_module.body.operations[0].name).replace('"', "")
        return CompiledFunction(shared_object, func_name, restype)
>>>>>>> 82214fea

    def _maybe_promote(self, function, *args):
        """Logic to decide whether the function needs to be recompiled
        given ``*args`` and whether ``*args`` need to be promoted.

        Args:
          function: an instance of ``CompiledFunction`` that may need recompilation
          *args: arguments that may be promoted.

        Returns:
          function: an instance of ``CompiledFunction`` that may have been recompiled
          *args: arguments that may have been promoted
        """
        r_sig = CompiledFunction.get_runtime_signature(*args)

        has_been_compiled = self.compiled_function is not None
        next_action = TypeCompatibility.UNKNOWN
        if not has_been_compiled:
            next_action = TypeCompatibility.NEEDS_COMPILATION
        else:
            next_action = CompiledFunction.typecheck(self.c_sig, r_sig)

        if next_action == TypeCompatibility.NEEDS_PROMOTION:
            args = CompiledFunction.promote_arguments(self.c_sig, *args)
        elif next_action == TypeCompatibility.NEEDS_COMPILATION:
            if self.user_typed:
                msg = "Provided arguments did not match declared signature, recompiling..."
                warnings.warn(msg, UserWarning)
            if not self.compiling_from_textual_ir:
                self.mlir_module = self.get_mlir(*r_sig)
            function = self.compile()
        else:
            assert next_action == TypeCompatibility.CAN_SKIP_PROMOTION

        return function, args

    def get_cmain(self, *args):
        """Return the C interface template for current arguments.

        Args:
          *args: Arguments to be used in the template.
        Returns:
          str: A C program that can be compiled with the current shared object.
        """
        msg = "C interface cannot be generated from tracing context."
        TracingContext.check_is_not_tracing(msg)
        function, args = self._maybe_promote(self.compiled_function, *args)
        return function.get_cmain(*args)

    def __call__(self, *args, **kwargs):
        if TracingContext.is_tracing():
            return self.user_function(*args, **kwargs)

        function, args = self._maybe_promote(self.compiled_function, *args)
        recompilation_needed = function != self.compiled_function
        self.compiled_function = function

        args_data, _args_shape = tree_flatten(args)
        if any(isinstance(arg, jax.core.Tracer) for arg in args_data):
            # Only compile a derivative version of the compiled function when needed.
            if self.jaxed_function is None or recompilation_needed:
                self.jaxed_function = JAX_QJIT(self)

            return self.jaxed_function(*args, **kwargs)

        data = self.compiled_function(*args, **kwargs)

        # Unflatten the return value w.r.t. the original PyTree definition if available
        if self.shape is not None:
            data = tree_unflatten(self.shape, data)

        # For the classical and pennylane_extensions compilation path,
        if isinstance(data, (list, tuple)) and len(data) == 1:
            data = data[0]

        return data


class JAX_QJIT:
    """Wrapper class around :class:`~.QJIT` that enables compatibility with JAX transformations.

    The primary mechanism through which this is effected is by wrapping the invocation of the QJIT
    object inside a JAX ``pure_callback``. Additionally, a custom JVP is defined in order to support
    JAX-based differentiation, which is itself a ``pure_callback`` around a second QJIT object which
    invokes :func:`~.grad` on the original function. Using this class thus incurs additional
    compilation time.

    Args:
        qjit_function (QJIT): the compiled quantum function object to wrap
    """

    def __init__(self, qjit_function):
        @jax.custom_jvp
        def jaxed_function(*args, **kwargs):
            return self.wrap_callback(qjit_function, *args, **kwargs)

        self.qjit_function = qjit_function
        self.derivative_functions = {}
        self.jaxed_function = jaxed_function
        jaxed_function.defjvp(self.compute_jvp, symbolic_zeros=True)

    @staticmethod
    def wrap_callback(qjit_function, *args, **kwargs):
        """Wrap a QJIT function inside a jax host callback."""
        data = jax.pure_callback(
            qjit_function, qjit_function.jaxpr.out_avals, *args, vectorized=False, **kwargs
        )

        # Unflatten the return value w.r.t. the original PyTree definition if available
        assert qjit_function.shape is not None, "Shape must not be none."
        return tree_unflatten(qjit_function.shape, data)

    def get_derivative_qjit(self, argnums):
        """Compile a function computing the derivative of the wrapped QJIT for the given argnums."""

        argnum_key = "".join(str(idx) for idx in argnums)
        if argnum_key in self.derivative_functions:
            return self.derivative_functions[argnum_key]

        # Here we define the signature for the new QJIT object explicitly, rather than relying on
        # functools.wrap, in order to guarantee compilation is triggered on instantiation.
        # The signature of the original QJIT object is guaranteed to be defined by now, located
        # in QJIT.c_sig, however we don't update the original function with these annotations.
        annotations = {}
        updated_params = []
        signature = inspect.signature(self.qjit_function)
        for idx, (arg_name, param) in enumerate(signature.parameters.items()):
            annotations[arg_name] = self.qjit_function.c_sig[idx]
            updated_params.append(param.replace(annotation=annotations[arg_name]))

        def deriv_wrapper(*args, **kwargs):
            return catalyst.jacobian(self.qjit_function, argnum=argnums)(*args, **kwargs)

        deriv_wrapper.__name__ = "deriv_" + self.qjit_function.__name__
        deriv_wrapper.__annotations__ = annotations
        deriv_wrapper.__signature__ = signature.replace(parameters=updated_params)

<<<<<<< HEAD
        self.deriv_qfuncs[argnum_key] = QJIT(
            # pylint: disable=protected-access
            deriv_wrapper,
            self.qfunc.target,
            self.qfunc.pipelines,
            self.qfunc._compiler.options,
        )
        return self.deriv_qfuncs[argnum_key]
=======
        self.derivative_functions[argnum_key] = QJIT(
            deriv_wrapper, self.qjit_function.compile_options
        )
        return self.derivative_functions[argnum_key]
>>>>>>> 82214fea

    def compute_jvp(self, primals, tangents):
        """Compute the set of results and JVPs for a QJIT function."""
        # Assume we have primals of shape `[a,b]` and results of shape `[c,d]`. Derivatives [2]
        # would get the shape `[a,b,c,d]` and tangents [1] would have the same shape as primals.
        # Now, In this function we apply tensordot using the pattern `[a,b,c,d]*[a,b] -> [c,d]`.

        # Optimization: Do not compute Jacobians for arguments which do not participate in
        #               differentiation.
        argnums = []
        for idx, tangent in enumerate(tangents):
            if not isinstance(tangent, jax.custom_derivatives.SymbolicZero):
                argnums.append(idx)

        results = self.wrap_callback(self.qjit_function, *primals)
        results_data, _results_shape = tree_flatten(results)
        derivatives = self.wrap_callback(self.get_derivative_qjit(argnums), *primals)
        derivatives_data, _derivatives_shape = tree_flatten(derivatives)

        jvps = [jnp.zeros_like(results_data[res_idx]) for res_idx in range(len(results_data))]
        for diff_arg_idx, arg_idx in enumerate(argnums):
            tangent = tangents[arg_idx]  # [1]
            taxis = list(range(tangent.ndim))
            for res_idx in range(len(results_data)):
                deriv_idx = diff_arg_idx * len(results_data) + res_idx
                deriv = derivatives_data[deriv_idx]  # [2]
                jvp = jnp.tensordot(deriv, tangent, axes=(taxis, taxis))
                jvps[res_idx] = jvps[res_idx] + jvp

        # jvps must match the type of primals
        # due to pytrees, primals are a tuple
        primal_type = type(primals)
        jvps = primal_type(jvps)
        if len(jvps) == 1:
            jvps = jvps[0]

        return results, jvps

    def __call__(self, *args, **kwargs):
        return self.jaxed_function(*args, **kwargs)


def qjit(
    fn=None,
    *,
    autograph=False,
    target="binary",
    keep_intermediate=False,
    verbose=False,
    logfile=None,
    pipelines=None,
):
    """A just-in-time decorator for PennyLane and JAX programs using Catalyst.

    This decorator enables both just-in-time and ahead-of-time compilation,
    depending on whether function argument type hints are provided.

    .. note::

        Currently, ``lightning.qubit`` is the only supported backend device
        for Catalyst compilation. For a list of supported operations, observables,
        and measurements, please see the :doc:`/dev/quick_start`.

    Args:
        fn (Callable): the quantum or classical function
        autograph (bool): support imperative Python code via AutoGraph source transformations
                          (requires tensorflow package)
        target (str): the compilation target
        keep_intermediate (bool): Whether or not to store the intermediate files throughout the
            compilation. If ``True``, intermediate representations are available via the
            :attr:`~.QJIT.mlir`, :attr:`~.QJIT.jaxpr`, and :attr:`~.QJIT.qir`, representing
            different stages in the optimization process.
        verbosity (bool): If ``True``, the tools and flags used by Catalyst behind the scenes are
            printed out.
        logfile (Optional[TextIOWrapper]): File object to write verbose messages to (default -
            ``sys.stderr``).
        pipelines (Optional(List[Tuple[str,List[str]]])): A list of pipelines to be executed. The
            elements of this list are named sequences of MLIR passes to be executed. ``None``
            value (the default) results in the execution of the default pipeline. This option is
            considered to be used by experts e.g. for the low-level debugging purposes.

    Returns:
        QJIT object.

    Raises:
        FileExistsError: Unable to create temporary directory
        PermissionError: Problems creating temporary directory
        OSError: Problems while creating folder for intermediate files
        AutoGraphError: Raised if there was an issue converting the given the function(s).
        ImportError: Raised if AutoGraph is turned on and TensorFlow could not be found.

    **Example**

    In just-in-time (JIT) mode, the compilation is triggered at the call site the
    first time the quantum function is executed. For example, ``circuit`` is
    compiled as early as the first call.

    .. code-block:: python

        @qjit
        @qml.qnode(qml.device("lightning.qubit", wires=2))
        def circuit(theta):
            qml.Hadamard(wires=0)
            qml.RX(theta, wires=1)
            qml.CNOT(wires=[0,1])
            return qml.expval(qml.PauliZ(wires=1))

    >>> circuit(0.5)  # the first call, compilation occurs here
    array(0.)
    >>> circuit(0.5)  # the precompiled quantum function is called
    array(0.)

    Alternatively, if argument type hints are provided, compilation
    can occur 'ahead of time' when the function is decorated.

    .. code-block:: python

        from jax.core import ShapedArray

        @qjit  # compilation happens at definition
        @qml.qnode(qml.device("lightning.qubit", wires=2))
        def circuit(x: complex, z: ShapedArray(shape=(3,), dtype=jnp.float64)):
            theta = jnp.abs(x)
            qml.RY(theta, wires=0)
            qml.Rot(z[0], z[1], z[2], wires=0)
            return qml.state()

    >>> circuit(0.2j, jnp.array([0.3, 0.6, 0.9]))  # calls precompiled function
    array([0.75634905-0.52801002j, 0. +0.j,
           0.35962678+0.14074839j, 0. +0.j])

    Catalyst also supports capturing imperative Python control flow in compiled programs. You can
    enable this feature via the ``autograph=True`` parameter. Note that it does come with some
    restrictions, in particular whenever global state is involved. Refer to the documentation page
    for a complete discussion of the supported and unsupported use-cases.

    .. code-block:: python

        @qjit(autograph=True)
        @qml.qnode(qml.device("lightning.qubit", wires=2))
        def circuit(x: int):

            if x < 5:
                qml.Hadamard(wires=0)
            else:
                qml.T(wires=0)

            return qml.expval(qml.PauliZ(0))

    >>> circuit(3)
    array(0.)

    >>> circuit(5)
    array(1.)

    Note that imperative control flow will still work in Catalyst even when the AutoGraph feature is
    turned off, it just won't be captured in the compiled program and cannot involve traced values.
    The example above would then raise a tracing error, as there is no value for ``x`` yet than can
    be compared in the if statement. A loop like ``for i in range(5)`` would be unrolled during
    tracing, "copy-pasting" the body 5 times into the program rather than appearing as is.

    .. important::

        Most decomposition logic will be equivalent to PennyLane's decomposition.
        However, decomposition logic will differ in the following cases:

        1. All :class:`qml.Controlled <pennylane.ops.op_math.Controlled>` operations will decompose
            to :class:`qml.QubitUnitary <pennylane.QubitUnitary>` operations.

        2. :class:`qml.ControlledQubitUnitary <pennylane.ControlledQubitUnitary>` operations will
            decompose to :class:`qml.QubitUnitary <pennylane.QubitUnitary>` operations.

        3. The list of device-supported gates employed by Catalyst is currently different than that
            of the ``lightning.qubit`` device, as defined by the
            :class:`~.pennylane_extensions.QJITDevice`.
    """

    if fn is not None:
<<<<<<< HEAD
        return QJIT(fn, target, pipelines, CompileOptions(verbose, logfile, keep_intermediate))

    def wrap_fn(fn):
        return QJIT(fn, target, pipelines, CompileOptions(verbose, logfile, keep_intermediate))
=======
        return QJIT(
            fn, CompileOptions(verbose, logfile, target, keep_intermediate, pipelines, autograph)
        )

    def wrap_fn(fn):
        return QJIT(
            fn, CompileOptions(verbose, logfile, target, keep_intermediate, pipelines, autograph)
        )
>>>>>>> 82214fea

    return wrap_fn<|MERGE_RESOLUTION|>--- conflicted
+++ resolved
@@ -463,37 +463,10 @@
         compile_options (Optional[CompileOptions]): common compilation options
     """
 
-<<<<<<< HEAD
-    def __init__(self, fn, target, pipelines, compile_options: CompileOptions):
-        self.qfunc = fn
-        self.jaxed_qfunc = None
-        self.c_sig = None
-        functools.update_wrapper(self, fn)
-        self._compiler = Compiler(compile_options)
-        self._jaxpr = None
-        self._mlir = None
-        self._llvmir = None
-        self.mlir_module = None
-        self.compiled_function = None
-        self.shape = None
-        self.user_typed = False
+    def __init__(self, fn, compile_options):
+        self.compile_options = compile_options
+        self.compiler = Compiler(compile_options)
         self.compiling_from_textual_ir = isinstance(fn, str)
-        self.target = target
-        self.pipelines = pipelines
-
-        if self.compiling_from_textual_ir:
-            TracingContext.check_is_not_tracing("Cannot compile from IR in tracing context.")
-        else:
-            parameter_types = get_type_annotations(self.qfunc)
-            if parameter_types is not None:
-                self.user_typed = True
-                self.mlir_module = self.get_mlir(*parameter_types)
-                if self.target == "binary":
-                    self.compile(inplace=True)
-=======
-    def __init__(self, fn, compile_options):
-        self.compiler = Compiler()
-        self.compile_options = compile_options
         self.original_function = fn
         self.user_function = fn
         self.jaxed_function = None
@@ -511,13 +484,15 @@
         if compile_options.autograph:
             self.user_function = run_autograph(fn)
 
-        parameter_types = get_type_annotations(self.user_function)
-        if parameter_types is not None:
-            self.user_typed = True
-            self.mlir_module = self.get_mlir(*parameter_types)
-            if self.compile_options.target == "binary":
-                self.compiled_function = self.compile()
->>>>>>> 82214fea
+        if self.compiling_from_textual_ir:
+            TracingContext.check_is_not_tracing("Cannot compile from IR in tracing context.")
+        else:
+            parameter_types = get_type_annotations(self.user_function)
+            if parameter_types is not None:
+                self.user_typed = True
+                self.mlir_module = self.get_mlir(*parameter_types)
+                if self.compile_options.target == "binary":
+                    self.compiled_function = self.compile()
 
     def print_stage(self, stage):
         """Print one of the recorded stages.
@@ -567,7 +542,7 @@
         inject_functions(mlir_module, ctx)
         self._jaxpr = jaxpr
 
-        _, self._mlir, _ = self._compiler.run(
+        _, self._mlir, _ = self.compiler.run(
             mlir_module,
             lower_to_llvm=False,
             pipelines=[("pipeline", ["canonicalize"])],
@@ -577,7 +552,6 @@
     def compile(self, inplace=False):
         """Compile the current MLIR module."""
 
-<<<<<<< HEAD
         if self.compiling_from_textual_ir:
             import __main__
 
@@ -585,8 +559,8 @@
             # (without parsing the IR), assume the name is something that can't be parsed
             # in python as a valid identifier, but is a valid MLIR identifier.
             module_name = "catalyst.entry_point"
-            shared_object, llvm_ir, inferred_func_data = self._compiler.run_from_ir(
-                self.qfunc, module_name
+            shared_object, llvm_ir, inferred_func_data = self.compiler.run_from_ir(
+                self.user_function, module_name
             )
             qfunc_name = inferred_func_data[0]
             # Parse back the return types given as a semicolon-separated string
@@ -607,8 +581,8 @@
             # `replace` method, so we need to get a regular Python string out of it.
             qfunc_name = str(self.mlir_module.body.operations[0].name).replace('"', "")
 
-            shared_object, llvm_ir, inferred_func_data = self._compiler.run(
-                self.mlir_module, pipelines=self.pipelines
+            shared_object, llvm_ir, inferred_func_data = self.compiler.run(
+                self.mlir_module, pipelines=self.compile_options.pipelines
             )
 
         self._llvmir = llvm_ir
@@ -616,30 +590,6 @@
         if inplace:
             self.compiled_function = compiled_function
         return compiled_function
-=======
-        # This will make a check before sending it to the compiler that the return type
-        # is actually available in most systems. f16 needs a special symbol and linking
-        # will fail if it is not available.
-        if self.compiled_function and self.compiled_function.shared_object:
-            self.compiled_function.shared_object.close()
-        restype = self.mlir_module.body.operations[0].type.results
-        for res in restype:
-            baseType = ir.RankedTensorType(res).element_type
-            mlir_type_to_numpy_type(baseType)
-
-        shared_object = self.compiler.run(
-            self.mlir_module,
-            options=self.compile_options,
-        )
-
-        self._llvmir = self.compiler.get_output_of("LLVMDialectToLLVMIR")
-
-        # The function name out of MLIR has quotes around it, which we need to remove.
-        # The MLIR function name is actually a derived type from string which has no
-        # `replace` method, so we need to get a regular Python string out of it.
-        func_name = str(self.mlir_module.body.operations[0].name).replace('"', "")
-        return CompiledFunction(shared_object, func_name, restype)
->>>>>>> 82214fea
 
     def _maybe_promote(self, function, *args):
         """Logic to decide whether the function needs to be recompiled
@@ -777,21 +727,10 @@
         deriv_wrapper.__annotations__ = annotations
         deriv_wrapper.__signature__ = signature.replace(parameters=updated_params)
 
-<<<<<<< HEAD
-        self.deriv_qfuncs[argnum_key] = QJIT(
-            # pylint: disable=protected-access
-            deriv_wrapper,
-            self.qfunc.target,
-            self.qfunc.pipelines,
-            self.qfunc._compiler.options,
-        )
-        return self.deriv_qfuncs[argnum_key]
-=======
         self.derivative_functions[argnum_key] = QJIT(
             deriv_wrapper, self.qjit_function.compile_options
         )
         return self.derivative_functions[argnum_key]
->>>>>>> 82214fea
 
     def compute_jvp(self, primals, tangents):
         """Compute the set of results and JVPs for a QJIT function."""
@@ -970,12 +909,6 @@
     """
 
     if fn is not None:
-<<<<<<< HEAD
-        return QJIT(fn, target, pipelines, CompileOptions(verbose, logfile, keep_intermediate))
-
-    def wrap_fn(fn):
-        return QJIT(fn, target, pipelines, CompileOptions(verbose, logfile, keep_intermediate))
-=======
         return QJIT(
             fn, CompileOptions(verbose, logfile, target, keep_intermediate, pipelines, autograph)
         )
@@ -984,6 +917,5 @@
         return QJIT(
             fn, CompileOptions(verbose, logfile, target, keep_intermediate, pipelines, autograph)
         )
->>>>>>> 82214fea
 
     return wrap_fn