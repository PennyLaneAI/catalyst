# Copyright 2022-2023 Xanadu Quantum Technologies Inc.

# Licensed under the Apache License, Version 2.0 (the "License");
# you may not use this file except in compliance with the License.
# You may obtain a copy of the License at

#     http://www.apache.org/licenses/LICENSE-2.0

# Unless required by applicable law or agreed to in writing, software
# distributed under the License is distributed on an "AS IS" BASIS,
# WITHOUT WARRANTIES OR CONDITIONS OF ANY KIND, either express or implied.
# See the License for the specific language governing permissions and
# limitations under the License.
"""This module contains classes and decorators for just-in-time and ahead-of-time
compiling of hybrid quantum-classical functions using Catalyst.
"""

import ctypes
import functools
import inspect
import typing
import warnings
from enum import Enum

import jax
import jax.numpy as jnp
import numpy as np
import pennylane as qml
from jax.interpreters.mlir import ir
from jax.tree_util import tree_flatten, tree_unflatten
from mlir_quantum.runtime import (
    as_ctype,
    get_ranked_memref_descriptor,
    make_nd_memref_descriptor,
    make_zero_d_memref_descriptor,
)

import catalyst
import catalyst.jax_tracer as tracer
from catalyst.compiler import CompileOptions, Compiler
from catalyst.pennylane_extensions import QFunc
from catalyst.utils import wrapper  # pylint: disable=no-name-in-module
from catalyst.utils.c_template import get_template, mlir_type_to_numpy_type
from catalyst.utils.gen_mlir import inject_functions
from catalyst.utils.patching import Patcher
from catalyst.utils.tracing import TracingContext

# Required for JAX tracer objects as PennyLane wires.
# pylint: disable=unnecessary-lambda
setattr(jax.interpreters.partial_eval.DynamicJaxprTracer, "__hash__", lambda x: id(x))

jax.config.update("jax_enable_x64", True)
jax.config.update("jax_platform_name", "cpu")
jax.config.update("jax_array", True)

try:
    AG_AVAILABLE = True
    from catalyst.autograph import autograph as run_autograph
except ImportError:
    AG_AVAILABLE = False


def are_params_annotated(f: typing.Callable):
    """Return true if all parameters are typed-annotated."""
    signature = inspect.signature(f)
    parameters = signature.parameters
    return all(p.annotation is not inspect.Parameter.empty for p in parameters.values())


def get_type_annotations(func: typing.Callable):
    """Get all type annotations if all parameters are typed-annotated."""
    params_are_annotated = are_params_annotated(func)
    if params_are_annotated:
        return getattr(func, "__annotations__", {}).values()

    return None


class SharedObjectManager:
    """Shared object manager.

    Manages the life time of the shared object. When is it loaded, when to close it.

    Args:
        shared_object_file: path to shared object containing compiled function
        func_name: name of compiled function
    """

    def __init__(self, shared_object_file, func_name):
        self.shared_object = ctypes.CDLL(shared_object_file)
        self.function, self.setup, self.teardown, self.mem_transfer = self.load_symbols(func_name)

    def close(self):
        """Close the shared object"""
        self.function = None
        self.setup = None
        self.teardown = None
        self.mem_transfer = None
        dlclose = ctypes.CDLL(None).dlclose
        dlclose.argtypes = [ctypes.c_void_p]
        # pylint: disable=protected-access
        dlclose(self.shared_object._handle)

    def load_symbols(self, func_name):
        """Load symbols necessary for for execution of the compiled function.

        Args:
            func_name: name of compiled function to be executed

        Returns:
            function: function handle
            setup: handle to the setup function, which initializes the device
            teardown: handle to the teardown function, which tears down the device
            mem_transfer: memory transfer shared object
        """

        setup = self.shared_object.setup
        setup.argtypes = [ctypes.c_int, ctypes.POINTER(ctypes.c_char_p)]
        setup.restypes = ctypes.c_int

        teardown = self.shared_object.teardown
        teardown.argtypes = None
        teardown.restypes = None

        # We are calling the c-interface
        function = self.shared_object["_catalyst_pyface_" + func_name]
        # Guaranteed from _mlir_ciface specification
        function.restypes = None
        # Not needed, computed from the arguments.
        # function.argyptes

        mem_transfer = self.shared_object["_mlir_memory_transfer"]

        return function, setup, teardown, mem_transfer

    def __enter__(self):
        params_to_setup = [b"jitted-function"]
        argc = len(params_to_setup)
        array_of_char_ptrs = (ctypes.c_char_p * len(params_to_setup))()
        array_of_char_ptrs[:] = params_to_setup
        self.setup(ctypes.c_int(argc), array_of_char_ptrs)
        return self

    def __exit__(self, _type, _value, _traceback):
        self.teardown()


class TypeCompatibility(Enum):
    """Enum class for state machine.

    The state represent the transition between states.
    """

    UNKNOWN = 0
    CAN_SKIP_PROMOTION = 1
    NEEDS_PROMOTION = 2
    NEEDS_COMPILATION = 3


class CompiledFunction:
    """CompiledFunction, represents a Compiled Function.

    Args:
        shared_object_file: path to shared object containing compiled function
        func_name: name of compiled function
        restype: list of MLIR tensor types representing the result of the compiled function
    """

    def __init__(
        self,
        shared_object_file,
        func_name,
        restype,
    ):
        self.shared_object = SharedObjectManager(shared_object_file, func_name)
        self.return_type_c_abi = None
        self.func_name = func_name
        self.restype = restype

    @staticmethod
    def typecheck(compiled_signature, runtime_signature):
        """Whether arguments can be promoted.

        Args:
            compiled_signature: user supplied signature, obtain from either an annotation or a
                                previously compiled implementation of the compiled function
            runtime_signature: runtime signature

        Returns:
            bool.
        """
        compiled_data, compiled_shape = tree_flatten(compiled_signature)
        runtime_data, runtime_shape = tree_flatten(runtime_signature)
        if compiled_shape != runtime_shape:
            return TypeCompatibility.NEEDS_COMPILATION

        best_case = TypeCompatibility.CAN_SKIP_PROMOTION
        for c_param, r_param in zip(compiled_data, runtime_data):
            if c_param.dtype != r_param.dtype:
                best_case = TypeCompatibility.NEEDS_PROMOTION

            if c_param.shape != r_param.shape:
                return TypeCompatibility.NEEDS_COMPILATION

            promote_to = jax.numpy.promote_types(r_param.dtype, c_param.dtype)
            if c_param.dtype != promote_to:
                return TypeCompatibility.NEEDS_COMPILATION

        return best_case

    @staticmethod
    def promote_arguments(compiled_signature, *args):
        """Promote arguments from the type specified in args to the type specified by
           compiled_signature.

        Args:
            compiled_signature: user supplied signature, obtain from either an annotation or a
                                previously compiled implementation of the compiled function
            *args: actual arguments to the function

        Returns:
            promoted_args: Arguments after promotion.
        """
        compiled_data, compiled_shape = tree_flatten(compiled_signature)
        runtime_data, runtime_shape = tree_flatten(args)
        assert (
            compiled_shape == runtime_shape
        ), "Compiled function incompatible runtime arguments' shape"

        promoted_args = []
        for c_param, r_param in zip(compiled_data, runtime_data):
            assert isinstance(c_param, jax.core.ShapedArray)
            r_param = jax.numpy.asarray(r_param)
            arg_dtype = r_param.dtype
            promote_to = jax.numpy.promote_types(arg_dtype, c_param.dtype)
            promoted_arg = jax.numpy.asarray(r_param, dtype=promote_to)
            promoted_args.append(promoted_arg)
        return tree_unflatten(compiled_shape, promoted_args)

    @staticmethod
    def get_runtime_signature(*args):
        """Get signature from arguments.

        Args:
            *args: arguments to the compiled function

        Returns:
            a list of JAX shaped arrays
        """
        args_data, args_shape = tree_flatten(args)

        try:
            r_sig = []
            for arg in args_data:
                r_sig.append(jax.api_util.shaped_abstractify(arg))
            # Unflatten JAX abstracted args to preserve the shape
            return tree_unflatten(args_shape, r_sig)
        except Exception as exc:
            arg_type = type(arg)
            raise TypeError(f"Unsupported argument type: {arg_type}") from exc

    @staticmethod
    def _exec(shared_object, has_return, numpy_dict, *args):
        """Execute the compiled function with arguments ``*args``.

        Args:
            lib: Shared object
            has_return: whether the function returns a value or not
            numpy_dict: dictionary of numpy arrays of buffers from the runtime
            *args: arguments to the function

        Returns:
            retval: the value computed by the function or None if the function has no return value
        """

        with shared_object as lib:
            result_desc = type(args[0].contents) if has_return else None
            retval = wrapper.wrap(lib.function, args, result_desc, lib.mem_transfer, numpy_dict)

        return retval

    @staticmethod
    def get_ranked_memref_descriptor_from_mlir_tensor_type(mlir_tensor_type):
        """Convert an MLIR tensor type to a memref descriptor.

        Args:
            mlir_tensor_type: an MLIR tensor type
        Returns:
            a memref descriptor with empty data
        """
        assert mlir_tensor_type
        assert mlir_tensor_type is not tuple
        shape = ir.RankedTensorType(mlir_tensor_type).shape
        mlir_element_type = ir.RankedTensorType(mlir_tensor_type).element_type
        numpy_element_type = mlir_type_to_numpy_type(mlir_element_type)
        ctp = as_ctype(numpy_element_type)
        if shape:
            memref_descriptor = make_nd_memref_descriptor(len(shape), ctp)()
        else:
            memref_descriptor = make_zero_d_memref_descriptor(ctp)()

        return memref_descriptor

    @staticmethod
    def get_etypes(mlir_tensor_type):
        """Get element type for an MLIR tensor type."""
        mlir_element_type = ir.RankedTensorType(mlir_tensor_type).element_type
        return mlir_type_to_numpy_type(mlir_element_type)

    @staticmethod
    def get_sizes(mlir_tensor_type):
        """Get element type size for an MLIR tensor type."""
        mlir_element_type = ir.RankedTensorType(mlir_tensor_type).element_type
        numpy_type = mlir_type_to_numpy_type(mlir_element_type)
        dtype = np.dtype(numpy_type)
        return dtype.itemsize

    @staticmethod
    def get_ranks(mlir_tensor_type):
        """Get rank for an MLIR tensor type."""
        shape = ir.RankedTensorType(mlir_tensor_type).shape
        return len(shape) if shape else 0

    def getCompiledReturnValueType(self, mlir_tensor_types):
        """Compute the type for the return value and memoize it

        This type does not need to be recomputed as it is generated once per compiled function.
        Args:
            mlir_tensor_types: a list of MLIR tensor types which match the expected return type
        Returns:
            a pointer to a CompiledFunctionReturnValue, which corresponds to a structure in which
            fields match the expected return types
        """

        if self.return_type_c_abi is not None:
            return self.return_type_c_abi

        error_msg = """This function must be called with a non-zero length list as an argument."""
        assert mlir_tensor_types, error_msg
        _get_rmd = CompiledFunction.get_ranked_memref_descriptor_from_mlir_tensor_type
        return_fields_types = [_get_rmd(mlir_tensor_type) for mlir_tensor_type in mlir_tensor_types]
        ranks = [
            CompiledFunction.get_ranks(mlir_tensor_type) for mlir_tensor_type in mlir_tensor_types
        ]

        etypes = [
            CompiledFunction.get_etypes(mlir_tensor_type) for mlir_tensor_type in mlir_tensor_types
        ]

        sizes = [
            CompiledFunction.get_sizes(mlir_tensor_type) for mlir_tensor_type in mlir_tensor_types
        ]

        class CompiledFunctionReturnValue(ctypes.Structure):
            """Programmatically create a structure which holds tensors of varying base types."""

            _fields_ = [("f" + str(i), type(t)) for i, t in enumerate(return_fields_types)]
            _ranks_ = ranks
            _etypes_ = etypes
            _sizes_ = sizes

        return_value = CompiledFunctionReturnValue()
        return_value_pointer = ctypes.pointer(return_value)
        self.return_type_c_abi = return_value_pointer
        return self.return_type_c_abi

    def restype_to_memref_descs(self, mlir_tensor_types):
        """Converts the return type to a compatible type for the expected ABI.

        Args:
            mlir_tensor_types: a list of MLIR tensor types which match the expected return type
        Returns:
            a pointer to a CompiledFunctionReturnValue, which corresponds to a structure in which
            fields match the expected return types
        """
        return self.getCompiledReturnValueType(mlir_tensor_types)

    def args_to_memref_descs(self, restype, args):
        """Convert ``args`` to memref descriptors.

        Besides converting the arguments to memrefs, it also prepares the return value. To respect
        the ABI, the return value is changed to a pointer and passed as the first parameter.

        Args:
            restype: the type of restype is a ``CompiledFunctionReturnValue``
            args: the JAX arrays to be used as arguments to the function

        Returns:
            c_abi_args: a list of memref descriptor pointers to return values and parameters
            numpy_arg_buffer: A list to the return values. It must be kept around until the function
                finishes execution as the memref descriptors will point to memory locations inside
                numpy arrays.

        """
        numpy_arg_buffer = []
        return_value_pointer = ctypes.POINTER(ctypes.c_int)()  # This is the null pointer

        if restype:
            return_value_pointer = self.restype_to_memref_descs(restype)

        c_abi_args = []

        args_data, args_shape = tree_flatten(args)

        for arg in args_data:
            numpy_arg = np.asarray(arg)
            numpy_arg_buffer.append(numpy_arg)
            c_abi_ptr = ctypes.pointer(get_ranked_memref_descriptor(numpy_arg))
            c_abi_args.append(c_abi_ptr)

        args = tree_unflatten(args_shape, c_abi_args)

        class CompiledFunctionArgValue(ctypes.Structure):
            """Programmatically create a structure which holds tensors of varying base types."""

            _fields_ = [("f" + str(i), type(t)) for i, t in enumerate(c_abi_args)]

            def __init__(self, c_abi_args):
                for ft_tuple, c_abi_arg in zip(CompiledFunctionArgValue._fields_, c_abi_args):
                    f = ft_tuple[0]
                    setattr(self, f, c_abi_arg)

        arg_value_pointer = ctypes.POINTER(ctypes.c_int)()

        if len(args) > 0:
            arg_value = CompiledFunctionArgValue(c_abi_args)
            arg_value_pointer = ctypes.pointer(arg_value)

        c_abi_args = [return_value_pointer] + [arg_value_pointer]
        return c_abi_args, numpy_arg_buffer

    def get_cmain(self, *args):
        """Get a string representing a C program that can be linked against the shared object."""
        _, buffer = self.args_to_memref_descs(self.restype, args)

        return get_template(self.func_name, self.restype, *buffer)

    def __call__(self, *args, **kwargs):
        abi_args, _buffer = self.args_to_memref_descs(self.restype, args)

        numpy_dict = {nparr.ctypes.data: nparr for nparr in _buffer}

        result = CompiledFunction._exec(
            self.shared_object,
            self.restype,
            numpy_dict,
            *abi_args,
        )

        return result


# pylint: disable=too-many-instance-attributes
class QJIT:
    """Class representing a just-in-time compiled hybrid quantum-classical function.

    .. note::

        ``QJIT`` objects are created by the :func:`~.qjit` decorator. Please see
        the :func:`~.qjit` documentation for more details.

    Args:
        fn (Callable): the quantum or classical function
        compile_options (Optional[CompileOptions]): common compilation options
    """

    def __init__(self, fn, compile_options):
        self.compiler = Compiler()
        self.compile_options = compile_options
        self.original_function = fn
        self.user_function = fn
        self.jaxed_function = None
        self.compiled_function = None
        self.mlir_module = None
        self.user_typed = False
        self.c_sig = None
        self._jaxpr = None
        self._mlir = None
        self._llvmir = None
<<<<<<< HEAD

        functools.update_wrapper(self, fn)

        if compile_options.autograph:
            if AG_AVAILABLE:
                self.user_function = run_autograph(fn)
            else:
                warnings.warn(
                    "The autograph feature in Catalyst requires TensorFlow. "
                    "Please install it (e.g. `pip install tensorflow-cpu`) and make it sure is "
                    "available in the current environment. The current function won't be converted!"
                )

        parameter_types = get_type_annotations(self.user_function)
=======
        self.mlir_module = None
        self.compiled_function = None
        self.shape = None
        parameter_types = get_type_annotations(self.qfunc)
        self.user_typed = False
>>>>>>> 201b0ec6
        if parameter_types is not None:
            self.user_typed = True
            self.mlir_module = self.get_mlir(*parameter_types)
            if self.compile_options.target == "binary":
                self.compiled_function = self.compile()

    def print_stage(self, stage):
        """Print one of the recorded stages.

        Args:
            stage: string corresponding with the name of the stage to be printed
        """
        self.compiler.print(stage)  # pragma: nocover

    @property
    def mlir(self):
        """str: Returns the MLIR intermediate representation
        of the quantum program.
        """
        return self._mlir

    @property
    def jaxpr(self):
        """str: Returns the JAXPR intermediate representation
        of the quantum program.
        """
        return self._jaxpr

    @property
    def qir(self):
        """str: Returns the LLVM and QIR intermediate representation
        of the quantum program. Only available if the function was compiled to binary.
        """
        return self._llvmir

    def get_mlir(self, *args):
        """Trace :func:`~.user_function`

        Args:
            *args: either the concrete values to be passed as arguments to ``fn`` or abstract values

        Returns:
            an MLIR module
        """
        self.c_sig = CompiledFunction.get_runtime_signature(*args)

        with Patcher(
            (qml.QNode, "__call__", QFunc.__call__),
        ):
<<<<<<< HEAD
            mlir_module, ctx, jaxpr = tracer.get_mlir(self.user_function, *self.c_sig)
=======
            mlir_module, ctx, jaxpr, self.shape = tracer.get_mlir(self.qfunc, *self.c_sig)
>>>>>>> 201b0ec6

        inject_functions(mlir_module, ctx)
        mod = mlir_module.operation
        self._jaxpr = jaxpr
        self._mlir = mod.get_asm(binary=False, print_generic_op_form=False, assume_verified=True)

        return mlir_module

    def compile(self):
        """Compile the current MLIR module."""

        # This will make a check before sending it to the compiler that the return type
        # is actually available in most systems. f16 needs a special symbol and linking
        # will fail if it is not available.
        if self.compiled_function and self.compiled_function.shared_object:
            self.compiled_function.shared_object.close()
        restype = self.mlir_module.body.operations[0].type.results
        for res in restype:
            baseType = ir.RankedTensorType(res).element_type
            mlir_type_to_numpy_type(baseType)

        shared_object = self.compiler.run(
            self.mlir_module,
            options=self.compile_options,
        )

        self._llvmir = self.compiler.get_output_of("LLVMDialectToLLVMIR")

        # The function name out of MLIR has quotes around it, which we need to remove.
        # The MLIR function name is actually a derived type from string which has no
        # `replace` method, so we need to get a regular Python string out of it.
        func_name = str(self.mlir_module.body.operations[0].name).replace('"', "")
        return CompiledFunction(shared_object, func_name, restype)

    def _maybe_promote(self, function, *args):
        """Logic to decide whether the function needs to be recompiled
        given ``*args`` and whether ``*args`` need to be promoted.

        Args:
          function: an instance of ``CompiledFunction`` that may need recompilation
          *args: arguments that may be promoted.

        Returns:
          function: an instance of ``CompiledFunction`` that may have been recompiled
          *args: arguments that may have been promoted
        """
        r_sig = CompiledFunction.get_runtime_signature(*args)

        has_been_compiled = self.compiled_function is not None
        next_action = TypeCompatibility.UNKNOWN
        if not has_been_compiled:
            next_action = TypeCompatibility.NEEDS_COMPILATION
        else:
            next_action = CompiledFunction.typecheck(self.c_sig, r_sig)

        if next_action == TypeCompatibility.NEEDS_PROMOTION:
            args = CompiledFunction.promote_arguments(self.c_sig, *args)
        elif next_action == TypeCompatibility.NEEDS_COMPILATION:
            if self.user_typed:
                msg = "Provided arguments did not match declared signature, recompiling..."
                warnings.warn(msg, UserWarning)
            self.mlir_module = self.get_mlir(*r_sig)
            function = self.compile()
        else:
            assert next_action == TypeCompatibility.CAN_SKIP_PROMOTION

        return function, args

    def get_cmain(self, *args):
        """Return the C interface template for current arguments.

        Args:
          *args: Arguments to be used in the template.
        Returns:
          str: A C program that can be compiled with the current shared object.
        """
        msg = "C interface cannot be generated from tracing context."
        TracingContext.check_is_not_tracing(msg)
        function, args = self._maybe_promote(self.compiled_function, *args)
        return function.get_cmain(*args)

    def __call__(self, *args, **kwargs):
        if TracingContext.is_tracing():
            return self.user_function(*args, **kwargs)

        function, args = self._maybe_promote(self.compiled_function, *args)
        recompilation_needed = function != self.compiled_function
        self.compiled_function = function

        args_data, _args_shape = tree_flatten(args)
        if any(isinstance(arg, jax.core.Tracer) for arg in args_data):
            # Only compile a derivative version of the compiled function when needed.
            if self.jaxed_function is None or recompilation_needed:
                self.jaxed_function = JAX_QJIT(self)

            return self.jaxed_function(*args, **kwargs)

        data = self.compiled_function(*args, **kwargs)

        # Unflatten the return value w.r.t. the original PyTree definition if available
        assert self.shape is not None, "Shape must not be none."
        data = tree_unflatten(self.shape, data)

        # For the classical and pennylane_extensions compilation path,
        if isinstance(data, (list, tuple)) and len(data) == 1:
            data = data[0]

        return data


class JAX_QJIT:
    """Wrapper class around :class:`~.QJIT` that enables compatibility with JAX transformations.

    The primary mechanism through which this is effected is by wrapping the invocation of the QJIT
    object inside a JAX ``pure_callback``. Additionally, a custom JVP is defined in order to support
    JAX-based differentiation, which is itself a ``pure_callback`` around a second QJIT object which
    invokes :func:`~.grad` on the original function. Using this class thus incurs additional
    compilation time.

    Args:
        qjit_function (QJIT): the compiled quantum function object to wrap
    """

    def __init__(self, qjit_function):
        @jax.custom_jvp
<<<<<<< HEAD
        def jaxed_function(*args, **kwargs):
            results = self.wrap_callback(qjit_function, *args, **kwargs)
            if len(results) == 1:
                results = results[0]
            return results
=======
        def jaxed_qfunc(*args, **kwargs):
            return self.wrap_callback(qfunc, *args, **kwargs)
>>>>>>> 201b0ec6

        self.qjit_function = qjit_function
        self.derivative_functions = {}
        self.jaxed_function = jaxed_function
        jaxed_function.defjvp(self.compute_jvp, symbolic_zeros=True)

    @staticmethod
    def wrap_callback(qjit_function, *args, **kwargs):
        """Wrap a QJIT function inside a jax host callback."""
<<<<<<< HEAD
        return jax.pure_callback(
            qjit_function, qjit_function.jaxpr.out_avals, *args, vectorized=False, **kwargs
        )
=======
        data = jax.pure_callback(qfunc, qfunc.jaxpr.out_avals, *args, vectorized=False, **kwargs)

        # Unflatten the return value w.r.t. the original PyTree definition if available
        assert qfunc.shape is not None, "Shape must not be none."
        return tree_unflatten(qfunc.shape, data)
>>>>>>> 201b0ec6

    def get_derivative_qjit(self, argnums):
        """Compile a function computing the derivative of the wrapped QJIT for the given argnums."""

        argnum_key = "".join(str(idx) for idx in argnums)
        if argnum_key in self.derivative_functions:
            return self.derivative_functions[argnum_key]

        # Here we define the signature for the new QJIT object explicitly, rather than relying on
        # functools.wrap, in order to guarantee compilation is triggered on instantiation.
        # The signature of the original QJIT object is guaranteed to be defined by now, located
        # in QJIT.c_sig, however we don't update the original function with these annotations.
        annotations = {}
        updated_params = []
        signature = inspect.signature(self.qjit_function)
        for idx, (arg_name, param) in enumerate(signature.parameters.items()):
            annotations[arg_name] = self.qjit_function.c_sig[idx]
            updated_params.append(param.replace(annotation=annotations[arg_name]))

        def deriv_wrapper(*args, **kwargs):
            return catalyst.grad(self.qjit_function, argnum=argnums)(*args, **kwargs)

        deriv_wrapper.__name__ = "deriv_" + self.qjit_function.__name__
        deriv_wrapper.__annotations__ = annotations
        deriv_wrapper.__signature__ = signature.replace(parameters=updated_params)

        self.derivative_functions[argnum_key] = QJIT(
            deriv_wrapper, self.qjit_function.compile_options
        )
        return self.derivative_functions[argnum_key]

    def compute_jvp(self, primals, tangents):
        """Compute the set of results and JVPs for a QJIT function."""
        # Assume we have primals of shape `[a,b]` and results of shape `[c,d]`. Derivatives [2]
        # would get the shape `[a,b,c,d]` and tangents [1] would have the same shape as primals.
        # Now, In this function we apply tensordot using the pattern `[a,b,c,d]*[a,b] -> [c,d]`.

        # Optimization: Do not compute Jacobians for arguments which do not participate in
        #               differentiation.
        argnums = []
        for idx, tangent in enumerate(tangents):
            if not isinstance(tangent, jax.custom_derivatives.SymbolicZero):
                argnums.append(idx)

<<<<<<< HEAD
        results = self.wrap_callback(self.qjit_function, *primals)
        derivatives = self.wrap_callback(self.get_derivative_qjit(argnums), *primals)
=======
        results = self.wrap_callback(self.qfunc, *primals)
        results_data, _results_shape = tree_flatten(results)
        derivatives = self.wrap_callback(self.get_derivative_qfunc(argnums), *primals)
        derivatives_data, _derivatives_shape = tree_flatten(derivatives)
>>>>>>> 201b0ec6

        jvps = [jnp.zeros_like(results_data[res_idx]) for res_idx in range(len(results_data))]
        for diff_arg_idx, arg_idx in enumerate(argnums):
            tangent = tangents[arg_idx]  # [1]
            taxis = list(range(tangent.ndim))
            for res_idx in range(len(results_data)):
                deriv_idx = diff_arg_idx * len(results_data) + res_idx
                deriv = derivatives_data[deriv_idx]  # [2]
                jvp = jnp.tensordot(deriv, tangent, axes=(taxis, taxis))
                jvps[res_idx] = jvps[res_idx] + jvp

        # jvps must match the type of primals
        # due to pytrees, primals are a tuple
        primal_type = type(primals)
        jvps = primal_type(jvps)
        if len(jvps) == 1:
            jvps = jvps[0]

        return results, jvps

    def __call__(self, *args, **kwargs):
        return self.jaxed_function(*args, **kwargs)


def qjit(
    fn=None,
    *,
    autograph=False,
    target="binary",
    keep_intermediate=False,
    verbose=False,
    logfile=None,
    pipelines=None,
):
    """A just-in-time decorator for PennyLane and JAX programs using Catalyst.

    This decorator enables both just-in-time and ahead-of-time compilation,
    depending on whether function argument type hints are provided.

    .. note::

        Currently, ``lightning.qubit`` is the only supported backend device
        for Catalyst compilation. For a list of supported operations, observables,
        and measurements, please see the :doc:`/dev/quick_start`.

    Args:
        fn (Callable): the quantum or classical function
        autograph (bool): support imperative Python code via autograph source transformations
            (default - False)
        target (str): the compilation target
        keep_intermediate (bool): Whether or not to store the intermediate files throughout the
            compilation. If ``True``, intermediate representations are available via the
            :attr:`~.QJIT.mlir`, :attr:`~.QJIT.jaxpr`, and :attr:`~.QJIT.qir`, representing
            different stages in the optimization process.
        verbosity (bool): If ``True``, the tools and flags used by Catalyst behind the scenes are
            printed out.
        logfile (Optional[TextIOWrapper]): File object to write verbose messages to (default -
            ``sys.stderr``).
        pipelines (Optional(List[AnyType]): A list of pipelines to be executed. The elements of
            the list are asked to implement a run method which takes the output of the previous run
            as an input to the next element, and so on.

    Returns:
        QJIT object.

    Raises:
        FileExistsError: Unable to create temporary directory
        PermissionError: Problems creating temporary directory
        OSError: Problems while creating folder for intermediate files

    **Example**

    In just-in-time (JIT) mode, the compilation is triggered at the call site the
    first time the quantum function is executed. For example, ``circuit`` is
    compiled as early as the first call.

    .. code-block:: python

        @qjit
        @qml.qnode(qml.device("lightning.qubit", wires=2))
        def circuit(theta):
            qml.Hadamard(wires=0)
            qml.RX(theta, wires=1)
            qml.CNOT(wires=[0,1])
            return qml.expval(qml.PauliZ(wires=1))

    >>> circuit(0.5)  # the first call, compilation occurs here
    array(0.)
    >>> circuit(0.5)  # the precompiled quantum function is called
    array(0.)

    Alternatively, if argument type hints are provided, compilation
    can occur 'ahead of time' when the function is decorated.

    .. code-block:: python

        from jax.core import ShapedArray

        @qjit  # compilation happens at definition
        @qml.qnode(qml.device("lightning.qubit", wires=2))
        def circuit(x: complex, z: ShapedArray(shape=(3,), dtype=jnp.float64)):
            theta = jnp.abs(x)
            qml.RY(theta, wires=0)
            qml.Rot(z[0], z[1], z[2], wires=0)
            return qml.state()

    >>> circuit(0.2j, jnp.array([0.3, 0.6, 0.9]))  # calls precompiled function
    array([0.75634905-0.52801002j, 0. +0.j,
           0.35962678+0.14074839j, 0. +0.j])

    Catalyst also supports capturing imperative Python control flow in compiled programs. You can
    enable this feature via the ``autograph=True`` parameter. Note that it does come with some
    restrictions, in particular whenever global state is involved. Refer to the documentation page
    for a complete discussion of the supported and unsupported use-cases.

    .. code-block:: python

        @qjit(autograph=True)
        @qml.qnode(qml.device("lightning.qubit", wires=2))
        def circuit(x: int):

            if x < 5:
                qml.Hadamard(wires=0)
            else:
                qml.T(wires=0)

            return qml.expval(qml.PauliZ(0))

    >>> circuit(3)
    ...

    >>> circuit(5)
    ...

    Note that imperative control flow will still work in Catalyst even when the autograph feature is
    turned off, it just won't be captured in the compiled program and cannot involve traced values.

    .. important::

        Most decomposition logic will be equivalent to PennyLane's decomposition.
        However, decomposition logic will differ in the following cases:

        1. All :class:`qml.Controlled <pennylane.ops.op_math.Controlled>` operations will decompose
            to :class:`qml.QubitUnitary <pennylane.QubitUnitary>` operations.

        2. :class:`qml.ControlledQubitUnitary <pennylane.ControlledQubitUnitary>` operations will
            decompose to :class:`qml.QubitUnitary <pennylane.QubitUnitary>` operations.

        3. The list of device-supported gates employed by Catalyst is currently different than that
            of the ``lightning.qubit`` device, as defined by the
            :class:`~.pennylane_extensions.QJITDevice`.
    """

    if fn is not None:
        return QJIT(
            fn, CompileOptions(verbose, logfile, target, keep_intermediate, pipelines, autograph)
        )

    def wrap_fn(fn):
        return QJIT(
            fn, CompileOptions(verbose, logfile, target, keep_intermediate, pipelines, autograph)
        )

    return wrap_fn<|MERGE_RESOLUTION|>--- conflicted
+++ resolved
@@ -474,10 +474,10 @@
         self.mlir_module = None
         self.user_typed = False
         self.c_sig = None
+        self.shape = None
         self._jaxpr = None
         self._mlir = None
         self._llvmir = None
-<<<<<<< HEAD
 
         functools.update_wrapper(self, fn)
 
@@ -492,13 +492,6 @@
                 )
 
         parameter_types = get_type_annotations(self.user_function)
-=======
-        self.mlir_module = None
-        self.compiled_function = None
-        self.shape = None
-        parameter_types = get_type_annotations(self.qfunc)
-        self.user_typed = False
->>>>>>> 201b0ec6
         if parameter_types is not None:
             self.user_typed = True
             self.mlir_module = self.get_mlir(*parameter_types)
@@ -548,11 +541,7 @@
         with Patcher(
             (qml.QNode, "__call__", QFunc.__call__),
         ):
-<<<<<<< HEAD
-            mlir_module, ctx, jaxpr = tracer.get_mlir(self.user_function, *self.c_sig)
-=======
-            mlir_module, ctx, jaxpr, self.shape = tracer.get_mlir(self.qfunc, *self.c_sig)
->>>>>>> 201b0ec6
+            mlir_module, ctx, jaxpr, self.shape = tracer.get_mlir(self.user_function, *self.c_sig)
 
         inject_functions(mlir_module, ctx)
         mod = mlir_module.operation
@@ -678,16 +667,8 @@
 
     def __init__(self, qjit_function):
         @jax.custom_jvp
-<<<<<<< HEAD
         def jaxed_function(*args, **kwargs):
-            results = self.wrap_callback(qjit_function, *args, **kwargs)
-            if len(results) == 1:
-                results = results[0]
-            return results
-=======
-        def jaxed_qfunc(*args, **kwargs):
-            return self.wrap_callback(qfunc, *args, **kwargs)
->>>>>>> 201b0ec6
+            return self.wrap_callback(qjit_function, *args, **kwargs)
 
         self.qjit_function = qjit_function
         self.derivative_functions = {}
@@ -697,17 +678,13 @@
     @staticmethod
     def wrap_callback(qjit_function, *args, **kwargs):
         """Wrap a QJIT function inside a jax host callback."""
-<<<<<<< HEAD
-        return jax.pure_callback(
+        data = jax.pure_callback(
             qjit_function, qjit_function.jaxpr.out_avals, *args, vectorized=False, **kwargs
         )
-=======
-        data = jax.pure_callback(qfunc, qfunc.jaxpr.out_avals, *args, vectorized=False, **kwargs)
 
         # Unflatten the return value w.r.t. the original PyTree definition if available
-        assert qfunc.shape is not None, "Shape must not be none."
-        return tree_unflatten(qfunc.shape, data)
->>>>>>> 201b0ec6
+        assert qjit_function.shape is not None, "Shape must not be none."
+        return tree_unflatten(qjit_function.shape, data)
 
     def get_derivative_qjit(self, argnums):
         """Compile a function computing the derivative of the wrapped QJIT for the given argnums."""
@@ -752,15 +729,10 @@
             if not isinstance(tangent, jax.custom_derivatives.SymbolicZero):
                 argnums.append(idx)
 
-<<<<<<< HEAD
         results = self.wrap_callback(self.qjit_function, *primals)
+        results_data, _results_shape = tree_flatten(results)
         derivatives = self.wrap_callback(self.get_derivative_qjit(argnums), *primals)
-=======
-        results = self.wrap_callback(self.qfunc, *primals)
-        results_data, _results_shape = tree_flatten(results)
-        derivatives = self.wrap_callback(self.get_derivative_qfunc(argnums), *primals)
         derivatives_data, _derivatives_shape = tree_flatten(derivatives)
->>>>>>> 201b0ec6
 
         jvps = [jnp.zeros_like(results_data[res_idx]) for res_idx in range(len(results_data))]
         for diff_arg_idx, arg_idx in enumerate(argnums):
