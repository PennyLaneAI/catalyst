--- conflicted
+++ resolved
@@ -34,14 +34,10 @@
     to_numpy,
 )
 
-<<<<<<< HEAD
-=======
-from catalyst.utils.gen_mlir import inject_functions
-from catalyst.utils import wrapper  # pylint: disable=no-name-in-module
->>>>>>> 96840729
 import catalyst.jax_tracer as tracer
 from catalyst.compiler import CompileOptions, Compiler
 from catalyst.pennylane_extensions import QFunc
+from catalyst.utils import wrapper  # pylint: disable=no-name-in-module
 from catalyst.utils.gen_mlir import inject_functions
 from catalyst.utils.patching import Patcher
 from catalyst.utils.tracing import TracingContext
