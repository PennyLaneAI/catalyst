--- conflicted
+++ resolved
@@ -34,16 +34,11 @@
     to_numpy,
 )
 
-<<<<<<< HEAD
-from catalyst.utils.gen_mlir import inject_functions
-from catalyst.utils.c_template import get_template, mlir_type_to_numpy_type
-from catalyst.utils import wrapper  # pylint: disable=no-name-in-module
-=======
->>>>>>> 5834b79e
 import catalyst.jax_tracer as tracer
 from catalyst.compiler import CompileOptions, Compiler
 from catalyst.pennylane_extensions import QFunc
 from catalyst.utils import wrapper  # pylint: disable=no-name-in-module
+from catalyst.utils.c_template import get_template, mlir_type_to_numpy_type
 from catalyst.utils.gen_mlir import inject_functions
 from catalyst.utils.patching import Patcher
 from catalyst.utils.tracing import TracingContext
@@ -538,7 +533,7 @@
         """
         args = [jax.numpy.array(arg) for arg in args]
         r_sig = CompiledFunction.get_runtime_signature(*args)
-        is_prev_compile = function is not None
+        is_prev_compile = self.compiled_function is not None
         can_promote = not is_prev_compile or CompiledFunction.can_promote(self.c_sig, r_sig)
         needs_compile = not is_prev_compile or not can_promote
 
@@ -550,6 +545,7 @@
             function = self.compile()
         else:
             args = CompiledFunction.promote_arguments(self.c_sig, r_sig, *args)
+        args = [jax.numpy.array(arg) for arg in args]
 
         return function, args
 
