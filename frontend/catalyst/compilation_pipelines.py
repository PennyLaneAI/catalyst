--- conflicted
+++ resolved
@@ -547,7 +547,6 @@
     def compile(self, inplace=False):
         """Compile the current MLIR module."""
 
-<<<<<<< HEAD
         if self.compiling_from_textual_ir:
             import __main__
 
@@ -586,30 +585,6 @@
         if inplace:
             self.compiled_function = compiled_function
         return compiled_function
-=======
-        # This will make a check before sending it to the compiler that the return type
-        # is actually available in most systems. f16 needs a special symbol and linking
-        # will fail if it is not available.
-        if self.compiled_function and self.compiled_function.shared_object:
-            self.compiled_function.shared_object.close()
-        restype = self.mlir_module.body.operations[0].type.results
-        for res in restype:
-            baseType = ir.RankedTensorType(res).element_type
-            mlir_type_to_numpy_type(baseType)
-
-        shared_object = self._compiler.run(
-            self.mlir_module,
-            options=self.compile_options,
-        )
-
-        self._llvmir = self._compiler.get_output_of("LLVMDialectToLLVMIR")
-
-        # The function name out of MLIR has quotes around it, which we need to remove.
-        # The MLIR function name is actually a derived type from string which has no
-        # `replace` method, so we need to get a regular Python string out of it.
-        qfunc_name = str(self.mlir_module.body.operations[0].name).replace('"', "")
-        return CompiledFunction(shared_object, qfunc_name, restype)
->>>>>>> 1287aa86
 
     def _maybe_promote(self, function, *args):
         """Logic to decide whether the function needs to be recompiled
