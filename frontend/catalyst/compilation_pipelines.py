# Copyright 2022-2023 Xanadu Quantum Technologies Inc.

# Licensed under the Apache License, Version 2.0 (the "License");
# you may not use this file except in compliance with the License.
# You may obtain a copy of the License at

#     http://www.apache.org/licenses/LICENSE-2.0

# Unless required by applicable law or agreed to in writing, software
# distributed under the License is distributed on an "AS IS" BASIS,
# WITHOUT WARRANTIES OR CONDITIONS OF ANY KIND, either express or implied.
# See the License for the specific language governing permissions and
# limitations under the License.
"""This module contains classes and decorators for just-in-time and ahead-of-time
compiling of hybrid quantum-classical functions using Catalyst.
"""

import ctypes
import functools
import inspect
import typing
import warnings
from enum import Enum

import jax
import jax.numpy as jnp
import numpy as np
import pennylane as qml
from jax.interpreters.mlir import ir
from jax.tree_util import tree_flatten, tree_unflatten
from mlir_quantum.runtime import (
    as_ctype,
    get_ranked_memref_descriptor,
    make_nd_memref_descriptor,
    make_zero_d_memref_descriptor,
)

import catalyst
from catalyst.ag_utils import run_autograph
from catalyst.compiler import CompileOptions, Compiler
from catalyst.jax_tracer import trace_to_mlir
from catalyst.pennylane_extensions import QFunc
from catalyst.utils import wrapper  # pylint: disable=no-name-in-module
from catalyst.utils.c_template import get_template, mlir_type_to_numpy_type
from catalyst.utils.gen_mlir import inject_functions
from catalyst.utils.patching import Patcher
from catalyst.utils.tracing import EvaluationContext

# Required for JAX tracer objects as PennyLane wires.
# pylint: disable=unnecessary-lambda
setattr(jax.interpreters.partial_eval.DynamicJaxprTracer, "__hash__", lambda x: id(x))

jax.config.update("jax_enable_x64", True)
jax.config.update("jax_platform_name", "cpu")


def are_params_annotated(f: typing.Callable):
    """Return true if all parameters are typed-annotated."""
    signature = inspect.signature(f)
    parameters = signature.parameters
    return all(p.annotation is not inspect.Parameter.empty for p in parameters.values())


def get_type_annotations(func: typing.Callable):
    """Get all type annotations if all parameters are typed-annotated."""
    params_are_annotated = are_params_annotated(func)
    if params_are_annotated:
        return getattr(func, "__annotations__", {}).values()

    return None


class SharedObjectManager:
    """Shared object manager.

    Manages the life time of the shared object. When is it loaded, when to close it.

    Args:
        shared_object_file: path to shared object containing compiled function
        func_name: name of compiled function
    """

    def __init__(self, shared_object_file, func_name):
        self.shared_object = ctypes.CDLL(shared_object_file)
        self.function, self.setup, self.teardown, self.mem_transfer = self.load_symbols(func_name)

    def close(self):
        """Close the shared object"""
        self.function = None
        self.setup = None
        self.teardown = None
        self.mem_transfer = None
        dlclose = ctypes.CDLL(None).dlclose
        dlclose.argtypes = [ctypes.c_void_p]
        # pylint: disable=protected-access
        dlclose(self.shared_object._handle)

    def load_symbols(self, func_name):
        """Load symbols necessary for for execution of the compiled function.

        Args:
            func_name: name of compiled function to be executed

        Returns:
            function: function handle
            setup: handle to the setup function, which initializes the device
            teardown: handle to the teardown function, which tears down the device
            mem_transfer: memory transfer shared object
        """

        setup = self.shared_object.setup
        setup.argtypes = [ctypes.c_int, ctypes.POINTER(ctypes.c_char_p)]
        setup.restypes = ctypes.c_int

        teardown = self.shared_object.teardown
        teardown.argtypes = None
        teardown.restypes = None

        # We are calling the c-interface
        function = self.shared_object["_catalyst_pyface_" + func_name]
        # Guaranteed from _mlir_ciface specification
        function.restypes = None
        # Not needed, computed from the arguments.
        # function.argyptes

        mem_transfer = self.shared_object["_mlir_memory_transfer"]

        return function, setup, teardown, mem_transfer

    def __enter__(self):
        params_to_setup = [b"jitted-function"]
        argc = len(params_to_setup)
        array_of_char_ptrs = (ctypes.c_char_p * len(params_to_setup))()
        array_of_char_ptrs[:] = params_to_setup
        self.setup(ctypes.c_int(argc), array_of_char_ptrs)
        return self

    def __exit__(self, _type, _value, _traceback):
        self.teardown()


class TypeCompatibility(Enum):
    """Enum class for state machine.

    The state represent the transition between states.
    """

    UNKNOWN = 0
    CAN_SKIP_PROMOTION = 1
    NEEDS_PROMOTION = 2
    NEEDS_COMPILATION = 3


class CompiledFunction:
    """CompiledFunction, represents a Compiled Function.

    Args:
        shared_object_file: path to shared object containing compiled function
        func_name: name of compiled function
        restype: list of MLIR tensor types representing the result of the compiled function
    """

    def __init__(
        self,
        shared_object_file,
        func_name,
        restype,
    ):
        self.shared_object = SharedObjectManager(shared_object_file, func_name)
        self.return_type_c_abi = None
        self.func_name = func_name
        self.restype = restype

    @staticmethod
    def typecheck(compiled_signature, runtime_signature):
        """Whether arguments can be promoted.

        Args:
            compiled_signature: user supplied signature, obtain from either an annotation or a
                                previously compiled implementation of the compiled function
            runtime_signature: runtime signature

        Returns:
            bool.
        """
        compiled_data, compiled_shape = tree_flatten(compiled_signature)
        runtime_data, runtime_shape = tree_flatten(runtime_signature)
        if compiled_shape != runtime_shape:
            return TypeCompatibility.NEEDS_COMPILATION

        best_case = TypeCompatibility.CAN_SKIP_PROMOTION
        for c_param, r_param in zip(compiled_data, runtime_data):
            if c_param.dtype != r_param.dtype:
                best_case = TypeCompatibility.NEEDS_PROMOTION

            if c_param.shape != r_param.shape:
                return TypeCompatibility.NEEDS_COMPILATION

            promote_to = jax.numpy.promote_types(r_param.dtype, c_param.dtype)
            if c_param.dtype != promote_to:
                return TypeCompatibility.NEEDS_COMPILATION

        return best_case

    @staticmethod
    def promote_arguments(compiled_signature, *args):
        """Promote arguments from the type specified in args to the type specified by
           compiled_signature.

        Args:
            compiled_signature: user supplied signature, obtain from either an annotation or a
                                previously compiled implementation of the compiled function
            *args: actual arguments to the function

        Returns:
            promoted_args: Arguments after promotion.
        """
        compiled_data, compiled_shape = tree_flatten(compiled_signature)
        runtime_data, runtime_shape = tree_flatten(args)
        assert (
            compiled_shape == runtime_shape
        ), "Compiled function incompatible runtime arguments' shape"

        promoted_args = []
        for c_param, r_param in zip(compiled_data, runtime_data):
            assert isinstance(c_param, jax.core.ShapedArray)
            r_param = jax.numpy.asarray(r_param)
            arg_dtype = r_param.dtype
            promote_to = jax.numpy.promote_types(arg_dtype, c_param.dtype)
            promoted_arg = jax.numpy.asarray(r_param, dtype=promote_to)
            promoted_args.append(promoted_arg)
        return tree_unflatten(compiled_shape, promoted_args)

    @staticmethod
    def get_runtime_signature(*args):
        """Get signature from arguments.

        Args:
            *args: arguments to the compiled function

        Returns:
            a list of JAX shaped arrays
        """
        args_data, args_shape = tree_flatten(args)

        try:
            r_sig = []
            for arg in args_data:
                r_sig.append(jax.api_util.shaped_abstractify(arg))
            # Unflatten JAX abstracted args to preserve the shape
            return tree_unflatten(args_shape, r_sig)
        except Exception as exc:
            arg_type = type(arg)
            raise TypeError(f"Unsupported argument type: {arg_type}") from exc

    @staticmethod
    def _exec(shared_object, has_return, numpy_dict, *args):
        """Execute the compiled function with arguments ``*args``.

        Args:
            lib: Shared object
            has_return: whether the function returns a value or not
            numpy_dict: dictionary of numpy arrays of buffers from the runtime
            *args: arguments to the function

        Returns:
            retval: the value computed by the function or None if the function has no return value
        """

        with shared_object as lib:
            result_desc = type(args[0].contents) if has_return else None
            retval = wrapper.wrap(lib.function, args, result_desc, lib.mem_transfer, numpy_dict)

        return retval

    @staticmethod
    def get_ranked_memref_descriptor_from_mlir_tensor_type(mlir_tensor_type):
        """Convert an MLIR tensor type to a memref descriptor.

        Args:
            mlir_tensor_type: an MLIR tensor type
        Returns:
            a memref descriptor with empty data
        """
        assert mlir_tensor_type
        assert mlir_tensor_type is not tuple
        shape = ir.RankedTensorType(mlir_tensor_type).shape
        mlir_element_type = ir.RankedTensorType(mlir_tensor_type).element_type
        numpy_element_type = mlir_type_to_numpy_type(mlir_element_type)
        ctp = as_ctype(numpy_element_type)
        if shape:
            memref_descriptor = make_nd_memref_descriptor(len(shape), ctp)()
        else:
            memref_descriptor = make_zero_d_memref_descriptor(ctp)()

        return memref_descriptor

    @staticmethod
    def get_etypes(mlir_tensor_type):
        """Get element type for an MLIR tensor type."""
        mlir_element_type = ir.RankedTensorType(mlir_tensor_type).element_type
        return mlir_type_to_numpy_type(mlir_element_type)

    @staticmethod
    def get_sizes(mlir_tensor_type):
        """Get element type size for an MLIR tensor type."""
        mlir_element_type = ir.RankedTensorType(mlir_tensor_type).element_type
        numpy_type = mlir_type_to_numpy_type(mlir_element_type)
        dtype = np.dtype(numpy_type)
        return dtype.itemsize

    @staticmethod
    def get_ranks(mlir_tensor_type):
        """Get rank for an MLIR tensor type."""
        shape = ir.RankedTensorType(mlir_tensor_type).shape
        return len(shape) if shape else 0

    def getCompiledReturnValueType(self, mlir_tensor_types):
        """Compute the type for the return value and memoize it

        This type does not need to be recomputed as it is generated once per compiled function.
        Args:
            mlir_tensor_types: a list of MLIR tensor types which match the expected return type
        Returns:
            a pointer to a CompiledFunctionReturnValue, which corresponds to a structure in which
            fields match the expected return types
        """

        if self.return_type_c_abi is not None:
            return self.return_type_c_abi

        error_msg = """This function must be called with a non-zero length list as an argument."""
        assert mlir_tensor_types, error_msg
        _get_rmd = CompiledFunction.get_ranked_memref_descriptor_from_mlir_tensor_type
        return_fields_types = [_get_rmd(mlir_tensor_type) for mlir_tensor_type in mlir_tensor_types]
        ranks = [
            CompiledFunction.get_ranks(mlir_tensor_type) for mlir_tensor_type in mlir_tensor_types
        ]

        etypes = [
            CompiledFunction.get_etypes(mlir_tensor_type) for mlir_tensor_type in mlir_tensor_types
        ]

        sizes = [
            CompiledFunction.get_sizes(mlir_tensor_type) for mlir_tensor_type in mlir_tensor_types
        ]

        class CompiledFunctionReturnValue(ctypes.Structure):
            """Programmatically create a structure which holds tensors of varying base types."""

            _fields_ = [("f" + str(i), type(t)) for i, t in enumerate(return_fields_types)]
            _ranks_ = ranks
            _etypes_ = etypes
            _sizes_ = sizes

        return_value = CompiledFunctionReturnValue()
        return_value_pointer = ctypes.pointer(return_value)
        self.return_type_c_abi = return_value_pointer
        return self.return_type_c_abi

    def restype_to_memref_descs(self, mlir_tensor_types):
        """Converts the return type to a compatible type for the expected ABI.

        Args:
            mlir_tensor_types: a list of MLIR tensor types which match the expected return type
        Returns:
            a pointer to a CompiledFunctionReturnValue, which corresponds to a structure in which
            fields match the expected return types
        """
        return self.getCompiledReturnValueType(mlir_tensor_types)

    def args_to_memref_descs(self, restype, args):
        """Convert ``args`` to memref descriptors.

        Besides converting the arguments to memrefs, it also prepares the return value. To respect
        the ABI, the return value is changed to a pointer and passed as the first parameter.

        Args:
            restype: the type of restype is a ``CompiledFunctionReturnValue``
            args: the JAX arrays to be used as arguments to the function

        Returns:
            c_abi_args: a list of memref descriptor pointers to return values and parameters
            numpy_arg_buffer: A list to the return values. It must be kept around until the function
                finishes execution as the memref descriptors will point to memory locations inside
                numpy arrays.

        """
        numpy_arg_buffer = []
        return_value_pointer = ctypes.POINTER(ctypes.c_int)()  # This is the null pointer

        if restype:
            return_value_pointer = self.restype_to_memref_descs(restype)

        c_abi_args = []

        args_data, args_shape = tree_flatten(args)

        for arg in args_data:
            numpy_arg = np.asarray(arg)
            numpy_arg_buffer.append(numpy_arg)
            c_abi_ptr = ctypes.pointer(get_ranked_memref_descriptor(numpy_arg))
            c_abi_args.append(c_abi_ptr)

        args = tree_unflatten(args_shape, c_abi_args)

        class CompiledFunctionArgValue(ctypes.Structure):
            """Programmatically create a structure which holds tensors of varying base types."""

            _fields_ = [("f" + str(i), type(t)) for i, t in enumerate(c_abi_args)]

            def __init__(self, c_abi_args):
                for ft_tuple, c_abi_arg in zip(CompiledFunctionArgValue._fields_, c_abi_args):
                    f = ft_tuple[0]
                    setattr(self, f, c_abi_arg)

        arg_value_pointer = ctypes.POINTER(ctypes.c_int)()

        if len(args) > 0:
            arg_value = CompiledFunctionArgValue(c_abi_args)
            arg_value_pointer = ctypes.pointer(arg_value)

        c_abi_args = [return_value_pointer] + [arg_value_pointer]
        return c_abi_args, numpy_arg_buffer

    def get_cmain(self, *args):
        """Get a string representing a C program that can be linked against the shared object."""
        _, buffer = self.args_to_memref_descs(self.restype, args)

        return get_template(self.func_name, self.restype, *buffer)

    def __call__(self, *args, **kwargs):
        abi_args, _buffer = self.args_to_memref_descs(self.restype, args)

        numpy_dict = {nparr.ctypes.data: nparr for nparr in _buffer}

        result = CompiledFunction._exec(
            self.shared_object,
            self.restype,
            numpy_dict,
            *abi_args,
        )

        return result


# pylint: disable=too-many-instance-attributes
class QJIT:
    """Class representing a just-in-time compiled hybrid quantum-classical function.

    .. note::

        ``QJIT`` objects are created by the :func:`~.qjit` decorator. Please see
        the :func:`~.qjit` documentation for more details.

    Args:
        fn (Callable): the quantum or classical function
        compile_options (Optional[CompileOptions]): common compilation options
    """

    def __init__(self, fn, compile_options):
        self.compile_options = compile_options
        self.compiler = Compiler(compile_options)
        self.compiling_from_textual_ir = isinstance(fn, str)
        self.original_function = fn
        self.user_function = fn
        self.jaxed_function = None
        self.compiled_function = None
        self.mlir_module = None
        self.user_typed = False
        self.c_sig = None
        self.shape = None
        self._jaxpr = None
        self._mlir = None
        self._llvmir = None

        functools.update_wrapper(self, fn)

        if compile_options.autograph:
            self.user_function = run_autograph(fn)

        if self.compiling_from_textual_ir:
            TracingContext.check_is_not_tracing("Cannot compile from IR in tracing context.")
        else:
            parameter_types = get_type_annotations(self.user_function)
            if parameter_types is not None:
                self.user_typed = True
                self.mlir_module = self.get_mlir(*parameter_types)
                if self.compile_options.target == "binary":
                    self.compiled_function = self.compile()

    def print_stage(self, stage):
        """Print one of the recorded stages.

        Args:
            stage: string corresponding with the name of the stage to be printed
        """
        self.compiler.print(stage)  # pragma: nocover

    @property
    def mlir(self):
        """str: Returns the MLIR intermediate representation
        of the quantum program.
        """
        return self._mlir

    @property
    def jaxpr(self):
        """str: Returns the JAXPR intermediate representation
        of the quantum program.
        """
        return self._jaxpr

    @property
    def qir(self):
        """str: Returns the LLVM and QIR intermediate representation
        of the quantum program. Only available if the function was compiled to binary.
        """
        return self._llvmir

    def get_mlir(self, *args):
        """Trace :func:`~.user_function`

        Args:
            *args: either the concrete values to be passed as arguments to ``fn`` or abstract values

        Returns:
            an MLIR module
        """
        self.c_sig = CompiledFunction.get_runtime_signature(*args)

        with Patcher(
            (qml.QNode, "__call__", QFunc.__call__),
        ):
            mlir_module, ctx, jaxpr, self.shape = trace_to_mlir(self.user_function, *self.c_sig)

        inject_functions(mlir_module, ctx)
        self._jaxpr = jaxpr

        _, self._mlir, _ = self.compiler.run(
            mlir_module,
            lower_to_llvm=False,
            pipelines=[("pipeline", ["canonicalize"])],
        )
        return mlir_module

    def compile(self):
        """Compile the current MLIR module."""
        if self.compiled_function and self.compiled_function.shared_object:
            self.compiled_function.shared_object.close()

        if self.compiling_from_textual_ir:
            # Module name can be anything.
            module_name = "catalyst_module"
            shared_object, llvm_ir, inferred_func_data = self.compiler.run_from_ir(
                self.user_function, module_name
            )
            qfunc_name = inferred_func_data[0]
            # Parse back the return types given as a semicolon-separated string
            with ir.Context():
                restype = [ir.RankedTensorType.parse(rt) for rt in inferred_func_data[1].split(",")]
        else:
            # This will make a check before sending it to the compiler that the return type
            # is actually available in most systems. f16 needs a special symbol and linking
            # will fail if it is not available.
            #
            # WARNING: assumption is that the first function
            # is the entry point to the compiled program.
            entry_point_func = self.mlir_module.body.operations[0]
            restype = entry_point_func.type.results

            for res in restype:
                baseType = ir.RankedTensorType(res).element_type
                mlir_type_to_numpy_type(baseType)

            # The function name out of MLIR has quotes around it, which we need to remove.
            # The MLIR function name is actually a derived type from string which has no
            # `replace` method, so we need to get a regular Python string out of it.
            qfunc_name = str(self.mlir_module.body.operations[0].name).replace('"', "")

            shared_object, llvm_ir, inferred_func_data = self.compiler.run(
                self.mlir_module, pipelines=self.compile_options.pipelines
            )

        self._llvmir = llvm_ir
        compiled_function = CompiledFunction(shared_object, qfunc_name, restype)
        return compiled_function

    def _ensure_real_arguments_and_formal_parameters_are_compatible(self, function, *args):
        """Logic to decide whether the function needs to be recompiled
        given ``*args`` and whether ``*args`` need to be promoted.
        A function may need to be compiled if:
            1. It was not compiled before
            2. The real arguments sent to the function are not promotable to the type of the
                formal parameters.

        Args:
          function: an instance of ``CompiledFunction`` that may need recompilation
          *args: arguments that may be promoted.

        Returns:
          function: an instance of ``CompiledFunction`` that may have been recompiled
          *args: arguments that may have been promoted
        """
        r_sig = CompiledFunction.get_runtime_signature(*args)

        has_been_compiled = self.compiled_function is not None
        next_action = TypeCompatibility.UNKNOWN
        if not has_been_compiled:
            next_action = TypeCompatibility.NEEDS_COMPILATION
        else:
            next_action = CompiledFunction.typecheck(self.c_sig, r_sig)

        if next_action == TypeCompatibility.NEEDS_PROMOTION:
            args = CompiledFunction.promote_arguments(self.c_sig, *args)
        elif next_action == TypeCompatibility.NEEDS_COMPILATION:
            if self.user_typed:
                msg = "Provided arguments did not match declared signature, recompiling..."
                warnings.warn(msg, UserWarning)
            if not self.compiling_from_textual_ir:
                self.mlir_module = self.get_mlir(*r_sig)
            function = self.compile()
        else:
            assert next_action == TypeCompatibility.CAN_SKIP_PROMOTION

        return function, args

    def get_cmain(self, *args):
        """Return the C interface template for current arguments.

        Args:
          *args: Arguments to be used in the template.
        Returns:
          str: A C program that can be compiled with the current shared object.
        """
        msg = "C interface cannot be generated from tracing context."
<<<<<<< HEAD
        EvaluationContext.check_is_not_tracing(msg)
        function, args = self._maybe_promote(self.compiled_function, *args)
=======
        TracingContext.check_is_not_tracing(msg)
        function, args = self._ensure_real_arguments_and_formal_parameters_are_compatible(
            self.compiled_function, *args
        )
>>>>>>> 64be9d2b
        return function.get_cmain(*args)

    def __call__(self, *args, **kwargs):
        if EvaluationContext.is_tracing():
            return self.user_function(*args, **kwargs)

        function, args = self._ensure_real_arguments_and_formal_parameters_are_compatible(
            self.compiled_function, *args
        )
        recompilation_needed = function != self.compiled_function
        self.compiled_function = function

        args_data, _args_shape = tree_flatten(args)
        if any(isinstance(arg, jax.core.Tracer) for arg in args_data):
            # Only compile a derivative version of the compiled function when needed.
            if self.jaxed_function is None or recompilation_needed:
                self.jaxed_function = JAX_QJIT(self)

            return self.jaxed_function(*args, **kwargs)

        data = self.compiled_function(*args, **kwargs)

        # Unflatten the return value w.r.t. the original PyTree definition if available
        if self.shape is not None:
            data = tree_unflatten(self.shape, data)

        # For the classical and pennylane_extensions compilation path,
        if isinstance(data, (list, tuple)) and len(data) == 1:
            data = data[0]

        return data


class JAX_QJIT:
    """Wrapper class around :class:`~.QJIT` that enables compatibility with JAX transformations.

    The primary mechanism through which this is effected is by wrapping the invocation of the QJIT
    object inside a JAX ``pure_callback``. Additionally, a custom JVP is defined in order to support
    JAX-based differentiation, which is itself a ``pure_callback`` around a second QJIT object which
    invokes :func:`~.grad` on the original function. Using this class thus incurs additional
    compilation time.

    Args:
        qjit_function (QJIT): the compiled quantum function object to wrap
    """

    def __init__(self, qjit_function):
        @jax.custom_jvp
        def jaxed_function(*args, **kwargs):
            return self.wrap_callback(qjit_function, *args, **kwargs)

        self.qjit_function = qjit_function
        self.derivative_functions = {}
        self.jaxed_function = jaxed_function
        jaxed_function.defjvp(self.compute_jvp, symbolic_zeros=True)

    @staticmethod
    def wrap_callback(qjit_function, *args, **kwargs):
        """Wrap a QJIT function inside a jax host callback."""
        data = jax.pure_callback(
            qjit_function, qjit_function.jaxpr.out_avals, *args, vectorized=False, **kwargs
        )

        # Unflatten the return value w.r.t. the original PyTree definition if available
        assert qjit_function.shape is not None, "Shape must not be none."
        return tree_unflatten(qjit_function.shape, data)

    def get_derivative_qjit(self, argnums):
        """Compile a function computing the derivative of the wrapped QJIT for the given argnums."""

        argnum_key = "".join(str(idx) for idx in argnums)
        if argnum_key in self.derivative_functions:
            return self.derivative_functions[argnum_key]

        # Here we define the signature for the new QJIT object explicitly, rather than relying on
        # functools.wrap, in order to guarantee compilation is triggered on instantiation.
        # The signature of the original QJIT object is guaranteed to be defined by now, located
        # in QJIT.c_sig, however we don't update the original function with these annotations.
        annotations = {}
        updated_params = []
        signature = inspect.signature(self.qjit_function)
        for idx, (arg_name, param) in enumerate(signature.parameters.items()):
            annotations[arg_name] = self.qjit_function.c_sig[idx]
            updated_params.append(param.replace(annotation=annotations[arg_name]))

        def deriv_wrapper(*args, **kwargs):
            return catalyst.jacobian(self.qjit_function, argnum=argnums)(*args, **kwargs)

        deriv_wrapper.__name__ = "deriv_" + self.qjit_function.__name__
        deriv_wrapper.__annotations__ = annotations
        deriv_wrapper.__signature__ = signature.replace(parameters=updated_params)

        self.derivative_functions[argnum_key] = QJIT(
            deriv_wrapper, self.qjit_function.compile_options
        )
        return self.derivative_functions[argnum_key]

    def compute_jvp(self, primals, tangents):
        """Compute the set of results and JVPs for a QJIT function."""
        # Assume we have primals of shape `[a,b]` and results of shape `[c,d]`. Derivatives [2]
        # would get the shape `[a,b,c,d]` and tangents [1] would have the same shape as primals.
        # Now, In this function we apply tensordot using the pattern `[a,b,c,d]*[a,b] -> [c,d]`.

        # Optimization: Do not compute Jacobians for arguments which do not participate in
        #               differentiation.
        argnums = []
        for idx, tangent in enumerate(tangents):
            if not isinstance(tangent, jax.custom_derivatives.SymbolicZero):
                argnums.append(idx)

        results = self.wrap_callback(self.qjit_function, *primals)
        results_data, _results_shape = tree_flatten(results)
        derivatives = self.wrap_callback(self.get_derivative_qjit(argnums), *primals)
        derivatives_data, _derivatives_shape = tree_flatten(derivatives)

        jvps = [jnp.zeros_like(results_data[res_idx]) for res_idx in range(len(results_data))]
        for diff_arg_idx, arg_idx in enumerate(argnums):
            tangent = tangents[arg_idx]  # [1]
            taxis = list(range(tangent.ndim))
            for res_idx in range(len(results_data)):
                deriv_idx = diff_arg_idx * len(results_data) + res_idx
                deriv = derivatives_data[deriv_idx]  # [2]
                jvp = jnp.tensordot(deriv, tangent, axes=(taxis, taxis))
                jvps[res_idx] = jvps[res_idx] + jvp

        # jvps must match the type of primals
        # due to pytrees, primals are a tuple
        primal_type = type(primals)
        jvps = primal_type(jvps)
        if len(jvps) == 1:
            jvps = jvps[0]

        return results, jvps

    def __call__(self, *args, **kwargs):
        return self.jaxed_function(*args, **kwargs)


def qjit(
    fn=None,
    *,
    autograph=False,
    target="binary",
    keep_intermediate=False,
    verbose=False,
    logfile=None,
    pipelines=None,
):
    """A just-in-time decorator for PennyLane and JAX programs using Catalyst.

    This decorator enables both just-in-time and ahead-of-time compilation,
    depending on whether function argument type hints are provided.

    .. note::

        Currently, ``lightning.qubit`` is the only supported backend device
        for Catalyst compilation. For a list of supported operations, observables,
        and measurements, please see the :doc:`/dev/quick_start`.

    Args:
        fn (Callable): the quantum or classical function
        autograph (bool): Experimental support for automatically converting Python control
            flow statements to Catalyst-compatible control flow. Currently only supports Python
            ``if``, ``elif``, and ``else`` statements. Note that this feature requires an
            available TensorFlow installation.
        target (str): the compilation target
        keep_intermediate (bool): Whether or not to store the intermediate files throughout the
            compilation. If ``True``, intermediate representations are available via the
            :attr:`~.QJIT.mlir`, :attr:`~.QJIT.jaxpr`, and :attr:`~.QJIT.qir`, representing
            different stages in the optimization process.
        verbosity (bool): If ``True``, the tools and flags used by Catalyst behind the scenes are
            printed out.
        logfile (Optional[TextIOWrapper]): File object to write verbose messages to (default -
            ``sys.stderr``).
        pipelines (Optional(List[Tuple[str,List[str]]])): A list of pipelines to be executed. The
            elements of this list are named sequences of MLIR passes to be executed. A ``None``
            value (the default) results in the execution of the default pipeline. This option is
            considered to be used by advanced users for low-level debugging purposes.

    Returns:
        QJIT object.

    Raises:
        FileExistsError: Unable to create temporary directory
        PermissionError: Problems creating temporary directory
        OSError: Problems while creating folder for intermediate files
        AutoGraphError: Raised if there was an issue converting the given the function(s).
        ImportError: Raised if AutoGraph is turned on and TensorFlow could not be found.

    **Example**

    In just-in-time (JIT) mode, the compilation is triggered at the call site the
    first time the quantum function is executed. For example, ``circuit`` is
    compiled as early as the first call.

    .. code-block:: python

        @qjit
        @qml.qnode(qml.device("lightning.qubit", wires=2))
        def circuit(theta):
            qml.Hadamard(wires=0)
            qml.RX(theta, wires=1)
            qml.CNOT(wires=[0,1])
            return qml.expval(qml.PauliZ(wires=1))

    >>> circuit(0.5)  # the first call, compilation occurs here
    array(0.)
    >>> circuit(0.5)  # the precompiled quantum function is called
    array(0.)

    Alternatively, if argument type hints are provided, compilation
    can occur 'ahead of time' when the function is decorated.

    .. code-block:: python

        from jax.core import ShapedArray

        @qjit  # compilation happens at definition
        @qml.qnode(qml.device("lightning.qubit", wires=2))
        def circuit(x: complex, z: ShapedArray(shape=(3,), dtype=jnp.float64)):
            theta = jnp.abs(x)
            qml.RY(theta, wires=0)
            qml.Rot(z[0], z[1], z[2], wires=0)
            return qml.state()

    >>> circuit(0.2j, jnp.array([0.3, 0.6, 0.9]))  # calls precompiled function
    array([0.75634905-0.52801002j, 0. +0.j,
           0.35962678+0.14074839j, 0. +0.j])

    Catalyst also supports capturing imperative Python control flow in compiled programs. You can
    enable this feature via the ``autograph=True`` parameter. Note that it does come with some
    restrictions, in particular whenever global state is involved. Refer to the documentation page
    for a complete discussion of the supported and unsupported use-cases.

    .. code-block:: python

        @qjit(autograph=True)
        @qml.qnode(qml.device("lightning.qubit", wires=2))
        def circuit(x: int):

            if x < 5:
                qml.Hadamard(wires=0)
            else:
                qml.T(wires=0)

            return qml.expval(qml.PauliZ(0))

    >>> circuit(3)
    array(0.)

    >>> circuit(5)
    array(1.)

    Note that imperative control flow will still work in Catalyst even when the AutoGraph feature is
    turned off, it just won't be captured in the compiled program and cannot involve traced values.
    The example above would then raise a tracing error, as there is no value for ``x`` yet than can
    be compared in the if statement. A loop like ``for i in range(5)`` would be unrolled during
    tracing, "copy-pasting" the body 5 times into the program rather than appearing as is.

    .. important::

        Most decomposition logic will be equivalent to PennyLane's decomposition.
        However, decomposition logic will differ in the following cases:

        1. All :class:`qml.Controlled <pennylane.ops.op_math.Controlled>` operations will decompose
            to :class:`qml.QubitUnitary <pennylane.QubitUnitary>` operations.

        2. :class:`qml.ControlledQubitUnitary <pennylane.ControlledQubitUnitary>` operations will
            decompose to :class:`qml.QubitUnitary <pennylane.QubitUnitary>` operations.

        3. The list of device-supported gates employed by Catalyst is currently different than that
            of the ``lightning.qubit`` device, as defined by the
            :class:`~.pennylane_extensions.QJITDevice`.
    """

    if fn is not None:
        return QJIT(
            fn, CompileOptions(verbose, logfile, target, keep_intermediate, pipelines, autograph)
        )

    def wrap_fn(fn):
        return QJIT(
            fn, CompileOptions(verbose, logfile, target, keep_intermediate, pipelines, autograph)
        )

    return wrap_fn<|MERGE_RESOLUTION|>--- conflicted
+++ resolved
@@ -480,7 +480,7 @@
             self.user_function = run_autograph(fn)
 
         if self.compiling_from_textual_ir:
-            TracingContext.check_is_not_tracing("Cannot compile from IR in tracing context.")
+            EvaluationContext.check_is_not_tracing("Cannot compile from IR in tracing context.")
         else:
             parameter_types = get_type_annotations(self.user_function)
             if parameter_types is not None:
@@ -634,15 +634,10 @@
           str: A C program that can be compiled with the current shared object.
         """
         msg = "C interface cannot be generated from tracing context."
-<<<<<<< HEAD
         EvaluationContext.check_is_not_tracing(msg)
-        function, args = self._maybe_promote(self.compiled_function, *args)
-=======
-        TracingContext.check_is_not_tracing(msg)
         function, args = self._ensure_real_arguments_and_formal_parameters_are_compatible(
             self.compiled_function, *args
         )
->>>>>>> 64be9d2b
         return function.get_cmain(*args)
 
     def __call__(self, *args, **kwargs):
