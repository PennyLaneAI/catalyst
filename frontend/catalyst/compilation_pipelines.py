--- conflicted
+++ resolved
@@ -439,13 +439,7 @@
         self._llvmir = None
         self.mlir_module = None
         self.compiled_function = None
-<<<<<<< HEAD
-
-        parameter_types = CompiledFunction.get_compile_time_signature(self.qfunc)
-=======
         parameter_types = get_type_annotations(self.qfunc)
-        self.runtime = fn.device.short_name if isinstance(fn, qml.QNode) else "best"
->>>>>>> 09fd0be6
         self.user_typed = False
         if parameter_types is not None:
             self.user_typed = True
@@ -499,17 +493,11 @@
         ):
             mlir_module, ctx, jaxpr = tracer.get_mlir(self.qfunc, *self.c_sig)
 
-        inject_functions(mlir_module, self.runtime, ctx)
+        inject_functions(mlir_module, ctx)
         mod = mlir_module.operation
         self._jaxpr = jaxpr
         self._mlir = mod.get_asm(binary=False, print_generic_op_form=False, assume_verified=True)
 
-<<<<<<< HEAD
-        # Inject setup and finalize functions.
-        append_modules(mlir_module, ctx)
-
-=======
->>>>>>> 09fd0be6
         return mlir_module
 
     def compile(self):
