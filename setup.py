# Copyright 2022-2023 Xanadu Quantum Technologies Inc.

# Licensed under the Apache License, Version 2.0 (the "License");
# you may not use this file except in compliance with the License.
# You may obtain a copy of the License at

#     http://www.apache.org/licenses/LICENSE-2.0

# Unless required by applicable law or agreed to in writing, software
# distributed under the License is distributed on an "AS IS" BASIS,
# WITHOUT WARRANTIES OR CONDITIONS OF ANY KIND, either express or implied.
# See the License for the specific language governing permissions and
# limitations under the License.

import glob
import platform
import subprocess
from distutils import sysconfig
from os import path

import numpy as np
from pybind11.setup_helpers import intree_extensions
from setuptools import (  # pylint: disable=wrong-import-order
    Extension,
    find_namespace_packages,
    setup,
)
from setuptools.command.build_ext import build_ext

system_platform = platform.system()

with open(path.join("frontend", "catalyst", "_version.py")) as f:
    version = f.readlines()[-1].split()[-1].strip("\"'")

with open(".dep-versions") as f:
    lines = f.readlines()
    jax_version = [line[4:].strip() for line in lines if "jax=" in line][0]
    pl_str = "pennylane="
    pl_str_length = len(pl_str)
    pl_version = [line[pl_str_length:].strip() for line in lines if pl_str in line][0]

requirements = [
    f"pennylane @ git+https://github.com/pennylaneai/pennylane@{pl_version}",
    f"jax=={jax_version}",
    f"jaxlib=={jax_version}",
    "tomlkit;python_version<'3.11'",
    "scipy",
]

<<<<<<< HEAD
# TODO: Once PL version 0.35 is released:
# * remove this special handling
# * make pennylane>=0.35 a requirement
# * Close this ticket https://github.com/PennyLaneAI/catalyst/issues/494
one_compiler_per_distribution = pl_version == ">=0.32,<=0.34"
if one_compiler_per_distribution:
    entry_points = {
        "pennylane.plugins": [
            "softwareq.qpp = catalyst.cuda:SoftwareQQPP",
            "nvidia.statevec = catalyst.cuda:NvidiaCuStateVec",
            "nvidia.tensornet = catalyst.cuda:NvidiaCuTensorNet",
        ],
        "pennylane.compilers": [
            "context = catalyst.tracing.contexts:EvaluationContext",
            "ops = catalyst:pennylane_extensions",
            "qjit = catalyst:qjit",
        ],
    }
else:
    entry_points = {
        "pennylane.plugins": [
            "softwareq.qpp = catalyst.cuda:SoftwareQQPP",
            "nvidia.statevec = catalyst.cuda:NvidiaCuStateVec",
            "nvidia.tensornet = catalyst.cuda:NvidiaCuTensorNet",
        ],
        "pennylane.compilers": [
            "catalyst.context = catalyst.tracing.contexts:EvaluationContext",
            "catalyst.ops = catalyst:pennylane_extensions",
            "catalyst.qjit = catalyst:qjit",
            "cuda_quantum.context = catalyst.cuda:EvaluationContext",
            "cuda_quantum.ops = catalyst.cuda:pennylane_extensions",
            "cuda_quantum.qjit = catalyst.cuda:qjit",
        ],
    }
=======
entry_points = {
    "pennylane.plugins": "softwareq.qpp = catalyst.cuda:SoftwareQQPP",
    "pennylane.compilers": [
        "catalyst.context = catalyst.tracing.contexts:EvaluationContext",
        "catalyst.ops = catalyst:pennylane_extensions",
        "catalyst.qjit = catalyst:qjit",
        "cuda_quantum.context = catalyst.tracing.contexts:EvaluationContext",
        "cuda_quantum.ops = catalyst:pennylane_extensions",
        "cuda_quantum.qjit = catalyst.cuda:qjit",
    ],
}
>>>>>>> 0f7eabae

classifiers = [
    "Environment :: Console",
    "Natural Language :: English",
    "Intended Audience :: Science/Research",
    "Development Status :: 3 - Alpha",
    "Operating System :: POSIX",
    "Operating System :: POSIX :: Linux",
    "Programming Language :: Python :: 3",
    "Programming Language :: Python :: 3.9",
    "Programming Language :: Python :: 3.10",
    "Programming Language :: Python :: 3.11",
    "Programming Language :: Python :: 3 :: Only",
]


description = {
    "maintainer": "Xanadu Inc.",
    "maintainer_email": "software@xanadu.ai",
    "url": "https://github.com/PennyLaneAI/catalyst",
    "description": "A JIT compiler for hybrid quantum programs in PennyLane",
    "long_description": open("README.md").read(),
    "long_description_content_type": "text/markdown",
    "license": "Apache License 2.0",
}


class CustomBuildExtLinux(build_ext):
    """Override build ext from setuptools in order to remove the architecture/python
    version suffix of the library name."""

    def get_ext_filename(self, fullname):
        filename = super().get_ext_filename(fullname)
        suffix = sysconfig.get_config_var("EXT_SUFFIX")
        extension = path.splitext(filename)[1]
        return filename.replace(suffix, "") + extension


class CustomBuildExtMacos(build_ext):
    """Override build ext from setuptools in order to change to remove the architecture/python
    version suffix of the library name and to change the LC_ID_DYLIB that otherwise is constant
    and equal to where the shared library was created."""

    def get_ext_filename(self, fullname):
        filename = super().get_ext_filename(fullname)
        suffix = sysconfig.get_config_var("EXT_SUFFIX")
        extension = path.splitext(filename)[1]
        return filename.replace(suffix, "") + extension

    def run(self):
        # Run the original build_ext command
        build_ext.run(self)

        # Construct library name based on ext suffix (contains python version, architecture and .so)
        library_name = "libcustom_calls.so"

        package_root = path.dirname(__file__)
        frontend_path = glob.glob(
            path.join(package_root, "frontend", "**", library_name), recursive=True
        )
        build_path = glob.glob(path.join("build", "**", library_name), recursive=True)
        lib_with_r_path = "@rpath/libcustom_calls.so"

        original_path = frontend_path[0] if frontend_path else build_path[0]

        # Run install_name_tool to modify LC_ID_DYLIB(other the rpath stays in vars/folder)
        subprocess.run(
            ["/usr/bin/install_name_tool", "-id", lib_with_r_path, original_path],
            check=False,
        )


# Compile the library of custom calls in the frontend
if system_platform == "Linux":
    custom_calls_extension = Extension(
        "catalyst.utils.libcustom_calls",
        sources=["frontend/catalyst/utils/libcustom_calls.cpp"],
    )
    cmdclass = {"build_ext": CustomBuildExtLinux}

elif system_platform == "Darwin":
    variables = sysconfig.get_config_vars()
    # Here we need to switch the deault to MacOs dynamic lib
    variables["LDSHARED"] = variables["LDSHARED"].replace("-bundle", "-dynamiclib")
    custom_calls_extension = Extension(
        "catalyst.utils.libcustom_calls",
        sources=["frontend/catalyst/utils/libcustom_calls.cpp"],
    )
    cmdclass = {"build_ext": CustomBuildExtMacos}


ext_modules = [custom_calls_extension]

lib_path_npymath = path.join(np.get_include(), "..", "lib")
intree_extension_list = intree_extensions(["frontend/catalyst/utils/wrapper.cpp"])
for ext in intree_extension_list:
    ext._add_ldflags(["-L", lib_path_npymath])  # pylint: disable=protected-access
    ext._add_ldflags(["-lnpymath"])  # pylint: disable=protected-access
    ext._add_cflags(["-I", np.get_include()])  # pylint: disable=protected-access
    ext._add_cflags(["-std=c++17"])  # pylint: disable=protected-access
ext_modules.extend(intree_extension_list)
# For any compiler packages seeking to be registered in PennyLane, it is imperative that they
# expose the entry_points metadata under the designated group name `pennylane.compilers`, with
# the following entry points:
# - `context`: Path to the compilation evaluation context manager.
# - `ops`: Path to the compiler operations module.
# - `qjit`: Path to the JIT compiler decorator provided by the compiler.

setup(
    classifiers=classifiers,
    name="PennyLane-Catalyst",
    provides=["catalyst"],
    version=version,
    python_requires=">=3.9",
    entry_points=entry_points,
    install_requires=requirements,
    packages=find_namespace_packages(
        where="frontend",
        include=["catalyst", "catalyst.*", "mlir_quantum"],
    ),
    package_dir={"": "frontend"},
    include_package_data=True,
    ext_modules=ext_modules,
    cmdclass=cmdclass,
    **description,
)<|MERGE_RESOLUTION|>--- conflicted
+++ resolved
@@ -47,44 +47,12 @@
     "scipy",
 ]
 
-<<<<<<< HEAD
-# TODO: Once PL version 0.35 is released:
-# * remove this special handling
-# * make pennylane>=0.35 a requirement
-# * Close this ticket https://github.com/PennyLaneAI/catalyst/issues/494
-one_compiler_per_distribution = pl_version == ">=0.32,<=0.34"
-if one_compiler_per_distribution:
-    entry_points = {
-        "pennylane.plugins": [
-            "softwareq.qpp = catalyst.cuda:SoftwareQQPP",
-            "nvidia.statevec = catalyst.cuda:NvidiaCuStateVec",
-            "nvidia.tensornet = catalyst.cuda:NvidiaCuTensorNet",
-        ],
-        "pennylane.compilers": [
-            "context = catalyst.tracing.contexts:EvaluationContext",
-            "ops = catalyst:pennylane_extensions",
-            "qjit = catalyst:qjit",
-        ],
-    }
-else:
-    entry_points = {
-        "pennylane.plugins": [
-            "softwareq.qpp = catalyst.cuda:SoftwareQQPP",
-            "nvidia.statevec = catalyst.cuda:NvidiaCuStateVec",
-            "nvidia.tensornet = catalyst.cuda:NvidiaCuTensorNet",
-        ],
-        "pennylane.compilers": [
-            "catalyst.context = catalyst.tracing.contexts:EvaluationContext",
-            "catalyst.ops = catalyst:pennylane_extensions",
-            "catalyst.qjit = catalyst:qjit",
-            "cuda_quantum.context = catalyst.cuda:EvaluationContext",
-            "cuda_quantum.ops = catalyst.cuda:pennylane_extensions",
-            "cuda_quantum.qjit = catalyst.cuda:qjit",
-        ],
-    }
-=======
 entry_points = {
-    "pennylane.plugins": "softwareq.qpp = catalyst.cuda:SoftwareQQPP",
+    "pennylane.plugins": [
+        "softwareq.qpp = catalyst.cuda:SoftwareQQPP",
+        "nvidia.statevec = catalyst.cuda:NvidiaCuStateVec",
+        "nvidia.tensornet = catalyst.cuda:NvidiaCuTensorNet",
+    ],
     "pennylane.compilers": [
         "catalyst.context = catalyst.tracing.contexts:EvaluationContext",
         "catalyst.ops = catalyst:pennylane_extensions",
@@ -94,7 +62,6 @@
         "cuda_quantum.qjit = catalyst.cuda:qjit",
     ],
 }
->>>>>>> 0f7eabae
 
 classifiers = [
     "Environment :: Console",
