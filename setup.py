# Copyright 2022-2023 Xanadu Quantum Technologies Inc.

# Licensed under the Apache License, Version 2.0 (the "License");
# you may not use this file except in compliance with the License.
# You may obtain a copy of the License at

#     http://www.apache.org/licenses/LICENSE-2.0

# Unless required by applicable law or agreed to in writing, software
# distributed under the License is distributed on an "AS IS" BASIS,
# WITHOUT WARRANTIES OR CONDITIONS OF ANY KIND, either express or implied.
# See the License for the specific language governing permissions and
# limitations under the License.

import glob
import platform
import subprocess
from distutils import sysconfig
from os import environ, path

import numpy as np
from pybind11.setup_helpers import intree_extensions
from setuptools import (  # pylint: disable=wrong-import-order
    Extension,
    find_namespace_packages,
    setup,
)
from setuptools.command.build_ext import build_ext

system_platform = platform.system()

with open(path.join("frontend", "catalyst", "_version.py")) as f:
    version = f.readlines()[-1].split()[-1].strip("\"'")

with open(".dep-versions") as f:
    jax_version = [line[4:].strip() for line in f.readlines() if "jax=" in line][0]

<<<<<<< HEAD
pl_version = environ.get("pl_version", ">=0.32,<=0.34")
=======
pl_version = environ.get("PL_VERSION", ">=0.32,<=0.34")
>>>>>>> 77b81a96
requirements = [
    f"pennylane{pl_version}",
    f"jax=={jax_version}",
    f"jaxlib=={jax_version}",
    "tomlkit;python_version<'3.11'",
    "scipy",
]

<<<<<<< HEAD
=======
# TODO: Once PL version 0.35 is released:
# * remove this special handling
# * make pennylane>=0.35 a requirement
# * Close this ticket https://github.com/PennyLaneAI/catalyst/issues/494
>>>>>>> 77b81a96
one_compiler_per_distribution = pl_version == ">=0.32,<=0.34"
if one_compiler_per_distribution:
    entry_points = {
        "pennylane.plugins": "cudaq = catalystcuda:CudaQDevice",
        "pennylane.compilers": [
            "context = catalyst.utils.contexts:EvaluationContext",
            "ops = catalyst:pennylane_extensions",
            "qjit = catalyst:qjit",
        ],
    }
else:
    entry_points = {
        "pennylane.plugins": "cudaq = catalystcuda:CudaQDevice",
        "pennylane.compilers": [
            "catalyst.context = catalyst.utils.contexts:EvaluationContext",
            "catalyst.ops = catalyst:pennylane_extensions",
            "catalyst.qjit = catalyst:qjit",
<<<<<<< HEAD
            "cudaq.context = catalystcuda:EvaluationContext",
            "cudaq.ops = catalystcuda:pennylane_extensions",
            "cudaq.qjit = catalystcuda:qjit",
=======
>>>>>>> 77b81a96
        ],
    }

classifiers = [
    "Environment :: Console",
    "Natural Language :: English",
    "Intended Audience :: Science/Research",
    "Development Status :: 3 - Alpha",
    "Operating System :: POSIX",
    "Operating System :: POSIX :: Linux",
    "Programming Language :: Python :: 3",
    "Programming Language :: Python :: 3.9",
    "Programming Language :: Python :: 3.10",
    "Programming Language :: Python :: 3.11",
    "Programming Language :: Python :: 3 :: Only",
]


description = {
    "maintainer": "Xanadu Inc.",
    "maintainer_email": "software@xanadu.ai",
    "url": "https://github.com/PennyLaneAI/catalyst",
    "description": "A JIT compiler for hybrid quantum programs in PennyLane",
    "long_description": open("README.md").read(),
    "long_description_content_type": "text/markdown",
    "license": "Apache License 2.0",
}


class CustomBuildExtLinux(build_ext):
    """Override build ext from setuptools in order to remove the architecture/python
    version suffix of the library name."""

    def get_ext_filename(self, fullname):
        filename = super().get_ext_filename(fullname)
        suffix = sysconfig.get_config_var("EXT_SUFFIX")
        extension = path.splitext(filename)[1]
        return filename.replace(suffix, "") + extension


class CustomBuildExtMacos(build_ext):
    """Override build ext from setuptools in order to change to remove the architecture/python
    version suffix of the library name and to change the LC_ID_DYLIB that otherwise is constant
    and equal to where the shared library was created."""

    def get_ext_filename(self, fullname):
        filename = super().get_ext_filename(fullname)
        suffix = sysconfig.get_config_var("EXT_SUFFIX")
        extension = path.splitext(filename)[1]
        return filename.replace(suffix, "") + extension

    def run(self):
        # Run the original build_ext command
        build_ext.run(self)

        # Construct library name based on ext suffix (contains python version, architecture and .so)
        library_name = "libcustom_calls.so"

        package_root = path.dirname(__file__)
        frontend_path = glob.glob(
            path.join(package_root, "frontend", "**", library_name), recursive=True
        )
        build_path = glob.glob(path.join("build", "**", library_name), recursive=True)
        lib_with_r_path = "@rpath/libcustom_calls.so"

        original_path = frontend_path[0] if frontend_path else build_path[0]

        # Run install_name_tool to modify LC_ID_DYLIB(other the rpath stays in vars/folder)
        subprocess.run(
            ["/usr/bin/install_name_tool", "-id", lib_with_r_path, original_path],
            check=False,
        )


# Compile the library of custom calls in the frontend
if system_platform == "Linux":
    custom_calls_extension = Extension(
        "catalyst.utils.libcustom_calls",
        sources=["frontend/catalyst/utils/libcustom_calls.cpp"],
    )
    cmdclass = {"build_ext": CustomBuildExtLinux}

elif system_platform == "Darwin":
    variables = sysconfig.get_config_vars()
    # Here we need to switch the deault to MacOs dynamic lib
    variables["LDSHARED"] = variables["LDSHARED"].replace("-bundle", "-dynamiclib")
    custom_calls_extension = Extension(
        "catalyst.utils.libcustom_calls",
        sources=["frontend/catalyst/utils/libcustom_calls.cpp"],
    )
    cmdclass = {"build_ext": CustomBuildExtMacos}


ext_modules = [custom_calls_extension]

lib_path_npymath = path.join(np.get_include(), "..", "lib")
intree_extension_list = intree_extensions(["frontend/catalyst/utils/wrapper.cpp"])
for ext in intree_extension_list:
    ext._add_ldflags(["-L", lib_path_npymath])  # pylint: disable=protected-access
    ext._add_ldflags(["-lnpymath"])  # pylint: disable=protected-access
    ext._add_cflags(["-I", np.get_include()])  # pylint: disable=protected-access
    ext._add_cflags(["-std=c++17"])  # pylint: disable=protected-access
ext_modules.extend(intree_extension_list)
# For any compiler packages seeking to be registered in PennyLane, it is imperative that they
# expose the entry_points metadata under the designated group name `pennylane.compilers`, with
# the following entry points:
# - `context`: Path to the compilation evaluation context manager.
# - `ops`: Path to the compiler operations module.
# - `qjit`: Path to the JIT compiler decorator provided by the compiler.

setup(
    classifiers=classifiers,
    name="PennyLane-Catalyst",
    provides=["catalyst"],
    version=version,
    python_requires=">=3.9",
    entry_points=entry_points,
    install_requires=requirements,
    packages=find_namespace_packages(
        where="frontend",
        include=["catalyst", "catalyst.*", "mlir_quantum", "catalystcuda"],
    ),
    package_dir={"": "frontend"},
    include_package_data=True,
    ext_modules=ext_modules,
    cmdclass=cmdclass,
    **description,
)<|MERGE_RESOLUTION|>--- conflicted
+++ resolved
@@ -35,11 +35,7 @@
 with open(".dep-versions") as f:
     jax_version = [line[4:].strip() for line in f.readlines() if "jax=" in line][0]
 
-<<<<<<< HEAD
-pl_version = environ.get("pl_version", ">=0.32,<=0.34")
-=======
 pl_version = environ.get("PL_VERSION", ">=0.32,<=0.34")
->>>>>>> 77b81a96
 requirements = [
     f"pennylane{pl_version}",
     f"jax=={jax_version}",
@@ -48,13 +44,10 @@
     "scipy",
 ]
 
-<<<<<<< HEAD
-=======
 # TODO: Once PL version 0.35 is released:
 # * remove this special handling
 # * make pennylane>=0.35 a requirement
 # * Close this ticket https://github.com/PennyLaneAI/catalyst/issues/494
->>>>>>> 77b81a96
 one_compiler_per_distribution = pl_version == ">=0.32,<=0.34"
 if one_compiler_per_distribution:
     entry_points = {
@@ -72,12 +65,9 @@
             "catalyst.context = catalyst.utils.contexts:EvaluationContext",
             "catalyst.ops = catalyst:pennylane_extensions",
             "catalyst.qjit = catalyst:qjit",
-<<<<<<< HEAD
             "cudaq.context = catalystcuda:EvaluationContext",
             "cudaq.ops = catalystcuda:pennylane_extensions",
             "cudaq.qjit = catalystcuda:qjit",
-=======
->>>>>>> 77b81a96
         ],
     }
 
