#!/usr/bin/env bash

set -e -x
cd /catalyst

# Avoid git safe directory error
git config --global --add safe.directory '*'

# Process args
export GCC_VERSION=$1
export PYTHON_VERSION=$2
export PYTHON_SUBVERSION=$3
export PYTHON_PACKAGE=$4
export PYTHON_ALTERNATIVE_VERSION=$5

# Install system dependencies
dnf update -y 
dnf install -y libzstd-devel gcc-toolset-${GCC_VERSION}
if [ "$PYTHON_VERSION" != "3.10" ]; then
    dnf install -y ${PYTHON_PACKAGE} ${PYTHON_PACKAGE}-devel
fi
dnf clean all -y

# Make GCC the default compiler
source /opt/rh/gcc-toolset-${GCC_VERSION}/enable -y 
export C_COMPILER=/opt/rh/gcc-toolset-${GCC_VERSION}/root/usr/bin/gcc 
export CXX_COMPILER=/opt/rh/gcc-toolset-${GCC_VERSION}/root/usr/bin/g++

# Set the right Python interpreter
rm -rf /usr/bin/python3
ln -s /opt/_internal/cpython-${PYTHON_VERSION}.${PYTHON_SUBVERSION}/bin/python3 /usr/bin/python3 
export PYTHON=/usr/bin/python3

# Add LLVM, Python and GCC to the PATH env var
export PATH=/catalyst/llvm-build/bin:/opt/_internal/cpython-${PYTHON_VERSION}.${PYTHON_SUBVERSION}/bin:/opt/rh/gcc-toolset-${GCC_VERSION}/root/usr/bin:$PATH

# Install python dependencies
/usr/bin/python3 -m pip install pennylane pybind11 PyYAML cmake ninja delocate 'amazon-braket-pennylane-plugin>1.27.1'

# Build Catalyst runtime
cmake -S runtime -B runtime-build -G Ninja \
    -DCMAKE_BUILD_TYPE=Release \
    -DCMAKE_LIBRARY_OUTPUT_DIRECTORY=runtime-build/lib \
    -DPYTHON_EXECUTABLE=/usr/bin/python3 \
    -DPYTHON_INCLUDE_DIR=/opt/_internal/cpython-${PYTHON_VERSION}.${PYTHON_SUBVERSION}/include/python${PYTHON_VERSION} \
    -DPYTHON_LIBRARY=/opt/_internal/cpython-${PYTHON_VERSION}.${PYTHON_SUBVERSION}/lib \
    -Dpybind11_DIR=/opt/_internal/cpython-${PYTHON_VERSION}.${PYTHON_SUBVERSION}/lib/python${PYTHON_VERSION}/site-packages/pybind11/share/cmake/pybind11 \
<<<<<<< HEAD
    -DENABLE_LIGHTNING_KOKKOS=ON \
    -DLIGHTNING_GIT_TAG=latest_release \
    -DENABLE_LAPACK=ON \
    -DKokkos_ENABLE_SERIAL=ON \
    -DKokkos_ENABLE_OPENMP=ON \
    -DKokkos_ENABLE_COMPLEX_ALIGN=OFF \
=======
    -DLIGHTNING_GIT_TAG=c6b86a5 \
    -DENABLE_LAPACK=OFF \
>>>>>>> 0f2e33db
    -DENABLE_WARNINGS=OFF \
    -DENABLE_OPENQASM=ON \
    -DENABLE_OPENMP=OFF \
    -DLQ_ENABLE_KERNEL_OMP=OFF
cmake --build runtime-build --target rt_capi rtd_lightning rtd_openqasm rtd_dummy

# Build OQC
export OQC_BUILD_DIR="/catalyst/oqc-build"
export RT_BUILD_DIR="/catalyst/runtime-build"
export USE_ALTERNATIVE_CATALYST_PYTHON_INTERPRETER=ON
make oqc

# Build Catalyst dialects
cmake -S mlir -B quantum-build -G Ninja \
    -DCMAKE_BUILD_TYPE=Release \
    -DLLVM_ENABLE_ASSERTIONS=ON \
    -DQUANTUM_ENABLE_BINDINGS_PYTHON=ON \
    -DPython3_EXECUTABLE=/usr/bin/python3 \
    -DPython3_NumPy_INCLUDE_DIRS=/opt/_internal/cpython-${PYTHON_VERSION}.${PYTHON_SUBVERSION}/lib/python${PYTHON_VERSION}/site-packages/numpy/core/include \
    -DMLIR_DIR=/catalyst/llvm-build/lib/cmake/mlir \
    -DMHLO_DIR=/catalyst/mhlo-build/lib/cmake/mlir-hlo \
    -DMHLO_BINARY_DIR=/catalyst/mhlo-build/bin \
    -DEnzyme_DIR=/catalyst/enzyme-build \
    -DENZYME_SRC_DIR=/catalyst/mlir/Enzyme \
    -DLLVM_ENABLE_ZLIB=OFF \
    -DLLVM_ENABLE_ZSTD=FORCE_ON \
    -DLLVM_ENABLE_LLD=ON \
    -DLLVM_DIR=/catalyst/llvm-build/lib/cmake/llvm
cmake --build quantum-build --target check-dialects compiler_driver

# Copy files needed for the wheel where they are expected
cp /catalyst/runtime-build/lib/*/*/*/*/librtd* /catalyst/runtime-build/lib
cp /catalyst/runtime-build/lib/registry/runtime-build/lib/catalyst_callback_registry.cpython-${PYTHON_ALTERNATIVE_VERSION}-aarch64-linux-gnu.so /catalyst/runtime-build/lib
cp /catalyst/runtime-build/lib/capi/runtime-build/lib/librt_capi.so /catalyst/runtime-build/lib/

# Build wheels
export LLVM_BUILD_DIR=/catalyst/llvm-build
export MHLO_BUILD_DIR=/catalyst/mhlo-build
export DIALECTS_BUILD_DIR=/catalyst/quantum-build
export RT_BUILD_DIR=/catalyst/runtime-build
export OQC_BUILD_DIR=/catalyst/oqc-build
export ENZYME_BUILD_DIR=/catalyst/enzyme-build
make wheel

# Exclude libopenblas as we rely on the openblas/lapack library shipped by scipy
auditwheel repair dist/*.whl -w ./wheel --no-update-tags --exclude libopenblasp-r0-23e5df77.3.21.dev.so<|MERGE_RESOLUTION|>--- conflicted
+++ resolved
@@ -45,17 +45,12 @@
     -DPYTHON_INCLUDE_DIR=/opt/_internal/cpython-${PYTHON_VERSION}.${PYTHON_SUBVERSION}/include/python${PYTHON_VERSION} \
     -DPYTHON_LIBRARY=/opt/_internal/cpython-${PYTHON_VERSION}.${PYTHON_SUBVERSION}/lib \
     -Dpybind11_DIR=/opt/_internal/cpython-${PYTHON_VERSION}.${PYTHON_SUBVERSION}/lib/python${PYTHON_VERSION}/site-packages/pybind11/share/cmake/pybind11 \
-<<<<<<< HEAD
     -DENABLE_LIGHTNING_KOKKOS=ON \
-    -DLIGHTNING_GIT_TAG=latest_release \
+    -DLIGHTNING_GIT_TAG=dcb2e79 \
     -DENABLE_LAPACK=ON \
     -DKokkos_ENABLE_SERIAL=ON \
     -DKokkos_ENABLE_OPENMP=ON \
     -DKokkos_ENABLE_COMPLEX_ALIGN=OFF \
-=======
-    -DLIGHTNING_GIT_TAG=c6b86a5 \
-    -DENABLE_LAPACK=OFF \
->>>>>>> 0f2e33db
     -DENABLE_WARNINGS=OFF \
     -DENABLE_OPENQASM=ON \
     -DENABLE_OPENMP=OFF \
