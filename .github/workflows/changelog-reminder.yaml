--- conflicted
+++ resolved
@@ -18,11 +18,7 @@
         changelog_regex: 'doc/releases/changelog-dev.md'
         customPrMessage: |
           Hello. You may have forgotten to update the changelog!
-<<<<<<< HEAD
-          Please edit [`doc/releases/changelog-dev.md`](/PennyLaneAI/catalyst/blob/master/doc/releases/changelog-dev.md on your branch with:
-=======
           Please edit [`doc/releases/changelog-dev.md`](/PennyLaneAI/catalyst/blob/main/doc/releases/changelog-dev.md) on your branch with:
->>>>>>> e4485e33
           * A one-to-two sentence description of the change. You may include a small working example for new features.
           * A link back to this PR.
           * Your name (or GitHub username) in the contributors section.
