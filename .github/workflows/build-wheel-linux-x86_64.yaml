name: Build Catalyst Wheel on Linux (x86_64)

on:
  schedule:
    - cron: "0 0 * * 0"
  workflow_dispatch:

concurrency:
  group: ${{ github.workflow }}-${{ github.ref }}
  cancel-in-progress: true

jobs:
  constants:
    name: "Set build matrix"
    uses: ./.github/workflows/constants.yaml

  build-dependencies:
    needs: [constants]

    strategy:
      fail-fast: false
      matrix:
        os: [ubuntu-latest]
        arch: [x86_64]
        python_version: ${{ fromJson(needs.constants.outputs.python_versions) }}
        container_img: ["quay.io/pypa/manylinux2014_x86_64"]

    name: Build Dependencies (Python ${{ matrix.python_version }})
    runs-on: ubuntu-latest
    container: ${{ matrix.container_img }}

    steps:
    - name: Checkout Catalyst repo
      uses: actions/checkout@v3

<<<<<<< HEAD
    # Build and cache LLVM / MLIR
    - name: Cache LLVM Build
      id: cache-llvm-build
      uses: actions/cache@v3
      with:
        path:  llvm-build
        key: ${{ runner.os }}-llvm-${{ needs.constants.outputs.llvm_version }}-python-${{matrix.python_version}}-generic-build-opt
=======
    - name: Set Ownership in Container
      run: |
        # To fix the git issue with the owner of the checkout dir
        chown -R $(id -u):$(id -g) $PWD
>>>>>>> a99d6e4d

    # Cache external project sources
    - name: Cache LLVM Source
      id: cache-llvm-source
      uses: actions/cache@v3
      with:
        path:  mlir/llvm-project
        key: ${{ runner.os }}-llvm-${{ needs.constants.outputs.llvm_version }}-default-source
        enableCrossOsArchive: True

    - name: Cache MHLO Source
      id: cache-mhlo-source
      uses: actions/cache@v3
      with:
        path: mlir/mlir-hlo
        key: ${{ runner.os }}-mhlo-${{ needs.constants.outputs.mhlo_version }}-default-source
        enableCrossOsArchive: True

    - name: Cache Enzyme Source
      id: cache-enzyme-source
      uses: actions/cache@v3
      with:
        path:  mlir/Enzyme
        key: ${{ runner.os }}-enzyme-${{ needs.constants.outputs.llvm_version }}-${{ needs.constants.outputs.enzyme_version }}-default-source
        enableCrossOsArchive: True

    - name: Clone LLVM Submodule
      if: steps.cache-llvm-source.outputs.cache-hit != 'true'
      uses: actions/checkout@v3
      with:
        repository: llvm/llvm-project
        ref: ${{ needs.constants.outputs.llvm_version }}
        path: mlir/llvm-project

    - name: Clone MHLO Submodule
      if: steps.cache-mhlo-source.outputs.cache-hit != 'true'
      uses: actions/checkout@v3
      with:
        repository: tensorflow/mlir-hlo
        ref: ${{ needs.constants.outputs.mhlo_version }}
        path: mlir/mlir-hlo

    - name: Clone Enzyme Submodule
      if: steps.cache-enzyme-source.outputs.cache-hit != 'true'
      uses: actions/checkout@v3
      with:
        repository: EnzymeAD/Enzyme
        ref: ${{ needs.constants.outputs.enzyme_version }}
        path: mlir/Enzyme

    # Cache external project builds
    - name: Cache LLVM Build
      id: cache-llvm-build
      uses: actions/cache@v3
      with:
        path:  llvm-build
        key: ${{ runner.os }}-llvm-${{ needs.constants.outputs.llvm_version }}-generic-build-opt

    - name: Cache MHLO Build
      id: cache-mhlo-build
      uses: actions/cache@v3
      with:
        path:  mhlo-build
        key: ${{ runner.os }}-mhlo-${{ needs.constants.outputs.mhlo_version }}-generic-build

    - name: Cache Enzyme Build
      id: cache-enzyme-build
      uses: actions/cache@v3
      with:
        path:  enzyme-build
        key: ${{ runner.os }}-enzyme-${{ needs.constants.outputs.llvm_version }}-${{ needs.constants.outputs.enzyme_version }}-generic-build

    - name: Install dependencies (CentOS)
      if: |
        steps.cache-llvm-build.outputs.cache-hit != 'true' ||
        steps.cache-mhlo-build.outputs.cache-hit != 'true' ||
        steps.cache-enzyme-build.outputs.cache-hit != 'true'
      run: |
        # Reduce wait time for repos not responding
        cat /etc/yum.conf | sed "s/\[main\]/\[main\]\ntimeout=5/g" > /etc/yum.conf
        yum update -y && yum install -y cmake ninja-build

    - name: Build LLVM / MLIR
      if: steps.cache-llvm-build.outputs.cache-hit != 'true'
      run: |
        cmake -S mlir/llvm-project/llvm -B llvm-build -G Ninja \
              -DCMAKE_BUILD_TYPE=Release \
              -DLLVM_BUILD_EXAMPLES=OFF \
              -DLLVM_TARGETS_TO_BUILD="host" \
              -DLLVM_ENABLE_PROJECTS="lld;mlir" \
              -DLLVM_ENABLE_ASSERTIONS=ON \
              -DLLVM_INSTALL_UTILS=ON

        # TODO: when updating LLVM, test to see if mlir/unittests/Bytecode/BytecodeTest.cpp:55 is passing
        # and remove filter
        LIT_FILTER_OUT="Bytecode" cmake --build llvm-build --target lld check-mlir opt

    - name: Build MHLO Dialect
      if: steps.cache-mhlo-build.outputs.cache-hit != 'true'
      # building with LLD is a strong requirement for mhlo
      run: |
        export PATH=$GITHUB_WORKSPACE/llvm-build/bin:$PATH
        cmake -S mlir/mlir-hlo -B mhlo-build -G Ninja \
              -DCMAKE_BUILD_TYPE=Release \
              -DLLVM_ENABLE_ASSERTIONS=ON \
              -DMLIR_DIR=$GITHUB_WORKSPACE/llvm-build/lib/cmake/mlir \
              -DLLVM_ENABLE_LLD=ON

        cmake --build mhlo-build --target check-mlir-hlo

    - name: Build Enzyme
      if: steps.cache-enzyme-build.outputs.cache-hit != 'true'
      run: |
        cmake -S mlir/Enzyme/enzyme -B enzyme-build -G Ninja \
              -DCMAKE_BUILD_TYPE=Release \
              -DLLVM_DIR=$GITHUB_WORKSPACE/llvm-build/lib/cmake/llvm \
              -DENZYME_STATIC_LIB=ON

        cmake --build enzyme-build --target EnzymeStatic-18

  catalyst-linux-wheels-x86-64:
    needs: [constants, build-dependencies]
    strategy:
      fail-fast: false
      matrix:
        os: [ubuntu-latest]
        arch: [x86_64]
        python_version: ${{ fromJson(needs.constants.outputs.python_versions) }}
        container_img: ["quay.io/pypa/manylinux2014_x86_64"]

    name: Build Wheels (Python ${{ matrix.python_version }})
    runs-on: ${{ matrix.os }}
    container: ${{ matrix.container_img }}

    steps:
    - name: Checkout Catalyst repo
      uses: actions/checkout@v3

    - name: Install dependencies (CentOS)
      run: |
        # Reduce wait time for repos not responding
        cat /etc/yum.conf | sed "s/\[main\]/\[main\]\ntimeout=5/g" > /etc/yum.conf
        yum update -y && yum install -y cmake ninja-build openmpi-devel

    - name: Install Dependencies (Python)
      run: |
        python${{ matrix.python_version }} -m pip install wheel numpy pybind11 PyYAML

    - name: Get Cached LLVM Source
      id: cache-llvm-source
      uses: actions/cache@v3
      with:
        path: mlir/llvm-project
        key: ${{ runner.os }}-llvm-${{ needs.constants.outputs.llvm_version }}-default-source
        enableCrossOsArchive: True
        fail-on-cache-miss: True

    - name: Get Cached LLVM Build
      id: cache-llvm-build
      uses: actions/cache@v3
      with:
        path:  llvm-build
        key: ${{ runner.os }}-llvm-${{ needs.constants.outputs.llvm_version }}-python-${{matrix.python_version}}-generic-build-opt
        fail-on-cache-miss: True

    - name: Get Cached MHLO Source
      id: cache-mhlo-source
      uses: actions/cache@v3
      with:
        path: mlir/mlir-hlo
        key: ${{ runner.os }}-mhlo-${{ needs.constants.outputs.mhlo_version }}-default-source
        enableCrossOsArchive: True
        fail-on-cache-miss: True

    - name: Get Cached MHLO Build
      id: cache-mhlo-build
      uses: actions/cache@v3
      with:
        path:  mhlo-build
        key: ${{ runner.os }}-mhlo-${{ needs.constants.outputs.mhlo_version }}-generic-build
        fail-on-cache-miss: True

    - name: Get Cached Enzyme Build
      id: cache-enzyme-build
      uses: actions/cache@v3
      with:
        path:  enzyme-build
        key: ${{ runner.os }}-enzyme-${{ needs.constants.outputs.llvm_version }}-${{ needs.constants.outputs.enzyme_version }}-generic-build
        fail-on-cache-miss: True

    - name: Get Cached Enzyme Source
      id: cache-enzyme-source
      uses: actions/cache@v3
      with:
        path:  mlir/Enzyme
        key: ${{ runner.os }}-enzyme-${{ needs.constants.outputs.llvm_version }}-${{ needs.constants.outputs.enzyme_version }}-default-source
        fail-on-cache-miss: True

    # Build Catalyst-Runtime
    # TODO: remove master after lightning monorepo upgrade
    - name: Build Catalyst-Runtime
      run: |
        cmake -S runtime -B runtime-build -G Ninja \
              -DCMAKE_BUILD_TYPE=Release \
              -DCMAKE_LIBRARY_OUTPUT_DIRECTORY=$PWD/runtime-build/lib \
              -DPYTHON_EXECUTABLE=$(which python${{ matrix.python_version }}) \
              -Dpybind11_DIR=$(python${{ matrix.python_version }} -c "import pybind11; print(pybind11.get_cmake_dir())") \
              -DENABLE_LIGHTNING_KOKKOS=ON \
              -DLIGHTNING_GIT_TAG="master" \
              -DKokkos_ENABLE_SERIAL=ON \
              -DKokkos_ENABLE_OPENMP=ON \
              -DENABLE_OPENQASM=ON

        cmake --build runtime-build --target rt_capi

    # Build MLIR Python Bindings
    - name: Build MLIR Python Bindings
      run: |
        cmake -S mlir/llvm-project/llvm -B llvm-build -G Ninja \
              -DCMAKE_BUILD_TYPE=Release \
              -DLLVM_BUILD_EXAMPLES=OFF \
              -DLLVM_TARGETS_TO_BUILD="host" \
              -DLLVM_ENABLE_PROJECTS="mlir" \
              -DLLVM_ENABLE_ASSERTIONS=ON \
              -DLLVM_INSTALL_UTILS=ON \
              -DMLIR_ENABLE_BINDINGS_PYTHON=ON \
              -DPython3_EXECUTABLE=$(which python${{ matrix.python_version }}) \
              -DPython3_NumPy_INCLUDE_DIRS=$(python${{ matrix.python_version }} -c "import numpy as np; print(np.get_include())")

        # TODO: when updating LLVM, test to see if mlir/unittests/Bytecode/BytecodeTest.cpp:55 is passing
        # and remove filter
        LIT_FILTER_OUT="Bytecode" cmake --build llvm-build --target check-mlir opt

    # Build Quantum and Gradient Dialects
    - name: Build MLIR Dialects
      run: |
        cmake -S mlir -B quantum-build -G Ninja \
              -DCMAKE_BUILD_TYPE=Release \
              -DLLVM_ENABLE_ASSERTIONS=ON \
              -DQUANTUM_ENABLE_BINDINGS_PYTHON=ON \
              -DPython3_EXECUTABLE=$(which python${{ matrix.python_version }}) \
              -DPython3_NumPy_INCLUDE_DIRS=$(python${{ matrix.python_version }} -c "import numpy as np; print(np.get_include())") \
              -DMLIR_DIR=$GITHUB_WORKSPACE/llvm-build/lib/cmake/mlir \
              -DMHLO_DIR=$GITHUB_WORKSPACE/mhlo-build/lib/cmake/mlir-hlo \
              -DMHLO_BINARY_DIR=$GITHUB_WORKSPACE/mhlo-build/bin \
              -DEnzyme_DIR=$GITHUB_WORKSPACE/enzyme-build \
              -DENZYME_SRC_DIR=$GITHUB_WORKSPACE/mlir/Enzyme

        cmake --build quantum-build --target check-dialects compiler_driver

    - name: Build wheel
      run: |
        PYTHON=python${{ matrix.python_version }} \
        LLVM_BUILD_DIR=$GITHUB_WORKSPACE/llvm-build \
        MHLO_BUILD_DIR=$GITHUB_WORKSPACE/mhlo-build \
        DIALECTS_BUILD_DIR=$GITHUB_WORKSPACE/quantum-build \
        RT_BUILD_DIR=$GITHUB_WORKSPACE/runtime-build \
        ENZYME_BUILD_DIR=$GITHUB_WORKSPACE/enzyme-build \
        make wheel

    - name: Upload Wheel Artifact
      uses: actions/upload-artifact@v3
      with:
        name: catalyst-manylinux2014_x86_64-wheel-py-${{ matrix.python_version }}.zip
        path: dist/
        retention-days: 14

  test-wheels:
    needs: [constants, catalyst-linux-wheels-x86-64]
    strategy:
      fail-fast: false
      matrix:
        os: [ubuntu-latest, ubuntu-20.04]
        python_version: ${{ fromJson(needs.constants.outputs.python_versions) }}

    # To check all wheels for supported python3 versions
    name: Test Wheels (Python ${{ matrix.python_version }}) on ${{ matrix.os }}
    runs-on: ${{ matrix.os }}

    steps:
    - name: Checkout Catalyst repo
      uses: actions/checkout@v3

    - name: Download Wheel Artifact
      uses: actions/download-artifact@v3
      with:
        name: catalyst-manylinux2014_x86_64-wheel-py-${{ matrix.python_version }}.zip
        path: dist

    - name: Set up Python ${{ matrix.python_version }}
      uses: actions/setup-python@v4
      with:
        python-version: ${{ matrix.python_version }}

    - name: Install Python dependencies
      run: |
        python${{ matrix.python_version }} -m pip install wheel pytest pytest-xdist
        python${{ matrix.python_version }} -m pip install tensorflow-cpu  # for autograph tests

    - name: Install Catalyst
      run: |
        python${{ matrix.python_version }} -m pip install $GITHUB_WORKSPACE/dist/*.whl

    - name: Install PennyLane Plugins
      run: |
        python${{ matrix.python_version }} -m pip install PennyLane-Lightning-Kokkos
        python${{ matrix.python_version }} -m pip install amazon-braket-pennylane-plugin "boto3==1.26"

    - name: Run Python Pytest Tests
      run: |
        python${{ matrix.python_version }} -m pytest $GITHUB_WORKSPACE/frontend/test/pytest -n auto
        python${{ matrix.python_version }} -m pytest $GITHUB_WORKSPACE/frontend/test/pytest --backend="lightning.kokkos" -n auto
        python${{ matrix.python_version }} -m pytest $GITHUB_WORKSPACE/frontend/test/pytest --runbraket=LOCAL -n auto<|MERGE_RESOLUTION|>--- conflicted
+++ resolved
@@ -33,7 +33,6 @@
     - name: Checkout Catalyst repo
       uses: actions/checkout@v3
 
-<<<<<<< HEAD
     # Build and cache LLVM / MLIR
     - name: Cache LLVM Build
       id: cache-llvm-build
@@ -41,12 +40,11 @@
       with:
         path:  llvm-build
         key: ${{ runner.os }}-llvm-${{ needs.constants.outputs.llvm_version }}-python-${{matrix.python_version}}-generic-build-opt
-=======
+
     - name: Set Ownership in Container
       run: |
         # To fix the git issue with the owner of the checkout dir
         chown -R $(id -u):$(id -g) $PWD
->>>>>>> a99d6e4d
 
     # Cache external project sources
     - name: Cache LLVM Source
