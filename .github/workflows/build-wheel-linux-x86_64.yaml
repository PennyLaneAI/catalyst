name: Build Catalyst Wheel on Linux (x86_64)

on:
  schedule:
    - cron: "0 0 * * 0"
  workflow_dispatch:

concurrency:
  group: ${{ github.workflow }}-${{ github.ref }}
  cancel-in-progress: true

jobs:
  constants:
    name: "Set build matrix"
    uses: ./.github/workflows/constants.yaml

  build-dependencies:
    needs: [constants]

    strategy:
      fail-fast: false
      matrix:
        os: [ubuntu-latest]
        arch: [x86_64]
        python_version: ${{ fromJson(needs.constants.outputs.python_versions) }}
        container_img: ["quay.io/pypa/manylinux2014_x86_64"]

    name: Build Dependencies (Python ${{ matrix.python_version }})
    runs-on: ubuntu-latest
    container: ${{ matrix.container_img }}

    steps:
    - name: Checkout Catalyst repo
      uses: actions/checkout@v3

    - name: Set Ownership in Container
      run: |
        # To fix the git issue with the owner of the checkout dir
        chown -R $(id -u):$(id -g) $PWD

    # Cache external project sources
    - name: Cache LLVM Source
      id: cache-llvm-source
      uses: actions/cache@v3
      with:
        path:  mlir/llvm-project
        key: ${{ runner.os }}-llvm-${{ needs.constants.outputs.llvm_version }}-default-source
        enableCrossOsArchive: True

    - name: Cache MHLO Source
      id: cache-mhlo-source
      uses: actions/cache@v3
      with:
        path: mlir/mlir-hlo
        key: ${{ runner.os }}-mhlo-${{ needs.constants.outputs.mhlo_version }}-default-source
        enableCrossOsArchive: True

    - name: Cache Enzyme Source
      id: cache-enzyme-source
      uses: actions/cache@v3
      with:
        path:  mlir/Enzyme
        key: ${{ runner.os }}-enzyme-${{ needs.constants.outputs.llvm_version }}-${{ needs.constants.outputs.enzyme_version }}-default-source
        enableCrossOsArchive: True

    - name: Clone LLVM Submodule
      if: steps.cache-llvm-source.outputs.cache-hit != 'true'
      uses: actions/checkout@v3
      with:
        repository: llvm/llvm-project
        ref: ${{ needs.constants.outputs.llvm_version }}
        path: mlir/llvm-project

    - name: Clone MHLO Submodule
      if: steps.cache-mhlo-source.outputs.cache-hit != 'true'
      uses: actions/checkout@v3
      with:
        repository: tensorflow/mlir-hlo
        ref: ${{ needs.constants.outputs.mhlo_version }}
        path: mlir/mlir-hlo

    - name: Clone Enzyme Submodule
      if: steps.cache-enzyme-source.outputs.cache-hit != 'true'
      uses: actions/checkout@v3
      with:
        repository: EnzymeAD/Enzyme
        ref: ${{ needs.constants.outputs.enzyme_version }}
        path: mlir/Enzyme

    # Cache external project builds
    - name: Cache LLVM Build
      id: cache-llvm-build
      uses: actions/cache@v3
      with:
        path:  llvm-build
        key: ${{ runner.os }}-llvm-${{ needs.constants.outputs.llvm_version }}-${{matrix.python_version}}-generic-build-opt

    - name: Cache MHLO Build
      id: cache-mhlo-build
      uses: actions/cache@v3
      with:
        path:  mhlo-build
        key: ${{ runner.os }}-mhlo-${{ needs.constants.outputs.mhlo_version }}-generic-build

    - name: Cache Enzyme Build
      id: cache-enzyme-build
      uses: actions/cache@v3
      with:
        path:  enzyme-build
        key: ${{ runner.os }}-enzyme-${{ needs.constants.outputs.llvm_version }}-${{ matrix.python_version }}-${{ needs.constants.outputs.enzyme_version }}-generic-build

    - name: Install dependencies (CentOS)
      if: |
        steps.cache-llvm-build.outputs.cache-hit != 'true' ||
        steps.cache-mhlo-build.outputs.cache-hit != 'true' ||
        steps.cache-enzyme-build.outputs.cache-hit != 'true'
      run: |
        # Reduce wait time for repos not responding
        cat /etc/yum.conf | sed "s/\[main\]/\[main\]\ntimeout=5/g" > /etc/yum.conf
        yum update -y && yum install -y cmake ninja-build

    - name: Install Dependencies (Python)
      run: |
        python${{ matrix.python_version }} -m pip install wheel numpy pybind11 PyYAML

    - name: Build LLVM / MLIR
      if: steps.cache-llvm-build.outputs.cache-hit != 'true'
      run: |
        cmake -S mlir/llvm-project/llvm -B llvm-build -G Ninja \
              -DCMAKE_BUILD_TYPE=Release \
              -DLLVM_BUILD_EXAMPLES=OFF \
              -DLLVM_TARGETS_TO_BUILD="host" \
              -DLLVM_ENABLE_PROJECTS="lld;mlir" \
              -DLLVM_ENABLE_ASSERTIONS=ON \
              -DLLVM_INSTALL_UTILS=ON \
              -DMLIR_ENABLE_BINDINGS_PYTHON=ON \
              -DPython3_EXECUTABLE=$(which python${{ matrix.python_version }}) \
              -DPython3_NumPy_INCLUDE_DIRS=$(python${{ matrix.python_version }} -c "import numpy as np; print(np.get_include())")

        # TODO: when updating LLVM, test to see if mlir/unittests/Bytecode/BytecodeTest.cpp:55 is passing
        # and remove filter
        # This tests fails on CI/CD not locally.
        LIT_FILTER_OUT="Bytecode" cmake --build llvm-build --target lld check-mlir 

    - name: Build MHLO Dialect
      if: steps.cache-mhlo-build.outputs.cache-hit != 'true'
      # building with LLD is a strong requirement for mhlo
      run: |
        export PATH=$GITHUB_WORKSPACE/llvm-build/bin:$PATH
        cmake -S mlir/mlir-hlo -B mhlo-build -G Ninja \
              -DCMAKE_BUILD_TYPE=Release \
              -DLLVM_ENABLE_ASSERTIONS=ON \
              -DMLIR_DIR=$GITHUB_WORKSPACE/llvm-build/lib/cmake/mlir \
              -DLLVM_ENABLE_LLD=ON

        cmake --build mhlo-build --target check-mlir-hlo

    - name: Build Enzyme
      if: steps.cache-enzyme-build.outputs.cache-hit != 'true'
      run: |
        cmake -S mlir/Enzyme/enzyme -B enzyme-build -G Ninja \
              -DCMAKE_BUILD_TYPE=Release \
              -DLLVM_DIR=$GITHUB_WORKSPACE/llvm-build/lib/cmake/llvm \
              -DENZYME_STATIC_LIB=ON

        cmake --build enzyme-build --target EnzymeStatic-18

  catalyst-linux-wheels-x86-64:
    needs: [constants, build-dependencies]
    strategy:
      fail-fast: false
      matrix:
        os: [ubuntu-latest]
        arch: [x86_64]
        python_version: ${{ fromJson(needs.constants.outputs.python_versions) }}
        container_img: ["quay.io/pypa/manylinux2014_x86_64"]

    name: Build Wheels (Python ${{ matrix.python_version }})
    runs-on: ${{ matrix.os }}
    container: ${{ matrix.container_img }}

    steps:
    - name: Checkout Catalyst repo
      uses: actions/checkout@v3

    - name: Install dependencies (CentOS)
      run: |
        # Reduce wait time for repos not responding
        cat /etc/yum.conf | sed "s/\[main\]/\[main\]\ntimeout=5/g" > /etc/yum.conf
        yum update -y && yum install -y cmake ninja-build openmpi-devel

    - name: Install Dependencies (Python)
      run: |
        python${{ matrix.python_version }} -m pip install wheel numpy pybind11 PyYAML

    - name: Get Cached LLVM Source
      id: cache-llvm-source
      uses: actions/cache@v3
      with:
        path: mlir/llvm-project
        key: ${{ runner.os }}-llvm-${{ needs.constants.outputs.llvm_version }}-default-source
        enableCrossOsArchive: True
        fail-on-cache-miss: True

    - name: Get Cached LLVM Build
      id: cache-llvm-build
      uses: actions/cache@v3
      with:
        path:  llvm-build
        key: ${{ runner.os }}-llvm-${{ needs.constants.outputs.llvm_version }}-${{matrix.python_version}}-generic-build-opt
        fail-on-cache-miss: True

    - name: Get Cached MHLO Source
      id: cache-mhlo-source
      uses: actions/cache@v3
      with:
        path: mlir/mlir-hlo
        key: ${{ runner.os }}-mhlo-${{ needs.constants.outputs.mhlo_version }}-default-source
        enableCrossOsArchive: True
        fail-on-cache-miss: True

    - name: Get Cached MHLO Build
      id: cache-mhlo-build
      uses: actions/cache@v3
      with:
        path:  mhlo-build
        key: ${{ runner.os }}-mhlo-${{ needs.constants.outputs.mhlo_version }}-generic-build
        fail-on-cache-miss: True

    - name: Get Cached Enzyme Source
      id: cache-enzyme-source
      uses: actions/cache@v3
      with:
        path:  mlir/Enzyme
        key: ${{ runner.os }}-enzyme-${{ needs.constants.outputs.llvm_version }}-${{ needs.constants.outputs.enzyme_version }}-default-source
        fail-on-cache-miss: True

    - name: Get Cached Enzyme Build
      id: cache-enzyme-build
      uses: actions/cache@v3
      with:
        path:  enzyme-build
        key: ${{ runner.os }}-enzyme-${{ needs.constants.outputs.llvm_version }}-${{ matrix.python_version }}-${{ needs.constants.outputs.enzyme_version }}-generic-build
        fail-on-cache-miss: True

    # Build Catalyst-Runtime
    # TODO: remove master after lightning monorepo upgrade
    - name: Build Catalyst-Runtime
      run: |
        cmake -S runtime -B runtime-build -G Ninja \
              -DCMAKE_BUILD_TYPE=Release \
              -DCMAKE_LIBRARY_OUTPUT_DIRECTORY=$PWD/runtime-build/lib \
              -DPYTHON_EXECUTABLE=$(which python${{ matrix.python_version }}) \
              -Dpybind11_DIR=$(python${{ matrix.python_version }} -c "import pybind11; print(pybind11.get_cmake_dir())") \
              -DENABLE_LIGHTNING_KOKKOS=ON \
              -DLIGHTNING_GIT_TAG="master" \
              -DKokkos_ENABLE_SERIAL=ON \
              -DKokkos_ENABLE_OPENMP=ON \
              -DENABLE_OPENQASM=ON

        cmake --build runtime-build --target rt_capi

<<<<<<< HEAD
=======
    # Build MLIR Python Bindings
    - name: Build MLIR Python Bindings
      run: |
        cmake -S mlir/llvm-project/llvm -B llvm-build -G Ninja \
              -DCMAKE_BUILD_TYPE=Release \
              -DLLVM_BUILD_EXAMPLES=OFF \
              -DLLVM_TARGETS_TO_BUILD="host" \
              -DLLVM_ENABLE_PROJECTS="mlir" \
              -DLLVM_ENABLE_ASSERTIONS=ON \
              -DLLVM_INSTALL_UTILS=ON \
              -DMLIR_ENABLE_BINDINGS_PYTHON=ON \
              -DPython3_EXECUTABLE=$(which python${{ matrix.python_version }}) \
              -DPython3_NumPy_INCLUDE_DIRS=$(python${{ matrix.python_version }} -c "import numpy as np; print(np.get_include())")

        # TODO: when updating LLVM, test to see if mlir/unittests/Bytecode/BytecodeTest.cpp:55 is passing
        # and remove filter
        # This tests fails on CI/CD not locally.
        LIT_FILTER_OUT="Bytecode" cmake --build llvm-build --target check-mlir

>>>>>>> 39da5a82
    # Build Quantum and Gradient Dialects
    - name: Build MLIR Dialects
      run: |
        cmake -S mlir -B quantum-build -G Ninja \
              -DCMAKE_BUILD_TYPE=Release \
              -DLLVM_ENABLE_ASSERTIONS=ON \
              -DQUANTUM_ENABLE_BINDINGS_PYTHON=ON \
              -DPython3_EXECUTABLE=$(which python${{ matrix.python_version }}) \
              -DPython3_NumPy_INCLUDE_DIRS=$(python${{ matrix.python_version }} -c "import numpy as np; print(np.get_include())") \
              -DMLIR_DIR=$GITHUB_WORKSPACE/llvm-build/lib/cmake/mlir \
              -DMHLO_DIR=$GITHUB_WORKSPACE/mhlo-build/lib/cmake/mlir-hlo \
              -DMHLO_BINARY_DIR=$GITHUB_WORKSPACE/mhlo-build/bin \
              -DEnzyme_DIR=$GITHUB_WORKSPACE/enzyme-build \
              -DENZYME_SRC_DIR=$GITHUB_WORKSPACE/mlir/Enzyme

        cmake --build quantum-build --target check-dialects compiler_driver

    - name: Build wheel
      run: |
        PYTHON=python${{ matrix.python_version }} \
        LLVM_BUILD_DIR=$GITHUB_WORKSPACE/llvm-build \
        MHLO_BUILD_DIR=$GITHUB_WORKSPACE/mhlo-build \
        DIALECTS_BUILD_DIR=$GITHUB_WORKSPACE/quantum-build \
        RT_BUILD_DIR=$GITHUB_WORKSPACE/runtime-build \
        ENZYME_BUILD_DIR=$GITHUB_WORKSPACE/enzyme-build \
        make wheel

    - name: Upload Wheel Artifact
      uses: actions/upload-artifact@v3
      with:
        name: catalyst-manylinux2014_x86_64-wheel-py-${{ matrix.python_version }}.zip
        path: dist/
        retention-days: 14

  test-wheels:
    needs: [constants, catalyst-linux-wheels-x86-64]
    strategy:
      fail-fast: false
      matrix:
        os: [ubuntu-latest, ubuntu-20.04]
        python_version: ${{ fromJson(needs.constants.outputs.python_versions) }}

    # To check all wheels for supported python3 versions
    name: Test Wheels (Python ${{ matrix.python_version }}) on ${{ matrix.os }}
    runs-on: ${{ matrix.os }}

    steps:
    - name: Checkout Catalyst repo
      uses: actions/checkout@v3

    - name: Download Wheel Artifact
      uses: actions/download-artifact@v3
      with:
        name: catalyst-manylinux2014_x86_64-wheel-py-${{ matrix.python_version }}.zip
        path: dist

    - name: Set up Python ${{ matrix.python_version }}
      uses: actions/setup-python@v4
      with:
        python-version: ${{ matrix.python_version }}

    - name: Install Python dependencies
      run: |
        python${{ matrix.python_version }} -m pip install pytest pytest-xdist
        python${{ matrix.python_version }} -m pip install tensorflow-cpu  # for autograph tests

    - name: Install Catalyst
      run: |
        python${{ matrix.python_version }} -m pip install $GITHUB_WORKSPACE/dist/*.whl

    - name: Install PennyLane Plugins
      run: |
        python${{ matrix.python_version }} -m pip install PennyLane-Lightning-Kokkos
        python${{ matrix.python_version }} -m pip install amazon-braket-pennylane-plugin "boto3==1.26"

    - name: Run Python Pytest Tests
      run: |
        python${{ matrix.python_version }} -m pytest $GITHUB_WORKSPACE/frontend/test/pytest -n auto
        python${{ matrix.python_version }} -m pytest $GITHUB_WORKSPACE/frontend/test/pytest --backend="lightning.kokkos" -n auto
        python${{ matrix.python_version }} -m pytest $GITHUB_WORKSPACE/frontend/test/pytest --runbraket=LOCAL -n auto<|MERGE_RESOLUTION|>--- conflicted
+++ resolved
@@ -260,28 +260,6 @@
 
         cmake --build runtime-build --target rt_capi
 
-<<<<<<< HEAD
-=======
-    # Build MLIR Python Bindings
-    - name: Build MLIR Python Bindings
-      run: |
-        cmake -S mlir/llvm-project/llvm -B llvm-build -G Ninja \
-              -DCMAKE_BUILD_TYPE=Release \
-              -DLLVM_BUILD_EXAMPLES=OFF \
-              -DLLVM_TARGETS_TO_BUILD="host" \
-              -DLLVM_ENABLE_PROJECTS="mlir" \
-              -DLLVM_ENABLE_ASSERTIONS=ON \
-              -DLLVM_INSTALL_UTILS=ON \
-              -DMLIR_ENABLE_BINDINGS_PYTHON=ON \
-              -DPython3_EXECUTABLE=$(which python${{ matrix.python_version }}) \
-              -DPython3_NumPy_INCLUDE_DIRS=$(python${{ matrix.python_version }} -c "import numpy as np; print(np.get_include())")
-
-        # TODO: when updating LLVM, test to see if mlir/unittests/Bytecode/BytecodeTest.cpp:55 is passing
-        # and remove filter
-        # This tests fails on CI/CD not locally.
-        LIT_FILTER_OUT="Bytecode" cmake --build llvm-build --target check-mlir
-
->>>>>>> 39da5a82
     # Build Quantum and Gradient Dialects
     - name: Build MLIR Dialects
       run: |
