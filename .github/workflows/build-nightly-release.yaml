--- conflicted
+++ resolved
@@ -47,13 +47,9 @@
 
   upload:
     name: Prepare & Upload wheels to TestPyPI
-<<<<<<< HEAD
     needs: [linux-x86, macos-arm, linux-aarch]  #, macos-x86
     runs-on: ubuntu-24.04
-=======
-    needs: [linux-x86, macos-arm, linux-aarch]
-    runs-on: ubuntu-22.04
->>>>>>> 0fed8655
+
     permissions:
       id-token: write  # IMPORTANT: mandatory for trusted publishing
 
