--- conflicted
+++ resolved
@@ -7,60 +7,52 @@
   workflow_dispatch:
 
 jobs:
-  # setup:
-  #   name: Setup the release
-  #   runs-on: ubuntu-22.04
-  #   steps:
-  #   - name: Checkout Catalyst repo
-  #     uses: actions/checkout@v4
-  #     with:
-  #       ssh-key: ${{ secrets.NIGHTLY_VERSION_UPDATE_DEPLOY_KEY }}
+  setup:
+    name: Setup the release
+    runs-on: ubuntu-22.04
+    steps:
+    - name: Checkout Catalyst repo
+      uses: actions/checkout@v4
+      with:
+        ssh-key: ${{ secrets.NIGHTLY_VERSION_UPDATE_DEPLOY_KEY }}
 
-  #   - name: Bump dev version
-  #     run: |
-  #       python $GITHUB_WORKSPACE/.github/workflows/set_nightly_version.py
+    - name: Bump dev version
+      run: |
+        python $GITHUB_WORKSPACE/.github/workflows/set_nightly_version.py
 
-  #   - name: Push new version
-  #     run: |
-  #       git config --global user.email '${{ secrets.AUTO_UPDATE_VERSION_RINGO_EMAIL }}'
-  #       git config --global user.name "ringo-but-quantum"
-  #       git add $GITHUB_WORKSPACE/frontend/catalyst/_version.py
-  #       git commit -m "[no ci] bump nightly version"
-  #       git push
+    - name: Push new version
+      run: |
+        git config --global user.email '${{ secrets.AUTO_UPDATE_VERSION_RINGO_EMAIL }}'
+        git config --global user.name "ringo-but-quantum"
+        git add $GITHUB_WORKSPACE/frontend/catalyst/_version.py
+        git commit -m "[no ci] bump nightly version"
+        git push
 
   # Only build the most popular configurations on a nightly schedule to save PyPI storage.
 
   linux-x86:
     name: Build on Linux x86-64
-    # needs: [setup]
+    needs: [setup]
     uses: ./.github/workflows/build-wheel-linux-x86_64.yaml
 
   linux-aarch:
     name: Build on Linux aarch64
-<<<<<<< HEAD
-    # needs: [setup]
-=======
     needs: [setup]
->>>>>>> ea242bae
     uses: ./.github/workflows/build-wheel-linux-arm64.yaml
 
   macos-arm:
     name: Build on macOS arm64
-    # needs: [setup]
+    needs: [setup]
     uses: ./.github/workflows/build-wheel-macos-arm64.yaml
 
-  macos-x86:
-    name: Build on macOS x86-64
-    # needs: [setup]
-    uses: ./.github/workflows/build-wheel-macos-x86_64.yaml
+  # macos-x86:
+  #   name: Build on macOS x86-64
+  #   needs: [setup]
+  #   uses: ./.github/workflows/build-wheel-macos-x86_64.yaml
 
   upload:
     name: Prepare & Upload wheels to TestPyPI
-<<<<<<< HEAD
-    needs: [linux-x86, macos-arm, linux-aarch, macos-x86]
-=======
     needs: [linux-x86, macos-arm, linux-aarch]  #, macos-x86
->>>>>>> ea242bae
     runs-on: ubuntu-22.04
     permissions:
       id-token: write  # IMPORTANT: mandatory for trusted publishing
@@ -87,5 +79,4 @@
       uses: pypa/gh-action-pypi-publish@release/v1
       with:
         repository-url: https://test.pypi.org/legacy/
-        packages-dir: dist
-        verbose: true+        packages-dir: dist