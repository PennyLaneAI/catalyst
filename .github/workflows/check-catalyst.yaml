name: Check Catalyst Build

on:
  pull_request:
    branches: [ main ]
  push:
    branches: [ main ]
  workflow_dispatch:

env:
  COVERAGE_FLAGS: "--cov=catalyst --cov-report=term-missing --cov-report=xml:./coverage.xml -p no:warnings --tb=native"

jobs:
  llvm:
    name: LLVM Build
    runs-on: ubuntu-latest
    steps:
    - name: Cancel previous runs
      uses: styfle/cancel-workflow-action@0.11.0
      with:
        access_token: ${{ github.token }}

    - name: Checkout Catalyst repo
      uses: actions/checkout@v3

    - name: Get LLVM Version
      id: llvm-hash
      run: echo "llvm-hash=$(grep llvm .dep-versions | awk -F '=' '{ print $2 }')" >> $GITHUB_OUTPUT

    # Both the LLVM source and build folder are required for further dialect builds.
    # Caching is significantly faster than git cloning since LLVM is such a large repository.

    - name: Cache LLVM Build
      id: cache-llvm-build
      uses: actions/cache@v3
      with:
        path:  llvm-build
        key: ${{ runner.os }}-llvm-${{ steps.llvm-hash.outputs.llvm-hash }}-default-build

    - name: Cache LLVM Source
      id: cache-llvm-source
      uses: actions/cache@v3
      with:
        path:  mlir/llvm-project
        key: Linux-llvm-${{ steps.llvm-hash.outputs.llvm-hash }}-default-source
        enableCrossOsArchive: True

    - name: Clone LLVM Submodule
      if: |
        steps.cache-llvm-source.outputs.cache-hit != 'true'
      run: |
        git submodule update --init mlir/llvm-project
        [ $(cd mlir/llvm-project && git rev-parse HEAD) == ${{ steps.llvm-hash.outputs.llvm-hash }} ]

    - name: Install Deps
      if: steps.cache-llvm-build.outputs.cache-hit != 'true'
      run: |
        sudo apt-get install -y python3 python3-pip cmake ninja-build clang lld
        python3 -m pip install numpy pybind11

    - name: Build LLVM
      if: steps.cache-llvm-build.outputs.cache-hit != 'true'
      # Note: Disable instrumentation for the mlir runtime support library,
      #       as user programs aren't instrumented.
      run: |
        # echo 'target_compile_options(mlir_c_runner_utils PRIVATE "-fno-sanitize=all")' \
        #       >> mlir/llvm-project/mlir/lib/ExecutionEngine/CMakeLists.txt
        cmake -S mlir/llvm-project/llvm -B llvm-build -G Ninja \
              -DCMAKE_BUILD_TYPE=Release \
              -DLLVM_BUILD_EXAMPLES=OFF \
              -DLLVM_TARGETS_TO_BUILD="host" \
              -DLLVM_ENABLE_PROJECTS="mlir" \
              -DLLVM_ENABLE_ASSERTIONS=ON \
              -DLLVM_INSTALL_UTILS=ON \
              -DMLIR_ENABLE_BINDINGS_PYTHON=ON \
              -DPython3_EXECUTABLE=/usr/bin/python3 \
              -DPython3_NumPy_INCLUDE_DIRS=$(python3 -c "import numpy as np; print(np.get_include())") \
              -DCMAKE_C_COMPILER=clang -DCMAKE_CXX_COMPILER=clang++ -DLLVM_ENABLE_LLD=ON
              # -DLLVM_USE_SANITIZER="Address;Undefined"
        cmake --build llvm-build --target check-mlir -j$(nproc)

  quantum:
    name: Quantum Dialects Build
    needs: llvm
    runs-on: ubuntu-latest
    steps:
    - name: Cancel previous runs
      uses: styfle/cancel-workflow-action@0.11.0
      with:
        access_token: ${{ github.token }}

    - name: Checkout Catalyst repo
      uses: actions/checkout@v3

    - name: Install Deps
      run: |
        sudo apt-get install -y python3 python3-pip cmake ninja-build ccache clang lld
        python3 -m pip install numpy pybind11

    - name: Get LLVM Version
      id: llvm-hash
      run: echo "llvm-hash=$(grep llvm .dep-versions | awk -F '=' '{ print $2 }')" >> $GITHUB_OUTPUT

    - name: Get Cached LLVM Source
      id: cache-llvm-source
      uses: actions/cache@v3
      with:
        path: mlir/llvm-project
        key: Linux-llvm-${{ steps.llvm-hash.outputs.llvm-hash }}-default-source
        enableCrossOsArchive: True
        fail-on-cache-miss: True

    - name: Get Cached LLVM Build
      id: cache-llvm-build
      uses: actions/cache@v3
      with:
        path: llvm-build
        key: ${{ runner.os }}-llvm-${{ steps.llvm-hash.outputs.llvm-hash }}-default-build
        fail-on-cache-miss: True

    - name: Cache CCache
      id: cache-ccache
      uses: actions/cache@v3
      with:
        path: .ccache
        # TODO: revisit once actions/cache has an update feature
        #       this will load the latest available cache and generate a new one at the end
        key: ${{ runner.os }}-ccache-${{ github.run_id }}
        restore-keys: ${{ runner.os }}-ccache-

    - name: Build MLIR Dialects
      run: |
        export CCACHE_DIR=$GITHUB_WORKSPACE/.ccache
        cmake -S mlir -B quantum-build -G Ninja \
              -DCMAKE_BUILD_TYPE=Release \
              -DLLVM_ENABLE_ASSERTIONS=ON \
              -DQUANTUM_ENABLE_BINDINGS_PYTHON=ON \
              -DPython3_EXECUTABLE=/usr/bin/python3 \
              -DMLIR_DIR=$GITHUB_WORKSPACE/llvm-build/lib/cmake/mlir \
              -DCMAKE_C_COMPILER=clang -DCMAKE_CXX_COMPILER=clang++ -DLLVM_ENABLE_LLD=ON \
              -DCMAKE_CXX_COMPILER_LAUNCHER=ccache
              # -DLLVM_USE_SANITIZER="Address;Undefined"
        cmake --build quantum-build --target check-dialects -j$(nproc)

    - name: Upload Quantum Build Artifact
      uses: actions/upload-artifact@v3
      with:
        name: quantum-build
        path: |
          quantum-build/bin
          quantum-build/lib/lib*.so*
          quantum-build/python_packages/*
        retention-days: 1

  mhlo:
    name: MHLO Dialect Build
    needs: llvm
    runs-on: ubuntu-latest
    steps:
    - name: Cancel previous runs
      uses: styfle/cancel-workflow-action@0.11.0
      with:
        access_token: ${{ github.token }}

    - name: Checkout Catalyst repo
      uses: actions/checkout@v3

    - name: Get MHLO Version
      id: mhlo-hash
      run: echo "mhlo-hash=$(grep mhlo .dep-versions | awk -F '=' '{ print $2 }')" >> $GITHUB_OUTPUT

    - name: Cache MHLO Build
      id: cache-mhlo
      uses: actions/cache@v3
      with:
        path:  mhlo-build
        key: ${{ runner.os }}-mhlo-${{ steps.mhlo-hash.outputs.mhlo-hash }}-default-build

    - name: Get LLVM Version
      id: llvm-hash
      if: steps.cache-mhlo.outputs.cache-hit != 'true'
      run: echo "llvm-hash=$(grep llvm .dep-versions | awk -F '=' '{ print $2 }')" >> $GITHUB_OUTPUT

    - name: Get Cached LLVM Source
      id: cache-llvm-source
      if: steps.cache-mhlo.outputs.cache-hit != 'true'
      uses: actions/cache@v3
      with:
        path:  mlir/llvm-project
        key: Linux-llvm-${{ steps.llvm-hash.outputs.llvm-hash }}-default-source
        enableCrossOsArchive: True
        fail-on-cache-miss: True

    - name: Get Cached LLVM Build
      id: cache-llvm-build
      if: steps.cache-mhlo.outputs.cache-hit != 'true'
      uses: actions/cache@v3
      with:
        path:  llvm-build
        key: ${{ runner.os }}-llvm-${{ steps.llvm-hash.outputs.llvm-hash }}-default-build
        fail-on-cache-miss: True

    - name: Clone MHLO Submodule
      if:  |
        steps.cache-mhlo.outputs.cache-hit != 'true' &&
        steps.cache-mhlo-source.outputs.cache-hit != 'true'
      run: |
        git submodule update --init mlir/mlir-hlo
        [ $(cd mlir/mlir-hlo && git rev-parse HEAD) == ${{ steps.mhlo-hash.outputs.mhlo-hash }} ]

    - name: Install Deps
      if: steps.cache-mhlo.outputs.cache-hit != 'true'
      run: |
        sudo apt-get install -y cmake ninja-build clang lld

    - name: Build MHLO Dialect
      if: steps.cache-mhlo.outputs.cache-hit != 'true'
      run: |
        cmake -S mlir/mlir-hlo -B mhlo-build -G Ninja \
              -DCMAKE_BUILD_TYPE=Release \
              -DLLVM_ENABLE_ASSERTIONS=ON \
              -DMLIR_DIR=$GITHUB_WORKSPACE/llvm-build/lib/cmake/mlir \
              -DCMAKE_C_COMPILER=clang -DCMAKE_CXX_COMPILER=clang++ -DLLVM_ENABLE_LLD=ON
              # -DLLVM_USE_SANITIZER="Address;Undefined"
        cmake --build mhlo-build --target check-mlir-hlo -j$(nproc)

  runtime-qir-stdlib:
    name: Catalyst-Runtime (qir-stdlib)
    runs-on: ubuntu-latest

    steps:
      - name: Cancel previous runs
        uses: styfle/cancel-workflow-action@0.11.0
        with:
          access_token: ${{ github.token }}

      - name: Checkout Catalyst repo
        uses: actions/checkout@v3

      - name: Install rustup with llvm-tools-preview
        uses: actions-rs/toolchain@v1
        with:
          toolchain: stable
          components: llvm-tools-preview

      - name: Install QIR-stdlib
        run: |
            cd ./runtime/qir-stdlib
            cargo build --release --verbose
            mkdir -p ../qir-stdlib-build/include
            cp ./target/release/libqir_stdlib.a ../qir-stdlib-build/
            cp ./target/release/build/include/* ../qir-stdlib-build/include/
            cargo clean

      - name: Upload QIR-stdlib Artifact
        uses: actions/upload-artifact@v3
        with:
          name: qir-stdlib-build
          path: ./runtime/qir-stdlib-build
          retention-days: 1

  runtime:
    name: Catalyst-Runtime
    needs: runtime-qir-stdlib
    runs-on: ubuntu-latest

    steps:
      - name: Cancel previous runs
        uses: styfle/cancel-workflow-action@0.11.0
        with:
          access_token: ${{ github.token }}

      - name: Checkout Catalyst repo
        uses: actions/checkout@v3

      - name: Install dependencies
        run: |
          sudo apt-get -y -q install ninja-build make cmake clang libomp-dev
          echo "LIGHTNING_GIT_TAG_VALUE=latest_release" >> $GITHUB_ENV
      - if: ${{ github.event_name == 'push' }}
        run: |
          echo "LIGHTNING_GIT_TAG_VALUE=master" >> $GITHUB_ENV

      - name: Download QIR-stdlib Artifact
        uses: actions/download-artifact@v3
        with:
          name: qir-stdlib-build
          path: ./runtime/qir-stdlib-build

      - name: Build Catalyst-Runtime
        run: |
          cmake -S runtime -B runtime-build -G Ninja \
                -DCMAKE_BUILD_TYPE=Release \
                -DCMAKE_C_COMPILER=clang \
                -DCMAKE_CXX_COMPILER=clang++ \
                -DLIGHTNING_GIT_TAG=$LIGHTNING_GIT_TAG_VALUE \
                -DQIR_STDLIB_LIB="$(pwd)/runtime/qir-stdlib-build/" \
                -DQIR_STDLIB_INCLUDES="$(pwd)/runtime/qir-stdlib-build/include/"
          cmake --build runtime-build --target rt_capi -j$(nproc)

      - name: Upload Catalyst-Runtime Artifact
        uses: actions/upload-artifact@v3
        with:
          name: runtime-build
          path: |
            runtime-build/lib/capi/*.so
            runtime-build/lib/backend/*.so
          retention-days: 1

  runtime-tests:
    strategy:
      matrix:
        os: [ubuntu-latest]
        simulator: ['lightning', 'lightning-kokkos']

    name: Runtime Tests (Linux)
    needs: runtime-qir-stdlib
    runs-on: ${{ matrix.os }}

    steps:
      - name: Cancel previous runs
        uses: styfle/cancel-workflow-action@0.11.0
        with:
          access_token: ${{ github.token }}

      - name: Checkout the repo
        uses: actions/checkout@v3

      - name: Install dependencies
        run: |
          sudo apt-get -y -q install cmake ninja-build gcc-10 g++-10 libomp-dev lcov
          echo "LIGHTNING_GIT_TAG_VALUE=latest_release" >> $GITHUB_ENV
      - if: ${{ github.event_name == 'push' }}
        run: |
          echo "LIGHTNING_GIT_TAG_VALUE=master" >> $GITHUB_ENV

      - name: Download QIR-stdlib Artifact
        uses: actions/download-artifact@v3
        with:
          name: qir-stdlib-build
          path: ./runtime/qir-stdlib-build

      - name: Build Runtime test suite for Lightning simulator
        if: ${{ matrix.simulator == 'lightning' }}
        run: |
            cmake -S runtime -B build -G Ninja \
                  -DCMAKE_BUILD_TYPE=Debug \
                  -DENABLE_LIGHTNING_KOKKOS=OFF \
                  -DLIGHTNING_GIT_TAG=$LIGHTNING_GIT_TAG_VALUE \
                  -DQIR_STDLIB_LIB="$(pwd)/runtime/qir-stdlib-build/" \
                  -DQIR_STDLIB_INCLUDES="$(pwd)/runtime/qir-stdlib-build/include/" \
                  -DENABLE_CODE_COVERAGE=ON
            cmake --build build --target runner_tests -j$(nproc)

      - name: Build Runtime test suite for Lightning-Kokkos simulator
        if: ${{ matrix.simulator == 'lightning-kokkos' }}
        run: |
            cmake -S runtime -B build -G Ninja \
                  -DCMAKE_BUILD_TYPE=Release \
                  -DENABLE_LIGHTNING_KOKKOS=ON \
                  -DQIR_STDLIB_LIB="$(pwd)/runtime/qir-stdlib-build/" \
                  -DQIR_STDLIB_INCLUDES="$(pwd)/runtime/qir-stdlib-build/include/"
            cmake --build build --target runner_tests -j$(nproc)

      - name: Run tests
        run: |
            ./build/tests/runner_tests -s

      - name: Runtime Code Coverage
        if: ${{ matrix.simulator == 'lightning' }}
        run: |
            lcov --directory build -b ./runtime/lib --capture --output-file build/coverage.info
            lcov --remove build/coverage.info '/usr/*' '*/_deps/*' --output-file build/coverage.info
            mv build/coverage.info coverage-${{ github.job }}.info

      - name: Upload code coverage results
        if: ${{ matrix.simulator == 'lightning' }}
        uses: actions/upload-artifact@v3
        with:
          name: ubuntu-codecov-results-cpp
          path: ./coverage-${{ github.job }}.info

      - name: Build examples
        if: ${{ matrix.simulator == 'lightning' }}
        run: |
          cd ./runtime/examples && make all BUILD_DIR=../../build

      - name: Create tests report
        run: |
            mkdir -p ./build/tests/results
            ./build/tests/runner_tests --reporter junit --out ./build/tests/results/tests_result.xml

      - name: Upload tests
        uses: actions/upload-artifact@v3
        if: always()
        with:
          name: runtime-linux-test-report
          path: ./build/tests/results/tests_result.xml

  frontend:
    name: Frontend Tests
    needs: [llvm, mhlo, quantum, runtime]
    runs-on: ubuntu-latest
    steps:
    - name: Cancel previous runs
      uses: styfle/cancel-workflow-action@0.11.0
      with:
        access_token: ${{ github.token }}

    - name: Checkout Catalyst repo
      uses: actions/checkout@v3

    - name: Get JAX Version
      id: jax-version
      run: echo "v=$(grep jax .dep-versions | awk -F '=' '{ print $2 }')" >> $GITHUB_OUTPUT

    - name: Install Deps
      run: |
<<<<<<< HEAD
        sudo apt-get install -y python3 python3-pip
        python3 -m pip install lit pytest pytest-xdist pytest-cov nbmake nbconvert ipykernel matplotlib jaxopt
=======
        sudo apt-get install -y python3 python3-pip libomp-dev
        python3 -m pip install lit pytest pytest-xdist pytest-cov nbconvert ipykernel
>>>>>>> d2f45f1a
        python3 -m pip install jax==${{ steps.jax-version.outputs.v }} jaxlib==${{ steps.jax-version.outputs.v }}
        python3 -m pip install .

    - name: Install PennyLane-master
      if: ${{ github.event_name == 'push' }}
      uses: actions/checkout@v3
      with:
        repository: PennyLaneAI/pennylane
        path: pennylane
    - if: ${{ github.event_name == 'push' }}
      run: |
        python3 -m pip install --upgrade ./pennylane

    - name: Get LLVM Version
      id: llvm-hash
      run: echo "llvm-hash=$(grep llvm .dep-versions | awk -F '=' '{ print $2 }')" >> $GITHUB_OUTPUT

    - name: Get Cached LLVM Build
      id: cache-llvm-build
      uses: actions/cache@v3
      with:
        path:  llvm-build
        key: ${{ runner.os }}-llvm-${{ steps.llvm-hash.outputs.llvm-hash }}-default-build
        fail-on-cache-miss: True

    - name: Get MHLO Version
      id: mhlo-hash
      run: echo "mhlo-hash=$(grep mhlo .dep-versions | awk -F '=' '{ print $2 }')" >> $GITHUB_OUTPUT

    - name: Get Cached MHLO Build
      id: cache-mhlo
      uses: actions/cache@v3
      with:
        path:  mhlo-build
        key: ${{ runner.os }}-mhlo-${{ steps.mhlo-hash.outputs.mhlo-hash }}-default-build
        fail-on-cache-miss: True

    - name: Download Quantum Build Artifact
      uses: actions/download-artifact@v3
      with:
        name: quantum-build
        path: quantum-build

    - name: Caching System Files Workaround
      run: |  # TODO: revisit once actions/cache has a sudo option
        sudo mv /usr/bin/tar /usr/bin/tar.orig
        printf '#!/bin/sh\nexec sudo /usr/bin/tar.orig "$@"\n' | sudo tee /usr/bin/tar
        sudo chmod +x /usr/bin/tar

    - name: Download Catalyst-Runtime Artifact
      uses: actions/download-artifact@v3
      with:
        name: runtime-build
        path: runtime-build/lib

    - name: Add Frontend Dependencies to PATH
      run: |
        echo "$(pwd)/llvm-build/bin" >> $GITHUB_PATH
        echo "$(pwd)/mhlo-build/bin" >> $GITHUB_PATH
        echo "$(pwd)/quantum-build/bin" >> $GITHUB_PATH
        echo "PYTHONPATH=$PYTHONPATH:$(pwd)/quantum-build/python_packages/quantum" >> $GITHUB_ENV
        echo "RUNTIME_LIB_DIR=$(pwd)/runtime-build/lib" >> $GITHUB_ENV
        echo "MLIR_LIB_DIR=$(pwd)/llvm-build/lib" >> $GITHUB_ENV
        chmod +x quantum-build/bin/quantum-opt  # artifact upload does not preserve permissions

    - name: Run Python Lit Tests
      run: |
        llvm-lit -sv frontend/test/lit -j$(nproc)

    - name: Run Python Pytest Tests
      run: |
        export ASAN_OPTIONS=detect_odr_violation=0
        pytest frontend/test/pytest -n auto $COVERAGE_FLAGS
        mv coverage.xml coverage-${{ github.job }}.xml

    - name: Check Catalyst Demos
      run: |
        pytest demos/*.ipynb --nbmake -n auto

    - name: Upload code coverage results
      uses: actions/upload-artifact@v3
      with:
        name: ubuntu-codecov-results-python
        path: ./coverage-${{ github.job }}.xml

  upload-to-codecov-linux-python:
    needs: [frontend]
    name: Upload coverage data to codecov (Python)
    runs-on: ubuntu-latest
    steps:
      - name: Download coverage reports
        uses: actions/download-artifact@v3
        with:
          name: ubuntu-codecov-results-python

      - name: Upload to Codecov
        uses: codecov/codecov-action@v3
        with:
          fail_ci_if_error: true
          token: ${{ secrets.CODECOV_TOKEN }}

  upload-to-codecov-linux-cpp:
    needs: [runtime-tests]
    name: Upload coverage data to codecov (C++)
    runs-on: ubuntu-latest

    steps:
      - name: Download coverage reports
        uses: actions/download-artifact@v3
        with:
          name: ubuntu-codecov-results-cpp

      - name: Upload to Codecov
        uses: codecov/codecov-action@v3
        with:
          fail_ci_if_error: true
          token: ${{ secrets.CODECOV_TOKEN }}<|MERGE_RESOLUTION|>--- conflicted
+++ resolved
@@ -416,13 +416,8 @@
 
     - name: Install Deps
       run: |
-<<<<<<< HEAD
-        sudo apt-get install -y python3 python3-pip
+        sudo apt-get install -y python3 python3-pip libomp-dev
         python3 -m pip install lit pytest pytest-xdist pytest-cov nbmake nbconvert ipykernel matplotlib jaxopt
-=======
-        sudo apt-get install -y python3 python3-pip libomp-dev
-        python3 -m pip install lit pytest pytest-xdist pytest-cov nbconvert ipykernel
->>>>>>> d2f45f1a
         python3 -m pip install jax==${{ steps.jax-version.outputs.v }} jaxlib==${{ steps.jax-version.outputs.v }}
         python3 -m pip install .
 
