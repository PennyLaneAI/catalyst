--- conflicted
+++ resolved
@@ -146,11 +146,7 @@
         sudo apt-get update
         sudo apt-get install -y python3 python3-pip cmake ninja-build clang lld
         python3 --version | grep ${{ needs.constants.outputs.primary_python_version }}
-<<<<<<< HEAD
-        python3 -m pip install numpy pybind11 nanobind==2.4
-=======
         python3 -m pip install numpy pybind11 nanobind
->>>>>>> 8897876b
 
     - name: Build LLVM
       if: steps.cache-llvm-build.outputs.cache-hit != 'true'
