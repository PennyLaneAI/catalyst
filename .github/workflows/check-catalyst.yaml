--- conflicted
+++ resolved
@@ -163,66 +163,6 @@
         COMPILER_LAUNCHER="" \
         make mhlo
 
-<<<<<<< HEAD
-=======
-  enzyme:
-    name: Enzyme Build
-    needs: [constants, llvm]
-    runs-on: ubuntu-latest
-
-    steps:
-    - name: Checkout Catalyst repo
-      uses: actions/checkout@v3
-
-    - name: Cache Enzyme Build
-      id: cache-enzyme
-      uses: actions/cache@v3
-      with:
-        path: enzyme-build
-        key: ${{ runner.os }}-enzyme-${{ needs.constants.outputs.enzyme_version }}-default-build
-
-    - name: Get Cached LLVM Source
-      id: cache-llvm-source
-      if: steps.cache-enzyme.outputs.cache-hit != 'true'
-      uses: actions/cache@v3
-      with:
-        path: mlir/llvm-project
-        key: ${{ runner.os }}-llvm-${{ needs.constants.outputs.llvm_version }}-default-source
-        enableCrossOsArchive: True
-        fail-on-cache-miss: True
-
-    - name: Get Cached LLVM Build
-      id: cache-llvm-build
-      if: steps.cache-enzyme.outputs.cache-hit != 'true'
-      uses: actions/cache@v3
-      with:
-        path: llvm-build
-        key: ${{ runner.os }}-llvm-${{ needs.constants.outputs.llvm_version }}-default-build-opt
-        fail-on-cache-miss: True
-
-    - name: Clone Enzyme Submodule
-      if: |
-        steps.cache-enzyme.outputs.cache-hit != 'true'
-      uses: actions/checkout@v3
-      with:
-        repository: EnzymeAD/Enzyme
-        ref: ${{ needs.constants.outputs.enzyme_version }}
-        path: mlir/Enzyme
-
-    - name: Install Deps
-      if: steps.cache-enzyme.outputs.cache-hit != 'true'
-      run: |
-        sudo apt-get install -y cmake ninja-build clang lld
-
-    - name: Build Enzyme
-      if: steps.cache-enzyme.outputs.cache-hit != 'true'
-      run: |
-        LLVM_BUILD_DIR="$(pwd)/llvm-build" \
-        ENZYME_BUILD_DIR="$(pwd)/enzyme-build" \
-        COMPILER_LAUNCHER="" \
-        make enzyme
-
->>>>>>> 6f182f3a
   quantum:
     name: Quantum Dialects Build
     needs: [constants, mhlo, llvm, enzyme]
