name: Check Catalyst Build

on:
  pull_request:
  push:
    branches: [ main ]
  workflow_dispatch:

concurrency:
  group: ${{ github.workflow }}-${{ github.ref }}
  cancel-in-progress: true

jobs:
  constants:
    name: "Set build matrix"
    uses: ./.github/workflows/constants.yaml

  runtime:
    name: Catalyst-Runtime Build
    runs-on: ubuntu-latest

    steps:
      - name: Checkout Catalyst repo
        uses: actions/checkout@v3

      - name: Install dependencies
        run: |
          sudo apt-get -y -q install ninja-build make cmake clang libomp-dev

      - name: Build Catalyst-Runtime
        run: |
          COMPILER_LAUNCHER="" \
          RT_BUILD_DIR="$(pwd)/runtime-build" \
          ENABLE_LIGHTNING_KOKKOS=ON \
          CMAKE_ARGS="-DENABLE_SANITIZER=ON" \
          ENABLE_OPENQASM=ON \
          make runtime

      - name: Upload Catalyst-Runtime Artifact
        uses: actions/upload-artifact@v3
        with:
          name: runtime-build
          path: |
            runtime-build/lib/*.so
          retention-days: 1

  llvm:
    name: LLVM Build
    needs: [constants]
    runs-on: ubuntu-latest

    steps:
    - name: Checkout Catalyst repo
      uses: actions/checkout@v3

    # Both the LLVM source and build folder are required for further dialect builds.
    # Caching is significantly faster than git cloning since LLVM is such a large repository.

    - name: Cache LLVM Build
      id: cache-llvm-build
      uses: actions/cache@v3
      with:
        path: llvm-build
        key: ${{ runner.os }}-llvm-${{ needs.constants.outputs.llvm_version }}-default-build-opt

    - name: Cache LLVM Source
      id: cache-llvm-source
      uses: actions/cache@v3
      with:
        path: mlir/llvm-project
        key: ${{ runner.os }}-llvm-${{ needs.constants.outputs.llvm_version }}-default-source
        enableCrossOsArchive: True

    - name: Clone LLVM Submodule
      if: steps.cache-llvm-source.outputs.cache-hit != 'true'
      uses: actions/checkout@v3
      with:
        repository: llvm/llvm-project
        ref: ${{ needs.constants.outputs.llvm_version }}
        path: mlir/llvm-project

    - name: Install Deps
      if: steps.cache-llvm-build.outputs.cache-hit != 'true'
      run: |
        sudo apt-get install -y python3 python3-pip cmake ninja-build clang lld
        python3 -m pip install numpy pybind11

    - name: Build LLVM
      if: steps.cache-llvm-build.outputs.cache-hit != 'true'
      # Note: Disable instrumentation for the mlir runtime support library,
      #       as user programs aren't instrumented.
      run: |
        # echo 'target_compile_options(mlir_c_runner_utils PRIVATE "-fno-sanitize=all")' \
        #       >> mlir/llvm-project/mlir/lib/ExecutionEngine/CMakeLists.txt
        LLVM_BUILD_DIR="$(pwd)/llvm-build" \
        COMPILER_LAUNCHER="" \
        make llvm

  mhlo:
    name: MHLO Dialect Build
    needs: [constants, llvm]
    runs-on: ubuntu-latest

    steps:
    - name: Checkout Catalyst repo
      uses: actions/checkout@v3

    - name: Cache MHLO Build
      id: cache-mhlo
      uses: actions/cache@v3
      with:
        path: mhlo-build
        key: ${{ runner.os }}-mhlo-${{ needs.constants.outputs.mhlo_version }}-default-build

    - name: Get Cached LLVM Source
      id: cache-llvm-source
      if: steps.cache-mhlo.outputs.cache-hit != 'true'
      uses: actions/cache@v3
      with:
        path: mlir/llvm-project
        key: ${{ runner.os }}-llvm-${{ needs.constants.outputs.llvm_version }}-default-source
        enableCrossOsArchive: True
        fail-on-cache-miss: True

    - name: Get Cached LLVM Build
      id: cache-llvm-build
      if: steps.cache-mhlo.outputs.cache-hit != 'true'
      uses: actions/cache@v3
      with:
        path: llvm-build
        key: ${{ runner.os }}-llvm-${{ needs.constants.outputs.llvm_version }}-default-build-opt
        fail-on-cache-miss: True

    - name: Cache MHLO Source
      id: cache-mhlo-source
      uses: actions/cache@v3
      with:
        path: mlir/mlir-hlo
        key: ${{ runner.os }}-mhlo-${{ needs.constants.outputs.mhlo_version }}-default-source
        enableCrossOsArchive: True

    - name: Clone MHLO Submodule
      if: |
        steps.cache-mhlo.outputs.cache-hit != 'true' ||
        steps.cache-mhlo-source.outputs.cache-hit != 'true'
      uses: actions/checkout@v3
      with:
        repository: tensorflow/mlir-hlo
        ref: ${{ needs.constants.outputs.mhlo_version }}
        path: mlir/mlir-hlo

    - name: Install Deps
      if: steps.cache-mhlo.outputs.cache-hit != 'true'
      run: |
        sudo apt-get install -y cmake ninja-build clang lld

    - name: Build MHLO Dialect
      if: steps.cache-mhlo.outputs.cache-hit != 'true'
      run: |
        LLVM_BUILD_DIR="$(pwd)/llvm-build" \
        MHLO_BUILD_DIR="$(pwd)/mhlo-build" \
        COMPILER_LAUNCHER="" \
        make mhlo

<<<<<<< HEAD
=======
  enzyme:
    name: Enzyme Build
    needs: [constants, llvm]
    runs-on: ubuntu-latest

    steps:
    - name: Checkout Catalyst repo
      uses: actions/checkout@v3

    - name: Cache Enzyme Build
      id: cache-enzyme
      uses: actions/cache@v3
      with:
        path: enzyme-build
        key: ${{ runner.os }}-enzyme-${{ needs.constants.outputs.llvm_version }}-${{ needs.constants.outputs.enzyme_version }}-default-build

    - name: Get Cached LLVM Source
      id: cache-llvm-source
      if: steps.cache-enzyme.outputs.cache-hit != 'true'
      uses: actions/cache@v3
      with:
        path: mlir/llvm-project
        key: ${{ runner.os }}-llvm-${{ needs.constants.outputs.llvm_version }}-default-source
        enableCrossOsArchive: True
        fail-on-cache-miss: True

    - name: Get Cached LLVM Build
      id: cache-llvm-build
      if: steps.cache-enzyme.outputs.cache-hit != 'true'
      uses: actions/cache@v3
      with:
        path: llvm-build
        key: ${{ runner.os }}-llvm-${{ needs.constants.outputs.llvm_version }}-default-build-opt
        fail-on-cache-miss: True

    - name: Clone Enzyme Submodule
      if: |
        steps.cache-enzyme.outputs.cache-hit != 'true'
      uses: actions/checkout@v3
      with:
        repository: EnzymeAD/Enzyme
        ref: ${{ needs.constants.outputs.enzyme_version }}
        path: mlir/Enzyme

    - name: Install Deps
      if: steps.cache-enzyme.outputs.cache-hit != 'true'
      run: |
        sudo apt-get install -y cmake ninja-build clang lld

    - name: Build Enzyme
      if: steps.cache-enzyme.outputs.cache-hit != 'true'
      run: |
        LLVM_BUILD_DIR="$(pwd)/llvm-build" \
        ENZYME_BUILD_DIR="$(pwd)/enzyme-build" \
        COMPILER_LAUNCHER="" \
        make enzyme

>>>>>>> 33e71bb0
  quantum:
    name: Quantum Dialects Build
    needs: [constants, mhlo, llvm]
    runs-on: ubuntu-latest

    steps:
    - name: Checkout Catalyst repo
      uses: actions/checkout@v3

    - name: Install Deps
      run: |
        sudo apt-get install -y python3 python3-pip cmake ninja-build ccache clang lld
        python3 -m pip install numpy pybind11

    - name: Get Cached LLVM Source
      id: cache-llvm-source
      uses: actions/cache@v3
      with:
        path: mlir/llvm-project
        key: ${{ runner.os }}-llvm-${{ needs.constants.outputs.llvm_version }}-default-source
        enableCrossOsArchive: True
        fail-on-cache-miss: True

    - name: Get Cached MHLO Source
      id: cache-mhlo-source
      uses: actions/cache@v3
      with:
        path: mlir/mlir-hlo
        key: ${{ runner.os }}-mhlo-${{ needs.constants.outputs.mhlo_version }}-default-source
        enableCrossOsArchive: True
        fail-on-cache-miss: True

    - name: Get Cached LLVM Build
      id: cache-llvm-build
      uses: actions/cache@v3
      with:
        path: llvm-build
        key: ${{ runner.os }}-llvm-${{ needs.constants.outputs.llvm_version }}-default-build-opt
        fail-on-cache-miss: True

    - name: Get Cached MHLO Build
      id: cache-mhlo-build
      uses: actions/cache@v3
      with:
        path: mhlo-build
        key: ${{ runner.os }}-mhlo-${{ needs.constants.outputs.mhlo_version }}-default-build
        fail-on-cache-miss: True

    - name: Cache CCache
      id: cache-ccache
      uses: actions/cache@v3
      with:
        path: .ccache
        # TODO: revisit once actions/cache has an update feature
        #       https://github.com/actions/toolkit/issues/505
        #       this will load the latest available cache and generate a new one at the end
        key: ${{ runner.os }}-ccache-${{ github.run_id }}
        restore-keys: ${{ runner.os }}-ccache-

    - name: Clone Enzyme Submodule
      if: |
        steps.cache-enzyme.outputs.cache-hit != 'true'
      uses: actions/checkout@v3
      with:
        repository: EnzymeAD/Enzyme
        ref: ${{ needs.constants.outputs.enzyme_version }}
        path: mlir/Enzyme

    - name: Build MLIR Dialects
      run: |
        CCACHE_DIR="$(pwd)/.ccache" \
        LLVM_BUILD_DIR="$(pwd)/llvm-build" \
        MHLO_BUILD_DIR="$(pwd)/mhlo-build" \
        ENZYME_SRC_DIR="$(pwd)/Enzyme" \
        DIALECTS_BUILD_DIR="$(pwd)/quantum-build" \
        make dialects

    - name: Upload Quantum Build Artifact
      uses: actions/upload-artifact@v3
      with:
        name: quantum-build
        path: |
          quantum-build/bin
          quantum-build/lib/lib*.so*
          quantum-build/python_packages/*
        retention-days: 1

  frontend-tests:
    name: Frontend Tests
    needs: [constants, runtime, mhlo, quantum]
    runs-on: ubuntu-latest

    steps:
    - name: Checkout Catalyst repo
      uses: actions/checkout@v3

    - name: Install Deps
      run: |
        sudo apt-get install -y python3 python3-pip libomp-dev
        python3 -m pip install -r requirements.txt
        python3 -m pip install tensorflow-cpu  # for autograph tests
        python3 -m pip install .

    - name: Get Cached LLVM Build
      id: cache-llvm-build
      uses: actions/cache@v3
      with:
        path: llvm-build
        key: ${{ runner.os }}-llvm-${{ needs.constants.outputs.llvm_version }}-default-build-opt
        fail-on-cache-miss: True

    - name: Get Cached MHLO Build
      id: cache-mhlo
      uses: actions/cache@v3
      with:
        path: mhlo-build
        key: ${{ runner.os }}-mhlo-${{ needs.constants.outputs.mhlo_version }}-default-build
        fail-on-cache-miss: True

<<<<<<< HEAD
=======
    - name: Get Cached Enzyme Build
      id: cache-enzyme
      uses: actions/cache@v3
      with:
        path: enzyme-build
        key: ${{ runner.os }}-enzyme-${{ needs.constants.outputs.llvm_version }}-${{ needs.constants.outputs.enzyme_version }}-default-build
        fail-on-cache-miss: True

>>>>>>> 33e71bb0
    - name: Download Quantum Build Artifact
      uses: actions/download-artifact@v3
      with:
        name: quantum-build
        path: quantum-build

    - name: Download Catalyst-Runtime Artifact
      uses: actions/download-artifact@v3
      with:
        name: runtime-build
        path: runtime-build/lib

    - name: Add Frontend Dependencies to PATH
      run: |
        echo "$(pwd)/llvm-build/bin" >> $GITHUB_PATH
        echo "$(pwd)/mhlo-build/bin" >> $GITHUB_PATH
        echo "$(pwd)/quantum-build/bin" >> $GITHUB_PATH
        echo "PYTHONPATH=$PYTHONPATH:$(pwd)/quantum-build/python_packages/quantum" >> $GITHUB_ENV
        echo "RUNTIME_LIB_DIR=$(pwd)/runtime-build/lib" >> $GITHUB_ENV
        echo "MLIR_LIB_DIR=$(pwd)/llvm-build/lib" >> $GITHUB_ENV
        chmod +x quantum-build/bin/quantum-opt  # artifact upload does not preserve permissions

    - name: Run Python Lit Tests
      run: |
        llvm-lit -sv frontend/test/lit -j$(nproc)

    - name: Run Python Pytest Tests
      run: |
        # export ASAN_OPTIONS=detect_odr_violation=0
        COVERAGE_REPORT="xml:coverage.xml -p no:warnings" \
        make coverage-frontend
        mv coverage.xml coverage-${{ github.job }}.xml

    - name: Upload to Codecov
      uses: codecov/codecov-action@v3
      with:
        fail_ci_if_error: true
        token: ${{ secrets.CODECOV_TOKEN }}

    - name: Check Catalyst Demos
      run: |
        MDD_BENCHMARK_PRECISION=1 \
        pytest demos --nbmake -n auto

  frontend-tests-lightning-kokkos:
    name: Frontend Tests (backend="lightning.kokkos")
    needs: [constants, runtime, mhlo, quantum]
    runs-on: ubuntu-latest

    steps:
    - name: Checkout Catalyst repo
      uses: actions/checkout@v3

    - name: Install Deps
      run: |
        sudo apt-get install -y python3 python3-pip libomp-dev
        python3 -m pip install -r requirements.txt
        python3 -m pip install tensorflow-cpu  # for autograph tests
        python3 -m pip install .

    - name: Get Cached LLVM Build
      id: cache-llvm-build
      uses: actions/cache@v3
      with:
        path: llvm-build
        key: ${{ runner.os }}-llvm-${{ needs.constants.outputs.llvm_version }}-default-build-opt
        fail-on-cache-miss: True

    - name: Get Cached MHLO Build
      id: cache-mhlo
      uses: actions/cache@v3
      with:
        path: mhlo-build
        key: ${{ runner.os }}-mhlo-${{ needs.constants.outputs.mhlo_version }}-default-build
        fail-on-cache-miss: True

<<<<<<< HEAD
=======
    - name: Get Cached Enzyme Build
      id: cache-enzyme
      uses: actions/cache@v3
      with:
        path: enzyme-build
        key: ${{ runner.os }}-enzyme-${{ needs.constants.outputs.llvm_version }}-${{ needs.constants.outputs.enzyme_version }}-default-build
        fail-on-cache-miss: True

>>>>>>> 33e71bb0
    - name: Download Quantum Build Artifact
      uses: actions/download-artifact@v3
      with:
        name: quantum-build
        path: quantum-build

    - name: Download Catalyst-Runtime Artifact
      uses: actions/download-artifact@v3
      with:
        name: runtime-build
        path: runtime-build/lib

    - name: Add Frontend Dependencies to PATH
      run: |
        echo "$(pwd)/llvm-build/bin" >> $GITHUB_PATH
        echo "$(pwd)/mhlo-build/bin" >> $GITHUB_PATH
        echo "$(pwd)/quantum-build/bin" >> $GITHUB_PATH
        echo "PYTHONPATH=$PYTHONPATH:$(pwd)/quantum-build/python_packages/quantum" >> $GITHUB_ENV
        echo "RUNTIME_LIB_DIR=$(pwd)/runtime-build/lib" >> $GITHUB_ENV
        echo "MLIR_LIB_DIR=$(pwd)/llvm-build/lib" >> $GITHUB_ENV
        chmod +x quantum-build/bin/quantum-opt  # artifact upload does not preserve permissions

    - name: Install lightning.kokkos used in Python tests
      run: |
        pip install PennyLane-Lightning-Kokkos

    - name: Run Python Pytest Tests (backend=lightning.kokkos)
      run: |
        make pytest TEST_BACKEND="lightning.kokkos"

  frontend-tests-openqasm-device:
    name: Frontend Tests (backend="openqasm3")
    needs: [constants, mhlo, quantum, llvm]
    runs-on: ubuntu-latest

    steps:
    - name: Checkout Catalyst repo
      uses: actions/checkout@v3

    - name: Install Deps
      run: |
        sudo apt-get install -y python3 python3-pip libomp-dev ninja-build make cmake clang
        python3 -m pip install -r requirements.txt
        python3 -m pip install .

    - name: Get Cached LLVM Build
      id: cache-llvm-build
      uses: actions/cache@v3
      with:
        path: llvm-build
        key: ${{ runner.os }}-llvm-${{ needs.constants.outputs.llvm_version }}-default-build-opt
        fail-on-cache-miss: True

    - name: Get Cached MHLO Build
      id: cache-mhlo
      uses: actions/cache@v3
      with:
        path: mhlo-build
        key: ${{ runner.os }}-mhlo-${{ needs.constants.outputs.mhlo_version }}-default-build
        fail-on-cache-miss: True

<<<<<<< HEAD
=======
    - name: Get Cached Enzyme Build
      id: cache-enzyme
      uses: actions/cache@v3
      with:
        path: enzyme-build
        key: ${{ runner.os }}-enzyme-${{ needs.constants.outputs.llvm_version }}-${{ needs.constants.outputs.enzyme_version }}-default-build
        fail-on-cache-miss: True

>>>>>>> 33e71bb0
    - name: Download Quantum Build Artifact
      uses: actions/download-artifact@v3
      with:
        name: quantum-build
        path: quantum-build

    - name: Download Catalyst-Runtime Artifact
      uses: actions/download-artifact@v3
      with:
        name: runtime-build
        path: runtime-build/lib

    - name: Install additional dependencies (OpenQasm device)
      run: |
        # TODO: Use the latest version of boto3 after fixing the issue with
        # "Device SV1 does not support quantum circuits" from braket-pl-plugin.
        pip install numpy amazon-braket-sdk amazon-braket-pennylane-plugin "boto3==1.26"
        echo "AWS_DEFAULT_REGION=us-east-1" >> $GITHUB_ENV

    - name: Add Frontend Dependencies to PATH
      run: |
        echo "$(pwd)/llvm-build/bin" >> $GITHUB_PATH
        echo "$(pwd)/mhlo-build/bin" >> $GITHUB_PATH
        echo "$(pwd)/quantum-build/bin" >> $GITHUB_PATH
        echo "PYTHONPATH=$PYTHONPATH:$(pwd)/quantum-build/python_packages/quantum" >> $GITHUB_ENV
        echo "RUNTIME_LIB_DIR=$(pwd)/runtime-build/lib" >> $GITHUB_ENV
        echo "MLIR_LIB_DIR=$(pwd)/llvm-build/lib" >> $GITHUB_ENV
        chmod +x quantum-build/bin/quantum-opt  # artifact upload does not preserve permissions

    - name: Run Python Pytest Tests
      run: |
        make pytest TEST_BRAKET=LOCAL

  runtime-tests:
    name: Runtime Tests (Linux)
    needs: [constants]
    runs-on: ubuntu-latest
    strategy:
      fail-fast: false
      matrix:
        backend: ${{ fromJson(needs.constants.outputs.rt_backends) }}

    steps:
      - name: Checkout the repo
        uses: actions/checkout@v3

      - name: Install dependencies
        run: |
          sudo apt-get -y -q install cmake ninja-build libomp-dev lcov libasan5

      - name: Install additional dependencies (OpenQasm device)
        if: ${{ matrix.backend == 'openqasm' }}
        run: |
          pip install numpy amazon-braket-sdk
          echo "AWS_DEFAULT_REGION=us-east-1" >> $GITHUB_ENV

      - name: Build Runtime test suite for Lightning simulator
        if: ${{ matrix.backend == 'lightning' }}
        run: |
            C_COMPILER=$(which gcc) \
            CXX_COMPILER=$(which g++) \
            COMPILER_LAUNCHER="" \
            make coverage-runtime
            mv runtime/build/coverage.info coverage-${{ github.job }}.info

      - name: Build Runtime test suite with both Lightning and Lightning-Kokkos simulators
        if: ${{ matrix.backend == 'lightning-kokkos' }}
        run: |
            C_COMPILER=$(which gcc) \
            CXX_COMPILER=$(which g++) \
            COMPILER_LAUNCHER="" \
            ENABLE_LIGHTNING_KOKKOS=ON \
            CMAKE_ARGS="-DENABLE_SANITIZER=ON" \
            make test-runtime

      - name: Build Runtime test suite for OpenQasm device
        if: ${{ matrix.backend == 'openqasm' }}
        run: |
            C_COMPILER=$(which gcc) \
            CXX_COMPILER=$(which g++) \
            COMPILER_LAUNCHER="" \
            ENABLE_OPENQASM=ON \
            make test-runtime

      - name: Upload to Codecov
        if: ${{ matrix.backend == 'lightning' }}
        uses: codecov/codecov-action@v3
        with:
          fail_ci_if_error: true
          token: ${{ secrets.CODECOV_TOKEN }}

      - name: Build examples
        if: ${{ matrix.backend == 'lightning' }}
        run: |
          C_COMPILER=$(which gcc) \
          CXX_COMPILER=$(which g++) \
          COMPILER_LAUNCHER="" \
          make examples-runtime<|MERGE_RESOLUTION|>--- conflicted
+++ resolved
@@ -162,8 +162,6 @@
         COMPILER_LAUNCHER="" \
         make mhlo
 
-<<<<<<< HEAD
-=======
   enzyme:
     name: Enzyme Build
     needs: [constants, llvm]
@@ -221,7 +219,6 @@
         COMPILER_LAUNCHER="" \
         make enzyme
 
->>>>>>> 33e71bb0
   quantum:
     name: Quantum Dialects Build
     needs: [constants, mhlo, llvm]
@@ -341,8 +338,6 @@
         key: ${{ runner.os }}-mhlo-${{ needs.constants.outputs.mhlo_version }}-default-build
         fail-on-cache-miss: True
 
-<<<<<<< HEAD
-=======
     - name: Get Cached Enzyme Build
       id: cache-enzyme
       uses: actions/cache@v3
@@ -351,7 +346,6 @@
         key: ${{ runner.os }}-enzyme-${{ needs.constants.outputs.llvm_version }}-${{ needs.constants.outputs.enzyme_version }}-default-build
         fail-on-cache-miss: True
 
->>>>>>> 33e71bb0
     - name: Download Quantum Build Artifact
       uses: actions/download-artifact@v3
       with:
@@ -428,8 +422,6 @@
         key: ${{ runner.os }}-mhlo-${{ needs.constants.outputs.mhlo_version }}-default-build
         fail-on-cache-miss: True
 
-<<<<<<< HEAD
-=======
     - name: Get Cached Enzyme Build
       id: cache-enzyme
       uses: actions/cache@v3
@@ -438,7 +430,6 @@
         key: ${{ runner.os }}-enzyme-${{ needs.constants.outputs.llvm_version }}-${{ needs.constants.outputs.enzyme_version }}-default-build
         fail-on-cache-miss: True
 
->>>>>>> 33e71bb0
     - name: Download Quantum Build Artifact
       uses: actions/download-artifact@v3
       with:
@@ -500,8 +491,6 @@
         key: ${{ runner.os }}-mhlo-${{ needs.constants.outputs.mhlo_version }}-default-build
         fail-on-cache-miss: True
 
-<<<<<<< HEAD
-=======
     - name: Get Cached Enzyme Build
       id: cache-enzyme
       uses: actions/cache@v3
@@ -510,7 +499,6 @@
         key: ${{ runner.os }}-enzyme-${{ needs.constants.outputs.llvm_version }}-${{ needs.constants.outputs.enzyme_version }}-default-build
         fail-on-cache-miss: True
 
->>>>>>> 33e71bb0
     - name: Download Quantum Build Artifact
       uses: actions/download-artifact@v3
       with:
