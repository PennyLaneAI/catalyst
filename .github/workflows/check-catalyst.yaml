name: Check Catalyst Build

on:
  pull_request:
  push:
    branches: [ main ]
  workflow_dispatch:

concurrency:
  group: ${{ github.workflow }}-${{ github.ref }}
  cancel-in-progress: true

jobs:
  constants:
    name: "Set build matrix"
    uses: ./.github/workflows/constants.yaml
    with:
      multiple_compilers: ${{ github.trigger == 'push' && github.ref_name == 'main' }}

  runtime:
    name: Catalyst-Runtime Build
    needs: [constants]
    runs-on: ubuntu-latest
    strategy:
      matrix:
        compiler: ${{ fromJson(needs.constants.outputs.compilers) }}

    steps:
      - name: Checkout Catalyst repo
        uses: actions/checkout@v3

      - name: Install dependencies
        run: |
          sudo apt-get update
          sudo apt-get -y -q install ninja-build make cmake clang libomp-dev

      - name: Build Catalyst-Runtime
        run: |
          COMPILER_LAUNCHER="" \
          C_COMPILER=$(which ${{ needs.constants.outputs[format('c_compiler.{0}', matrix.compiler)] }}) \
          CXX_COMPILER=$(which ${{ needs.constants.outputs[format('cxx_compiler.{0}', matrix.compiler)] }}) \
          RT_BUILD_DIR="$(pwd)/runtime-build" \
          ENABLE_ASAN=OFF \
          make runtime

          # This is needed in the artifact for the pytests
          # Note the lack of sanitizers.
          # Left other flags the same.
          COMPILER_LAUNCHER="" \
          C_COMPILER=$(which ${{ needs.constants.outputs[format('c_compiler.{0}', matrix.compiler)] }}) \
          CXX_COMPILER=$(which ${{ needs.constants.outputs[format('cxx_compiler.{0}', matrix.compiler)] }}) \
          RT_BUILD_DIR="$(pwd)/runtime-build" \
          make dummy_device


      - name: Upload Catalyst-Runtime Artifact
        uses: actions/upload-artifact@v3
        with:
          name: runtime-build-${{ matrix.compiler }}
          path: |
            runtime-build/lib/*.so
            runtime-build/lib/backend/*.toml
          retention-days: 1

  llvm:
    name: LLVM Build
    needs: [constants]
    runs-on: ubuntu-latest
    strategy:
      matrix:
        compiler: ${{ fromJson(needs.constants.outputs.compilers) }}

    steps:
    - name: Checkout Catalyst repo
      uses: actions/checkout@v3

    # Both the LLVM source and build folder are required for further dialect builds.
    # Caching is significantly faster than git cloning since LLVM is such a large repository.

    - name: Cache LLVM Source
      id: cache-llvm-source
      uses: actions/cache@v3
      with:
        path: mlir/llvm-project
        key: ${{ runner.os }}-llvm-${{ needs.constants.outputs.llvm_version }}-default-source
        enableCrossOsArchive: True

    - name: Clone LLVM Submodule
      if: steps.cache-llvm-source.outputs.cache-hit != 'true'
      uses: actions/checkout@v3
      with:
        repository: llvm/llvm-project
        ref: ${{ needs.constants.outputs.llvm_version }}
        path: mlir/llvm-project

    - name: Cache LLVM Build
      id: cache-llvm-build
      uses: actions/cache@v3
      with:
        path: llvm-build
        key: ${{ runner.os }}-llvm-${{ needs.constants.outputs.llvm_version }}-default-build-${{ matrix.compiler }}

    - name: Install Deps
      if: steps.cache-llvm-build.outputs.cache-hit != 'true'
      run: |
        sudo apt-get update
        sudo apt-get install -y python3 python3-pip cmake ninja-build clang lld
        python3 --version | grep ${{ needs.constants.outputs.primary_python_version }}
        python3 -m pip install numpy pybind11

    - name: Build LLVM
      if: steps.cache-llvm-build.outputs.cache-hit != 'true'
      # Note: Disable instrumentation for the mlir runtime support library,
      #       as user programs aren't instrumented.
      run: |
        # echo 'target_compile_options(mlir_c_runner_utils PRIVATE "-fno-sanitize=all")' \
        #       >> mlir/llvm-project/mlir/lib/ExecutionEngine/CMakeLists.txt
        C_COMPILER=$(which ${{ needs.constants.outputs[format('c_compiler.{0}', matrix.compiler)] }}) \
        CXX_COMPILER=$(which ${{ needs.constants.outputs[format('cxx_compiler.{0}', matrix.compiler)] }}) \
        LLVM_BUILD_DIR="$(pwd)/llvm-build" \
        COMPILER_LAUNCHER="" \
        make llvm

  mhlo:
    name: MHLO Dialect Build
    needs: [constants, llvm]
    runs-on: ubuntu-latest
    strategy:
      matrix:
        compiler: ${{ fromJson(needs.constants.outputs.compilers) }}

    steps:
    - name: Checkout Catalyst repo
      uses: actions/checkout@v3

    - name: Cache MHLO Source
      id: cache-mhlo-source
      uses: actions/cache@v3
      with:
        path: mlir/mlir-hlo
        key: ${{ runner.os }}-mhlo-${{ needs.constants.outputs.mhlo_version }}-default-source
        enableCrossOsArchive: True

    - name: Clone MHLO Submodule
      if: steps.cache-mhlo-source.outputs.cache-hit != 'true'
      uses: actions/checkout@v3
      with:
        repository: tensorflow/mlir-hlo
        ref: ${{ needs.constants.outputs.mhlo_version }}
        path: mlir/mlir-hlo

    - name: Cache MHLO Build
      id: cache-mhlo
      uses: actions/cache@v3
      with:
        path: mhlo-build
        key: ${{ runner.os }}-mhlo-${{ needs.constants.outputs.mhlo_version }}-default-build-${{ matrix.compiler }}

    - name: Get Cached LLVM Source
      id: cache-llvm-source
      if: steps.cache-mhlo.outputs.cache-hit != 'true'
      uses: actions/cache@v3
      with:
        path: mlir/llvm-project
        key: ${{ runner.os }}-llvm-${{ needs.constants.outputs.llvm_version }}-default-source
        enableCrossOsArchive: True
        fail-on-cache-miss: True

    - name: Get Cached LLVM Build
      id: cache-llvm-build
      if: steps.cache-mhlo.outputs.cache-hit != 'true'
      uses: actions/cache@v3
      with:
        path: llvm-build
        key: ${{ runner.os }}-llvm-${{ needs.constants.outputs.llvm_version }}-default-build-${{ matrix.compiler }}
        fail-on-cache-miss: True

    - name: Install Deps
      if: steps.cache-mhlo.outputs.cache-hit != 'true'
      run: |
        sudo apt-get update
        sudo apt-get install -y cmake ninja-build clang lld

    - name: Build MHLO Dialect
      if: steps.cache-mhlo.outputs.cache-hit != 'true'
      run: |
        C_COMPILER=$(which ${{ needs.constants.outputs[format('c_compiler.{0}', matrix.compiler)] }}) \
        CXX_COMPILER=$(which ${{ needs.constants.outputs[format('cxx_compiler.{0}', matrix.compiler)] }}) \
        LLVM_BUILD_DIR="$(pwd)/llvm-build" \
        MHLO_BUILD_DIR="$(pwd)/mhlo-build" \
        COMPILER_LAUNCHER="" \
        make mhlo

  enzyme:
    name: Enzyme Build
    needs: [constants, llvm]
    runs-on: ubuntu-latest
    strategy:
      matrix:
        compiler: ${{ fromJson(needs.constants.outputs.compilers) }}

    steps:
    - name: Checkout Catalyst repo
      uses: actions/checkout@v3

    - name: Cache Enzyme Source
      id: cache-enzyme-source
      uses: actions/cache@v3
      with:
        path:  mlir/Enzyme
        key: ${{ runner.os }}-enzyme-${{ needs.constants.outputs.llvm_version }}-${{ needs.constants.outputs.enzyme_version }}-default-source
        enableCrossOsArchive: True

    - name: Clone Enzyme Submodule
      if: steps.cache-enzyme-build.outputs.cache-hit != 'true'
      uses: actions/checkout@v3
      with:
        repository: EnzymeAD/Enzyme
        ref: ${{ needs.constants.outputs.enzyme_version }}
        path: mlir/Enzyme

    - name: Cache Enzyme Build
      id: cache-enzyme-build
      uses: actions/cache@v3
      with:
        path: enzyme-build
        key: ${{ runner.os }}-enzyme-${{ needs.constants.outputs.llvm_version }}-${{ needs.constants.outputs.enzyme_version }}-default-build-${{ matrix.compiler }}

    - name: Get Cached LLVM Source
      id: cache-llvm-source
      if: steps.cache-enzyme-build.outputs.cache-hit != 'true'
      uses: actions/cache@v3
      with:
        path: mlir/llvm-project
        key: ${{ runner.os }}-llvm-${{ needs.constants.outputs.llvm_version }}-default-source
        enableCrossOsArchive: True
        fail-on-cache-miss: True

    - name: Get Cached LLVM Build
      id: cache-llvm-build
      if: steps.cache-enzyme-build.outputs.cache-hit != 'true'
      uses: actions/cache@v3
      with:
        path: llvm-build
        key: ${{ runner.os }}-llvm-${{ needs.constants.outputs.llvm_version }}-default-build-${{ matrix.compiler }}
        fail-on-cache-miss: True

    - name: Install Deps
      if: steps.cache-enzyme-build.outputs.cache-hit != 'true'
      run: |
        sudo apt-get update
        sudo apt-get install -y cmake ninja-build clang lld

    - name: Build Enzyme
      if: steps.cache-enzyme-build.outputs.cache-hit != 'true'
      run: |
        C_COMPILER=$(which ${{ needs.constants.outputs[format('c_compiler.{0}', matrix.compiler)] }}) \
        CXX_COMPILER=$(which ${{ needs.constants.outputs[format('cxx_compiler.{0}', matrix.compiler)] }}) \
        LLVM_BUILD_DIR="$(pwd)/llvm-build" \
        ENZYME_BUILD_DIR="$(pwd)/enzyme-build" \
        COMPILER_LAUNCHER="" \
        make enzyme

  quantum:
    name: Quantum Dialects Build
    needs: [constants, llvm, mhlo, enzyme]
    runs-on: ubuntu-latest
    strategy:
      matrix:
        compiler: ${{ fromJson(needs.constants.outputs.compilers) }}

    steps:
    - name: Checkout Catalyst repo
      uses: actions/checkout@v3

    - name: Install Deps
      run: |
        sudo apt-get update
        sudo apt-get install -y python3 python3-pip cmake ninja-build ccache clang lld
        python3 --version | grep ${{ needs.constants.outputs.primary_python_version }}
        python3 -m pip install numpy pybind11

    - name: Get Cached LLVM Source
      id: cache-llvm-source
      uses: actions/cache@v3
      with:
        path: mlir/llvm-project
        key: ${{ runner.os }}-llvm-${{ needs.constants.outputs.llvm_version }}-default-source
        enableCrossOsArchive: True
        fail-on-cache-miss: True

    - name: Get Cached LLVM Build
      id: cache-llvm-build
      uses: actions/cache@v3
      with:
        path: llvm-build
        key: ${{ runner.os }}-llvm-${{ needs.constants.outputs.llvm_version }}-default-build-${{ matrix.compiler }}
        fail-on-cache-miss: True

    - name: Get Cached MHLO Source
      id: cache-mhlo-source
      uses: actions/cache@v3
      with:
        path: mlir/mlir-hlo
        key: ${{ runner.os }}-mhlo-${{ needs.constants.outputs.mhlo_version }}-default-source
        enableCrossOsArchive: True
        fail-on-cache-miss: True

    - name: Get Cached MHLO Build
      id: cache-mhlo
      uses: actions/cache@v3
      with:
        path: mhlo-build
        key: ${{ runner.os }}-mhlo-${{ needs.constants.outputs.mhlo_version }}-default-build-${{ matrix.compiler }}
        fail-on-cache-miss: True

    - name: Get Cached Enzyme Source
      id: cache-enzyme-source
      uses: actions/cache@v3
      with:
        path:  mlir/Enzyme
        key: ${{ runner.os }}-enzyme-${{ needs.constants.outputs.llvm_version }}-${{ needs.constants.outputs.enzyme_version }}-default-source
        enableCrossOsArchive: True
        fail-on-cache-miss: True

    - name: Get Cached Enzyme Build
      id: cache-enzyme-build
      uses: actions/cache@v3
      with:
        path: enzyme-build
        key: ${{ runner.os }}-enzyme-${{ needs.constants.outputs.llvm_version }}-${{ needs.constants.outputs.enzyme_version }}-default-build-${{ matrix.compiler }}
        fail-on-cache-miss: True

    - name: Cache CCache
      id: cache-ccache
      uses: actions/cache@v3
      with:
        path: .ccache
        # TODO: revisit once actions/cache has an update feature
        #       https://github.com/actions/toolkit/issues/505
        #       this will load the latest available cache and generate a new one at the end
        key: ${{ runner.os }}-ccache-${{ github.run_id }}
        restore-keys: ${{ runner.os }}-ccache-

    - name: Build MLIR Dialects
      run: |
        CCACHE_DIR="$(pwd)/.ccache" \
        C_COMPILER=$(which ${{ needs.constants.outputs[format('c_compiler.{0}', matrix.compiler)] }}) \
        CXX_COMPILER=$(which ${{ needs.constants.outputs[format('cxx_compiler.{0}', matrix.compiler)] }}) \
        LLVM_BUILD_DIR="$(pwd)/llvm-build" \
        MHLO_BUILD_DIR="$(pwd)/mhlo-build" \
        ENZYME_BUILD_DIR="$(pwd)/enzyme-build" \
        DIALECTS_BUILD_DIR="$(pwd)/quantum-build" \
        make dialects

    - name: Upload Quantum Build Artifact
      uses: actions/upload-artifact@v3
      with:
        name: quantum-build-${{ matrix.compiler }}
        path: |
          quantum-build/bin
          quantum-build/lib/lib*.so*
          quantum-build/python_packages/*
        retention-days: 1

  frontend-tests:
    name: Frontend Tests
    needs: [constants, llvm, runtime, quantum]
    runs-on: ubuntu-latest
    strategy:
      matrix:
        compiler: ${{ fromJson(needs.constants.outputs.compilers) }}

    steps:
    - name: Checkout Catalyst repo
      uses: actions/checkout@v3

    - name: Install Deps
      run: |
        sudo apt-get update
        sudo apt-get install -y python3 python3-pip libomp-dev libasan6 make
        python3 --version | grep ${{ needs.constants.outputs.primary_python_version }}
        python3 -m pip install -r requirements.txt
        # cuda-quantum is added manually here.
        # It can't be in requirements.txt as that will break
        # macOS requirements.txt
<<<<<<< HEAD
        python3 -m pip install oqc-qcaas-client
        python3 -m pip install cuda-quantum
=======
        python3 -m pip install cuda-quantum==0.6.0
>>>>>>> 78fd0631
        make frontend

    - name: Get Cached LLVM Build
      id: cache-llvm-build
      uses: actions/cache@v3
      with:
        path: llvm-build
        key: ${{ runner.os }}-llvm-${{ needs.constants.outputs.llvm_version }}-default-build-${{ matrix.compiler }}
        fail-on-cache-miss: True

    - name: Download Quantum Build Artifact
      uses: actions/download-artifact@v3
      with:
        name: quantum-build-${{ matrix.compiler }}
        path: quantum-build

    - name: Download Catalyst-Runtime Artifact
      uses: actions/download-artifact@v3
      with:
        name: runtime-build-${{ matrix.compiler }}
        path: runtime-build/lib

    - name: Add Frontend Dependencies to PATH
      run: |
        echo "$(pwd)/llvm-build/bin" >> $GITHUB_PATH
        echo "PYTHONPATH=$PYTHONPATH:$(pwd)/quantum-build/python_packages/quantum" >> $GITHUB_ENV
        echo "RUNTIME_LIB_DIR=$(pwd)/runtime-build/lib" >> $GITHUB_ENV
        echo "MLIR_LIB_DIR=$(pwd)/llvm-build/lib" >> $GITHUB_ENV

    - name: Run Python Lit Tests
      run: |
        llvm-lit -sv frontend/test/lit -j$(nproc)

    - name: Run Python Pytest Tests
      run: |
        COVERAGE_REPORT="xml:coverage.xml -p no:warnings" \
        make coverage-frontend
        mv coverage.xml coverage-${{ github.job }}.xml

    - name: Upload to Codecov
      uses: codecov/codecov-action@v3
      with:
        fail_ci_if_error: true
        token: ${{ secrets.CODECOV_TOKEN }}

    - name: Check Catalyst Demos
      run: |
        MDD_BENCHMARK_PRECISION=1 \
        pytest demos --nbmake -n auto

  frontend-tests-lightning-kokkos:
    name: Frontend Tests (backend="lightning.kokkos")
    needs: [constants, llvm, runtime, quantum]
    runs-on: ubuntu-latest
    strategy:
      matrix:
        compiler: ${{ fromJson(needs.constants.outputs.compilers) }}

    steps:
    - name: Checkout Catalyst repo
      uses: actions/checkout@v3

    - name: Install lightning.kokkos used in Python tests
      run: |
        pip install PennyLane-Lightning-Kokkos

    - name: Install Deps
      run: |
        sudo apt-get update
        sudo apt-get install -y python3 python3-pip libomp-dev libasan6 make
        python3 --version | grep ${{ needs.constants.outputs.primary_python_version }}
        python3 -m pip install -r requirements.txt
        make frontend

    - name: Get Cached LLVM Build
      id: cache-llvm-build
      uses: actions/cache@v3
      with:
        path: llvm-build
        key: ${{ runner.os }}-llvm-${{ needs.constants.outputs.llvm_version }}-default-build-${{ matrix.compiler }}
        fail-on-cache-miss: True

    - name: Download Quantum Build Artifact
      uses: actions/download-artifact@v3
      with:
        name: quantum-build-${{ matrix.compiler }}
        path: quantum-build

    - name: Download Catalyst-Runtime Artifact
      uses: actions/download-artifact@v3
      with:
        name: runtime-build-${{ matrix.compiler }}
        path: runtime-build/lib

    - name: Add Frontend Dependencies to PATH
      run: |
        echo "PYTHONPATH=$PYTHONPATH:$(pwd)/quantum-build/python_packages/quantum" >> $GITHUB_ENV
        echo "RUNTIME_LIB_DIR=$(pwd)/runtime-build/lib" >> $GITHUB_ENV
        echo "MLIR_LIB_DIR=$(pwd)/llvm-build/lib" >> $GITHUB_ENV

    - name: Run Python Pytest Tests (backend=lightning.kokkos)
      run: |
        make pytest TEST_BACKEND="lightning.kokkos"

  frontend-tests-openqasm-device:
    name: Frontend Tests (backend="openqasm3")
    needs: [constants, llvm, runtime, quantum]
    runs-on: ubuntu-latest
    strategy:
      matrix:
        compiler: ${{ fromJson(needs.constants.outputs.compilers) }}

    steps:
    - name: Checkout Catalyst repo
      uses: actions/checkout@v3

    - name: Install Deps
      run: |
        sudo apt-get update
        sudo apt-get install -y python3 python3-pip libomp-dev libasan6 make
        python3 --version | grep ${{ needs.constants.outputs.primary_python_version }}
        python3 -m pip install -r requirements.txt
        make frontend

    - name: Get Cached LLVM Build
      id: cache-llvm-build
      uses: actions/cache@v3
      with:
        path: llvm-build
        key: ${{ runner.os }}-llvm-${{ needs.constants.outputs.llvm_version }}-default-build-${{ matrix.compiler }}
        fail-on-cache-miss: True

    - name: Download Quantum Build Artifact
      uses: actions/download-artifact@v3
      with:
        name: quantum-build-${{ matrix.compiler }}
        path: quantum-build

    - name: Download Catalyst-Runtime Artifact
      uses: actions/download-artifact@v3
      with:
        name: runtime-build-${{ matrix.compiler }}
        path: runtime-build/lib

    - name: Install additional dependencies (OpenQasm device)
      run: |
        pip install amazon-braket-pennylane-plugin
        echo "AWS_DEFAULT_REGION=us-east-1" >> $GITHUB_ENV

    - name: Add Frontend Dependencies to PATH
      run: |
        echo "PYTHONPATH=$PYTHONPATH:$(pwd)/quantum-build/python_packages/quantum" >> $GITHUB_ENV
        echo "RUNTIME_LIB_DIR=$(pwd)/runtime-build/lib" >> $GITHUB_ENV
        echo "MLIR_LIB_DIR=$(pwd)/llvm-build/lib" >> $GITHUB_ENV

    - name: Run Python Pytest Tests
      run: |
        make pytest TEST_BRAKET=LOCAL

  runtime-device-tests:
    name: Runtime Tests (Linux)
    needs: [constants]
    runs-on: ubuntu-latest
    strategy:
      fail-fast: false
      matrix:
        backend: ${{ fromJson(needs.constants.outputs.rt_backends) }}
        compiler: ${{ fromJson(needs.constants.outputs.compilers) }}

    steps:
    #   - name: Collect Workflow Telemetry
    #     uses: catchpoint/workflow-telemetry-action@v2

      - name: Checkout the repo
        uses: actions/checkout@v3

      - name: Install dependencies
        run: |
          sudo apt-get update
          sudo apt-get -y -q install cmake ninja-build libomp-dev lcov libasan5

      - name: Install additional dependencies (OpenQasm device)
        if: ${{ matrix.backend == 'openqasm' }}
        run: |
          pip install numpy amazon-braket-sdk
          echo "AWS_DEFAULT_REGION=us-east-1" >> $GITHUB_ENV

      - name: Build Runtime test suite for Lightning simulator
        if: ${{ matrix.backend == 'lightning' }}
        run: |
          C_COMPILER=$(which ${{ needs.constants.outputs[format('c_compiler.{0}', matrix.compiler)] }}) \
          CXX_COMPILER=$(which ${{ needs.constants.outputs[format('cxx_compiler.{0}', matrix.compiler)] }}) \
          COMPILER_LAUNCHER="" \
          ENABLE_LIGHTNING_KOKKOS=OFF \
          ENABLE_OPENQASM=OFF \
          ENABLE_ASAN=OFF \
          make test-runtime

      - name: Build Runtime test suite with both Lightning and Lightning-Kokkos simulators
        if: ${{ matrix.backend == 'lightning-kokkos' }}
        run: |
          # ASAN fails w/ leaks, odr-violation, and double-free from Kokkos_Profiling.cpp
          C_COMPILER=$(which ${{ needs.constants.outputs[format('c_compiler.{0}', matrix.compiler)] }}) \
          CXX_COMPILER=$(which ${{ needs.constants.outputs[format('cxx_compiler.{0}', matrix.compiler)] }}) \
          COMPILER_LAUNCHER="" \
          ENABLE_OPENQASM=OFF \
          ENABLE_ASAN=OFF \
          make test-runtime

      - name: Build Runtime test suite for OpenQasm device
        if: ${{ matrix.backend == 'openqasm' }}
        run: |
          C_COMPILER=$(which ${{ needs.constants.outputs[format('c_compiler.{0}', matrix.compiler)] }}) \
          CXX_COMPILER=$(which ${{ needs.constants.outputs[format('cxx_compiler.{0}', matrix.compiler)] }}) \
          COMPILER_LAUNCHER="" \
          ENABLE_LIGHTNING_KOKKOS=OFF \
          ENABLE_ASAN=OFF \
          make test-runtime

      - name: Build examples
        if: ${{ matrix.backend == 'lightning' }}
        run: |
          C_COMPILER=$(which ${{ needs.constants.outputs[format('c_compiler.{0}', matrix.compiler)] }}) \
          CXX_COMPILER=$(which ${{ needs.constants.outputs[format('cxx_compiler.{0}', matrix.compiler)] }}) \
          COMPILER_LAUNCHER="" \
          make examples-runtime

  runtime-code-cov:
    name: Runtime Code Coverage (Linux)
    needs: [constants]
    runs-on: ubuntu-latest

    steps:
      - name: Checkout the repo
        uses: actions/checkout@v3

      - name: Install dependencies
        run: |
          sudo apt-get update
          sudo apt-get -y -q install cmake ninja-build libomp-dev lcov

      - name: Build Runtime test suite for Lightning simulator
        run: |
          C_COMPILER=$(which gcc) \
          CXX_COMPILER=$(which g++) \
          COMPILER_LAUNCHER="" \
          make coverage-runtime
          mv runtime/build/coverage.info coverage-${{ github.job }}.info

      - name: Upload to Codecov
        uses: codecov/codecov-action@v3
        with:
          fail_ci_if_error: true
          token: ${{ secrets.CODECOV_TOKEN }}<|MERGE_RESOLUTION|>--- conflicted
+++ resolved
@@ -384,12 +384,8 @@
         # cuda-quantum is added manually here.
         # It can't be in requirements.txt as that will break
         # macOS requirements.txt
-<<<<<<< HEAD
+        python3 -m pip install cuda-quantum==0.6.0
         python3 -m pip install oqc-qcaas-client
-        python3 -m pip install cuda-quantum
-=======
-        python3 -m pip install cuda-quantum==0.6.0
->>>>>>> 78fd0631
         make frontend
 
     - name: Get Cached LLVM Build
