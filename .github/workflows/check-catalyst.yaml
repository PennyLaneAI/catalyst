name: Check Catalyst Build

on:
  pull_request:
  push:
    branches: [ main ]
  workflow_dispatch:

concurrency:
  group: ${{ github.workflow }}-${{ github.ref }}
  cancel-in-progress: true

jobs:
  constants:
    name: "Set build matrix"
    uses: ./.github/workflows/constants.yaml

  qir-stdlib:
    name: QIR-stdlib Build
    runs-on: ubuntu-latest

    steps:
      - name: Checkout Catalyst repo
        uses: actions/checkout@v3

      - name: Cache qir-stdlib Build
        id: cache-qir-stdlib
        uses: actions/cache@v3
        with:
          path: qir-stdlib-build
          key: ${{ runner.os }}-qir-stdlib-build

      - name: Install rustup with llvm-tools-preview
        if: steps.cache-qir-stdlib.outputs.cache-hit != 'true'
        uses: actions-rs/toolchain@v1
        with:
          toolchain: stable
          components: llvm-tools-preview

      - name: Install QIR-stdlib
        if: steps.cache-qir-stdlib.outputs.cache-hit != 'true'
        run: |
            make qir
            mkdir -p qir-stdlib-build/include
            cp runtime/qir-stdlib/target/release/libqir_stdlib.a qir-stdlib-build/
            cp runtime/qir-stdlib/target/release/build/include/* qir-stdlib-build/include/

  runtime:
    name: Catalyst-Runtime Build
    needs: [qir-stdlib]
    runs-on: ubuntu-latest

    steps:
      - name: Checkout Catalyst repo
        uses: actions/checkout@v3

      - name: Install dependencies
        run: |
          sudo apt-get -y -q install ninja-build make cmake clang libomp-dev

      - name: Get Cached qir-stdlib Build
        id: cache-qir-stdlib
        uses: actions/cache@v3
        with:
          path: qir-stdlib-build
          key: Linux-qir-stdlib-build
          fail-on-cache-miss: True

      - name: Build Catalyst-Runtime
        run: |
          COMPILER_LAUNCHER="" \
          RT_BUILD_DIR="$(pwd)/runtime-build" \
          QIR_STDLIB_DIR="$(pwd)/qir-stdlib-build" \
          QIR_STDLIB_INCLUDES_DIR="$(pwd)/qir-stdlib-build/include" \
          ENABLE_LIGHTNING_KOKKOS=ON \
          CMAKE_ARGS="-DKokkos_ENABLE_OPENMP=ON" \
          ENABLE_OPENQASM=ON \
          make runtime

      - name: Upload Catalyst-Runtime Artifact
        uses: actions/upload-artifact@v3
        with:
          name: runtime-build
          path: |
            runtime-build/lib/capi/*.so
            runtime-build/lib/backend/*.so
          retention-days: 1

  llvm:
    name: LLVM Build
    needs: [constants]
    runs-on: ubuntu-latest

    steps:
    - name: Checkout Catalyst repo
      uses: actions/checkout@v3

    # Both the LLVM source and build folder are required for further dialect builds.
    # Caching is significantly faster than git cloning since LLVM is such a large repository.

    - name: Cache LLVM Build
      id: cache-llvm-build
      uses: actions/cache@v3
      with:
        path: llvm-build
        key: ${{ runner.os }}-llvm-${{ needs.constants.outputs.llvm_version }}-default-build-opt

    - name: Cache LLVM Source
      id: cache-llvm-source
      uses: actions/cache@v3
      with:
        path: mlir/llvm-project
        key: Linux-llvm-${{ needs.constants.outputs.llvm_version }}-default-source
        enableCrossOsArchive: True

    - name: Clone LLVM Submodule
      if: steps.cache-llvm-source.outputs.cache-hit != 'true'
      uses: actions/checkout@v3
      with:
        repository: llvm/llvm-project
        ref: ${{ needs.constants.outputs.llvm_version }}
        path: mlir/llvm-project

    - name: Install Deps
      if: steps.cache-llvm-build.outputs.cache-hit != 'true'
      run: |
        sudo apt-get install -y python3 python3-pip cmake ninja-build clang lld
        python3 -m pip install numpy pybind11

    - name: Build LLVM
      if: steps.cache-llvm-build.outputs.cache-hit != 'true'
      # Note: Disable instrumentation for the mlir runtime support library,
      #       as user programs aren't instrumented.
      run: |
        # echo 'target_compile_options(mlir_c_runner_utils PRIVATE "-fno-sanitize=all")' \
        #       >> mlir/llvm-project/mlir/lib/ExecutionEngine/CMakeLists.txt
        LLVM_BUILD_DIR="$(pwd)/llvm-build" \
        COMPILER_LAUNCHER="" \
        make llvm

  mhlo:
    name: MHLO Dialect Build
    needs: [constants, llvm]
    runs-on: ubuntu-latest

    steps:
    - name: Checkout Catalyst repo
      uses: actions/checkout@v3

    - name: Cache MHLO Build
      id: cache-mhlo
      uses: actions/cache@v3
      with:
        path: mhlo-build
        key: ${{ runner.os }}-mhlo-${{ needs.constants.outputs.mhlo_version }}-default-build

    - name: Get Cached LLVM Source
      id: cache-llvm-source
      if: steps.cache-mhlo.outputs.cache-hit != 'true'
      uses: actions/cache@v3
      with:
        path: mlir/llvm-project
        key: Linux-llvm-${{ needs.constants.outputs.llvm_version }}-default-source
        enableCrossOsArchive: True
        fail-on-cache-miss: True

    - name: Get Cached LLVM Build
      id: cache-llvm-build
      if: steps.cache-mhlo.outputs.cache-hit != 'true'
      uses: actions/cache@v3
      with:
        path: llvm-build
        key: ${{ runner.os }}-llvm-${{ needs.constants.outputs.llvm_version }}-default-build-opt
        fail-on-cache-miss: True

    - name: Clone MHLO Submodule
      if: |
        steps.cache-mhlo.outputs.cache-hit != 'true' &&
        steps.cache-mhlo-source.outputs.cache-hit != 'true'
      uses: actions/checkout@v3
      with:
        repository: tensorflow/mlir-hlo
        ref: ${{ needs.constants.outputs.mhlo_version }}
        path: mlir/mlir-hlo

    - name: Install Deps
      if: steps.cache-mhlo.outputs.cache-hit != 'true'
      run: |
        sudo apt-get install -y cmake ninja-build clang lld

    - name: Build MHLO Dialect
      if: steps.cache-mhlo.outputs.cache-hit != 'true'
      run: |
        LLVM_BUILD_DIR="$(pwd)/llvm-build" \
        MHLO_BUILD_DIR="$(pwd)/mhlo-build" \
        COMPILER_LAUNCHER="" \
        make mhlo

  enzyme:
    name: Enzyme Build
    needs: [constants, llvm]
    runs-on: ubuntu-latest

    steps:
    - name: Checkout Catalyst repo
      uses: actions/checkout@v3

    - name: Cache Enzyme Build
      id: cache-enzyme
      uses: actions/cache@v3
      with:
        path: enzyme-build
        key: ${{ runner.os }}-enzyme-${{ needs.constants.outputs.enzyme_version }}-default-build

    - name: Get Cached LLVM Source
      id: cache-llvm-source
      if: steps.cache-enzyme.outputs.cache-hit != 'true'
      uses: actions/cache@v3
      with:
        path: mlir/llvm-project
        key: Linux-llvm-${{ needs.constants.outputs.llvm_version }}-default-source
        enableCrossOsArchive: True
        fail-on-cache-miss: True

    - name: Get Cached LLVM Build
      id: cache-llvm-build
      if: steps.cache-enzyme.outputs.cache-hit != 'true'
      uses: actions/cache@v3
      with:
        path: llvm-build
        key: ${{ runner.os }}-llvm-${{ needs.constants.outputs.llvm_version }}-default-build-opt
        fail-on-cache-miss: True

    - name: Clone Enzyme Submodule
      if: |
        steps.cache-enzyme.outputs.cache-hit != 'true'
      uses: actions/checkout@v3
      with:
        repository: EnzymeAD/Enzyme
        ref: ${{ needs.constants.outputs.llvm_version }}
        path: mlir/Enzyme

    - name: Install Deps
      if: steps.cache-enzyme.outputs.cache-hit != 'true'
      run: |
        sudo apt-get install -y cmake ninja-build clang lld

    - name: Build Enzyme
      if: steps.cache-enzyme.outputs.cache-hit != 'true'
      run: |
        LLVM_BUILD_DIR="$(pwd)/llvm-build" \
        ENZYME_BUILD_DIR="$(pwd)/enzyme-build" \
        COMPILER_LAUNCHER="" \
        make enzyme

  quantum:
    name: Quantum Dialects Build
    needs: [constants, llvm]
    runs-on: ubuntu-latest

    steps:
    - name: Checkout Catalyst repo
      uses: actions/checkout@v3

    - name: Install Deps
      run: |
        sudo apt-get install -y python3 python3-pip cmake ninja-build ccache clang lld
        python3 -m pip install numpy pybind11

    - name: Get Cached LLVM Source
      id: cache-llvm-source
      uses: actions/cache@v3
      with:
        path: mlir/llvm-project
        key: Linux-llvm-${{ needs.constants.outputs.llvm_version }}-default-source
        enableCrossOsArchive: True
        fail-on-cache-miss: True

    - name: Get Cached LLVM Build
      id: cache-llvm-build
      uses: actions/cache@v3
      with:
        path: llvm-build
        key: ${{ runner.os }}-llvm-${{ needs.constants.outputs.llvm_version }}-default-build-opt
        fail-on-cache-miss: True

    - name: Cache CCache
      id: cache-ccache
      uses: actions/cache@v3
      with:
        path: .ccache
        # TODO: revisit once actions/cache has an update feature
        #       https://github.com/actions/toolkit/issues/505
        #       this will load the latest available cache and generate a new one at the end
        key: ${{ runner.os }}-ccache-${{ github.run_id }}
        restore-keys: ${{ runner.os }}-ccache-

    - name: Build MLIR Dialects
      run: |
        CCACHE_DIR="$(pwd)/.ccache" \
        LLVM_BUILD_DIR="$(pwd)/llvm-build" \
        MHLO_BUILD_DIR="$(pwd)/mhlo-build" \
        DIALECTS_BUILD_DIR="$(pwd)/quantum-build" \
        make dialects

    - name: Upload Quantum Build Artifact
      uses: actions/upload-artifact@v3
      with:
        name: quantum-build
        path: |
          quantum-build/bin
          quantum-build/lib/lib*.so*
          quantum-build/python_packages/*
        retention-days: 1

  frontend-tests:
    name: Frontend Tests
    needs: [constants, runtime, mhlo, quantum, enzyme]
    runs-on: ubuntu-latest

    steps:
    - name: Checkout Catalyst repo
      uses: actions/checkout@v3

    - name: Install Deps
      run: |
        sudo apt-get install -y python3 python3-pip libomp-dev
        python3 -m pip install -r requirements.txt
        python3 -m pip install .

    - name: Get Cached LLVM Build
      id: cache-llvm-build
      uses: actions/cache@v3
      with:
        path: llvm-build
        key: ${{ runner.os }}-llvm-${{ needs.constants.outputs.llvm_version }}-default-build-opt
        fail-on-cache-miss: True

    - name: Get Cached MHLO Build
      id: cache-mhlo
      uses: actions/cache@v3
      with:
        path: mhlo-build
        key: ${{ runner.os }}-mhlo-${{ needs.constants.outputs.mhlo_version }}-default-build
        fail-on-cache-miss: True

    - name: Get Cached Enzyme Build
      id: cache-enzyme
      uses: actions/cache@v3
      with:
        path: enzyme-build
        key: ${{ runner.os }}-enzyme-${{ needs.constants.outputs.enzyme_version }}-default-build
        fail-on-cache-miss: True

    - name: Download Quantum Build Artifact
      uses: actions/download-artifact@v3
      with:
        name: quantum-build
        path: quantum-build

    - name: Download Catalyst-Runtime Artifact
      uses: actions/download-artifact@v3
      with:
        name: runtime-build
        path: runtime-build/lib

    - name: Add Frontend Dependencies to PATH
      run: |
        echo "$(pwd)/llvm-build/bin" >> $GITHUB_PATH
        echo "$(pwd)/mhlo-build/bin" >> $GITHUB_PATH
        echo "$(pwd)/quantum-build/bin" >> $GITHUB_PATH
        echo "PYTHONPATH=$PYTHONPATH:$(pwd)/quantum-build/python_packages/quantum" >> $GITHUB_ENV
        echo "RUNTIME_LIB_DIR=$(pwd)/runtime-build/lib" >> $GITHUB_ENV
        echo "MLIR_LIB_DIR=$(pwd)/llvm-build/lib" >> $GITHUB_ENV
        echo "ENZYME_DIR=$(pwd)/enzyme-build/Enzyme" >> $GITHUB_ENV
        chmod +x quantum-build/bin/quantum-opt  # artifact upload does not preserve permissions

    - name: Run Python Lit Tests
      run: |
        llvm-lit -sv frontend/test/lit -j$(nproc)

    - name: Run Python Pytest Tests
      run: |
        # export ASAN_OPTIONS=detect_odr_violation=0
        COVERAGE_REPORT="xml:coverage.xml -p no:warnings" \
        make coverage-frontend
        mv coverage.xml coverage-${{ github.job }}.xml

    - name: Upload to Codecov
      uses: codecov/codecov-action@v3
      with:
        fail_ci_if_error: true
        token: ${{ secrets.CODECOV_TOKEN }}

    - name: Check Catalyst Demos
      run: |
        MDD_BENCHMARK_PRECISION=1 \
        pytest demos --nbmake -n auto

  frontend-tests-lightning-kokkos:
    name: Frontend Tests (backend="lightning.kokkos")
    needs: [constants, runtime, mhlo, quantum, enzyme]
    runs-on: ubuntu-latest

    steps:
    - name: Checkout Catalyst repo
      uses: actions/checkout@v3

    - name: Install Deps
      run: |
        sudo apt-get install -y python3 python3-pip libomp-dev
        python3 -m pip install -r requirements.txt
        python3 -m pip install .

    - name: Get Cached LLVM Build
      id: cache-llvm-build
      uses: actions/cache@v3
      with:
        path: llvm-build
        key: ${{ runner.os }}-llvm-${{ needs.constants.outputs.llvm_version }}-default-build-opt
        fail-on-cache-miss: True

    - name: Get Cached MHLO Build
      id: cache-mhlo
      uses: actions/cache@v3
      with:
        path: mhlo-build
        key: ${{ runner.os }}-mhlo-${{ needs.constants.outputs.mhlo_version }}-default-build
        fail-on-cache-miss: True

    - name: Get Cached Enzyme Build
      id: cache-enzyme
      uses: actions/cache@v3
      with:
        path: enzyme-build
        key: ${{ runner.os }}-enzyme-${{ needs.constants.outputs.enzyme_version }}-default-build
        fail-on-cache-miss: True

    - name: Download Quantum Build Artifact
      uses: actions/download-artifact@v3
      with:
        name: quantum-build
        path: quantum-build

    - name: Download Catalyst-Runtime Artifact
      uses: actions/download-artifact@v3
      with:
        name: runtime-build
        path: runtime-build/lib

    - name: Add Frontend Dependencies to PATH
      run: |
        echo "$(pwd)/enzyme-build/Enzyme" >> $GITHUB_PATH
        echo "$(pwd)/llvm-build/bin" >> $GITHUB_PATH
        echo "$(pwd)/mhlo-build/bin" >> $GITHUB_PATH
        echo "$(pwd)/quantum-build/bin" >> $GITHUB_PATH
        echo "PYTHONPATH=$PYTHONPATH:$(pwd)/quantum-build/python_packages/quantum" >> $GITHUB_ENV
        echo "RUNTIME_LIB_DIR=$(pwd)/runtime-build/lib" >> $GITHUB_ENV
        echo "MLIR_LIB_DIR=$(pwd)/llvm-build/lib" >> $GITHUB_ENV
        echo "ENZYME_DIR=$(pwd)/enzyme-build/Enzyme" >> $GITHUB_ENV
        chmod +x quantum-build/bin/quantum-opt  # artifact upload does not preserve permissions

    - name: Install lightning.kokkos used in Python tests
      run: |
        pip install PennyLane-Lightning-Kokkos

    - name: Run Python Pytest Tests (backend=lightning.kokkos)
      run: |
        make pytest TEST_BACKEND="lightning.kokkos"

  frontend-tests-openqasm-device:
    name: Frontend Tests (backend="openqasm3")
    needs: [constants, qir-stdlib, mhlo, quantum, enzyme, llvm]
    runs-on: ubuntu-latest

    steps:
    - name: Checkout Catalyst repo
      uses: actions/checkout@v3

    - name: Install Deps
      run: |
        sudo apt-get install -y python3 python3-pip libomp-dev ninja-build make cmake clang
        python3 -m pip install -r requirements.txt
        python3 -m pip install .

    - name: Get Cached LLVM Build
      id: cache-llvm-build
      uses: actions/cache@v3
      with:
        path: llvm-build
        key: ${{ runner.os }}-llvm-${{ needs.constants.outputs.llvm_version }}-default-build-opt
        fail-on-cache-miss: True

    - name: Get Cached MHLO Build
      id: cache-mhlo
      uses: actions/cache@v3
      with:
        path: mhlo-build
        key: ${{ runner.os }}-mhlo-${{ needs.constants.outputs.mhlo_version }}-default-build
        fail-on-cache-miss: True

    - name: Get Cached Enzyme Build
      id: cache-enzyme
      uses: actions/cache@v3
      with:
        path: enzyme-build
        key: ${{ runner.os }}-enzyme-${{ needs.constants.outputs.enzyme_version }}-default-build
        fail-on-cache-miss: True

    - name: Download Quantum Build Artifact
      uses: actions/download-artifact@v3
      with:
        name: quantum-build
        path: quantum-build

    - name: Download Catalyst-Runtime Artifact
      uses: actions/download-artifact@v3
      with:
        name: runtime-build
        path: runtime-build/lib

    - name: Install additional dependencies (OpenQasm device)
      run: |
        # TODO: Use the latest version of boto3 after fixing the issue with
        # "Device SV1 does not support quantum circuits" from braket-pl-plugin.
        pip install numpy amazon-braket-sdk amazon-braket-pennylane-plugin "boto3==1.26"
        echo "AWS_DEFAULT_REGION=us-east-1" >> $GITHUB_ENV

    - name: Get Cached qir-stdlib Build
      id: cache-qir-stdlib
      uses: actions/cache@v3
      with:
        path: qir-stdlib-build
        key: Linux-qir-stdlib-build
        fail-on-cache-miss: True

    - name: Add Frontend Dependencies to PATH
      run: |
        echo "$(pwd)/llvm-build/bin" >> $GITHUB_PATH
        echo "$(pwd)/mhlo-build/bin" >> $GITHUB_PATH
        echo "$(pwd)/quantum-build/bin" >> $GITHUB_PATH
        echo "PYTHONPATH=$PYTHONPATH:$(pwd)/quantum-build/python_packages/quantum" >> $GITHUB_ENV
        echo "RUNTIME_LIB_DIR=$(pwd)/runtime-build/lib" >> $GITHUB_ENV
        echo "MLIR_LIB_DIR=$(pwd)/llvm-build/lib" >> $GITHUB_ENV
        echo "ENZYME_DIR=$(pwd)/enzyme-build/Enzyme" >> $GITHUB_ENV
        chmod +x quantum-build/bin/quantum-opt  # artifact upload does not preserve permissions

    - name: Run Python Pytest Tests
      run: |
        make pytest TEST_BRAKET=LOCAL

  runtime-tests:
    name: Runtime Tests (Linux)
    needs: [constants, qir-stdlib]
    runs-on: ubuntu-latest
    strategy:
      fail-fast: false
      matrix:
        backend: ${{ fromJson(needs.constants.outputs.rt_backends) }}

    steps:
      - name: Checkout the repo
        uses: actions/checkout@v3

      - name: Install dependencies
        run: |
          sudo apt-get -y -q install cmake ninja-build libomp-dev lcov

<<<<<<< HEAD
=======
      - name: Install awscli (OpenQasm device)
        if: ${{ matrix.backend == 'openqasm' }}
        id: install-aws-cli
        uses: unfor19/install-aws-cli-action@v1
        with:
          version: 2

>>>>>>> fe9df217
      - name: Install additional dependencies (OpenQasm device)
        if: ${{ matrix.backend == 'openqasm' }}
        run: |
          pip install numpy amazon-braket-sdk
          echo "AWS_DEFAULT_REGION=us-east-1" >> $GITHUB_ENV

      - name: Get Cached qir-stdlib Build
        id: cache-qir-stdlib
        uses: actions/cache@v3
        with:
          path: qir-stdlib-build
          key: Linux-qir-stdlib-build
          fail-on-cache-miss: True

      - name: Build Runtime test suite for Lightning simulator
        if: ${{ matrix.backend == 'lightning' }}
        run: |
            C_COMPILER=$(which gcc) \
            CXX_COMPILER=$(which g++) \
            COMPILER_LAUNCHER="" \
            QIR_STDLIB_DIR="$(pwd)/qir-stdlib-build" \
            QIR_STDLIB_INCLUDES_DIR="$(pwd)/qir-stdlib-build/include" \
            make coverage-runtime
            mv runtime/build/coverage.info coverage-${{ github.job }}.info

      - name: Build Runtime test suite for Lightning-Kokkos simulator
        if: ${{ matrix.backend == 'lightning-kokkos' }}
        run: |
            C_COMPILER=$(which gcc) \
            CXX_COMPILER=$(which g++) \
            COMPILER_LAUNCHER="" \
            QIR_STDLIB_DIR="$(pwd)/qir-stdlib-build" \
            QIR_STDLIB_INCLUDES_DIR="$(pwd)/qir-stdlib-build/include" \
            ENABLE_LIGHTNING_KOKKOS=ON \
            CMAKE_ARGS="-DKokkos_ENABLE_OPENMP=ON" \
            make test-runtime

      - name: Build Runtime test suite for OpenQasm device
<<<<<<< HEAD
        if: ${{ matrix.simulator == 'openqasm' }}
=======
        if: ${{ matrix.backend == 'openqasm' }}
        env:
          AWS_ACCESS_KEY_ID: ${{ secrets.AWS_BRAKET_DEVICE_ACCESS_KEY_ID }}
          AWS_SECRET_ACCESS_KEY: ${{ secrets.AWS_BRAKET_DEVICE_ACCESS_KEY }}
>>>>>>> fe9df217
        run: |
            C_COMPILER=$(which gcc) \
            CXX_COMPILER=$(which g++) \
            COMPILER_LAUNCHER="" \
            ENABLE_OPENQASM=ON \
            QIR_STDLIB_DIR="$(pwd)/qir-stdlib-build" \
            QIR_STDLIB_INCLUDES_DIR="$(pwd)/qir-stdlib-build/include" \
            make test-runtime

      - name: Upload to Codecov
        if: ${{ matrix.backend == 'lightning' }}
        uses: codecov/codecov-action@v3
        with:
          fail_ci_if_error: true
          token: ${{ secrets.CODECOV_TOKEN }}

      - name: Build examples
        if: ${{ matrix.backend == 'lightning' }}
        run: |
          C_COMPILER=$(which gcc) \
          CXX_COMPILER=$(which g++) \
          COMPILER_LAUNCHER="" \
          QIR_STDLIB_DIR="$(pwd)/qir-stdlib-build" \
          QIR_STDLIB_INCLUDES_DIR="$(pwd)/qir-stdlib-build/include" \
          make examples-runtime<|MERGE_RESOLUTION|>--- conflicted
+++ resolved
@@ -566,16 +566,6 @@
         run: |
           sudo apt-get -y -q install cmake ninja-build libomp-dev lcov
 
-<<<<<<< HEAD
-=======
-      - name: Install awscli (OpenQasm device)
-        if: ${{ matrix.backend == 'openqasm' }}
-        id: install-aws-cli
-        uses: unfor19/install-aws-cli-action@v1
-        with:
-          version: 2
-
->>>>>>> fe9df217
       - name: Install additional dependencies (OpenQasm device)
         if: ${{ matrix.backend == 'openqasm' }}
         run: |
@@ -614,14 +604,7 @@
             make test-runtime
 
       - name: Build Runtime test suite for OpenQasm device
-<<<<<<< HEAD
-        if: ${{ matrix.simulator == 'openqasm' }}
-=======
         if: ${{ matrix.backend == 'openqasm' }}
-        env:
-          AWS_ACCESS_KEY_ID: ${{ secrets.AWS_BRAKET_DEVICE_ACCESS_KEY_ID }}
-          AWS_SECRET_ACCESS_KEY: ${{ secrets.AWS_BRAKET_DEVICE_ACCESS_KEY }}
->>>>>>> fe9df217
         run: |
             C_COMPILER=$(which gcc) \
             CXX_COMPILER=$(which g++) \
