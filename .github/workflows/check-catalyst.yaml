name: Check Catalyst Build

on:
  pull_request:
    types:
      - opened
      - reopened
      - synchronize
      - ready_for_review
  push:
    branches: [ main ]
  workflow_dispatch:

concurrency:
  group: ${{ github.workflow }}-${{ github.ref }}
  cancel-in-progress: true

jobs:
  determine_runner:
    if: github.event.pull_request.draft == false
    name: Determine runner type to use
    uses: ./.github/workflows/determine-workflow-runner.yml
    with:
      default_runner: ubuntu-22.04

  constants:
    name: "Set build matrix"
    uses: ./.github/workflows/constants.yaml
    needs: [determine_runner]
    with:
      multiple_compilers: ${{ github.trigger == 'push' && github.ref_name == 'main' }}
      runs_on: ${{ needs.determine_runner.outputs.runner_group }}

  runtime:
    name: Catalyst-Runtime Build
    needs: [constants, determine_runner]
    runs-on: ${{ needs.determine_runner.outputs.runner_group }}
    strategy:
      matrix:
        compiler: ${{ fromJson(needs.constants.outputs.compilers) }}

    steps:
      - name: Checkout Catalyst repo
        uses: actions/checkout@v4

      - name: Install dependencies
        run: |
          sudo apt-get update
          sudo apt-get -y -q install ninja-build make cmake clang libomp-dev
          python3 -m pip install nanobind

      - name: Build Catalyst-Runtime
        run: |
          COMPILER_LAUNCHER="" \
          C_COMPILER=$(which ${{ needs.constants.outputs[format('c_compiler.{0}', matrix.compiler)] }}) \
          CXX_COMPILER=$(which ${{ needs.constants.outputs[format('cxx_compiler.{0}', matrix.compiler)] }}) \
          RT_BUILD_DIR="$(pwd)/runtime-build" \
          ENABLE_ASAN=OFF \
          make runtime

          COMPILER_LAUNCHER="" \
          C_COMPILER=$(which ${{ needs.constants.outputs[format('c_compiler.{0}', matrix.compiler)] }}) \
          CXX_COMPILER=$(which ${{ needs.constants.outputs[format('cxx_compiler.{0}', matrix.compiler)] }}) \
          RT_BUILD_DIR="$(pwd)/runtime-build" \
          OQC_BUILD_DIR="$(pwd)/oqc-build" \
          make oqc


      - name: Upload Catalyst-Runtime Artifact
        uses: actions/upload-artifact@v4
        with:
          name: runtime-build-${{ matrix.compiler }}
          path: |
            runtime-build/lib/*.so
            runtime-build/lib/backend/*.toml
          retention-days: 1

      - name: Upload OQC-Runtime Artifact
        uses: actions/upload-artifact@v4
        with:
          name: oqc-build-${{ matrix.compiler }}
          path: |
            oqc-build/*.so
            oqc-build/backend/*.toml
          retention-days: 1

  llvm:
    name: LLVM Build
    needs: [constants, determine_runner]
    runs-on: ${{ needs.determine_runner.outputs.runner_group }}
    strategy:
      matrix:
        compiler: ${{ fromJson(needs.constants.outputs.compilers) }}

    steps:
    - name: Checkout Catalyst repo
      uses: actions/checkout@v4

    # Both the LLVM source and build folder are required for further dialect builds.
    # Caching is significantly faster than git cloning since LLVM is such a large repository.

    - name: Cache LLVM Source
      id: cache-llvm-source
      uses: actions/cache@v4
      with:
        path: mlir/llvm-project
        key: llvm-${{ needs.constants.outputs.llvm_version }}-default-source
        enableCrossOsArchive: true

    - name: Clone LLVM Submodule
      if: steps.cache-llvm-source.outputs.cache-hit != 'true'
      uses: actions/checkout@v4
      with:
        repository: llvm/llvm-project
        ref: ${{ needs.constants.outputs.llvm_version }}
        path: mlir/llvm-project

    - name: Cache LLVM Build
      id: cache-llvm-build
      uses: actions/cache@v4
      with:
        path: llvm-build
        key: ${{ runner.os }}-llvm-${{ needs.constants.outputs.llvm_version }}-default-build-${{ matrix.compiler }}

    - name: Install Deps
      if: steps.cache-llvm-build.outputs.cache-hit != 'true'
      run: |
        sudo apt-get update
        sudo apt-get install -y python3 python3-pip cmake ninja-build clang lld
        python3 --version | grep ${{ needs.constants.outputs.primary_python_version }}
        python3 -m pip install numpy pybind11

    - name: Build LLVM
      if: steps.cache-llvm-build.outputs.cache-hit != 'true'
      # Note: Disable instrumentation for the mlir runtime support library,
      #       as user programs aren't instrumented.
      run: |
        # echo 'target_compile_options(mlir_c_runner_utils PRIVATE "-fno-sanitize=all")' \
        #       >> mlir/llvm-project/mlir/lib/ExecutionEngine/CMakeLists.txt
        C_COMPILER=$(which ${{ needs.constants.outputs[format('c_compiler.{0}', matrix.compiler)] }}) \
        CXX_COMPILER=$(which ${{ needs.constants.outputs[format('cxx_compiler.{0}', matrix.compiler)] }}) \
        LLVM_BUILD_DIR="$(pwd)/llvm-build" \
        COMPILER_LAUNCHER="" \
        make llvm

  mhlo:
    name: MHLO Dialect Build
    needs: [constants, llvm, determine_runner]
    runs-on: ${{ needs.determine_runner.outputs.runner_group }}
    strategy:
      matrix:
        compiler: ${{ fromJson(needs.constants.outputs.compilers) }}

    steps:
    - name: Checkout Catalyst repo
      uses: actions/checkout@v4

    - name: Cache MHLO Source
      id: cache-mhlo-source
      uses: actions/cache@v4
      with:
        path: mlir/mlir-hlo
        key: mhlo-${{ needs.constants.outputs.mhlo_version }}-default-source
        enableCrossOsArchive: true

    - name: Clone MHLO Submodule
      if: steps.cache-mhlo-source.outputs.cache-hit != 'true'
      uses: actions/checkout@v4
      with:
        repository: tensorflow/mlir-hlo
        ref: ${{ needs.constants.outputs.mhlo_version }}
        path: mlir/mlir-hlo

    - name: Cache MHLO Build
      id: cache-mhlo
      uses: actions/cache@v4
      with:
        path: mhlo-build
        key: ${{ runner.os }}-mhlo-${{ needs.constants.outputs.mhlo_version }}-default-build-${{ matrix.compiler }}

    - name: Get Cached LLVM Source
      id: cache-llvm-source
      if: steps.cache-mhlo.outputs.cache-hit != 'true'
      uses: actions/cache@v4
      with:
        path: mlir/llvm-project
        key: llvm-${{ needs.constants.outputs.llvm_version }}-default-source
        enableCrossOsArchive: true
        fail-on-cache-miss: true

    - name: Get Cached LLVM Build
      id: cache-llvm-build
      if: steps.cache-mhlo.outputs.cache-hit != 'true'
      uses: actions/cache@v4
      with:
        path: llvm-build
        key: ${{ runner.os }}-llvm-${{ needs.constants.outputs.llvm_version }}-default-build-${{ matrix.compiler }}
        fail-on-cache-miss: true

    - name: Install Deps
      if: steps.cache-mhlo.outputs.cache-hit != 'true'
      run: |
        sudo apt-get update
        sudo apt-get install -y cmake ninja-build clang lld

    - name: Build MHLO Dialect
      if: steps.cache-mhlo.outputs.cache-hit != 'true'
      run: |
        C_COMPILER=$(which ${{ needs.constants.outputs[format('c_compiler.{0}', matrix.compiler)] }}) \
        CXX_COMPILER=$(which ${{ needs.constants.outputs[format('cxx_compiler.{0}', matrix.compiler)] }}) \
        LLVM_BUILD_DIR="$(pwd)/llvm-build" \
        MHLO_BUILD_DIR="$(pwd)/mhlo-build" \
        COMPILER_LAUNCHER="" \
        make mhlo

  enzyme:
    name: Enzyme Build
    needs: [constants, llvm, determine_runner]
    runs-on: ${{ needs.determine_runner.outputs.runner_group }}
    strategy:
      matrix:
        compiler: ${{ fromJson(needs.constants.outputs.compilers) }}

    steps:
    - name: Checkout Catalyst repo
      uses: actions/checkout@v4

    - name: Cache Enzyme Source
      id: cache-enzyme-source
      uses: actions/cache@v4
      with:
        path:  mlir/Enzyme
        key: enzyme-${{ needs.constants.outputs.enzyme_version }}-default-source
        enableCrossOsArchive: true

    - name: Clone Enzyme Submodule
      if: steps.cache-enzyme-build.outputs.cache-hit != 'true'
      uses: actions/checkout@v4
      with:
        repository: EnzymeAD/Enzyme
        ref: ${{ needs.constants.outputs.enzyme_version }}
        path: mlir/Enzyme

    - name: Cache Enzyme Build
      id: cache-enzyme-build
      uses: actions/cache@v4
      with:
        path: enzyme-build
        key: ${{ runner.os }}-enzyme-${{ needs.constants.outputs.llvm_version }}-${{ needs.constants.outputs.enzyme_version }}-default-build-${{ matrix.compiler }}

    - name: Get Cached LLVM Source
      id: cache-llvm-source
      if: steps.cache-enzyme-build.outputs.cache-hit != 'true'
      uses: actions/cache@v4
      with:
        path: mlir/llvm-project
        key: llvm-${{ needs.constants.outputs.llvm_version }}-default-source
        enableCrossOsArchive: true
        fail-on-cache-miss: true

    - name: Get Cached LLVM Build
      id: cache-llvm-build
      if: steps.cache-enzyme-build.outputs.cache-hit != 'true'
      uses: actions/cache@v4
      with:
        path: llvm-build
        key: ${{ runner.os }}-llvm-${{ needs.constants.outputs.llvm_version }}-default-build-${{ matrix.compiler }}
        fail-on-cache-miss: true

    - name: Install Deps
      if: steps.cache-enzyme-build.outputs.cache-hit != 'true'
      run: |
        sudo apt-get update
        sudo apt-get install -y cmake ninja-build clang lld

    - name: Build Enzyme
      if: steps.cache-enzyme-build.outputs.cache-hit != 'true'
      run: |
        C_COMPILER=$(which ${{ needs.constants.outputs[format('c_compiler.{0}', matrix.compiler)] }}) \
        CXX_COMPILER=$(which ${{ needs.constants.outputs[format('cxx_compiler.{0}', matrix.compiler)] }}) \
        LLVM_BUILD_DIR="$(pwd)/llvm-build" \
        ENZYME_BUILD_DIR="$(pwd)/enzyme-build" \
        COMPILER_LAUNCHER="" \
        make enzyme

  quantum:
    name: Quantum Dialects Build
    needs: [constants, llvm, mhlo, enzyme, determine_runner]
    runs-on: ${{ needs.determine_runner.outputs.runner_group }}
    strategy:
      matrix:
        compiler: ${{ fromJson(needs.constants.outputs.compilers) }}

    steps:
    - name: Checkout Catalyst repo
      uses: actions/checkout@v4

    - name: Install Deps
      run: |
        sudo apt-get update
        sudo apt-get install -y python3 python3-pip cmake ninja-build ccache clang lld
        python3 --version | grep ${{ needs.constants.outputs.primary_python_version }}
        python3 -m pip install numpy nanobind pybind11

    - name: Get Cached LLVM Source
      id: cache-llvm-source
      uses: actions/cache/restore@v4
      with:
        path: mlir/llvm-project
        key: llvm-${{ needs.constants.outputs.llvm_version }}-default-source
        enableCrossOsArchive: true
        fail-on-cache-miss: true

    - name: Get Cached LLVM Build
      id: cache-llvm-build
      uses: actions/cache/restore@v4
      with:
        path: llvm-build
        key: ${{ runner.os }}-llvm-${{ needs.constants.outputs.llvm_version }}-default-build-${{ matrix.compiler }}
        fail-on-cache-miss: true

    - name: Get Cached MHLO Source
      id: cache-mhlo-source
      uses: actions/cache/restore@v4
      with:
        path: mlir/mlir-hlo
        key: mhlo-${{ needs.constants.outputs.mhlo_version }}-default-source
        enableCrossOsArchive: true
        fail-on-cache-miss: true

    - name: Get Cached MHLO Build
      id: cache-mhlo
      uses: actions/cache/restore@v4
      with:
        path: mhlo-build
        key: ${{ runner.os }}-mhlo-${{ needs.constants.outputs.mhlo_version }}-default-build-${{ matrix.compiler }}
        fail-on-cache-miss: true

    - name: Get Cached Enzyme Source
      id: cache-enzyme-source
      uses: actions/cache/restore@v4
      with:
        path:  mlir/Enzyme
        key: enzyme-${{ needs.constants.outputs.enzyme_version }}-default-source
        enableCrossOsArchive: true
        fail-on-cache-miss: true

    - name: Get Cached Enzyme Build
      id: cache-enzyme-build
      uses: actions/cache/restore@v4
      with:
        path: enzyme-build
        key: ${{ runner.os }}-enzyme-${{ needs.constants.outputs.llvm_version }}-${{ needs.constants.outputs.enzyme_version }}-default-build-${{ matrix.compiler }}
        fail-on-cache-miss: true

    - name: Restore CCache on feature branches
      id: restore-ccache
      if: ${{ github.ref != 'refs/heads/main' }}
      uses: actions/cache/restore@v4
      with:
        path: .ccache
        key: ${{ runner.os }}-ccache-${{ github.run_id }}
        restore-keys: ${{ runner.os }}-ccache-

    - name: Build MLIR Dialects
      run: |
        CCACHE_DIR="$(pwd)/.ccache" \
        C_COMPILER=$(which ${{ needs.constants.outputs[format('c_compiler.{0}', matrix.compiler)] }}) \
        CXX_COMPILER=$(which ${{ needs.constants.outputs[format('cxx_compiler.{0}', matrix.compiler)] }}) \
        LLVM_BUILD_DIR="$(pwd)/llvm-build" \
        MHLO_BUILD_DIR="$(pwd)/mhlo-build" \
        ENZYME_BUILD_DIR="$(pwd)/enzyme-build" \
        DIALECTS_BUILD_DIR="$(pwd)/quantum-build" \
        make dialects

    - name: Upload Quantum Build Artifact
      uses: actions/upload-artifact@v4
      with:
        name: quantum-build-${{ matrix.compiler }}
        path: |
          quantum-build/bin
          quantum-build/python_packages/*
        retention-days: 1

    - name: Cache CCache on main branch
      id: save-ccache
      if: ${{ github.ref == 'refs/heads/main' }}
      uses: actions/cache/save@v4
      with:
        path: .ccache
        key: ${{ runner.os }}-ccache-${{ github.run_id }}

  frontend-tests:
    name: Frontend Tests
    needs: [constants, llvm, runtime, quantum, determine_runner]
    runs-on: ${{ needs.determine_runner.outputs.runner_group }}
    strategy:
      matrix:
        compiler: ${{ fromJson(needs.constants.outputs.compilers) }}

    steps:
    - name: Checkout Catalyst repo
      uses: actions/checkout@v4

    - name: Install Deps
      run: |
        sudo apt-get update
        sudo apt-get install -y python3 python3-pip libomp-dev libasan6 make ninja-build
        python3 --version | grep ${{ needs.constants.outputs.primary_python_version }}
        python3 -m pip install -r requirements.txt
        # cuda-quantum is added manually here.
        # It can't be in requirements.txt as that will break
        # macOS requirements.txt
        python3 -m pip install cuda-quantum==0.6.0
        python3 -m pip install oqc-qcaas-client
        make frontend
        python3 -m pip install --no-deps --force git+https://github.com/PennyLaneAI/pennylane@device-api-cap
        python3 -m pip install --no-deps --force git+https://github.com/PennyLaneAI/pennylane-lightning@toml-updates

    - name: Get Cached LLVM Build
      id: cache-llvm-build
      uses: actions/cache@v4
      with:
        path: llvm-build
        key: ${{ runner.os }}-llvm-${{ needs.constants.outputs.llvm_version }}-default-build-${{ matrix.compiler }}
        fail-on-cache-miss: true

    - name: Download Quantum Build Artifact
      uses: actions/download-artifact@v4
      with:
        name: quantum-build-${{ matrix.compiler }}
        path: quantum-build

    - name: Download Catalyst-Runtime Artifact
      uses: actions/download-artifact@v4
      with:
        name: runtime-build-${{ matrix.compiler }}
        path: runtime-build/lib
    
    - name: Download OQC-Runtime Artifact
      uses: actions/download-artifact@v4
      with:
        name: oqc-build-${{ matrix.compiler }}
        path: oqc-build

    - name: Add Frontend Dependencies to PATH
      run: |
        echo "$(pwd)/llvm-build/bin" >> $GITHUB_PATH
        echo "PYTHONPATH=$PYTHONPATH:$(pwd)/quantum-build/python_packages/quantum" >> $GITHUB_ENV
        echo "RUNTIME_LIB_DIR=$(pwd)/runtime-build/lib" >> $GITHUB_ENV
        echo "MLIR_LIB_DIR=$(pwd)/llvm-build/lib" >> $GITHUB_ENV
        echo "OQC_LIB_DIR=$(pwd)/oqc-build" >> $GITHUB_ENV
        echo "CATALYST_BIN_DIR=$(pwd)/quantum-build/bin" >> $GITHUB_ENV
        chmod +x $(pwd)/quantum-build/bin/catalyst-cli  # artifact upload does not preserve permissions

    - name: Run Python Lit Tests
      run: |
        llvm-lit -sv frontend/test/lit -j$(nproc)

    - name: Run Python Pytest Tests
      run: |
        COVERAGE_REPORT="xml:coverage.xml -p no:warnings" \
        make coverage-frontend
        mv coverage.xml coverage-${{ github.job }}.xml

    - name: Upload to Codecov
      uses: codecov/codecov-action@v4
      with:
        fail_ci_if_error: true
        token: ${{ secrets.CODECOV_TOKEN }}

    - name: Check Catalyst Demos
      run: | # Do not run demos in parallel, seems to cause package issues with numpy.
        MDD_BENCHMARK_PRECISION=1 \
        python3 -m pytest demos --nbmake

  frontend-tests-lightning-kokkos:
    name: Frontend Tests (backend="lightning.kokkos")
    needs: [constants, llvm, runtime, quantum, determine_runner]
    runs-on: ${{ needs.determine_runner.outputs.runner_group }}
    strategy:
      matrix:
        compiler: ${{ fromJson(needs.constants.outputs.compilers) }}

    steps:
    - name: Checkout Catalyst repo
      uses: actions/checkout@v4

    - name: Install lightning.kokkos used in Python tests
      run: |
        pip install PennyLane-Lightning-Kokkos==0.39.0 --extra-index-url https://test.pypi.org/simple

    - name: Install Deps
      run: |
        sudo apt-get update
        sudo apt-get install -y python3 python3-pip libomp-dev libasan6 make ninja-build
        python3 --version | grep ${{ needs.constants.outputs.primary_python_version }}
        python3 -m pip install -r requirements.txt
        make frontend
        python3 -m pip install --no-deps --force git+https://github.com/PennyLaneAI/pennylane@device-api-cap
        python3 -m pip install --no-deps --force git+https://github.com/PennyLaneAI/pennylane-lightning@toml-updates

    - name: Get Cached LLVM Build
      id: cache-llvm-build
      uses: actions/cache@v4
      with:
        path: llvm-build
        key: ${{ runner.os }}-llvm-${{ needs.constants.outputs.llvm_version }}-default-build-${{ matrix.compiler }}
        fail-on-cache-miss: true

    - name: Download Quantum Build Artifact
      uses: actions/download-artifact@v4
      with:
        name: quantum-build-${{ matrix.compiler }}
        path: quantum-build

    - name: Download Catalyst-Runtime Artifact
      uses: actions/download-artifact@v4
      with:
        name: runtime-build-${{ matrix.compiler }}
        path: runtime-build/lib

    - name: Add Frontend Dependencies to PATH
      run: |
        echo "PYTHONPATH=$PYTHONPATH:$(pwd)/quantum-build/python_packages/quantum" >> $GITHUB_ENV
        echo "RUNTIME_LIB_DIR=$(pwd)/runtime-build/lib" >> $GITHUB_ENV
        echo "MLIR_LIB_DIR=$(pwd)/llvm-build/lib" >> $GITHUB_ENV
        echo "CATALYST_BIN_DIR=$(pwd)/quantum-build/bin" >> $GITHUB_ENV
        chmod +x $(pwd)/quantum-build/bin/catalyst-cli  # artifact upload does not preserve permissions

    - name: Run Python Pytest Tests (backend=lightning.kokkos)
      run: |
        make pytest TEST_BACKEND="lightning.kokkos"

<<<<<<< HEAD
  frontend-tests-openqasm-device:
    name: Frontend Tests (backend="openqasm3")
    needs: [constants, llvm, runtime, quantum, determine_runner]
    runs-on: ${{ needs.determine_runner.outputs.runner_group }}
    strategy:
      matrix:
        compiler: ${{ fromJson(needs.constants.outputs.compilers) }}

    steps:
    - name: Checkout Catalyst repo
      uses: actions/checkout@v4

    - name: Install device dependencies (OpenQasm device)
      run: |
        pip install amazon-braket-pennylane-plugin
        echo "AWS_DEFAULT_REGION=us-east-1" >> $GITHUB_ENV

    - name: Install Deps
      run: |
        sudo apt-get update
        sudo apt-get install -y python3 python3-pip libomp-dev libasan6 make ninja-build
        python3 --version | grep ${{ needs.constants.outputs.primary_python_version }}
        python3 -m pip install -r requirements.txt
        make frontend
        python3 -m pip install --no-deps --force git+https://github.com/PennyLaneAI/pennylane@device-api-cap
        python3 -m pip install --no-deps --force git+https://github.com/PennyLaneAI/pennylane-lightning@toml-updates

    - name: Get Cached LLVM Build
      id: cache-llvm-build
      uses: actions/cache@v4
      with:
        path: llvm-build
        key: ${{ runner.os }}-llvm-${{ needs.constants.outputs.llvm_version }}-default-build-${{ matrix.compiler }}
        fail-on-cache-miss: true

    - name: Download Quantum Build Artifact
      uses: actions/download-artifact@v4
      with:
        name: quantum-build-${{ matrix.compiler }}
        path: quantum-build

    - name: Download Catalyst-Runtime Artifact
      uses: actions/download-artifact@v4
      with:
        name: runtime-build-${{ matrix.compiler }}
        path: runtime-build/lib

    - name: Add Frontend Dependencies to PATH
      run: |
        echo "PYTHONPATH=$PYTHONPATH:$(pwd)/quantum-build/python_packages/quantum" >> $GITHUB_ENV
        echo "RUNTIME_LIB_DIR=$(pwd)/runtime-build/lib" >> $GITHUB_ENV
        echo "MLIR_LIB_DIR=$(pwd)/llvm-build/lib" >> $GITHUB_ENV
        echo "CATALYST_BIN_DIR=$(pwd)/quantum-build/bin" >> $GITHUB_ENV
        chmod +x $(pwd)/quantum-build/bin/catalyst-cli  # artifact upload does not preserve permissions

    - name: Run Python Pytest Tests
      run: |
        make pytest TEST_BRAKET=LOCAL
=======
#  frontend-tests-openqasm-device:
#    name: Frontend Tests (backend="openqasm3")
#    needs: [constants, llvm, runtime, quantum, determine_runner]
#    runs-on: ${{ needs.determine_runner.outputs.runner_group }}
#    strategy:
#      matrix:
#        compiler: ${{ fromJson(needs.constants.outputs.compilers) }}
#
#    steps:
#    - name: Checkout Catalyst repo
#      uses: actions/checkout@v4
#
#    - name: Install device dependencies (OpenQasm device)
#      run: |
#        pip install amazon-braket-pennylane-plugin
#        echo "AWS_DEFAULT_REGION=us-east-1" >> $GITHUB_ENV
#
#    - name: Install Deps
#      run: |
#        sudo apt-get update
#        sudo apt-get install -y python3 python3-pip libomp-dev libasan6 make ninja-build
#        python3 --version | grep ${{ needs.constants.outputs.primary_python_version }}
#        python3 -m pip install -r requirements.txt
#        make frontend
#
#    - name: Get Cached LLVM Build
#      id: cache-llvm-build
#      uses: actions/cache@v4
#      with:
#        path: llvm-build
#        key: ${{ runner.os }}-llvm-${{ needs.constants.outputs.llvm_version }}-default-build-${{ matrix.compiler }}
#        fail-on-cache-miss: true
#
#    - name: Download Quantum Build Artifact
#      uses: actions/download-artifact@v4
#      with:
#        name: quantum-build-${{ matrix.compiler }}
#        path: quantum-build
#
#    - name: Download Catalyst-Runtime Artifact
#      uses: actions/download-artifact@v4
#      with:
#        name: runtime-build-${{ matrix.compiler }}
#        path: runtime-build/lib
#
#    - name: Add Frontend Dependencies to PATH
#      run: |
#        echo "PYTHONPATH=$PYTHONPATH:$(pwd)/quantum-build/python_packages/quantum" >> $GITHUB_ENV
#        echo "RUNTIME_LIB_DIR=$(pwd)/runtime-build/lib" >> $GITHUB_ENV
#        echo "MLIR_LIB_DIR=$(pwd)/llvm-build/lib" >> $GITHUB_ENV
#        echo "CATALYST_BIN_DIR=$(pwd)/quantum-build/bin" >> $GITHUB_ENV
#        chmod +x $(pwd)/quantum-build/bin/catalyst-cli  # artifact upload does not preserve permissions
#
#    - name: Run Python Pytest Tests
#      run: |
#        make pytest TEST_BRAKET=LOCAL
>>>>>>> 7a026717

  runtime-device-tests:
    name: Runtime Tests (Linux)
    needs: [constants, runtime, determine_runner]
    runs-on: ${{ needs.determine_runner.outputs.runner_group }}
    strategy:
      fail-fast: false
      matrix:
        backend: ${{ fromJson(needs.constants.outputs.rt_backends) }}
        compiler: ${{ fromJson(needs.constants.outputs.compilers) }}

    steps:
    #   - name: Collect Workflow Telemetry
    #     uses: catchpoint/workflow-telemetry-action@v2

      - name: Checkout the repo
        uses: actions/checkout@v4

      - name: Install dependencies
        run: |
          sudo apt-get update
          sudo apt-get -y -q install cmake ninja-build libomp-dev lcov libasan6
          python3 -m pip install nanobind

      - name: Install additional dependencies (OpenQasm device)
        if: ${{ matrix.backend == 'openqasm' }}
        run: |
          pip install numpy amazon-braket-sdk
          echo "AWS_DEFAULT_REGION=us-east-1" >> $GITHUB_ENV

      - name: Download Catalyst-Runtime Artifact
        uses: actions/download-artifact@v4
        with:
          name: runtime-build-${{ matrix.compiler }}
          path: runtime-build/lib

      - name: Build Runtime test suite for OQC device

        if: ${{ matrix.backend == 'oqc' }}
        run: |
          C_COMPILER=$(which ${{ needs.constants.outputs[format('c_compiler.{0}', matrix.compiler)] }}) \
          CXX_COMPILER=$(which ${{ needs.constants.outputs[format('cxx_compiler.{0}', matrix.compiler)] }}) \
          RT_BUILD_DIR="$(pwd)/runtime-build" \
          make test-oqc

      - name: Build Runtime test suite for Lightning simulator
        if: ${{ matrix.backend == 'lightning' }}
        run: |
          C_COMPILER=$(which ${{ needs.constants.outputs[format('c_compiler.{0}', matrix.compiler)] }}) \
          CXX_COMPILER=$(which ${{ needs.constants.outputs[format('cxx_compiler.{0}', matrix.compiler)] }}) \
          COMPILER_LAUNCHER="" \
          ENABLE_OPENQASM=OFF \
          ENABLE_ASAN=ON \
          make test-runtime

      - name: Build Runtime test suite with both Lightning and Lightning-Kokkos simulators
        if: ${{ matrix.backend == 'lightning-kokkos' }}
        run: |
          # ASAN fails w/ leaks, odr-violation, and double-free from Kokkos_Profiling.cpp
          C_COMPILER=$(which ${{ needs.constants.outputs[format('c_compiler.{0}', matrix.compiler)] }}) \
          CXX_COMPILER=$(which ${{ needs.constants.outputs[format('cxx_compiler.{0}', matrix.compiler)] }}) \
          COMPILER_LAUNCHER="" \
          ENABLE_OPENQASM=OFF \
          ENABLE_ASAN=OFF \
          make test-runtime

      - name: Build Runtime test suite for OpenQasm device
        if: ${{ matrix.backend == 'openqasm' }}
        run: |
          # Asan prevents dlopen from working?
          C_COMPILER=$(which ${{ needs.constants.outputs[format('c_compiler.{0}', matrix.compiler)] }}) \
          CXX_COMPILER=$(which ${{ needs.constants.outputs[format('cxx_compiler.{0}', matrix.compiler)] }}) \
          COMPILER_LAUNCHER="" \
          ENABLE_ASAN=OFF \
          make test-runtime

  runtime-code-cov:
    name: Runtime Code Coverage (Linux)
    needs: [constants, determine_runner]
    runs-on: ${{ needs.determine_runner.outputs.runner_group }}

    steps:
      - name: Checkout the repo
        uses: actions/checkout@v4

      - name: Install dependencies
        run: |
          sudo apt-get update
          sudo apt-get -y -q install cmake ninja-build libomp-dev lcov
          python3 -m pip install nanobind

      - name: Build Runtime test suite for Lightning simulator
        run: |
          C_COMPILER=$(which gcc) \
          CXX_COMPILER=$(which g++) \
          COMPILER_LAUNCHER="" \
          make coverage-runtime
          mv runtime/build/coverage.info coverage-${{ github.job }}.info

      - name: Upload to Codecov
        uses: codecov/codecov-action@v4
        with:
          fail_ci_if_error: true
          token: ${{ secrets.CODECOV_TOKEN }}<|MERGE_RESOLUTION|>--- conflicted
+++ resolved
@@ -532,66 +532,6 @@
       run: |
         make pytest TEST_BACKEND="lightning.kokkos"
 
-<<<<<<< HEAD
-  frontend-tests-openqasm-device:
-    name: Frontend Tests (backend="openqasm3")
-    needs: [constants, llvm, runtime, quantum, determine_runner]
-    runs-on: ${{ needs.determine_runner.outputs.runner_group }}
-    strategy:
-      matrix:
-        compiler: ${{ fromJson(needs.constants.outputs.compilers) }}
-
-    steps:
-    - name: Checkout Catalyst repo
-      uses: actions/checkout@v4
-
-    - name: Install device dependencies (OpenQasm device)
-      run: |
-        pip install amazon-braket-pennylane-plugin
-        echo "AWS_DEFAULT_REGION=us-east-1" >> $GITHUB_ENV
-
-    - name: Install Deps
-      run: |
-        sudo apt-get update
-        sudo apt-get install -y python3 python3-pip libomp-dev libasan6 make ninja-build
-        python3 --version | grep ${{ needs.constants.outputs.primary_python_version }}
-        python3 -m pip install -r requirements.txt
-        make frontend
-        python3 -m pip install --no-deps --force git+https://github.com/PennyLaneAI/pennylane@device-api-cap
-        python3 -m pip install --no-deps --force git+https://github.com/PennyLaneAI/pennylane-lightning@toml-updates
-
-    - name: Get Cached LLVM Build
-      id: cache-llvm-build
-      uses: actions/cache@v4
-      with:
-        path: llvm-build
-        key: ${{ runner.os }}-llvm-${{ needs.constants.outputs.llvm_version }}-default-build-${{ matrix.compiler }}
-        fail-on-cache-miss: true
-
-    - name: Download Quantum Build Artifact
-      uses: actions/download-artifact@v4
-      with:
-        name: quantum-build-${{ matrix.compiler }}
-        path: quantum-build
-
-    - name: Download Catalyst-Runtime Artifact
-      uses: actions/download-artifact@v4
-      with:
-        name: runtime-build-${{ matrix.compiler }}
-        path: runtime-build/lib
-
-    - name: Add Frontend Dependencies to PATH
-      run: |
-        echo "PYTHONPATH=$PYTHONPATH:$(pwd)/quantum-build/python_packages/quantum" >> $GITHUB_ENV
-        echo "RUNTIME_LIB_DIR=$(pwd)/runtime-build/lib" >> $GITHUB_ENV
-        echo "MLIR_LIB_DIR=$(pwd)/llvm-build/lib" >> $GITHUB_ENV
-        echo "CATALYST_BIN_DIR=$(pwd)/quantum-build/bin" >> $GITHUB_ENV
-        chmod +x $(pwd)/quantum-build/bin/catalyst-cli  # artifact upload does not preserve permissions
-
-    - name: Run Python Pytest Tests
-      run: |
-        make pytest TEST_BRAKET=LOCAL
-=======
 #  frontend-tests-openqasm-device:
 #    name: Frontend Tests (backend="openqasm3")
 #    needs: [constants, llvm, runtime, quantum, determine_runner]
@@ -648,7 +588,6 @@
 #    - name: Run Python Pytest Tests
 #      run: |
 #        make pytest TEST_BRAKET=LOCAL
->>>>>>> 7a026717
 
   runtime-device-tests:
     name: Runtime Tests (Linux)
