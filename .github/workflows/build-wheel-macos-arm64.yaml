name: Build Catalyst Wheel on macOS (arm64)

on:
  push:
    branches: [ main ]
  workflow_dispatch:

env:
  MACOSX_DEPLOYMENT_TARGET: 13.0

concurrency:
  group: ${{ github.workflow }}-${{ github.ref }}
  cancel-in-progress: true

jobs:
  constants:
    name: "Set build matrix"
    uses: ./.github/workflows/constants.yaml

  build-dependencies:
    needs: [constants]

    strategy:
      fail-fast: false
      matrix:
        python_version: ${{ fromJson(needs.constants.outputs.python_versions) }}

    name: Build Dependencies (Python ${{ matrix.python_version }})
    runs-on:
      group: 'Office 24th floor M2 Mac'

    steps:
    - name: Checkout Catalyst repo
      uses: actions/checkout@v3
    
    - name: Setup Runner Environment
      id: setup_env
      uses: ./.github/workflows/utils/setup_self_hosted_macos_env
      with:
        python_version: ${{ matrix.python_version }}
      # Cache external project sources
    - name: Cache LLVM Source
      id: cache-llvm-source
      uses: actions/cache@v3
      with:
        path:  ${{ steps.setup_env.outputs.dependency_build_dir }}/mlir/llvm-project
        key: Linux-llvm-${{ needs.constants.outputs.llvm_version }}-generic-source
        enableCrossOsArchive: True

    - name: Cache MHLO Source
      id: cache-mhlo-source
      uses: actions/cache@v3
      with:
        path: ${{ steps.setup_env.outputs.dependency_build_dir }}/mlir/mlir-hlo
        key: Linux-mhlo-${{ needs.constants.outputs.mhlo_version }}-generic-source
        enableCrossOsArchive: True

    - name: Cache Enzyme Source
      id: cache-enzyme-source
      uses: actions/cache@v3
      with:
        path:  ${{ steps.setup_env.outputs.dependency_build_dir }}/mlir/Enzyme
        key: Linux-enzyme-${{ needs.constants.outputs.enzyme_version }}-generic-source
        enableCrossOsArchive: True

    - name: Clone LLVM Submodule
      if: steps.cache-llvm-source.outputs.cache-hit != 'true'
      uses: actions/checkout@v3
      with:
        repository: llvm/llvm-project
        ref: ${{ needs.constants.outputs.llvm_version }}
        path: mlir/llvm-project

    - name: Clone MHLO Submodule
      if: steps.cache-mhlo-source.outputs.cache-hit != 'true'
      uses: actions/checkout@v3
      with:
        repository: tensorflow/mlir-hlo
        ref: ${{ needs.constants.outputs.mhlo_version }}
        path: mlir/mlir-hlo

    - name: Clone Enzyme Submodule
      if: steps.cache-enzyme-source.outputs.cache-hit != 'true'
      uses: actions/checkout@v3
      with:
        repository: EnzymeAD/Enzyme
        ref: ${{ needs.constants.outputs.enzyme_version }}
        path: mlir/Enzyme

      # This step is needed because actions/checkout cannot clone to outside GITHUB_WORKSPACE
      # https://github.com/actions/checkout/issues/197
    - name: Copy Submodule to tmp cache directory
      run: |
        if [ ! -d "${{ steps.setup_env.outputs.dependency_build_dir }}/mlir" ]; then
          echo 'Creating directory at ${{ steps.setup_env.outputs.dependency_build_dir }}/mlir'
          mkdir -p ${{ steps.setup_env.outputs.dependency_build_dir }}/mlir
        fi

        if [ "${{ steps.cache-llvm-source.outputs.cache-hit }}" != 'true' ]; then
          echo 'Copying mlir/llvm-project to ${{ steps.setup_env.outputs.dependency_build_dir }}/mlir/'
          mkdir -p ${{ steps.setup_env.outputs.dependency_build_dir }}/mlir/llvm-project
          mv mlir/llvm-project/* ${{ steps.setup_env.outputs.dependency_build_dir }}/mlir/llvm-project
        fi

        if [ "${{ steps.cache-mhlo-source.outputs.cache-hit }}" != 'true' ]; then
          echo 'Copying mlir/mlir-hlo to ${{ steps.setup_env.outputs.dependency_build_dir }}/mlir/'
          mkdir -p ${{ steps.setup_env.outputs.dependency_build_dir }}/mlir/mlir-hlo
          mv mlir/mlir-hlo/* ${{ steps.setup_env.outputs.dependency_build_dir }}/mlir/mlir-hlo
        fi

        if [ "${{ steps.cache-enzyme-source.outputs.cache-hit }}" != 'true' ]; then
          echo 'Copying mlir/Enzyme to ${{ steps.setup_env.outputs.dependency_build_dir }}/mlir/'
          mkdir -p ${{ steps.setup_env.outputs.dependency_build_dir }}/mlir/Enzyme
          mv mlir/Enzyme/* ${{ steps.setup_env.outputs.dependency_build_dir }}/mlir/Enzyme
        fi

        ls ${{ steps.setup_env.outputs.dependency_build_dir }}/mlir/

    # Cache external project builds
    - name: Cache LLVM Build
      id: cache-llvm-build
      uses: actions/cache@v3
      with:
        path:  ${{ steps.setup_env.outputs.dependency_build_dir }}/llvm-build
        key: ${{ runner.os }}-${{ runner.arch }}-llvm-${{ needs.constants.outputs.llvm_version }}-${{matrix.python_version}}-generic-build

    - name: Cache MHLO Build
      id: cache-mhlo-build
      uses: actions/cache@v3
      with:
        path:  ${{ steps.setup_env.outputs.dependency_build_dir }}/mhlo-build
        key: ${{ runner.os }}-${{ runner.arch }}-mhlo-${{ needs.constants.outputs.mhlo_version }}-generic-build

    - name: Cache Enzyme Build
      id: cache-enzyme-build
      uses: actions/cache@v3
      with:
        path: ${{ steps.setup_env.outputs.dependency_build_dir }}/enzyme-build
        key: ${{ runner.os }}-${{ runner.arch }}-enzyme-${{ needs.constants.outputs.llvm_version }}-${{ needs.constants.outputs.enzyme_version }}-generic-build

    - name: Install Dependencies (Python)
      run: python${{ matrix.python_version }} -m pip install wheel numpy pybind11 PyYAML cmake ninja

    - name: Build LLVM / MLIR
      if: steps.cache-llvm-build.outputs.cache-hit != 'true'
      run: |
<<<<<<< HEAD
          cmake -S ${{ steps.setup_env.outputs.dependency_build_dir }}/mlir/llvm-project/llvm -B ${{ steps.setup_env.outputs.dependency_build_dir }}/llvm-build -G Ninja \
                -DCMAKE_BUILD_TYPE=Release \
                -DLLVM_BUILD_EXAMPLES=OFF \
                -DLLVM_TARGETS_TO_BUILD="host" \
                -DLLVM_ENABLE_PROJECTS="mlir" \
                -DLLVM_ENABLE_ASSERTIONS=ON \
                -DLLVM_INSTALL_UTILS=ON \
                -DLLVM_ENABLE_ZLIB=OFF \
                -DLLVM_ENABLE_ZSTD=OFF \
                -DLLVM_ENABLE_LLD=OFF \
                -DMLIR_ENABLE_BINDINGS_PYTHON=ON \
                -DPython3_EXECUTABLE=$(which python${{ matrix.python_version }}) \
                -DPython3_NumPy_INCLUDE_DIRS=$(python${{ matrix.python_version }} -c "import numpy as np; print(np.get_include())")

          # TODO: when updating LLVM, test to see if mlir/unittests/Bytecode/BytecodeTest.cpp:55 is passing
          # and remove filter
          # This tests fails on CI/CD not locally.
          LIT_FILTER_OUT="Bytecode" cmake --build ${{ steps.setup_env.outputs.dependency_build_dir }}/llvm-build --target check-mlir
=======
        cmake -S mlir/llvm-project/llvm -B llvm-build -G Ninja \
              -DCMAKE_BUILD_TYPE=Release \
              -DLLVM_BUILD_EXAMPLES=OFF \
              -DLLVM_TARGETS_TO_BUILD="host" \
              -DLLVM_ENABLE_PROJECTS="mlir" \
              -DLLVM_ENABLE_ASSERTIONS=ON \
              -DLLVM_INSTALL_UTILS=ON \
              -DLLVM_ENABLE_ZLIB=OFF \
              -DLLVM_ENABLE_ZSTD=FORCE_ON \
              -DLLVM_ENABLE_LLD=OFF \
              -DMLIR_ENABLE_BINDINGS_PYTHON=ON \
              -DPython3_EXECUTABLE=$(which python${{ matrix.python_version }}) \
              -DPython3_NumPy_INCLUDE_DIRS=$(python${{ matrix.python_version }} -c "import numpy as np; print(np.get_include())")

        # TODO: when updating LLVM, test to see if mlir/unittests/Bytecode/BytecodeTest.cpp:55 is passing
        # and remove filter
        # This tests fails on CI/CD not locally.
        LIT_FILTER_OUT="Bytecode" cmake --build llvm-build --target check-mlir
>>>>>>> c559403e

    - name: Build MHLO Dialect
      if: steps.cache-mhlo-build.outputs.cache-hit != 'true'
      run: |
          export PATH=${{ steps.setup_env.outputs.dependency_build_dir }}/llvm-build/bin:$PATH
          cmake -S ${{ steps.setup_env.outputs.dependency_build_dir }}/mlir/mlir-hlo -B ${{ steps.setup_env.outputs.dependency_build_dir }}/mhlo-build -G Ninja \
              -DCMAKE_BUILD_TYPE=Release \
              -DLLVM_ENABLE_ASSERTIONS=ON \
              -DMLIR_DIR=${{ steps.setup_env.outputs.dependency_build_dir }}/llvm-build/lib/cmake/mlir \
              -DLLVM_ENABLE_LLD=OFF \
              -DLLVM_ENABLE_ZLIB=OFF \
              -DLLVM_ENABLE_ZSTD=FORCE_ON

          cmake --build ${{ steps.setup_env.outputs.dependency_build_dir }}/mhlo-build --target check-mlir-hlo

    - name: Build Enzyme
      if: steps.cache-enzyme-build.outputs.cache-hit != 'true'
      run: |
          cmake -S ${{ steps.setup_env.outputs.dependency_build_dir }}/mlir/Enzyme/enzyme -B ${{ steps.setup_env.outputs.dependency_build_dir }}/enzyme-build -G Ninja \
              -DCMAKE_BUILD_TYPE=Release \
              -DLLVM_DIR=${{ steps.setup_env.outputs.dependency_build_dir }}/llvm-build/lib/cmake/llvm \
              -DENZYME_STATIC_LIB=ON

          cmake --build ${{ steps.setup_env.outputs.dependency_build_dir }}/enzyme-build --target EnzymeStatic-18

  catalyst-macos-wheels-arm64:
    needs: [constants, build-dependencies]
    strategy:
      fail-fast: false
      matrix:
        python_version: ${{ fromJson(needs.constants.outputs.python_versions) }}

    name: Build Wheels (Python ${{ matrix.python_version }})
    runs-on:
      group: 'Office 24th floor M2 Mac'

    steps:
    - name: Checkout Catalyst repo
      uses: actions/checkout@v3

    - name: Setup Runner Environment
      id: setup_env
      uses: ./.github/workflows/utils/setup_self_hosted_macos_env
      with:
        python_version: ${{ matrix.python_version }}

    - name: Install Dependencies (Python)
<<<<<<< HEAD
      run: python${{ matrix.python_version }} -m pip install wheel numpy pybind11 PyYAML cmake ninja scipy
=======
      run: |
        python${{ matrix.python_version }} -m pip install wheel numpy pybind11 PyYAML cmake ninja scipy delocate
>>>>>>> c559403e

    - name: Get Cached LLVM Source
      id: cache-llvm-source
      uses: actions/cache@v3
      with:
        path: ${{ steps.setup_env.outputs.dependency_build_dir }}/mlir/llvm-project
        key: Linux-llvm-${{ needs.constants.outputs.llvm_version }}-generic-source
        enableCrossOsArchive: True
        fail-on-cache-miss: True

    - name: Get Cached LLVM Build
      id: cache-llvm-build
      uses: actions/cache@v3
      with:
        path:  ${{ steps.setup_env.outputs.dependency_build_dir }}/llvm-build
        key: ${{ runner.os }}-${{ runner.arch }}-llvm-${{ needs.constants.outputs.llvm_version }}-${{matrix.python_version}}-generic-build
        fail-on-cache-miss: True

    - name: Get Cached MHLO Source
      id: cache-mhlo-source
      uses: actions/cache@v3
      with:
        path: ${{ steps.setup_env.outputs.dependency_build_dir }}/mlir/mlir-hlo
        key: Linux-mhlo-${{ needs.constants.outputs.mhlo_version }}-generic-source
        enableCrossOsArchive: True
        fail-on-cache-miss: True

    - name: Get Cached MHLO Build
      id: cache-mhlo-build
      uses: actions/cache@v3
      with:
        path: ${{ steps.setup_env.outputs.dependency_build_dir }}/mhlo-build
        key: ${{ runner.os }}-${{ runner.arch }}-mhlo-${{ needs.constants.outputs.mhlo_version }}-generic-build
        fail-on-cache-miss: True

    - name: Get Cached Enzyme Source
      id: cache-enzyme-source
      uses: actions/cache@v3
      with:
        path: ${{ steps.setup_env.outputs.dependency_build_dir }}/mlir/Enzyme
        key: Linux-enzyme-${{ needs.constants.outputs.enzyme_version }}-generic-source
        fail-on-cache-miss: True

    - name: Get Cached Enzyme Build
      id: cache-enzyme-build
      uses: actions/cache@v3
      with:
        path: ${{ steps.setup_env.outputs.dependency_build_dir }}/enzyme-build
        key: ${{ runner.os }}-${{ runner.arch }}-enzyme-${{ needs.constants.outputs.llvm_version }}-${{ needs.constants.outputs.enzyme_version }}-generic-build
        fail-on-cache-miss: True

    - name: Install OpenMP
      run: |
        brew install libomp

    # Build Catalyst-Runtime
    - name: Build Catalyst-Runtime
      run: |
        cmake -S runtime -B runtime-build -G Ninja \
              -DCMAKE_BUILD_TYPE=Release \
              -DCMAKE_LIBRARY_OUTPUT_DIRECTORY=$GITHUB_WORKSPACE/runtime-build/lib \
              -DPYTHON_EXECUTABLE=$(which python${{ matrix.python_version }}) \
              -Dpybind11_DIR=$(python${{ matrix.python_version }} -c "import pybind11; print(pybind11.get_cmake_dir())") \
              -DENABLE_LIGHTNING_KOKKOS=ON \
              -DLIGHTNING_GIT_TAG="v0.34.0" \
              -DKokkos_ENABLE_SERIAL=ON \
              -DKokkos_ENABLE_OPENMP=ON \
              -DKokkos_ENABLE_COMPLEX_ALIGN=OFF \
              -DOpenMP_ROOT=$(brew --prefix libomp) \
              -DENABLE_WARNINGS=OFF \
              -DENABLE_OPENQASM=ON \
              -DENABLE_OPENMP=OFF \
              -DLQ_ENABLE_KERNEL_OMP=OFF

        cmake --build runtime-build --target rt_capi rtd_lightning rtd_openqasm

    - name: Test Catalyst-Runtime
      env:
        VENV_SITE_PACKAGES: ${{ steps.setup_env.outputs.venv_site_packages }}
      run: |
        export PYTHONPATH="$VENV_SITE_PACKAGES:$PYTHONPATH"
        python${{ matrix.python_version }} -m pip install amazon-braket-pennylane-plugin
        cmake --build runtime-build --target runner_tests_lightning runner_tests_openqasm
        ./runtime-build/tests/runner_tests_lightning
        ./runtime-build/tests/runner_tests_openqasm

    # Build Quantum and Gradient Dialects
    - name: Build MLIR Dialects
      run: |        
        cmake -S mlir -B quantum-build -G Ninja \
              -DCMAKE_BUILD_TYPE=Release \
              -DLLVM_ENABLE_ASSERTIONS=ON \
              -DQUANTUM_ENABLE_BINDINGS_PYTHON=ON \
              -DPython3_EXECUTABLE=$(which python${{ matrix.python_version }}) \
              -DPython3_NumPy_INCLUDE_DIRS=$(python${{ matrix.python_version }} -c "import numpy as np; print(np.get_include())") \
              -DMLIR_DIR=${{ steps.setup_env.outputs.dependency_build_dir }}/llvm-build/lib/cmake/mlir \
              -DMHLO_DIR=${{ steps.setup_env.outputs.dependency_build_dir }}/mhlo-build/lib/cmake/mlir-hlo \
              -DMHLO_BINARY_DIR=${{ steps.setup_env.outputs.dependency_build_dir }}/mhlo-build/bin \
              -DEnzyme_DIR=${{ steps.setup_env.outputs.dependency_build_dir }}/enzyme-build \
              -DENZYME_SRC_DIR=${{ steps.setup_env.outputs.dependency_build_dir }}/mlir/Enzyme \
              -DLLVM_ENABLE_ZLIB=OFF \
<<<<<<< HEAD
              -DLLVM_ENABLE_ZSTD=OFF \
              -DLLVM_ENABLE_LLD=OFF \
              -DLLVM_DIR=${{ steps.setup_env.outputs.dependency_build_dir }}/llvm-build/lib/cmake/llvm
=======
              -DLLVM_ENABLE_ZSTD=FORCE_ON \
              -DLLVM_ENABLE_LLD=OFF
>>>>>>> c559403e

        cmake --build quantum-build --target check-dialects compiler_driver

    - name: Build wheel
      run: |
        PYTHON=python${{ matrix.python_version }} \
        LLVM_BUILD_DIR=${{ steps.setup_env.outputs.dependency_build_dir }}/llvm-build \
        MHLO_BUILD_DIR=${{ steps.setup_env.outputs.dependency_build_dir }}/mhlo-build \
        DIALECTS_BUILD_DIR=$GITHUB_WORKSPACE/quantum-build \
        RT_BUILD_DIR=$GITHUB_WORKSPACE/runtime-build \
        ENZYME_BUILD_DIR=${{ steps.setup_env.outputs.dependency_build_dir }}/enzyme-build \
        make wheel

    - name: Repair wheel using delocate-wheel
      run: |
        # ignore-missing-dependencies only ignores libopenblas.dylib
        delocate-wheel --require-archs=arm64 -w ./wheel -v dist/*.whl --ignore-missing-dependencies -vv

    - name: Upload Wheel Artifact
      uses: actions/upload-artifact@v3
      with:
        name: catalyst-macos_arm64-wheel-py-${{ matrix.python_version }}.zip
        path: wheel/
        retention-days: 14

  test-wheels:
    needs: [constants, catalyst-macos-wheels-arm64]
    strategy:
      fail-fast: false
      matrix:
        python_version: ${{ fromJson(needs.constants.outputs.python_versions) }}

    # To check all wheels for supported python3 versions
    name: Test Wheels (Python ${{ matrix.python_version }}) on Xanadu M2 Mac
    runs-on:
      group: 'Office 24th floor M2 Mac'

    steps:
    - name: Checkout Catalyst repo
      uses: actions/checkout@v3

    - name: Setup Runner Environment
      id: setup_env
      uses: ./.github/workflows/utils/setup_self_hosted_macos_env
      with:
        python_version: ${{ matrix.python_version }}

    - name: Download Wheel Artifact
      uses: actions/download-artifact@v3
      with:
        name: catalyst-macos_arm64-wheel-py-${{ matrix.python_version }}.zip
        path: dist

    - name: Install Python dependencies
      run: |
        # tensorflow-cpu is not distributed for macOS ARM
        python${{ matrix.python_version }} -m pip install pytest pytest-xdist
        python${{ matrix.python_version }} -m pip install tensorflow  # for autograph tests

    - name: Install Catalyst
      run: |
        python${{ matrix.python_version }} -m pip install $GITHUB_WORKSPACE/dist/*.whl

    - name: Install PennyLane Plugins
      run: |
        python${{ matrix.python_version }} -m pip install PennyLane-Lightning-Kokkos
        python${{ matrix.python_version }} -m pip install amazon-braket-pennylane-plugin

    - name: Run Python Pytest Tests
      run: |
        python${{ matrix.python_version }} -m pytest -v $GITHUB_WORKSPACE/frontend/test/pytest -n auto
        python${{ matrix.python_version }} -m pytest -v $GITHUB_WORKSPACE/frontend/test/pytest --backend="lightning.kokkos" -n auto
        python${{ matrix.python_version }} -m pytest -v $GITHUB_WORKSPACE/frontend/test/pytest --runbraket=LOCAL -n auto<|MERGE_RESOLUTION|>--- conflicted
+++ resolved
@@ -144,7 +144,6 @@
     - name: Build LLVM / MLIR
       if: steps.cache-llvm-build.outputs.cache-hit != 'true'
       run: |
-<<<<<<< HEAD
           cmake -S ${{ steps.setup_env.outputs.dependency_build_dir }}/mlir/llvm-project/llvm -B ${{ steps.setup_env.outputs.dependency_build_dir }}/llvm-build -G Ninja \
                 -DCMAKE_BUILD_TYPE=Release \
                 -DLLVM_BUILD_EXAMPLES=OFF \
@@ -163,26 +162,6 @@
           # and remove filter
           # This tests fails on CI/CD not locally.
           LIT_FILTER_OUT="Bytecode" cmake --build ${{ steps.setup_env.outputs.dependency_build_dir }}/llvm-build --target check-mlir
-=======
-        cmake -S mlir/llvm-project/llvm -B llvm-build -G Ninja \
-              -DCMAKE_BUILD_TYPE=Release \
-              -DLLVM_BUILD_EXAMPLES=OFF \
-              -DLLVM_TARGETS_TO_BUILD="host" \
-              -DLLVM_ENABLE_PROJECTS="mlir" \
-              -DLLVM_ENABLE_ASSERTIONS=ON \
-              -DLLVM_INSTALL_UTILS=ON \
-              -DLLVM_ENABLE_ZLIB=OFF \
-              -DLLVM_ENABLE_ZSTD=FORCE_ON \
-              -DLLVM_ENABLE_LLD=OFF \
-              -DMLIR_ENABLE_BINDINGS_PYTHON=ON \
-              -DPython3_EXECUTABLE=$(which python${{ matrix.python_version }}) \
-              -DPython3_NumPy_INCLUDE_DIRS=$(python${{ matrix.python_version }} -c "import numpy as np; print(np.get_include())")
-
-        # TODO: when updating LLVM, test to see if mlir/unittests/Bytecode/BytecodeTest.cpp:55 is passing
-        # and remove filter
-        # This tests fails on CI/CD not locally.
-        LIT_FILTER_OUT="Bytecode" cmake --build llvm-build --target check-mlir
->>>>>>> c559403e
 
     - name: Build MHLO Dialect
       if: steps.cache-mhlo-build.outputs.cache-hit != 'true'
@@ -230,12 +209,7 @@
         python_version: ${{ matrix.python_version }}
 
     - name: Install Dependencies (Python)
-<<<<<<< HEAD
       run: python${{ matrix.python_version }} -m pip install wheel numpy pybind11 PyYAML cmake ninja scipy
-=======
-      run: |
-        python${{ matrix.python_version }} -m pip install wheel numpy pybind11 PyYAML cmake ninja scipy delocate
->>>>>>> c559403e
 
     - name: Get Cached LLVM Source
       id: cache-llvm-source
@@ -337,14 +311,9 @@
               -DEnzyme_DIR=${{ steps.setup_env.outputs.dependency_build_dir }}/enzyme-build \
               -DENZYME_SRC_DIR=${{ steps.setup_env.outputs.dependency_build_dir }}/mlir/Enzyme \
               -DLLVM_ENABLE_ZLIB=OFF \
-<<<<<<< HEAD
               -DLLVM_ENABLE_ZSTD=OFF \
               -DLLVM_ENABLE_LLD=OFF \
               -DLLVM_DIR=${{ steps.setup_env.outputs.dependency_build_dir }}/llvm-build/lib/cmake/llvm
-=======
-              -DLLVM_ENABLE_ZSTD=FORCE_ON \
-              -DLLVM_ENABLE_LLD=OFF
->>>>>>> c559403e
 
         cmake --build quantum-build --target check-dialects compiler_driver
 
