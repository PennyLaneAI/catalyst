name: Build Catalyst Wheel on macOS (arm64)

on:
  pull_request:
    types:
      - opened
      - reopened
      - synchronize
      - labeled
      - ready_for_review
  push:
    branches: [ main ]
  workflow_dispatch:
  workflow_call:

env:
  MACOSX_DEPLOYMENT_TARGET: 14.0

concurrency:
  group: Build Catalyst Wheel on macOS (arm64)-${{ github.ref }}
  cancel-in-progress: true

jobs:
  check_if_wheel_build_required:
    if: github.event.pull_request.draft == false
    uses: ./.github/workflows/check-for-wheel-build.yml

  constants:
    needs: [check_if_wheel_build_required]
    if: needs.check_if_wheel_build_required.outputs.build-wheels == 'true'
    name: "Set build matrix"
    uses: ./.github/workflows/constants.yaml

  build-dependencies:
    needs: [constants, check_if_wheel_build_required]

    strategy:
      fail-fast: false
      matrix:
        python_version: ["3.10"]

    name: Build Dependencies (Python ${{ matrix.python_version }})
    runs-on: macos-latest

    if: needs.check_if_wheel_build_required.outputs.build-wheels == 'true'

    steps:
    - name: Checkout Catalyst repo
      uses: actions/checkout@v4

    - name: Install Python 3.10
      uses: actions/setup-python@v5
      with:
        python-version: '3.10'

    # Cache external project sources
    # Hopefully these can be shared with the main check-catalyst action since we don't run this
    # build in a container.
    - name: Cache LLVM Source
      id: cache-llvm-source
      uses: actions/cache@v4
      with:
        path: mlir/llvm-project
        key: llvm-${{ needs.constants.outputs.llvm_version }}-default-source
        enableCrossOsArchive: True

    - name: Cache MHLO Source
      id: cache-mhlo-source
      uses: actions/cache@v4
      with:
        path: mlir/mlir-hlo
        key: mhlo-${{ needs.constants.outputs.mhlo_version }}-default-source
        enableCrossOsArchive: True

    - name: Cache Enzyme Source
      id: cache-enzyme-source
      uses: actions/cache@v4
      with:
        path: mlir/Enzyme
        key: enzyme-${{ needs.constants.outputs.enzyme_version }}-default-source
        enableCrossOsArchive: True

    - name: Clone LLVM Submodule
      if: steps.cache-llvm-source.outputs.cache-hit != 'true'
      uses: actions/checkout@v4
      with:
        repository: llvm/llvm-project
        ref: ${{ needs.constants.outputs.llvm_version }}
        path: mlir/llvm-project

    - name: Clone MHLO Submodule
      if: steps.cache-mhlo-source.outputs.cache-hit != 'true'
      uses: actions/checkout@v4
      with:
        repository: tensorflow/mlir-hlo
        ref: ${{ needs.constants.outputs.mhlo_version }}
        path: mlir/mlir-hlo

    - name: Clone Enzyme Submodule
      if: steps.cache-enzyme-source.outputs.cache-hit != 'true'
      uses: actions/checkout@v4
      with:
        repository: EnzymeAD/Enzyme
        ref: ${{ needs.constants.outputs.enzyme_version }}
        path: mlir/Enzyme

    # Cache external project builds
    - name: Restore LLVM Build
      id: cache-llvm-build
      uses: actions/cache/restore@v4
      with:
        path:  llvm-build
        key: ${{ runner.os }}-${{ runner.arch }}-llvm-${{ needs.constants.outputs.llvm_version }}-${{matrix.python_version}}-wheel-build

    - name: Restore MHLO Build
      id: cache-mhlo-build
      uses: actions/cache/restore@v4
      with:
        path:  mhlo-build
        key: ${{ runner.os }}-${{ runner.arch }}-mhlo-${{ needs.constants.outputs.mhlo_version }}-wheel-build
        lookup-only: True

    - name: Restore Enzyme Build
      id: cache-enzyme-build
      uses: actions/cache/restore@v4
      with:
        path: enzyme-build
        key: ${{ runner.os }}-${{ runner.arch }}-enzyme-${{ needs.constants.outputs.llvm_version }}-${{ needs.constants.outputs.enzyme_version }}-wheel-build
        lookup-only: True

    - name: Setup Python version
      # There are multiple Python versions installed on the GitHub image, 3.10 - 3.12 is already
      # available under /Library/Frameworks/Python.framework/Versions/, but homebrew also provides
      # 3.11 and 3.12. Make sure to consistently use the system versions.
      run: |
        echo /Library/Frameworks/Python.framework/Versions/${{ matrix.python_version }}/bin >> $GITHUB_PATH

    - name: Install Dependencies (Python)
      run: |
<<<<<<< HEAD
        python${{ matrix.python_version }} -m pip install numpy pybind11 scipy PyYAML cmake ninja
=======
        python${{ matrix.python_version }} -m pip install numpy nanobind pybind11 PyYAML cmake ninja
>>>>>>> 79ce7073

    - name: Build LLVM / MLIR
      if: steps.cache-llvm-build.outputs.cache-hit != 'true'
      run: |
        cmake -S mlir/llvm-project/llvm -B llvm-build -G Ninja \
              -DCMAKE_BUILD_TYPE=Release \
              -DLLVM_BUILD_EXAMPLES=OFF \
              -DLLVM_TARGETS_TO_BUILD="host" \
              -DLLVM_ENABLE_PROJECTS="mlir" \
              -DLLVM_ENABLE_ASSERTIONS=ON \
              -DLLVM_INSTALL_UTILS=ON \
              -DLLVM_ENABLE_ZLIB=FORCE_ON \
              -DLLVM_ENABLE_ZSTD=OFF \
              -DLLVM_ENABLE_LLD=OFF \
              -DMLIR_ENABLE_BINDINGS_PYTHON=ON \
              -DPython3_EXECUTABLE=$(which python${{ matrix.python_version }}) \
              -DPython3_NumPy_INCLUDE_DIRS=$(python${{ matrix.python_version }} -c "import numpy as np; print(np.get_include())") \
              -DCMAKE_CXX_VISIBILITY_PRESET=default

        # TODO: when updating LLVM, test to see if mlir/unittests/Bytecode/BytecodeTest.cpp:55 is passing
        # and remove filter
        # This tests fails on CI/CD not locally.
        LIT_FILTER_OUT="Bytecode" cmake --build llvm-build --target check-mlir

    - name: Save LLVM Build
      id: save-llvm-build
      if: steps.cache-llvm-build.outputs.cache-hit != 'true'
      uses: actions/cache/save@v4
      with:
        path:  llvm-build
        key: ${{ runner.os }}-${{ runner.arch }}-llvm-${{ needs.constants.outputs.llvm_version }}-${{matrix.python_version}}-wheel-build

    - name: Build MHLO Dialect
      if: steps.cache-mhlo-build.outputs.cache-hit != 'true'
      run: |
        export PATH=$GITHUB_WORKSPACE/llvm-build/bin:$PATH

        export TARGET_FILE=mlir/mlir-hlo/mhlo/transforms/CMakeLists.txt
        export PATCH_FILE=mlir/patches/mhlo-Add-PassesIncGen-in-transforms-CMakeList.patch
        if patch --dry-run -p1 -N $TARGET_FILE $PATCH_FILE > /dev/null 2>&1; then patch -p1 $TARGET_FILE $PATCH_FILE; fi

        cmake -S mlir/mlir-hlo -B mhlo-build -G Ninja \
              -DCMAKE_BUILD_TYPE=Release \
              -DLLVM_ENABLE_ASSERTIONS=ON \
              -DMLIR_DIR=$GITHUB_WORKSPACE/llvm-build/lib/cmake/mlir \
              -DPython3_EXECUTABLE=$(which python${{ matrix.python_version }}) \
              -DLLVM_ENABLE_LLD=OFF \
              -DLLVM_ENABLE_ZLIB=FORCE_ON \
              -DLLVM_ENABLE_ZSTD=OFF \
              -DCMAKE_CXX_VISIBILITY_PRESET=default

        cmake --build mhlo-build --target check-mlir-hlo

    - name: Save MHLO Build
      id: save-mhlo-build
      if: steps.cache-mhlo-build.outputs.cache-hit != 'true'
      uses: actions/cache/save@v4
      with:
        path:  mhlo-build
        key: ${{ runner.os }}-${{ runner.arch }}-mhlo-${{ needs.constants.outputs.mhlo_version }}-wheel-build

    - name: Build Enzyme
      if: steps.cache-enzyme-build.outputs.cache-hit != 'true'
      run: |
        cmake -S mlir/Enzyme/enzyme -B enzyme-build -G Ninja \
              -DCMAKE_BUILD_TYPE=Release \
              -DLLVM_DIR=$GITHUB_WORKSPACE/llvm-build/lib/cmake/llvm \
              -DENZYME_STATIC_LIB=ON \
              -DCMAKE_CXX_VISIBILITY_PRESET=default

        cmake --build enzyme-build --target EnzymeStatic-19

    - name: Save Enzyme Build
      id: save-enzyme-build
      if: steps.cache-enzyme-build.outputs.cache-hit != 'true'
      uses: actions/cache/save@v4
      with:
        path: enzyme-build
        key: ${{ runner.os }}-${{ runner.arch }}-enzyme-${{ needs.constants.outputs.llvm_version }}-${{ needs.constants.outputs.enzyme_version }}-wheel-build

  catalyst-macos-wheels-arm64:
    needs: [constants, build-dependencies]
    strategy:
      fail-fast: false
      matrix:
        python_version: ${{ fromJson(needs.constants.outputs.python_versions) }}

    name: Build Wheels (Python ${{ matrix.python_version }})
    runs-on: macos-latest

    steps:
    - name: Checkout Catalyst repo
      uses: actions/checkout@v4

    - name: Install Python 3.10
      uses: actions/setup-python@v5
      with:
        python-version: '3.10'

    - name: Install Dependencies (System)
      run: |
        brew install libomp

    - name: Setup Python version
      # There are multiple Python versions installed on the GitHub image, 3.10 - 3.12 is already
      # available under /Library/Frameworks/Python.framework/Versions/, but homebrew also provides
      # 3.11 and 3.12. Make sure to consistently use the system versions.
      run: |
        echo /Library/Frameworks/Python.framework/Versions/${{ matrix.python_version }}/bin >> $GITHUB_PATH

    - name: Install Dependencies (Python)
      run: |
        python${{ matrix.python_version }} -m pip install numpy nanobind pybind11 PyYAML cmake ninja delocate

    - name: Get Cached LLVM Source
      id: cache-llvm-source
      uses: actions/cache/restore@v4
      with:
        path: mlir/llvm-project
        key: llvm-${{ needs.constants.outputs.llvm_version }}-default-source
        enableCrossOsArchive: True
        fail-on-cache-miss: True

    - name: Get Cached LLVM Build
      id: cache-llvm-build
      uses: actions/cache/restore@v4
      with:
        path:  llvm-build
        key: ${{ runner.os }}-${{ runner.arch }}-llvm-${{ needs.constants.outputs.llvm_version }}-3.10-wheel-build
        fail-on-cache-miss: True

    - name: Get Cached MHLO Source
      id: cache-mhlo-source
      uses: actions/cache/restore@v4
      with:
        path: mlir/mlir-hlo
        key: mhlo-${{ needs.constants.outputs.mhlo_version }}-default-source
        enableCrossOsArchive: True
        fail-on-cache-miss: True

    - name: Get Cached MHLO Build
      id: cache-mhlo-build
      uses: actions/cache/restore@v4
      with:
        path: mhlo-build
        key: ${{ runner.os }}-${{ runner.arch }}-mhlo-${{ needs.constants.outputs.mhlo_version }}-wheel-build
        fail-on-cache-miss: True

    - name: Get Cached Enzyme Source
      id: cache-enzyme-source
      uses: actions/cache/restore@v4
      with:
        path: mlir/Enzyme
        key: enzyme-${{ needs.constants.outputs.enzyme_version }}-default-source
        enableCrossOsArchive: True
        fail-on-cache-miss: True

    - name: Get Cached Enzyme Build
      id: cache-enzyme-build
      uses: actions/cache/restore@v4
      with:
        path: enzyme-build
        key: ${{ runner.os }}-${{ runner.arch }}-enzyme-${{ needs.constants.outputs.llvm_version }}-${{ needs.constants.outputs.enzyme_version }}-wheel-build
        fail-on-cache-miss: True

    # Build Catalyst-Runtime
    - name: Build Catalyst-Runtime
      run: |
        # On GH images, gfortran is only available as a specific version.
        export FC=gfortran-14
        cmake -S runtime -B runtime-build -G Ninja \
              -DCMAKE_BUILD_TYPE=Release \
              -DCMAKE_LIBRARY_OUTPUT_DIRECTORY=$GITHUB_WORKSPACE/runtime-build/lib \
              -DPYTHON_EXECUTABLE=$(which python${{ matrix.python_version }}) \
              -DPython_ROOT_DIR=$(python${{ matrix.python_version }} -c "import sys; print(sys.prefix)") \
              -DPYTHON_VERSION_TO_FIND=${{ matrix.python_version }} \
              -Dpybind11_DIR=$(python${{ matrix.python_version }} -c "import pybind11; print(pybind11.get_cmake_dir())") \
              -DENABLE_OPENQASM=ON

        cmake --build runtime-build --target rt_capi rtd_openqasm rtd_null_qubit

    - name: Test Catalyst-Runtime
      run: |
        python${{ matrix.python_version }} -m pip install 'amazon-braket-pennylane-plugin>1.27.1'
        cmake --build runtime-build --target runner_tests_openqasm
        ./runtime-build/tests/runner_tests_openqasm

    # Build OQC-Runtime
    - name: Build OQC-Runtime
      run: |
          OQC_BUILD_DIR=$GITHUB_WORKSPACE/oqc-build \
          RT_BUILD_DIR=$GITHUB_WORKSPACE/runtime-build \
          PYTHON=$(which python${{ matrix.python_version }}) \
          make oqc

    # Build Quantum and Gradient Dialects
    - name: Build MLIR Dialects
      run: |
        cmake -S mlir -B quantum-build -G Ninja \
              -DCMAKE_BUILD_TYPE=Release \
              -DLLVM_ENABLE_ASSERTIONS=ON \
              -DQUANTUM_ENABLE_BINDINGS_PYTHON=ON \
              -DPython3_EXECUTABLE=$(which python${{ matrix.python_version }}) \
              -DPython3_NumPy_INCLUDE_DIRS=$(python${{ matrix.python_version }} -c "import numpy as np; print(np.get_include())") \
              -DMLIR_DIR=$GITHUB_WORKSPACE/llvm-build/lib/cmake/mlir \
              -DMHLO_DIR=$GITHUB_WORKSPACE/mhlo-build/lib/cmake/mlir-hlo \
              -DMHLO_BINARY_DIR=$GITHUB_WORKSPACE/mhlo-build/bin \
              -DEnzyme_DIR=$GITHUB_WORKSPACE/enzyme-build \
              -DENZYME_SRC_DIR=$GITHUB_WORKSPACE/mlir/Enzyme \
              -DLLVM_ENABLE_ZLIB=FORCE_ON \
              -DLLVM_ENABLE_ZSTD=OFF \
              -DLLVM_ENABLE_LLD=OFF \
              -DLLVM_DIR=$GITHUB_WORKSPACE/llvm-build/lib/cmake/llvm

        cmake --build quantum-build --target check-dialects catalyst-cli

    - name: Build Standalone Plugin
      run: |
        MLIR_DIR="$GITHUB_WORKSPACE/llvm-build/lib/cmake/mlir" \
        LLVM_BUILD_DIR="$GITHUB_WORKSPACE/llvm-build" \
        make standalone-plugin
        mv mlir/standalone/build/lib/StandalonePlugin.* quantum-build/lib/

    - name: Build wheel
      run: |
        PYTHON=python${{ matrix.python_version }} \
        LLVM_BUILD_DIR=$GITHUB_WORKSPACE/llvm-build \
        MHLO_BUILD_DIR=$GITHUB_WORKSPACE/mhlo-build \
        DIALECTS_BUILD_DIR=$GITHUB_WORKSPACE/quantum-build \
        RT_BUILD_DIR=$GITHUB_WORKSPACE/runtime-build \
        OQC_BUILD_DIR=$GITHUB_WORKSPACE/oqc-build \
        ENZYME_BUILD_DIR=$GITHUB_WORKSPACE/enzyme-build \
        make wheel

    - name: Repair wheel using delocate-wheel
      run: |
        # ignore-missing-dependencies only ignores libopenblas.dylib
        delocate-wheel --require-archs=arm64 -w ./wheel -v dist/*.whl --ignore-missing-dependencies -vv

    - name: Upload Wheel Artifact
      uses: actions/upload-artifact@v4
      with:
        name: catalyst-macos_arm64-wheel-py-${{ matrix.python_version }}.zip
        path: wheel/
        retention-days: 14

  test-wheels:
    needs: [constants, catalyst-macos-wheels-arm64]
    strategy:
      fail-fast: false
      matrix:
        python_version: ${{ fromJson(needs.constants.outputs.python_versions) }}

    # To check all wheels for supported python3 versions
    name: Test Wheels (Python ${{ matrix.python_version }}) on Mac arm64
    runs-on: macos-latest

    steps:
    - name: Checkout Catalyst repo
      uses: actions/checkout@v4

    - name: Install Python 3.10
      uses: actions/setup-python@v5
      with:
        python-version: '3.10'

    - name: Download Wheel Artifact
      uses: actions/download-artifact@v4
      with:
        name: catalyst-macos_arm64-wheel-py-${{ matrix.python_version }}.zip
        path: dist

    - name: Setup Python version
      # There are multiple Python versions installed on the GitHub image, 3.10 - 3.12 is already
      # available under /Library/Frameworks/Python.framework/Versions/, but homebrew also provides
      # 3.11 and 3.12. Make sure to consistently use the system versions.
      run: |
        echo /Library/Frameworks/Python.framework/Versions/${{ matrix.python_version }}/bin >> $GITHUB_PATH

    - name: Install Python dependencies
      run: |
        python${{ matrix.python_version }} -m pip install pytest pytest-xdist pytest-mock

    - name: Install PennyLane Plugins
      run: |
        python${{ matrix.python_version }} -m pip install PennyLane-Lightning-Kokkos
        python${{ matrix.python_version }} -m pip install 'amazon-braket-pennylane-plugin>1.27.1'

    - name: Install OQC client
      run: |
        python${{ matrix.python_version }} -m pip install oqc-qcaas-client

    - name: Install Catalyst
      run: |
        python${{ matrix.python_version }} -m pip install dist/*.whl --extra-index-url https://test.pypi.org/simple

    - name: Run Python Pytest Tests
      run: |
        python${{ matrix.python_version }} -m pytest frontend/test/pytest -n auto
        python${{ matrix.python_version }} -m pytest frontend/test/pytest --backend="lightning.kokkos" -n auto
        python${{ matrix.python_version }} -m pytest frontend/test/async_tests
        # python${{ matrix.python_version }} -m pytest frontend/test/pytest --runbraket=LOCAL -n auto
        python${{ matrix.python_version }} -m pytest frontend/test/test_oqc/oqc -n auto<|MERGE_RESOLUTION|>--- conflicted
+++ resolved
@@ -137,11 +137,7 @@
 
     - name: Install Dependencies (Python)
       run: |
-<<<<<<< HEAD
-        python${{ matrix.python_version }} -m pip install numpy pybind11 scipy PyYAML cmake ninja
-=======
         python${{ matrix.python_version }} -m pip install numpy nanobind pybind11 PyYAML cmake ninja
->>>>>>> 79ce7073
 
     - name: Build LLVM / MLIR
       if: steps.cache-llvm-build.outputs.cache-hit != 'true'
