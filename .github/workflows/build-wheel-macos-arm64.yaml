--- conflicted
+++ resolved
@@ -381,10 +381,6 @@
         python${{ matrix.python_version }} -m pip install PennyLane-Lightning-Kokkos
         python${{ matrix.python_version }} -m pip install 'amazon-braket-pennylane-plugin>1.27.1'
 
-<<<<<<< HEAD
-=======
-    # OQC Client versions 3.6.0 and above have a dependency error
->>>>>>> 001a0a11
     - name: Install OQC client
       run: |
         python${{ matrix.python_version }} -m pip install oqc-qcaas-client
