name: Build Catalyst Wheel on macOS (arm64)

on:
  pull_request:
    types:
      - opened
      - reopened
      - synchronize
      - labeled
  push:
    branches: [ main ]
  workflow_dispatch:

env:
  MACOSX_DEPLOYMENT_TARGET: 14.0

concurrency:
  group: ${{ github.workflow }}-${{ github.ref }}
  cancel-in-progress: true

jobs:
  check_if_wheel_build_required:
    uses: ./.github/workflows/check-for-wheel-build.yml

  constants:
    needs: [check_if_wheel_build_required]
    if: needs.check_if_wheel_build_required.outputs.build-wheels == 'true'
    name: "Set build matrix"
    uses: ./.github/workflows/constants.yaml

  build-dependencies:
    needs: [constants, check_if_wheel_build_required]

    strategy:
      fail-fast: false
      matrix:
        python_version: ${{ fromJson(needs.constants.outputs.python_versions) }}

    name: Build Dependencies (Python ${{ matrix.python_version }})
    runs-on:
      group: 'Office 24th floor M2 Mac'

    if: needs.check_if_wheel_build_required.outputs.build-wheels == 'true'

    steps:
    - name: Checkout Catalyst repo
      uses: actions/checkout@v3

    - name: Setup Runner Environment
      id: setup_env
      uses: ./.github/workflows/utils/setup_self_hosted_macos_env
      with:
        python_version: ${{ matrix.python_version }}

    # Cache external project sources
    - name: Cache LLVM Source
      id: cache-llvm-source
      uses: actions/cache@v3
      with:
        path:  ${{ steps.setup_env.outputs.dependency_build_dir }}/mlir/llvm-project
        key: Linux-llvm-${{ needs.constants.outputs.llvm_version }}-generic-source
        enableCrossOsArchive: True

    - name: Cache MHLO Source
      id: cache-mhlo-source
      uses: actions/cache@v3
      with:
        path: ${{ steps.setup_env.outputs.dependency_build_dir }}/mlir/mlir-hlo
        key: Linux-mhlo-${{ needs.constants.outputs.mhlo_version }}-generic-source
        enableCrossOsArchive: True

    - name: Cache Enzyme Source
      id: cache-enzyme-source
      uses: actions/cache@v3
      with:
        path:  ${{ steps.setup_env.outputs.dependency_build_dir }}/mlir/Enzyme
        key: Linux-enzyme-${{ needs.constants.outputs.enzyme_version }}-generic-source
        enableCrossOsArchive: True

    - name: Clone LLVM Submodule
      if: steps.cache-llvm-source.outputs.cache-hit != 'true'
      uses: actions/checkout@v3
      with:
        repository: llvm/llvm-project
        ref: ${{ needs.constants.outputs.llvm_version }}
        path: mlir/llvm-project

    - name: Clone MHLO Submodule
      if: steps.cache-mhlo-source.outputs.cache-hit != 'true'
      uses: actions/checkout@v3
      with:
        repository: tensorflow/mlir-hlo
        ref: ${{ needs.constants.outputs.mhlo_version }}
        path: mlir/mlir-hlo

    - name: Clone Enzyme Submodule
      if: steps.cache-enzyme-source.outputs.cache-hit != 'true'
      uses: actions/checkout@v3
      with:
        repository: EnzymeAD/Enzyme
        ref: ${{ needs.constants.outputs.enzyme_version }}
        path: mlir/Enzyme

      # This step is needed because actions/checkout cannot clone to outside GITHUB_WORKSPACE
      # https://github.com/actions/checkout/issues/197
    - name: Copy Submodule to tmp cache directory
      run: |
        if [ ! -d "${{ steps.setup_env.outputs.dependency_build_dir }}/mlir" ]; then
          echo 'Creating directory at ${{ steps.setup_env.outputs.dependency_build_dir }}/mlir'
          mkdir -p ${{ steps.setup_env.outputs.dependency_build_dir }}/mlir
        fi

        if [ "${{ steps.cache-llvm-source.outputs.cache-hit }}" != 'true' ]; then
          echo 'Copying mlir/llvm-project to ${{ steps.setup_env.outputs.dependency_build_dir }}/mlir/'
          mkdir -p ${{ steps.setup_env.outputs.dependency_build_dir }}/mlir/llvm-project
          mv mlir/llvm-project/* ${{ steps.setup_env.outputs.dependency_build_dir }}/mlir/llvm-project
        fi

        if [ "${{ steps.cache-mhlo-source.outputs.cache-hit }}" != 'true' ]; then
          echo 'Copying mlir/mlir-hlo to ${{ steps.setup_env.outputs.dependency_build_dir }}/mlir/'
          mkdir -p ${{ steps.setup_env.outputs.dependency_build_dir }}/mlir/mlir-hlo
          mv mlir/mlir-hlo/* ${{ steps.setup_env.outputs.dependency_build_dir }}/mlir/mlir-hlo
        fi

        if [ "${{ steps.cache-enzyme-source.outputs.cache-hit }}" != 'true' ]; then
          echo 'Copying mlir/Enzyme to ${{ steps.setup_env.outputs.dependency_build_dir }}/mlir/'
          mkdir -p ${{ steps.setup_env.outputs.dependency_build_dir }}/mlir/Enzyme
          mv mlir/Enzyme/* ${{ steps.setup_env.outputs.dependency_build_dir }}/mlir/Enzyme
        fi

        ls ${{ steps.setup_env.outputs.dependency_build_dir }}/mlir/

    # Cache external project builds
    - name: Cache LLVM Build
      id: cache-llvm-build
      uses: actions/cache@v3
      with:
        path:  ${{ steps.setup_env.outputs.dependency_build_dir }}/llvm-build
        key: ${{ runner.os }}-${{ runner.arch }}-llvm-${{ needs.constants.outputs.llvm_version }}-${{matrix.python_version}}-generic-build

    - name: Cache MHLO Build
      id: cache-mhlo-build
      uses: actions/cache@v3
      with:
        path:  ${{ steps.setup_env.outputs.dependency_build_dir }}/mhlo-build
        key: ${{ runner.os }}-${{ runner.arch }}-mhlo-${{ needs.constants.outputs.mhlo_version }}-generic-build

    - name: Cache Enzyme Build
      id: cache-enzyme-build
      uses: actions/cache@v3
      with:
        path: ${{ steps.setup_env.outputs.dependency_build_dir }}/enzyme-build
        key: ${{ runner.os }}-${{ runner.arch }}-enzyme-${{ needs.constants.outputs.llvm_version }}-${{ needs.constants.outputs.enzyme_version }}-generic-build

    - name: Install Dependencies (Python)
<<<<<<< HEAD
      run: python${{ matrix.python_version }} -m pip install wheel numpy pybind11 PyYAML cmake ninja scipy
=======
      run: python${{ matrix.python_version }} -m pip install numpy pybind11 PyYAML cmake ninja
>>>>>>> ef00ceb0

    - name: Build LLVM / MLIR
      if: steps.cache-llvm-build.outputs.cache-hit != 'true'
      run: |
        cmake -S ${{ steps.setup_env.outputs.dependency_build_dir }}/mlir/llvm-project/llvm -B ${{ steps.setup_env.outputs.dependency_build_dir }}/llvm-build -G Ninja \
              -DCMAKE_BUILD_TYPE=Release \
              -DLLVM_BUILD_EXAMPLES=OFF \
              -DLLVM_TARGETS_TO_BUILD="host" \
              -DLLVM_ENABLE_PROJECTS="mlir" \
              -DLLVM_ENABLE_ASSERTIONS=ON \
              -DLLVM_INSTALL_UTILS=ON \
              -DLLVM_ENABLE_ZLIB=OFF \
              -DLLVM_ENABLE_ZSTD=FORCE_ON \
              -DLLVM_ENABLE_LLD=OFF \
              -DMLIR_ENABLE_BINDINGS_PYTHON=ON \
              -DPython3_EXECUTABLE=$(which python${{ matrix.python_version }}) \
              -DPython3_NumPy_INCLUDE_DIRS=$(python${{ matrix.python_version }} -c "import numpy as np; print(np.get_include())") \
              -DCMAKE_CXX_VISIBILITY_PRESET=hidden

        # TODO: when updating LLVM, test to see if mlir/unittests/Bytecode/BytecodeTest.cpp:55 is passing
        # and remove filter
        # This tests fails on CI/CD not locally.
        LIT_FILTER_OUT="Bytecode" cmake --build ${{ steps.setup_env.outputs.dependency_build_dir }}/llvm-build --target check-mlir

    - name: Build MHLO Dialect
      if: steps.cache-mhlo-build.outputs.cache-hit != 'true'
      run: |
        export PATH=${{ steps.setup_env.outputs.dependency_build_dir }}/llvm-build/bin:$PATH
        cmake -S ${{ steps.setup_env.outputs.dependency_build_dir }}/mlir/mlir-hlo -B ${{ steps.setup_env.outputs.dependency_build_dir }}/mhlo-build -G Ninja \
              -DCMAKE_BUILD_TYPE=Release \
              -DLLVM_ENABLE_ASSERTIONS=ON \
              -DMLIR_DIR=${{ steps.setup_env.outputs.dependency_build_dir }}/llvm-build/lib/cmake/mlir \
              -DPython3_EXECUTABLE=$(which python${{ matrix.python_version }}) \
              -DLLVM_ENABLE_LLD=OFF \
              -DLLVM_ENABLE_ZLIB=OFF \
              -DLLVM_ENABLE_ZSTD=FORCE_ON \
              -DCMAKE_CXX_VISIBILITY_PRESET=hidden

        cmake --build ${{ steps.setup_env.outputs.dependency_build_dir }}/mhlo-build --target check-mlir-hlo

    - name: Build Enzyme
      if: steps.cache-enzyme-build.outputs.cache-hit != 'true'
      run: |
        cmake -S ${{ steps.setup_env.outputs.dependency_build_dir }}/mlir/Enzyme/enzyme -B ${{ steps.setup_env.outputs.dependency_build_dir }}/enzyme-build -G Ninja \
              -DCMAKE_BUILD_TYPE=Release \
              -DLLVM_DIR=${{ steps.setup_env.outputs.dependency_build_dir }}/llvm-build/lib/cmake/llvm \
              -DENZYME_STATIC_LIB=ON \
              -DCMAKE_CXX_VISIBILITY_PRESET=hidden

        cmake --build ${{ steps.setup_env.outputs.dependency_build_dir }}/enzyme-build --target EnzymeStatic-18

  catalyst-macos-wheels-arm64:
    needs: [constants, build-dependencies]
    strategy:
      fail-fast: false
      matrix:
        python_version: ${{ fromJson(needs.constants.outputs.python_versions) }}

    name: Build Wheels (Python ${{ matrix.python_version }})
    runs-on:
      group: 'Office 24th floor M2 Mac'

    steps:
    - name: Checkout Catalyst repo
      uses: actions/checkout@v3

    - name: Setup Runner Environment
      id: setup_env
      uses: ./.github/workflows/utils/setup_self_hosted_macos_env
      with:
        python_version: ${{ matrix.python_version }}

    - name: Install Dependencies (Python)
      run: |
<<<<<<< HEAD
        python${{ matrix.python_version }} -m pip install wheel numpy pybind11 PyYAML cmake ninja delocate scipy
=======
        python${{ matrix.python_version }} -m pip install numpy pybind11 PyYAML cmake ninja delocate
>>>>>>> ef00ceb0

    - name: Get Cached LLVM Source
      id: cache-llvm-source
      uses: actions/cache@v3
      with:
        path: ${{ steps.setup_env.outputs.dependency_build_dir }}/mlir/llvm-project
        key: Linux-llvm-${{ needs.constants.outputs.llvm_version }}-generic-source
        enableCrossOsArchive: True
        fail-on-cache-miss: True

    - name: Get Cached LLVM Build
      id: cache-llvm-build
      uses: actions/cache@v3
      with:
        path:  ${{ steps.setup_env.outputs.dependency_build_dir }}/llvm-build
        key: ${{ runner.os }}-${{ runner.arch }}-llvm-${{ needs.constants.outputs.llvm_version }}-${{matrix.python_version}}-generic-build
        fail-on-cache-miss: True

    - name: Get Cached MHLO Source
      id: cache-mhlo-source
      uses: actions/cache@v3
      with:
        path: ${{ steps.setup_env.outputs.dependency_build_dir }}/mlir/mlir-hlo
        key: Linux-mhlo-${{ needs.constants.outputs.mhlo_version }}-generic-source
        enableCrossOsArchive: True
        fail-on-cache-miss: True

    - name: Get Cached MHLO Build
      id: cache-mhlo-build
      uses: actions/cache@v3
      with:
        path: ${{ steps.setup_env.outputs.dependency_build_dir }}/mhlo-build
        key: ${{ runner.os }}-${{ runner.arch }}-mhlo-${{ needs.constants.outputs.mhlo_version }}-generic-build
        fail-on-cache-miss: True

    - name: Get Cached Enzyme Source
      id: cache-enzyme-source
      uses: actions/cache@v3
      with:
        path: ${{ steps.setup_env.outputs.dependency_build_dir }}/mlir/Enzyme
        key: Linux-enzyme-${{ needs.constants.outputs.enzyme_version }}-generic-source
        fail-on-cache-miss: True

    - name: Get Cached Enzyme Build
      id: cache-enzyme-build
      uses: actions/cache@v3
      with:
        path: ${{ steps.setup_env.outputs.dependency_build_dir }}/enzyme-build
        key: ${{ runner.os }}-${{ runner.arch }}-enzyme-${{ needs.constants.outputs.llvm_version }}-${{ needs.constants.outputs.enzyme_version }}-generic-build
        fail-on-cache-miss: True

    # Build Catalyst-Runtime
    - name: Build Catalyst-Runtime
      run: |
        # TODO: Remove tmp tag 'add_dldso' before merge
        cmake -S runtime -B runtime-build -G Ninja \
              -DCMAKE_BUILD_TYPE=Release \
              -DCMAKE_LIBRARY_OUTPUT_DIRECTORY=$GITHUB_WORKSPACE/runtime-build/lib \
              -DPYTHON_EXECUTABLE=$(which python${{ matrix.python_version }}) \
              -Dpybind11_DIR=$(python${{ matrix.python_version }} -c "import pybind11; print(pybind11.get_cmake_dir())") \
              -DENABLE_LIGHTNING_KOKKOS=ON \
<<<<<<< HEAD
              -DLIGHTNING_GIT_TAG="add_dldso" \
=======
              -DLIGHTNING_GIT_TAG=5feb4a10c9cd15fa590c513fc7c6a10a0b334269 \
              -DENABLE_LAPACK=OFF \
>>>>>>> ef00ceb0
              -DKokkos_ENABLE_SERIAL=ON \
              -DKokkos_ENABLE_OPENMP=ON \
              -DKokkos_ENABLE_COMPLEX_ALIGN=OFF \
              -DENABLE_WARNINGS=OFF \
              -DENABLE_OPENQASM=ON \
              -DENABLE_OPENMP=OFF \
              -DLQ_ENABLE_KERNEL_OMP=OFF

        cmake --build runtime-build --target rt_capi rtd_lightning rtd_openqasm

    - name: Test Catalyst-Runtime
      env:
        VENV_SITE_PACKAGES: ${{ steps.setup_env.outputs.venv_site_packages }}
      run: |
        export PYTHONPATH="$VENV_SITE_PACKAGES:$PYTHONPATH"
        python${{ matrix.python_version }} -m pip install amazon-braket-pennylane-plugin
        cmake --build runtime-build --target runner_tests_lightning runner_tests_openqasm
        ./runtime-build/tests/runner_tests_lightning
        ./runtime-build/tests/runner_tests_openqasm

    # Build OQC-Runtime
    - name: Build OQC-Runtime
      run: |
          OQC_BUILD_DIR="$(pwd)/oqc-build" \
          RT_BUILD_DIR="$(pwd)/runtime-build" \
          make oqc

    # Build Quantum and Gradient Dialects
    - name: Build MLIR Dialects
      run: |
        cmake -S mlir -B quantum-build -G Ninja \
              -DCMAKE_BUILD_TYPE=Release \
              -DLLVM_ENABLE_ASSERTIONS=ON \
              -DQUANTUM_ENABLE_BINDINGS_PYTHON=ON \
              -DPython3_EXECUTABLE=$(which python${{ matrix.python_version }}) \
              -DPython3_NumPy_INCLUDE_DIRS=$(python${{ matrix.python_version }} -c "import numpy as np; print(np.get_include())") \
              -DMLIR_DIR=${{ steps.setup_env.outputs.dependency_build_dir }}/llvm-build/lib/cmake/mlir \
              -DMHLO_DIR=${{ steps.setup_env.outputs.dependency_build_dir }}/mhlo-build/lib/cmake/mlir-hlo \
              -DMHLO_BINARY_DIR=${{ steps.setup_env.outputs.dependency_build_dir }}/mhlo-build/bin \
              -DEnzyme_DIR=${{ steps.setup_env.outputs.dependency_build_dir }}/enzyme-build \
              -DENZYME_SRC_DIR=${{ steps.setup_env.outputs.dependency_build_dir }}/mlir/Enzyme \
              -DLLVM_ENABLE_ZLIB=OFF \
              -DLLVM_ENABLE_ZSTD=FORCE_ON \
              -DLLVM_ENABLE_LLD=OFF \
              -DLLVM_DIR=${{ steps.setup_env.outputs.dependency_build_dir }}/llvm-build/lib/cmake/llvm

        cmake --build quantum-build --target check-dialects compiler_driver

    - name: Build wheel
      run: |
        PYTHON=python${{ matrix.python_version }} \
        LLVM_BUILD_DIR=${{ steps.setup_env.outputs.dependency_build_dir }}/llvm-build \
        MHLO_BUILD_DIR=${{ steps.setup_env.outputs.dependency_build_dir }}/mhlo-build \
        DIALECTS_BUILD_DIR=$GITHUB_WORKSPACE/quantum-build \
        RT_BUILD_DIR=$GITHUB_WORKSPACE/runtime-build \
        OQC_BUILD_DIR=$GITHUB_WORKSPACE/oqc-build \
        ENZYME_BUILD_DIR=${{ steps.setup_env.outputs.dependency_build_dir }}/enzyme-build \
        make wheel

    - name: Repair wheel using delocate-wheel
      run: |
        # ignore-missing-dependencies only ignores libopenblas.dylib
        delocate-wheel --require-archs=arm64 -w ./wheel -v dist/*.whl --ignore-missing-dependencies -vv

    - name: Upload Wheel Artifact
      uses: actions/upload-artifact@v3
      with:
        name: catalyst-macos_arm64-wheel-py-${{ matrix.python_version }}.zip
        path: wheel/
        retention-days: 14

  test-wheels:
    needs: [constants, catalyst-macos-wheels-arm64]
    strategy:
      fail-fast: false
      matrix:
        python_version: ${{ fromJson(needs.constants.outputs.python_versions) }}

    # To check all wheels for supported python3 versions
    name: Test Wheels (Python ${{ matrix.python_version }}) on Xanadu M2 Mac
    runs-on:
      group: 'Office 24th floor M2 Mac'

    steps:
    - name: Checkout Catalyst repo
      uses: actions/checkout@v3

    - name: Setup Runner Environment
      id: setup_env
      uses: ./.github/workflows/utils/setup_self_hosted_macos_env
      with:
        python_version: ${{ matrix.python_version }}

    - name: Download Wheel Artifact
      uses: actions/download-artifact@v3
      with:
        name: catalyst-macos_arm64-wheel-py-${{ matrix.python_version }}.zip
        path: dist

    - name: Install Python dependencies
      run: |
        python${{ matrix.python_version }} -m pip install pytest pytest-xdist scipy

    - name: Install PennyLane Plugins
      run: |
        python${{ matrix.python_version }} -m pip install PennyLane-Lightning-Kokkos
        python${{ matrix.python_version }} -m pip install amazon-braket-pennylane-plugin

    - name: Install OQC client
      if: ${{ matrix.python_version == '3.9' || matrix.python_version == '3.10'}}
      run: |
        python${{ matrix.python_version }} -m pip install oqc-qcaas-client

    - name: Install Catalyst
      run: |
        python${{ matrix.python_version }} -m pip install $GITHUB_WORKSPACE/dist/*.whl --extra-index-url https://test.pypi.org/simple

    - name: Run Python Pytest Tests
      run: |
        python${{ matrix.python_version }} -m pytest -v $GITHUB_WORKSPACE/frontend/test/pytest -n auto
        python${{ matrix.python_version }} -m pytest -v $GITHUB_WORKSPACE/frontend/test/pytest --backend="lightning.kokkos" -n auto
        python${{ matrix.python_version }} -m pytest $GITHUB_WORKSPACE/frontend/test/async_tests
        python${{ matrix.python_version }} -m pytest -v $GITHUB_WORKSPACE/frontend/test/pytest --runbraket=LOCAL -n auto
        python${{ matrix.python_version }} -m pytest $GITHUB_WORKSPACE/frontend/test/test_oqc/oqc -n auto<|MERGE_RESOLUTION|>--- conflicted
+++ resolved
@@ -153,11 +153,7 @@
         key: ${{ runner.os }}-${{ runner.arch }}-enzyme-${{ needs.constants.outputs.llvm_version }}-${{ needs.constants.outputs.enzyme_version }}-generic-build
 
     - name: Install Dependencies (Python)
-<<<<<<< HEAD
-      run: python${{ matrix.python_version }} -m pip install wheel numpy pybind11 PyYAML cmake ninja scipy
-=======
-      run: python${{ matrix.python_version }} -m pip install numpy pybind11 PyYAML cmake ninja
->>>>>>> ef00ceb0
+      run: python${{ matrix.python_version }} -m pip install numpy pybind11 PyYAML cmake ninja scipy
 
     - name: Build LLVM / MLIR
       if: steps.cache-llvm-build.outputs.cache-hit != 'true'
@@ -232,11 +228,7 @@
 
     - name: Install Dependencies (Python)
       run: |
-<<<<<<< HEAD
-        python${{ matrix.python_version }} -m pip install wheel numpy pybind11 PyYAML cmake ninja delocate scipy
-=======
-        python${{ matrix.python_version }} -m pip install numpy pybind11 PyYAML cmake ninja delocate
->>>>>>> ef00ceb0
+        python${{ matrix.python_version }} -m pip install numpy pybind11 PyYAML cmake ninja delocate scipy
 
     - name: Get Cached LLVM Source
       id: cache-llvm-source
@@ -298,12 +290,7 @@
               -DPYTHON_EXECUTABLE=$(which python${{ matrix.python_version }}) \
               -Dpybind11_DIR=$(python${{ matrix.python_version }} -c "import pybind11; print(pybind11.get_cmake_dir())") \
               -DENABLE_LIGHTNING_KOKKOS=ON \
-<<<<<<< HEAD
-              -DLIGHTNING_GIT_TAG="add_dldso" \
-=======
-              -DLIGHTNING_GIT_TAG=5feb4a10c9cd15fa590c513fc7c6a10a0b334269 \
-              -DENABLE_LAPACK=OFF \
->>>>>>> ef00ceb0
+              -DLIGHTNING_GIT_TAG= master \
               -DKokkos_ENABLE_SERIAL=ON \
               -DKokkos_ENABLE_OPENMP=ON \
               -DKokkos_ENABLE_COMPLEX_ALIGN=OFF \
