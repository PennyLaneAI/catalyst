--- conflicted
+++ resolved
@@ -25,19 +25,11 @@
         default: 'false'
   workflow_call:
     inputs:
-<<<<<<< HEAD
-      branch:
-        description: 'Branch to build from'
-        required: true
-        default: 'main'
-        type: string
-=======
       build_standalone_plugin:
         description: 'Build the standalone plugin wheel'
         type: boolean
         required: false
         default: false
->>>>>>> 146547c5
 
 env:
   MACOSX_DEPLOYMENT_TARGET: 14.0
