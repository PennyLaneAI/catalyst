--- conflicted
+++ resolved
@@ -32,7 +32,7 @@
     steps:
     - name: Checkout Catalyst repo
       uses: actions/checkout@v3
-    
+
     - name: Setup Runner Environment
       id: setup_env
       uses: ./.github/workflows/utils/setup_self_hosted_macos_env
@@ -185,14 +185,9 @@
       run: |
         cmake -S ${{ steps.setup_env.outputs.dependency_build_dir }}/mlir/Enzyme/enzyme -B ${{ steps.setup_env.outputs.dependency_build_dir }}/enzyme-build -G Ninja \
               -DCMAKE_BUILD_TYPE=Release \
-<<<<<<< HEAD
-              -DLLVM_DIR=$GITHUB_WORKSPACE/llvm-build/lib/cmake/llvm \
+              -DLLVM_DIR=${{ steps.setup_env.outputs.dependency_build_dir }}/llvm-build/lib/cmake/llvm \
               -DENZYME_STATIC_LIB=ON \
               -DCMAKE_CXX_VISIBILITY_PRESET=hidden
-=======
-              -DLLVM_DIR=${{ steps.setup_env.outputs.dependency_build_dir }}/llvm-build/lib/cmake/llvm \
-              -DENZYME_STATIC_LIB=ON
->>>>>>> ece25651
 
         cmake --build ${{ steps.setup_env.outputs.dependency_build_dir }}/enzyme-build --target EnzymeStatic-18
 
