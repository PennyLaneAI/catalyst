name: Build Catalyst Wheel on macOS (x86_64)

on:
  pull_request:
    types:
      - opened
      - reopened
      - synchronize
      - labeled
      - ready_for_review
  push:
    branches: [ main ]
  workflow_dispatch:
  workflow_call:

env:
  MACOSX_DEPLOYMENT_TARGET: 12

concurrency:
  group: Build Catalyst Wheel on macOS (x86_64)-${{ github.ref }}
  cancel-in-progress: true

jobs:
  check_if_wheel_build_required:
    if: github.event.pull_request.draft == false
    uses: ./.github/workflows/check-for-wheel-build.yml

  constants:
    needs: [check_if_wheel_build_required]
    if: needs.check_if_wheel_build_required.outputs.build-wheels == 'true'
    name: "Set build matrix"
    uses: ./.github/workflows/constants.yaml

  build-dependencies:
    needs: [constants, check_if_wheel_build_required]

    strategy:
      fail-fast: false
      matrix:
        python_version: [3.9]

    name: Build Dependencies (Python ${{ matrix.python_version }})
    runs-on: macos-12

    if: needs.check_if_wheel_build_required.outputs.build-wheels == 'true'

    steps:
    - name: Checkout Catalyst repo
      uses: actions/checkout@v4

    # Cache external project sources
    - name: Cache LLVM Source
      id: cache-llvm-source
      uses: actions/cache@v4
      with:
        path:  mlir/llvm-project
        key: llvm-${{ needs.constants.outputs.llvm_version }}-default-source
        enableCrossOsArchive: True

    - name: Cache MHLO Source
      id: cache-mhlo-source
      uses: actions/cache@v4
      with:
        path: mlir/mlir-hlo
        key: mhlo-${{ needs.constants.outputs.mhlo_version }}-default-source
        enableCrossOsArchive: True

    - name: Cache Enzyme Source
      id: cache-enzyme-source
      uses: actions/cache@v4
      with:
        path:  mlir/Enzyme
        key: enzyme-${{ needs.constants.outputs.enzyme_version }}-default-source
        enableCrossOsArchive: True

    - name: Clone LLVM Submodule
      if: steps.cache-llvm-source.outputs.cache-hit != 'true'
      uses: actions/checkout@v4
      with:
        repository: llvm/llvm-project
        ref: ${{ needs.constants.outputs.llvm_version }}
        path: mlir/llvm-project

    - name: Clone MHLO Submodule
      if: steps.cache-mhlo-source.outputs.cache-hit != 'true'
      uses: actions/checkout@v4
      with:
        repository: tensorflow/mlir-hlo
        ref: ${{ needs.constants.outputs.mhlo_version }}
        path: mlir/mlir-hlo

    - name: Clone Enzyme Submodule
      if: steps.cache-enzyme-source.outputs.cache-hit != 'true'
      uses: actions/checkout@v4
      with:
        repository: EnzymeAD/Enzyme
        ref: ${{ needs.constants.outputs.enzyme_version }}
        path: mlir/Enzyme

    # Cache external project builds
    - name: Restore LLVM Build
      id: cache-llvm-build
      uses: actions/cache/restore@v4
      with:
        path:  llvm-build
        key: ${{ runner.os }}-${{ runner.arch }}-llvm-${{ needs.constants.outputs.llvm_version }}-${{matrix.python_version}}-wheel-build

    - name: Restore MHLO Build
      id: cache-mhlo-build
      uses: actions/cache/restore@v4
      with:
        path:  mhlo-build
        key: ${{ runner.os }}-${{ runner.arch }}-mhlo-${{ needs.constants.outputs.mhlo_version }}-wheel-build
        lookup-only: True

    - name: Restore Enzyme Build
      id: cache-enzyme-build
      uses: actions/cache/restore@v4
      with:
        path:  enzyme-build
        key: ${{ runner.os }}-${{ runner.arch }}-enzyme-${{ needs.constants.outputs.llvm_version }}-${{ needs.constants.outputs.enzyme_version }}-wheel-build
        lookup-only: True

    - name: Set up Python ${{ matrix.python_version }}
      uses: actions/setup-python@v5
      with:
        python-version: ${{ matrix.python_version }}

    - name: Install Dependencies (Python)
      run: |
        python${{ matrix.python_version }} -m pip install numpy pybind11 PyYAML cmake ninja

    - name: Build LLVM / MLIR
      if: steps.cache-llvm-build.outputs.cache-hit != 'true'
      run: |
        cmake -S mlir/llvm-project/llvm -B llvm-build -G Ninja \
              -DCMAKE_BUILD_TYPE=Release \
              -DLLVM_BUILD_EXAMPLES=OFF \
              -DLLVM_TARGETS_TO_BUILD="host" \
              -DLLVM_ENABLE_PROJECTS="mlir" \
              -DLLVM_ENABLE_ASSERTIONS=ON \
              -DLLVM_INSTALL_UTILS=ON \
              -DLLVM_ENABLE_ZLIB=OFF \
              -DLLVM_ENABLE_ZSTD=FORCE_ON \
              -DLLVM_ENABLE_LLD=OFF \
              -DMLIR_ENABLE_BINDINGS_PYTHON=ON \
              -DPython3_EXECUTABLE=$(which python${{ matrix.python_version }}) \
              -DPython3_NumPy_INCLUDE_DIRS=$(python${{ matrix.python_version }} -c "import numpy as np; print(np.get_include())") \
              -DCMAKE_CXX_VISIBILITY_PRESET=hidden

        # TODO: when updating LLVM, test to see if mlir/unittests/Bytecode/BytecodeTest.cpp:55 is passing
        # and remove filter
        # This tests fails on CI/CD not locally.
        LIT_FILTER_OUT="Bytecode" cmake --build llvm-build --target check-mlir

    - name: Save LLVM Build
      id: save-llvm-build
      if: steps.cache-llvm-build.outputs.cache-hit != 'true'
      uses: actions/cache/save@v4
      with:
        path:  llvm-build
        key: ${{ runner.os }}-${{ runner.arch }}-llvm-${{ needs.constants.outputs.llvm_version }}-${{matrix.python_version}}-wheel-build

    - name: Build MHLO Dialect
      if: steps.cache-mhlo-build.outputs.cache-hit != 'true'
      run: |
        export PATH=$GITHUB_WORKSPACE/llvm-build/bin:$PATH

        export TARGET_FILE=mlir/mlir-hlo/mhlo/transforms/CMakeLists.txt
        export PATCH_FILE=mlir/patches/mhlo-Add-PassesIncGen-in-transforms-CMakeList.patch
        if patch --dry-run -p1 -N $TARGET_FILE $PATCH_FILE > /dev/null 2>&1; then patch -p1 $TARGET_FILE $PATCH_FILE; fi

        cmake -S mlir/mlir-hlo -B mhlo-build -G Ninja \
              -DCMAKE_BUILD_TYPE=Release \
              -DLLVM_ENABLE_ASSERTIONS=ON \
              -DMLIR_DIR=$GITHUB_WORKSPACE/llvm-build/lib/cmake/mlir \
              -DPython3_EXECUTABLE=$(which python${{ matrix.python_version }}) \
              -DLLVM_ENABLE_LLD=OFF \
              -DLLVM_ENABLE_ZLIB=OFF \
              -DLLVM_ENABLE_ZSTD=FORCE_ON \
              -DCMAKE_CXX_VISIBILITY_PRESET=hidden

        cmake --build mhlo-build --target check-mlir-hlo

    - name: Save MHLO Build
      id: save-mhlo-build
      if: steps.cache-mhlo-build.outputs.cache-hit != 'true'
      uses: actions/cache/save@v4
      with:
        path:  mhlo-build
        key: ${{ runner.os }}-${{ runner.arch }}-mhlo-${{ needs.constants.outputs.mhlo_version }}-wheel-build

    - name: Build Enzyme
      if: steps.cache-enzyme-build.outputs.cache-hit != 'true'
      run: |
        cmake -S mlir/Enzyme/enzyme -B enzyme-build -G Ninja \
              -DCMAKE_BUILD_TYPE=Release \
              -DLLVM_DIR=$GITHUB_WORKSPACE/llvm-build/lib/cmake/llvm \
              -DENZYME_STATIC_LIB=ON \
              -DCMAKE_CXX_VISIBILITY_PRESET=hidden

        cmake --build enzyme-build --target EnzymeStatic-19

    - name: Save Enzyme Build
      id: save-enzyme-build
      if: steps.cache-enzyme-build.outputs.cache-hit != 'true'
      uses: actions/cache/save@v4
      with:
        path: enzyme-build
        key: ${{ runner.os }}-${{ runner.arch }}-enzyme-${{ needs.constants.outputs.llvm_version }}-${{ needs.constants.outputs.enzyme_version }}-wheel-build

  catalyst-macos-wheels-x86-64:
    needs: [constants, build-dependencies]
    strategy:
      fail-fast: false
      matrix:
        python_version: ${{ fromJson(needs.constants.outputs.python_versions) }}

    name: Build Wheels (Python ${{ matrix.python_version }})
    runs-on: macos-12

    steps:
    - name: Checkout Catalyst repo
      uses: actions/checkout@v4

    - name: Set up Python ${{ matrix.python_version }}
      uses: actions/setup-python@v5
      with:
        python-version: ${{ matrix.python_version }}

    - name: Install Dependencies (Python)
      run: |
        python${{ matrix.python_version }} -m pip install numpy pybind11 PyYAML cmake ninja delocate

    - name: Get Cached LLVM Source
      id: cache-llvm-source
      uses: actions/cache/restore@v4
      with:
        path: mlir/llvm-project
        key: llvm-${{ needs.constants.outputs.llvm_version }}-default-source
        enableCrossOsArchive: True
        fail-on-cache-miss: True

    - name: Get Cached LLVM Build
      id: cache-llvm-build
      uses: actions/cache/restore@v4
      with:
        path:  llvm-build
        key: ${{ runner.os }}-${{ runner.arch }}-llvm-${{ needs.constants.outputs.llvm_version }}-3.9-wheel-build
        fail-on-cache-miss: True

    - name: Get Cached MHLO Source
      id: cache-mhlo-source
      uses: actions/cache/restore@v4
      with:
        path: mlir/mlir-hlo
        key: mhlo-${{ needs.constants.outputs.mhlo_version }}-default-source
        enableCrossOsArchive: True
        fail-on-cache-miss: True

    - name: Get Cached MHLO Build
      id: cache-mhlo-build
      uses: actions/cache/restore@v4
      with:
        path:  mhlo-build
        key: ${{ runner.os }}-${{ runner.arch }}-mhlo-${{ needs.constants.outputs.mhlo_version }}-wheel-build
        fail-on-cache-miss: True

    - name: Get Cached Enzyme Source
      id: cache-enzyme-source
      uses: actions/cache/restore@v4
      with:
        path:  mlir/Enzyme
        key: enzyme-${{ needs.constants.outputs.enzyme_version }}-default-source
        enableCrossOsArchive: True
        fail-on-cache-miss: True

    - name: Get Cached Enzyme Build
      id: cache-enzyme-build
      uses: actions/cache/restore@v4
      with:
        path:  enzyme-build
        key: ${{ runner.os }}-${{ runner.arch }}-enzyme-${{ needs.constants.outputs.llvm_version }}-${{ needs.constants.outputs.enzyme_version }}-wheel-build
        fail-on-cache-miss: True

    # Build Catalyst-Runtime
    - name: Build Catalyst-Runtime
      run: |
        # Segfaults in computing Lightning's adjoint-jacobian when building with OMP
        cmake -S runtime -B runtime-build -G Ninja \
              -DCMAKE_BUILD_TYPE=Release \
              -DCMAKE_LIBRARY_OUTPUT_DIRECTORY=$GITHUB_WORKSPACE/runtime-build/lib \
              -DPYTHON_EXECUTABLE=$(which python${{ matrix.python_version }}) \
              -Dpybind11_DIR=$(python${{ matrix.python_version }} -c "import pybind11; print(pybind11.get_cmake_dir())") \
<<<<<<< HEAD
              -DLIGHTNING_GIT_TAG=dcb2e79 \
              -DENABLE_LIGHTNING_KOKKOS=ON \
              -DKokkos_ENABLE_SERIAL=ON \
              -DKokkos_ENABLE_OPENMP=OFF \
              -DKokkos_ENABLE_COMPLEX_ALIGN=OFF \
              -DKokkos_ENABLE_DEPRECATION_WARNINGS=OFF \
=======
              -DLIGHTNING_GIT_TAG=c6b86a5 \
              -DENABLE_LAPACK=OFF \
>>>>>>> 0f2e33db
              -DENABLE_WARNINGS=OFF \
              -DENABLE_OPENQASM=ON \
              -DENABLE_OPENMP=OFF \
              -DLQ_ENABLE_KERNEL_OMP=OFF

        cmake --build runtime-build --target rt_capi rtd_lightning rtd_openqasm rtd_dummy

    # Build OQC-Runtime
    - name: Build OQC-Runtime
      run: |
          OQC_BUILD_DIR="$(pwd)/oqc-build" \
          RT_BUILD_DIR="$(pwd)/runtime-build" \
          PYTHON=$(which python${{ matrix.python_version }}) \
          make oqc

    - name: Test Catalyst-Runtime
      run: |
        python${{ matrix.python_version }} -m pip install 'amazon-braket-pennylane-plugin>1.27.1'
        cmake --build runtime-build --target runner_tests_lightning runner_tests_openqasm
        ./runtime-build/tests/runner_tests_lightning
        ./runtime-build/tests/runner_tests_openqasm

    # Build Quantum and Gradient Dialects
    - name: Build MLIR Dialects
      run: |
        cmake -S mlir -B quantum-build -G Ninja \
              -DCMAKE_BUILD_TYPE=Release \
              -DLLVM_ENABLE_ASSERTIONS=ON \
              -DQUANTUM_ENABLE_BINDINGS_PYTHON=ON \
              -DPython3_EXECUTABLE=$(which python${{ matrix.python_version }}) \
              -DPython3_NumPy_INCLUDE_DIRS=$(python${{ matrix.python_version }} -c "import numpy as np; print(np.get_include())") \
              -DMLIR_DIR=$GITHUB_WORKSPACE/llvm-build/lib/cmake/mlir \
              -DMHLO_DIR=$GITHUB_WORKSPACE/mhlo-build/lib/cmake/mlir-hlo \
              -DMHLO_BINARY_DIR=$GITHUB_WORKSPACE/mhlo-build/bin \
              -DEnzyme_DIR=$GITHUB_WORKSPACE/enzyme-build \
              -DENZYME_SRC_DIR=$GITHUB_WORKSPACE/mlir/Enzyme \
              -DLLVM_ENABLE_ZLIB=OFF \
              -DLLVM_ENABLE_ZSTD=FORCE_ON \
              -DLLVM_ENABLE_LLD=OFF

        cmake --build quantum-build --target check-dialects compiler_driver

    - name: Build wheel
      run: |
        PYTHON=python${{ matrix.python_version }} \
        LLVM_BUILD_DIR=$GITHUB_WORKSPACE/llvm-build \
        MHLO_BUILD_DIR=$GITHUB_WORKSPACE/mhlo-build \
        DIALECTS_BUILD_DIR=$GITHUB_WORKSPACE/quantum-build \
        RT_BUILD_DIR=$GITHUB_WORKSPACE/runtime-build \
        OQC_BUILD_DIR=$GITHUB_WORKSPACE/oqc-build \
        ENZYME_BUILD_DIR=$GITHUB_WORKSPACE/enzyme-build \
        make wheel

    - name: Repair wheel using delocate-wheel
      run: |
        # ignore-missing-dependencies only ignores libopenblas.dylib
        delocate-wheel --require-archs=x86_64 -w ./wheel -v dist/*.whl --ignore-missing-dependencies -vv

    - name: Upload Wheel Artifact
      uses: actions/upload-artifact@v4
      with:
        name: catalyst-macos_x86_64-wheel-py-${{ matrix.python_version }}.zip
        path: wheel/
        retention-days: 14

  test-wheels:
    needs: [constants, catalyst-macos-wheels-x86-64]
    strategy:
      fail-fast: false
      matrix:
        python_version: ${{ fromJson(needs.constants.outputs.python_versions) }}

    # To check all wheels for supported python3 versions
    name: Test Wheels (Python ${{ matrix.python_version }}) on Mac x86
    runs-on: macos-12

    steps:
    - name: Checkout Catalyst repo
      uses: actions/checkout@v4

    - name: Download Wheel Artifact
      uses: actions/download-artifact@v4
      with:
        name: catalyst-macos_x86_64-wheel-py-${{ matrix.python_version }}.zip
        path: dist

    - name: Set up Python ${{ matrix.python_version }}
      uses: actions/setup-python@v5
      with:
        python-version: ${{ matrix.python_version }}

    - name: Install Python dependencies
      run: |
        python${{ matrix.python_version }} -m pip install pytest pytest-xdist pytest-mock

    - name: Install PennyLane Plugins
      run: |
        python${{ matrix.python_version }} -m pip install PennyLane-Lightning-Kokkos
        python${{ matrix.python_version }} -m pip install 'amazon-braket-pennylane-plugin>1.27.1'

    - name: Install OQC client
      run: |
        python${{ matrix.python_version }} -m pip install oqc-qcaas-client

    - name: Install Catalyst
      run: |
        python${{ matrix.python_version }} -m pip install dist/*.whl --extra-index-url https://test.pypi.org/simple

    - name: Run Python Pytest Tests
      run: |
        python${{ matrix.python_version }} -m pytest frontend/test/pytest -n auto
        # TODO: Uncomment after fixing https://github.com/PennyLaneAI/pennylane-lightning/issues/552
        # python${{ matrix.python_version }} -m pytest frontend/test/pytest --backend="lightning.kokkos" -n auto
        python${{ matrix.python_version }} -m pytest frontend/test/async_tests
        python${{ matrix.python_version }} -m pytest frontend/test/pytest --runbraket=LOCAL -n auto
        python${{ matrix.python_version }} -m pytest frontend/test/test_oqc/oqc -n auto<|MERGE_RESOLUTION|>--- conflicted
+++ resolved
@@ -292,17 +292,12 @@
               -DCMAKE_LIBRARY_OUTPUT_DIRECTORY=$GITHUB_WORKSPACE/runtime-build/lib \
               -DPYTHON_EXECUTABLE=$(which python${{ matrix.python_version }}) \
               -Dpybind11_DIR=$(python${{ matrix.python_version }} -c "import pybind11; print(pybind11.get_cmake_dir())") \
-<<<<<<< HEAD
               -DLIGHTNING_GIT_TAG=dcb2e79 \
               -DENABLE_LIGHTNING_KOKKOS=ON \
               -DKokkos_ENABLE_SERIAL=ON \
               -DKokkos_ENABLE_OPENMP=OFF \
               -DKokkos_ENABLE_COMPLEX_ALIGN=OFF \
               -DKokkos_ENABLE_DEPRECATION_WARNINGS=OFF \
-=======
-              -DLIGHTNING_GIT_TAG=c6b86a5 \
-              -DENABLE_LAPACK=OFF \
->>>>>>> 0f2e33db
               -DENABLE_WARNINGS=OFF \
               -DENABLE_OPENQASM=ON \
               -DENABLE_OPENMP=OFF \
