--- conflicted
+++ resolved
@@ -15,8 +15,4 @@
 # 'runtime/Makefile' and at all GitHub workflows, using the exact
 # commit hash corresponding to the merged PR that implements the
 # desired feature.
-<<<<<<< HEAD
-lightning=0.39.0-dev38
-=======
-lightning=0.39.0
->>>>>>> 75dc517a
+lightning=0.39.0