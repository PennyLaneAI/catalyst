# Always update the version check in catalyst.__init__ when changing the JAX version.
jax=0.4.28
mhlo=89a891c986650c33df76885f5620e0a92150d90f
llvm=3a8316216807d64a586b971f51695e23883331f7
enzyme=v0.0.149

# Always remove custom PL/LQ versions before release.

# For a custom PL version, update the package version here and at
# 'doc/requirements.txt
<<<<<<< HEAD
pennylane=0.39.0.dev38
=======
pennylane=0.39.0
>>>>>>> eabeb149

# For a custom LQ/LK version, update the package version here and at
# 'doc/requirements.txt'. Also, update the 'LIGHTNING_GIT_TAG' at
# 'runtime/Makefile' and at all GitHub workflows, using the exact
# commit hash corresponding to the merged PR that implements the
# desired feature.
lightning=0.39.0<|MERGE_RESOLUTION|>--- conflicted
+++ resolved
@@ -8,11 +8,8 @@
 
 # For a custom PL version, update the package version here and at
 # 'doc/requirements.txt
-<<<<<<< HEAD
 pennylane=0.39.0.dev38
-=======
-pennylane=0.39.0
->>>>>>> eabeb149
+
 
 # For a custom LQ/LK version, update the package version here and at
 # 'doc/requirements.txt'. Also, update the 'LIGHTNING_GIT_TAG' at
