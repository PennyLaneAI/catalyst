# Always update the version check in catalyst.__init__ when changing the JAX version.
# To update JAX version alongside compatible dependency tags, run the following script:
# python3 .github/workflows/set_dep_versions.py {JAX_version}
jax=0.6.2
stablehlo=0a4440a5c8de45c4f9649bf3eb4913bf3f97da0d
llvm=113f01aa82d055410f22a9d03b3468fa68600589
enzyme=v0.0.203

# Always remove custom PL/LQ versions before release.

# For a custom PL version, update the package version here and at
# 'doc/requirements.txt'
<<<<<<< HEAD
pennylane=0.44.0.dev22
=======
pennylane=0.44.0.dev20
>>>>>>> 38469e45

# For a custom LQ/LK version, update the package version here and at
# 'doc/requirements.txt'
lightning=0.44.0-dev11<|MERGE_RESOLUTION|>--- conflicted
+++ resolved
@@ -10,11 +10,8 @@
 
 # For a custom PL version, update the package version here and at
 # 'doc/requirements.txt'
-<<<<<<< HEAD
 pennylane=0.44.0.dev22
-=======
-pennylane=0.44.0.dev20
->>>>>>> 38469e45
+
 
 # For a custom LQ/LK version, update the package version here and at
 # 'doc/requirements.txt'
