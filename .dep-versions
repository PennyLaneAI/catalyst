--- conflicted
+++ resolved
@@ -8,12 +8,8 @@
 
 # For a custom PL version, update the package version here and at
 # 'doc/requirements.txt
-<<<<<<< HEAD
-pennylane=0.40.0.dev10
+pennylane=0.40.0-dev11
 
-=======
-pennylane=0.40.0-dev11
->>>>>>> d880ab95
 
 # For a custom LQ/LK version, update the package version here and at
 # 'doc/requirements.txt'. Also, update the 'LIGHTNING_GIT_TAG' at
