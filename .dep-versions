--- conflicted
+++ resolved
@@ -8,11 +8,8 @@
 
 # For a custom PL version, update the package version here and at
 # 'doc/requirements.txt
-<<<<<<< HEAD
-pennylane=0.40.0-dev51
-=======
-
->>>>>>> 2c441bfa
+pennylane=0.40.0
 
 # For a custom LQ/LK version, update the package version here and at
 # 'doc/requirements.txt'
+lightning=0.40.0