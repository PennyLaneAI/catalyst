--- conflicted
+++ resolved
@@ -1,11 +1,7 @@
 # Always update the version check in catalyst.__init__ when changing the JAX version.
 # To update JAX version alongside compatible dependency tags, run the following script:
 # python3 .github/workflows/set_dep_versions.py {JAX_version}
-<<<<<<< HEAD
 jax=0.7.1
-=======
-jax=0.7.0
->>>>>>> b72b4a2f
 stablehlo=0a4440a5c8de45c4f9649bf3eb4913bf3f97da0d
 llvm=113f01aa82d055410f22a9d03b3468fa68600589
 enzyme=v0.0.203
@@ -14,13 +10,9 @@
 
 # For a custom PL version, update the package version here and at
 # 'doc/requirements.txt'
-<<<<<<< HEAD
 # TODO: uncomment and update to latest version of pennylane
 #       after https://github.com/PennyLaneAI/pennylane/pull/8525 is merged.
-# pennylane=0.44.0.dev31
-=======
-pennylane=0.44.0-dev42
->>>>>>> b72b4a2f
+# pennylane=0.44.0.dev42
 
 # For a custom LQ/LK version, update the package version here and at
 # 'doc/requirements.txt'
