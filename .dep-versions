# Always update the version check in catalyst.__init__ when changing the JAX version.
# To update JAX version alongside compatible dependency tags, run the following script:
# python3 .github/workflows/set_dep_versions.py {JAX_version}
jax=0.6.2
mhlo=1dd2e71331014ae0373f6bf900ce6be393357190
llvm=f8cb7987c64dcffb72414a40560055cb717dbf74
enzyme=v0.0.186

# Always remove custom PL/LQ versions before release.

# For a custom PL version, update the package version here and at
<<<<<<< HEAD
pennylane=0.43.0.dev31
=======
# 'doc/requirements.txt'
pennylane=0.43.0.dev30
>>>>>>> 92828f27

# For a custom LQ/LK version, update the package version here and at
# 'doc/requirements.txt'
lightning=0.43.0.dev12<|MERGE_RESOLUTION|>--- conflicted
+++ resolved
@@ -9,12 +9,8 @@
 # Always remove custom PL/LQ versions before release.
 
 # For a custom PL version, update the package version here and at
-<<<<<<< HEAD
+# 'doc/requirements.txt'
 pennylane=0.43.0.dev31
-=======
-# 'doc/requirements.txt'
-pennylane=0.43.0.dev30
->>>>>>> 92828f27
 
 # For a custom LQ/LK version, update the package version here and at
 # 'doc/requirements.txt'
