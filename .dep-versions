--- conflicted
+++ resolved
@@ -10,16 +10,8 @@
 
 # For a custom PL version, update the package version here and at
 # 'doc/requirements.txt
-<<<<<<< HEAD
 pennylane=0.43.0-dev8
 
 # For a custom LQ/LK version, update the package version here and at
 # 'doc/requirements.txt'
-#lightning=0.42.0-dev16
-=======
-pennylane=0.42.0
-
-# For a custom LQ/LK version, update the package version here and at
-# 'doc/requirements.txt'
-lightning=0.42.0
->>>>>>> a4717dbd
+lightning=0.42.0