# Always update the version check in catalyst.__init__ when changing the JAX version.
jax=0.4.28
mhlo=89a891c986650c33df76885f5620e0a92150d90f
llvm=3a8316216807d64a586b971f51695e23883331f7
enzyme=v0.0.149

# Always remove custom PL/LQ versions before release.

# For a custom PL version, update the package version here and at
# 'doc/requirements.txt
pennylane=0.42.0-dev15

# For a custom LQ/LK version, update the package version here and at
# 'doc/requirements.txt'
<<<<<<< HEAD
lightning=0.42.0-dev11
=======
lightning=0.42.0-dev7
>>>>>>> 6b142ed8
<|MERGE_RESOLUTION|>--- conflicted
+++ resolved
@@ -12,8 +12,4 @@
 
 # For a custom LQ/LK version, update the package version here and at
 # 'doc/requirements.txt'
-<<<<<<< HEAD
-lightning=0.42.0-dev11
-=======
-lightning=0.42.0-dev7
->>>>>>> 6b142ed8
+lightning=0.42.0-dev11