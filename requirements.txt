--- conflicted
+++ resolved
@@ -9,11 +9,7 @@
 numpy!=2.0.0
 pybind11>=2.12.0
 PyYAML
-<<<<<<< HEAD
-scipy
-=======
 scipy==1.13
->>>>>>> 4925d37b
 
 # formatting/linting
 black
