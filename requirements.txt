--- conflicted
+++ resolved
@@ -3,14 +3,10 @@
 pip>=22.3
 
 # Build dependencies for non-Python components
-<<<<<<< HEAD
-nanobind>=2.1.0
-numpy<2.1,!=2.0.0
-=======
 # Do not allow NumPy 2.0.0 due to a bug with their C API that blocks the usage of the Stable ABI;
 # this bug was fixed in 2.0.1 (https://github.com/numpy/numpy/pull/26995)
+nanobind>=2.1.0
 numpy!=2.0.0
->>>>>>> 2fb956c9
 pybind11>=2.12.0
 PyYAML
 scipy==1.13
