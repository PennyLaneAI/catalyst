--- conflicted
+++ resolved
@@ -1,26 +1,13 @@
+import jax
 import pennylane as qml
 
-import catalyst
-from catalyst import qjit
-<<<<<<< HEAD
+from catalyst.jax_primitives import subroutine
 
 # with catalyst.profiler("python"):
 # with catalyst.profiler():
-with catalyst.profiler("passes"):
+with catalyst.profiler():
     # with catalyst.profiler("memory"):  # breaks for non plxpr
     # with catalyst.profiler("fake mode"):  # breaks
-=======
-import pennylane as qml
-import jax
-
-from catalyst.jax_primitives import subroutine
-
-#with catalyst.profiler("python"):
-#with catalyst.profiler():
-with catalyst.profiler():
-#with catalyst.profiler("memory"):  # breaks for non plxpr
-#with catalyst.profiler("fake mode"):  # breaks
->>>>>>> 7142d310
     @qjit
     def workflow(wires):
         @qml.qnode(qml.device("lightning.qubit", wires=5, shots=20))
