<<<<<<< HEAD
# Release 0.9.0-dev

<h3>New features</h3>

<h3>Improvements</h3>

<h3>Breaking changes</h3>

<h3>Bug fixes</h3>

<h3>Internal changes</h3>

<h3>Contributors</h3>

This release contains contributions from (in alphabetical order):

=======
>>>>>>> 76ba4d43
# Release 0.8.0

<h3>New features</h3>

* JAX-compatible functions that run on classical accelerators, such as GPUs, via `catalyst.accelerate` now support autodifferentiation.
  [(#920)](https://github.com/PennyLaneAI/catalyst/pull/920)

  For example,

  ```python
  from catalyst import qjit, grad

  @qjit
  @grad
  def f(x):
      expm = catalyst.accelerate(jax.scipy.linalg.expm)
      return jnp.sum(expm(jnp.sin(x)) ** 2)
  ```

  ```pycon
  >>> x = jnp.array([[0.1, 0.2], [0.3, 0.4]])
  >>> f(x)
  Array([[2.80120452, 1.67518663],
         [1.61605839, 4.42856163]], dtype=float64)
  ```

* Assertions can now be raised at runtime via the `catalyst.debug_assert` function.
  [(#925)](https://github.com/PennyLaneAI/catalyst/pull/925)

  Python-based exceptions (via `raise`) and assertions (via `assert`)
  will always be evaluated at program capture time, before certain runtime information
  may be available.

  Use `debug_assert` to instead raise assertions at runtime, including
  assertions that depend on values of dynamic variables.

  For example,

  ```python
  from catalyst import debug_assert

  @qjit
  def f(x):
      debug_assert(x < 5, "x was greater than 5")
      return x * 8
  ```

  ```pycon
  >>> f(4)
  Array(32, dtype=int64)
  >>> f(6)
  RuntimeError: x was greater than 5
  ```

  Assertions can be disabled globally for a qjit-compiled function
  via the ``disable_assertions`` keyword argument:

  ```python
  @qjit(disable_assertions=True)
  def g(x):
      debug_assert(x < 5, "x was greater than 5")
      return x * 8
  ```

  ```pycon
  >>> g(6)
  Array(48, dtype=int64)
  ```

* Mid-circuit measurement results when using `lightning.qubit` and `lightning.kokkos`
  can now be seeded via the new `seed` argument of the `qjit` decorator.
  [(#936)](https://github.com/PennyLaneAI/catalyst/pull/936)

  The seed argument accepts an unsigned 32-bit integer, which is used to initialize the pseudo-random
  state at the beginning of each execution of the compiled function.
  Therefor, different `qjit` objects with the same seed (including repeated calls to the same `qjit`)
  will always return the same sequence of mid-circuit measurement results.

  ```python
  dev = qml.device("lightning.qubit", wires=1)

  @qml.qnode(dev)
  def circuit(x):
      qml.RX(x, wires=0)
      m = measure(0)

      if m:
          qml.Hadamard(0)

      return qml.probs()

  @qjit(seed=37, autograph=True)
  def workflow(x):
      return jnp.stack([circuit(x) for i in range(4)])
  ```

  Repeatedly calling the `workflow` function above will always
  result in the same values:

  ```pycon
  >>> workflow(1.8)
  Array([[1. , 0. ],
       [1. , 0. ],
       [1. , 0. ],
       [0.5, 0.5]], dtype=float64)
  >>> workflow(1.8)
  Array([[1. , 0. ],
       [1. , 0. ],
       [1. , 0. ],
       [0.5, 0.5]], dtype=float64)
  ```

  Note that setting the seed will *not* avoid shot-noise stochasticity in terminal measurement
  statistics such as `sample` or `expval`:

  ```python
  dev = qml.device("lightning.qubit", wires=1, shots=10)

  @qml.qnode(dev)
  def circuit(x):
      qml.RX(x, wires=0)
      m = measure(0)

      if m:
          qml.Hadamard(0)

      return qml.expval(qml.PauliZ(0))

  @qjit(seed=37, autograph=True)
  def workflow(x):
      return jnp.stack([circuit(x) for i in range(4)])
  ```
  ```pycon
  >>> workflow(1.8)
  Array([1. , 1. , 1. , 0.4], dtype=float64)
  >>> workflow(1.8)
  Array([ 1. ,  1. ,  1. , -0.2], dtype=float64)
  ```

* Exponential fitting is now a supported method of zero-noise extrapolation when performing
  error mitigation in Catalyst using `mitigate_with_zne`.
  [(#953)](https://github.com/PennyLaneAI/catalyst/pull/953)

  This new functionality fits the data from noise-scaled circuits with an exponential function,
  and returns the zero-noise value:

  ```py
  from pennylane.transforms import exponential_extrapolate
  from catalyst import mitigate_with_zne

  dev = qml.device("lightning.qubit", wires=2, shots=100000)

  @qml.qnode(dev)
  def circuit(weights):
      qml.StronglyEntanglingLayers(weights, wires=[0, 1])
      return qml.expval(qml.PauliZ(0) @ qml.PauliZ(1))

  @qjit
  def workflow(weights, s):
      zne_circuit = mitigate_with_zne(circuit, scale_factors=s, extrapolate=exponential_extrapolate)
      return zne_circuit(weights)
  ```

  ```pycon
  >>> weights = jnp.ones([3, 2, 3])
  >>> scale_factors = jnp.array([1, 2, 3])
  >>> workflow(weights, scale_factors)
  Array(-0.19946598, dtype=float64)
  ```

* A new module is available, `catalyst.passes`, which provides Python decorators
  for enabling and configuring Catalyst MLIR compiler passes.
  [(#911)](https://github.com/PennyLaneAI/catalyst/pull/911)
  [(#1037)](https://github.com/PennyLaneAI/catalyst/pull/1037)

  The first pass available is `catalyst.passes.cancel_inverses`,
  which enables the `-removed-chained-self-inverse` MLIR pass that
  cancels two neighbouring Hadamard gates.

  ```python
  from catalyst.debug import get_compilation_stage
  from catalyst.passes import cancel_inverses

  dev = qml.device("lightning.qubit", wires=1)

  @qml.qnode(dev)
  def circuit(x: float):
      qml.RX(x, wires=0)
      qml.Hadamard(wires=0)
      qml.Hadamard(wires=0)
      return qml.expval(qml.PauliZ(0))

  @qjit(keep_intermediate=True)
  def workflow(x):
      optimized_circuit = cancel_inverses(circuit)
      return circuit(x), optimized_circuit(x)
  ```

* Catalyst now has debug functions `get_compilation_stage` and `replace_ir` to acquire and
  recompile the IR from a given pipeline pass for functions compiled with
  `keep_intermediate=True`.
  [(#981)](https://github.com/PennyLaneAI/catalyst/pull/981)

  For example, consider the following function:

  ```python
  @qjit(keep_intermediate=True)
  def f(x):
      return x**2
  ```

  ```pycon
  >>> f(2.0)
  4.0
  ```

  Here we use `get_compilation_stage` to acquire the IR, and then modify
  `%2 = arith.mulf %in, %in_0 : f64` to turn the square function into a cubic one
  via `replace_ir`:

  ```python
  from catalyst.debug import get_compilation_stage, replace_ir

  old_ir = get_compilation_stage(f, "HLOLoweringPass")
  new_ir = old_ir.replace(
      "%2 = arith.mulf %in, %in_0 : f64\n",
      "%t = arith.mulf %in, %in_0 : f64\n    %2 = arith.mulf %t, %in_0 : f64\n"
  )
  replace_ir(f, "HLOLoweringPass", new_ir)
  ```

  The recompilation starts after the given checkpoint stage:

  ```pycon
  >>> f(2.0)
  8.0
  ```

  Either function can also be used independently of each other. Note that
  `get_compilation_stage` replaces the `print_compilation_stage` function;
  please see the Breaking Changes section for more details.

* Catalyst now supports generating executables from compiled functions for the native host architecture using
  `catalyst.debug.compile_executable`.
  [(#1003)](https://github.com/PennyLaneAI/catalyst/pull/1003)

  ```pycon
  >>> @qjit
  ... def f(x):
  ...     y = x * x
  ...     catalyst.debug.print_memref(y)
  ...     return y
  >>> f(5)
  MemRef: base@ = 0x31ac22580 rank = 0 offset = 0 sizes = [] strides = [] data =
  25
  Array(25, dtype=int64)
  ```

  We can use ``compile_executable`` to compile this function to a binary:

  ```pycon
  >>> from catalyst.debug import compile_executable
  >>> binary = compile_executable(f, 5)
  >>> print(binary)
  /path/to/executable
  ```

  Executing this function from a shell environment:

  ```console
  $ /path/to/executable
  MemRef: base@ = 0x64fc9dd5ffc0 rank = 0 offset = 0 sizes = [] strides = [] data =
  25
  ```

<h3>Improvements</h3>

* Catalyst has been updated to work with JAX v0.4.28 (exact version match required).
  [(#931)](https://github.com/PennyLaneAI/catalyst/pull/931)
  [(#995)](https://github.com/PennyLaneAI/catalyst/pull/995)

* Catalyst now supports keyword arguments for qjit-compiled functions.
  [(#1004)](https://github.com/PennyLaneAI/catalyst/pull/1004)

  ```pycon
  >>> @qjit
  ... @grad
  ... def f(x, y):
  ...     return x * y
  >>> f(3., y=2.)
  Array(2., dtype=float64)
  ```

  Note that the `static_argnums` argument to the `qjit` decorator
  is not supported when passing argument values as keyword arguments.

* Support has been added for the `jax.numpy.argsort`
  function within qjit-compiled functions.
  [(#901)](https://github.com/PennyLaneAI/catalyst/pull/901)

* Autograph now supports in-place array assignments with static slices.
  [(#843)](https://github.com/PennyLaneAI/catalyst/pull/843)

  For example,

  ```python
  @qjit(autograph=True)
  def f(x, y):
      y[1:10:2] = x
      return y
  ```

  ```pycon
  >>> f(jnp.ones(5), jnp.zeros(10))
  Array([0., 1., 0., 1., 0., 1., 0., 1., 0., 1.], dtype=float64)
  ```

* Autograph now works when `qjit` is applied to a function decorated with
  `vmap`, `cond`, `for_loop` or `while_loop`. Previously, stacking the
  autograph-enabled qjit decorator directly on top of other Catalyst
  decorators would lead to errors.
  [(#835)](https://github.com/PennyLaneAI/catalyst/pull/835)
  [(#938)](https://github.com/PennyLaneAI/catalyst/pull/938)
  [(#942)](https://github.com/PennyLaneAI/catalyst/pull/942)

  ```python
  from catalyst import vmap, qjit

  dev = qml.device("lightning.qubit", wires=2)

  @qml.qnode(dev)
  def circuit(x):
      qml.RX(x, wires=0)
      return qml.expval(qml.PauliZ(0))
  ```

  ```pycon
  >>> x = jnp.array([0.1, 0.2, 0.3])
  >>> qjit(vmap(circuit), autograph=True)(x)
  Array([0.99500417, 0.98006658, 0.95533649], dtype=float64)
  ```

* Runtime memory usage, and compilation complexity, has been reduced by eliminating some scalar
  tensors from the IR. This has been done by adding a `linalg-detensorize` pass at the end of the
  HLO lowering pipeline.
  [(#1010)](https://github.com/PennyLaneAI/catalyst/pull/1010)

* Program verification is extended to confirm that the measurements included in QNodes
  are compatible with the specified device and settings.
  [(#945)](https://github.com/PennyLaneAI/catalyst/pull/945)
  [(#962)](https://github.com/PennyLaneAI/catalyst/pull/962)

  ```pycon
  >>> dev = qml.device("lightning.qubit", wires=2, shots=None)
  >>> @qjit
  ... @qml.qnode(dev)
  ... def circuit(params):
  ...     qml.RX(params[0], wires=0)
  ...     qml.RX(params[1], wires=1)
  ...     return {
  ...         "sample": qml.sample(wires=[0, 1]),
  ...         "expval": qml.expval(qml.PauliZ(0))
  ...     }
  >>> circuit([0.1, 0.2])
  CompileError: Sample-based measurements like sample(wires=[0, 1])
  cannot work with shots=None. Please specify a finite number of shots.
  ```

* On devices that support it, initial state preparation routines `qml.StatePrep` and `qml.BasisState`
  are no longer decomposed when using Catalyst, improving compilation and runtime performance.
  [(#955)](https://github.com/PennyLaneAI/catalyst/pull/955)
  [(#1047)](https://github.com/PennyLaneAI/catalyst/pull/1047)

* Improved type validation and error messaging has been added to both the `catalyst.jvp`
  and `catalyst.vjp` functions to ensure that the (co)tangent and parameter types are compatible.
  [(#1020)](https://github.com/PennyLaneAI/catalyst/pull/1020)
  [(#1030)](https://github.com/PennyLaneAI/catalyst/pull/1030)
  [(#1031)](https://github.com/PennyLaneAI/catalyst/pull/1031)

  For example, providing an integer tangent for a function with float64 parameters
  will result in an error:

  ```pycon
  >>> f = lambda x: (2 * x, x * x)
  >>> f_jvp = lambda x: catalyst.jvp(f, params=(x,), tangents=(1,))
  >>> qjit(f_jvp)(0.5)
  TypeError: function params and tangents arguments to catalyst.jvp do not match;
  dtypes must be equal. Got function params dtype float64 and so expected tangent
  dtype float64, but got tangent dtype int64 instead.
  ```

  Ensuring that the types match will resolve the error:

  ```pycon
  >>> f_jvp = lambda x: catalyst.jvp(f, params=(x,), tangents=(1.0,))
  >>> qjit(f_jvp)(0.5)
  ((Array(1., dtype=float64), Array(0.25, dtype=float64)),
   (Array(2., dtype=float64), Array(1., dtype=float64)))
  ```

* Add a script for setting up a Frontend-Only Development Environment that does not require
  compilation, as it uses the TestPyPI wheel shared libraries.
  [(#1022)](https://github.com/PennyLaneAI/catalyst/pull/1022)

<h3>Breaking changes</h3>

* The `argnum` keyword argument in the `grad`, `jacobian`, `value_and_grad`,
  `vjp`, and `jvp` functions has been renamed to `argnums` to better match JAX.
  [(#1036)](https://github.com/PennyLaneAI/catalyst/pull/1036)

* Return values of qjit-compiled functions that were previously `numpy.ndarray` are now of type
  `jax.Array` instead. This should have minimal impact, but code that depends on the output of
  qjit-compiled function being NumPy arrays will need to be updated.
  [(#895)](https://github.com/PennyLaneAI/catalyst/pull/895)

* The `print_compilation_stage` function has been renamed `get_compilation_stage`.
  It no longer prints the IR to the standard output, instead it simply returns
  the IR as a string.
  [(#981)](https://github.com/PennyLaneAI/catalyst/pull/981)

  ```pycon
  >>> @qjit(keep_intermediate=True)
  ... def func(x: float):
  ...     return x
  >>> print(get_compilation_stage(func, "HLOLoweringPass"))
  module @func {
    func.func public @jit_func(%arg0: tensor<f64>)
    -> tensor<f64> attributes {llvm.emit_c_interface} {
      return %arg0 : tensor<f64>
    }
    func.func @setup() {
      quantum.init
      return
    }
    func.func @teardown() {
      quantum.finalize
      return
    }
  }
  ```

* Support for TOML files in Schema 1 has been disabled.
  [(#960)](https://github.com/PennyLaneAI/catalyst/pull/960)

* The `mitigate_with_zne` function no longer accepts a `degree` parameter for polynomial fitting
  and instead accepts a callable to perform extrapolation. Any qjit-compatible extrapolation
  function is valid. Keyword arguments can be passed to this function using the
  `extrapolate_kwargs` keyword argument in `mitigate_with_zne`.
  [(#806)](https://github.com/PennyLaneAI/catalyst/pull/806)

* The QuantumDevice API has now added the functions `SetState` and `SetBasisState`
  for simulators that may benefit from instructions that directly set the state.
  Implementing these methods is optional, and device support can be indicated via
  the `initial_state_prep` flag in the TOML configuration file.
  [(#955)](https://github.com/PennyLaneAI/catalyst/pull/955)

<h3>Bug fixes</h3>

* Fix a bug where LegacyDevice number of shots is not correctly extracted when using the legacyDeviceFacade.
  [(#1035)](https://github.com/PennyLaneAI/catalyst/pull/1035)

* Catalyst no longer generates a `QubitUnitary` operation during decomposition if a device doesn't
  support it. Instead, the operation that would lead to a `QubitUnitary` is either decomposed or
  raises an error.
  [(#1002)](https://github.com/PennyLaneAI/catalyst/pull/1002)

* Catalyst now preserves output PyTrees in QNodes executed with `mcm_method="one-shot"`.
  [(#957)](https://github.com/PennyLaneAI/catalyst/pull/957)

  For example:

  ```python
  dev = qml.device("lightning.qubit", wires=1, shots=20)
  @qml.qjit
  @qml.qnode(dev, mcm_method="one-shot")
  def func(x):
      qml.RX(x, wires=0)
      m_0 = catalyst.measure(0, postselect=1)
      return {"hi": qml.expval(qml.Z(0))}
  ```

  ```pycon
  >>> func(0.9)
  {'hi': Array(-1., dtype=float64)}
  ```

* Fixes a bug where scatter did not work correctly with list indices.
  [(#982)](https://github.com/PennyLaneAI/catalyst/pull/982)

  ```python
  A = jnp.ones([3, 3]) * 2

  def update(A):
      A = A.at[[0, 1], :].set(jnp.ones([2, 3]), indices_are_sorted=True, unique_indices=True)
      return A
  ```

  ```pycon
  >>> update
  [[1. 1. 1.]
   [1. 1. 1.]
   [2. 2. 2.]]
  ```

* Static arguments can now be passed through a QNode when specified
  with the `static_argnums` keyword argument.
  [(#932)](https://github.com/PennyLaneAI/catalyst/pull/932)

  ```python
  dev = qml.device("lightning.qubit", wires=1)

  @qjit(static_argnums=(1,))
  @qml.qnode(dev)
  def circuit(x, c):
      print("Inside QNode:", c)
      qml.RY(c, 0)
      qml.RX(x, 0)
      return qml.expval(qml.PauliZ(0))
  ```

  When executing the qjit-compiled function above, `c` will
  be a static variable with value known at compile time:

  ```pycon
  >>> circuit(0.5, 0.5)
  "Inside QNode: 0.5"
  Array(0.77015115, dtype=float64)
  ```

  Changing the value of `c` will result in re-compilation:

  ```pycon
  >>> circuit(0.5, 0.8)
  "Inside QNode: 0.8"
  Array(0.61141766, dtype=float64)
  ```

* Fixes a bug where Catalyst would fail to apply quantum transforms and preserve
  QNode configuration settings when Autograph was enabled.
  [(#900)](https://github.com/PennyLaneAI/catalyst/pull/900)

* `pure_callback` will no longer cause a crash in the compiler if the return type
  signature is declared incorrectly and the callback function is differentiated.
  [(#916)](https://github.com/PennyLaneAI/catalyst/pull/916)

  Instead, this is caught early and a useful error message returned:

  ```python
  @catalyst.pure_callback
  def callback_fn(x) -> jax.ShapeDtypeStruct((2,), jnp.float32):
      return np.array([np.sin(x), np.cos(x)])
  
  callback_fn.fwd(lambda x: (callback_fn(x), x))
  callback_fn.bwd(lambda x, dy: (jnp.array([jnp.cos(x), -jnp.sin(x)]) @ dy,))
  
  @qjit
  @catalyst.grad
  def f(x):
      return jnp.sum(callback_fn(jnp.sin(x)))
  ```

  ```pycon
  >>> f(0.54)
  TypeError: Callback callback_fn expected type ShapedArray(float32[2]) but observed ShapedArray(float64[2]) in its return value
  ```

* AutoGraph will now correctly convert conditional statements where the condition is a non-boolean
  static value.
  [(#944)](https://github.com/PennyLaneAI/catalyst/pull/944)

  Internally, statically known non-boolean predicates (such as `1`) will be
  converted to `bool`:

  ```python
  @qml.qjit(autograph=True)
  def workflow(x):
      n = 1

      if n:
          y = x ** 2
      else:
          y = x

      return y
  ```

* `value_and_grad` will now correctly differentiate functions with multiple arguments.
  Previously, attempting to differentiate functions with multiple arguments, or pass
  the ``argnums`` argument, would result in an error.
  [(#1034)](https://github.com/PennyLaneAI/catalyst/pull/1034)

  ```python
  @qjit
  def g(x, y, z):
      def f(x, y, z):
          return x * y ** 2 * jnp.sin(z)
      return catalyst.value_and_grad(f, argnums=[1, 2])(x, y, z)
  ```

  ```pycon
  >>> g(0.4, 0.2, 0.6)
  (Array(0.00903428, dtype=float64),
   (Array(0.0903428, dtype=float64), Array(0.01320537, dtype=float64)))
  ```

* A bug is fixed in `catalyst.debug.get_cmain` to support multi-dimensional arrays as
  function inputs.
  [(#1003)](https://github.com/PennyLaneAI/catalyst/pull/1003)

<h3>Documentation</h3>

* A page has been added to the documentation, listing devices that are
  Catalyst compatible.
  [(#966)](https://github.com/PennyLaneAI/catalyst/pull/966)

<h3>Internal changes</h3>

* Adds `catalyst.from_plxpr.from_plxpr` for converting a PennyLane variant jaxpr into a
  Catalyst variant jaxpr.
  [(#837)](https://github.com/PennyLaneAI/catalyst/pull/837)

* Catalyst now uses Enzyme `v0.0.130`
  [(#898)](https://github.com/PennyLaneAI/catalyst/pull/898)

* When memrefs have no identity layout, memrefs copy operations are replaced by the linalg copy operation.
  It does not use a runtime function but instead lowers to scf and standard dialects. It also ensures
  a better compatibility with Enzyme.
  [(#917)](https://github.com/PennyLaneAI/catalyst/pull/917)

* LLVM's O2 optimization pipeline and Enzyme's AD transformations are now only run in the presence
  of gradients, significantly improving compilation times for programs without derivatives.
  Similarly, LLVM's coroutine lowering passes only run when `async_qnodes` is enabled in the QJIT decorator.
  [(#968)](https://github.com/PennyLaneAI/catalyst/pull/968)

* The function `inactive_callback` was renamed `__catalyst_inactive_callback`.
  [(#899)](https://github.com/PennyLaneAI/catalyst/pull/899)

* The function `__catalyst_inactive_callback` has the nofree attribute.
  [(#898)](https://github.com/PennyLaneAI/catalyst/pull/898)

* `catalyst.dynamic_one_shot` uses `postselect_mode="pad-invalid-samples"` in favour of `interface="jax"` when processing results.
  [(#956)](https://github.com/PennyLaneAI/catalyst/pull/956)

* Callbacks now have nicer identifiers in their MLIR representation. The identifiers include
  the name of the Python function being called back into.
  [(#919)](https://github.com/PennyLaneAI/catalyst/pull/919)

* Fix tracing of `SProd` operations to bring Catalyst in line with PennyLane v0.38.
  [(#935)](https://github.com/PennyLaneAI/catalyst/pull/935)

  After some changes in PennyLane, `Sprod.terms()` returns the terms as leaves
  instead of a tree. This means that we need to manually trace each term and
  finally multiply it with the coefficients to create a Hamiltonian.

* The function `mitigate_with_zne` accomodates a `folding` input argument for specifying the type of
  circuit folding technique to be used by the error-mitigation routine
  (only `global` value is supported to date.)
  [(#946)](https://github.com/PennyLaneAI/catalyst/pull/946)

* Catalyst's implementation of Lightning Kokkos plugin has been removed in favor of Lightning's one.
  [(#974)](https://github.com/PennyLaneAI/catalyst/pull/974)

* The `validate_device_capabilities` function is considered obsolete. Hence, it has been removed.
  [(#1045)](https://github.com/PennyLaneAI/catalyst/pull/1045)

<h3>Contributors</h3>

This release contains contributions from (in alphabetical order):

Joey Carter,
Alessandro Cosentino,
Lillian M. A. Frederiksen,
Josh Izaac,
Christina Lee,
Kunwar Maheep Singh,
Mehrdad Malekmohammadi,
Romain Moyard,
Erick Ochoa Lopez,
Mudit Pandey,
Nate Stemen,
Raul Torres,
Tzung-Han Juang,
Paul Haochen Wang,

# Release 0.7.0

<h3>New features</h3>

* Add support for accelerating classical processing via JAX with `catalyst.accelerate`.
  [(#805)](https://github.com/PennyLaneAI/catalyst/pull/805)

  Classical code that can be just-in-time compiled with JAX can now be seamlessly executed
  on GPUs or other accelerators with `catalyst.accelerate`, right inside of QJIT-compiled functions.

  ```python
  @accelerate(dev=jax.devices("gpu")[0])
  def classical_fn(x):
      return jnp.sin(x) ** 2

  @qjit
  def hybrid_fn(x):
      y = classical_fn(jnp.sqrt(x)) # will be executed on a GPU
      return jnp.cos(y)
  ```

  Available devices can be retrieved via
  `jax.devices()`. If not provided, the default value of
  `jax.devices()[0]` as determined by JAX will be used.

* Catalyst callback functions, such as `pure_callback`, `debug.callback`, and `debug.print`, now
  all support auto-differentiation.
  [(#706)](https://github.com/PennyLaneAI/catalyst/pull/706)
  [(#782)](https://github.com/PennyLaneAI/catalyst/pull/782)
  [(#822)](https://github.com/PennyLaneAI/catalyst/pull/822)
  [(#834)](https://github.com/PennyLaneAI/catalyst/pull/834)
  [(#882)](https://github.com/PennyLaneAI/catalyst/pull/882)
  [(#907)](https://github.com/PennyLaneAI/catalyst/pull/907)

  - When using callbacks that do not return any values, such as `catalyst.debug.callback` and
    `catalyst.debug.print`, these functions are marked as 'inactive' and do not contribute to or
    affect the derivative of the function:

    ```python
    import logging

    log = logging.getLogger(__name__)
    log.setLevel(logging.INFO)

    @qml.qjit
    @catalyst.grad
    def f(x):
        y = jnp.cos(x)
        catalyst.debug.print("Debug print: y = {0:.4f}", y)
        catalyst.debug.callback(lambda _: log.info("Value of y = %s", _))(y)
        return y ** 2
    ```

    ```pycon
    >>> f(0.54)
    INFO:__main__:Value of y = 0.8577086813638242
    Debug print: y = 0.8577
    array(-0.88195781)
    ```

  - Callbacks that *do* return values and may affect the qjit-compiled functions
    computation, such as `pure_callback`, may have custom derivatives manually
    registered with the Catalyst compiler in order to support differentiation.

    This can be done via the `pure_callback.fwd` and `pure_callback.bwd` methods, to specify how the
    forwards and backwards pass (the vector-Jacobian product) of the callback should be computed:

    ```python
    @catalyst.pure_callback
    def callback_fn(x) -> float:
        return np.sin(x[0]) * x[1]

    @callback_fn.fwd
    def callback_fn_fwd(x):
        # returns the evaluated function as well as residual
        # values that may be useful for the backwards pass
        return callback_fn(x), x

    @callback_fn.bwd
    def callback_fn_vjp(res, dy):
        # Accepts residuals from the forward pass, as well
        # as (one or more) cotangent vectors dy, and returns
        # a tuple of VJPs corresponding to each input parameter.

        def vjp(x, dy) -> (jax.ShapeDtypeStruct((2,), jnp.float64),):
            return (np.array([np.cos(x[0]) * dy * x[1], np.sin(x[0]) * dy]),)

        # The VJP function can also be a pure callback
        return catalyst.pure_callback(vjp)(res, dy)

    @qml.qjit
    @catalyst.grad
    def f(x):
        y = jnp.array([jnp.cos(x[0]), x[1]])
        return jnp.sin(callback_fn(y))
    ```

    ```pycon
    >>> x = jnp.array([0.1, 0.2])
    >>> f(x)
    array([-0.01071923,  0.82698717])
    ```

* Catalyst now supports the 'dynamic one shot' method for simulating circuits with mid-circuit
  measurements, which compared to other methods, may be advantageous for circuits with many
  mid-circuit measurements executed for few shots.
  [(#5617)](https://github.com/PennyLaneAI/pennylane/pull/5617)
  [(#798)](https://github.com/PennyLaneAI/catalyst/pull/798)

  The dynamic one shot method evaluates dynamic circuits by executing them one shot at a time via
  `catalyst.vmap`, sampling a dynamic execution path for each shot. This method only works for a
  QNode executing with finite shots, and it requires the device to support mid-circuit measurements
  natively.

  This new mode can be specified by using the `mcm_method` argument of the QNode:

  ```python
  dev = qml.device("lightning.qubit", wires=5, shots=20)

  @qml.qjit(autograph=True)
  @qml.qnode(dev, mcm_method="one-shot")
  def circuit(x):

      for i in range(10):
          qml.RX(x, 0)
          m = catalyst.measure(0)

          if m:
              qml.RY(x ** 2, 1)

          x = jnp.sin(x)

      return qml.expval(qml.Z(1))
  ```

  Catalyst's existing method for simulating mid-circuit measurements remains
  available via `mcm_method="single-branch-statistics"`.

  When using `mcm_method="one-shot"`, the `postselect_mode` keyword argument can also
  be used to specify whether the returned result should include `shots`-number of
  postselected measurements (`"fill-shots"`), or whether results should
  include all results, including invalid postselections (`"hw_like"`):

  ```python
  @qml.qjit
  @qml.qnode(dev, mcm_method="one-shot", postselect_mode="hw-like")
  def func(x):
      qml.RX(x, wires=0)
      m_0 = catalyst.measure(0, postselect=1)
      return qml.sample(wires=0)
  ```

  ```pycon
  >>> res = func(0.9)
  >>> res
  array([-2147483648, -2147483648,           1, -2147483648, -2147483648,
         -2147483648, -2147483648,           1, -2147483648, -2147483648,
         -2147483648, -2147483648,           1, -2147483648, -2147483648,
         -2147483648, -2147483648, -2147483648, -2147483648, -2147483648])
  >>> jnp.delete(res, jnp.where(res == np.iinfo(np.int32).min)[0])
  Array([1, 1, 1], dtype=int64)
  ```

  Note that invalid shots will not be discarded, but will be replaced by `np.iinfo(np.int32).min`.
  They will not be used for processing final results (like expectation values), but
  they will appear in the output of QNodes that return samples directly.

  For more details, see the [dynamic quantum circuit documentation](https://docs.pennylane.ai/en/latest/introduction/dynamic_quantum_circuits.html).

* Catalyst now has support for returning `qml.sample(m)` where `m` is the result of a mid-circuit
  measurement.
  [(#731)](https://github.com/PennyLaneAI/catalyst/pull/731)

  When used with `mcm_method="one-shot"`, this will return an array with one measurement
  result for each shot:

  ```python
  dev = qml.device("lightning.qubit", wires=2, shots=10)

  @qml.qjit
  @qml.qnode(dev, mcm_method="one-shot")
  def func(x):
      qml.RX(x, wires=0)
      m = catalyst.measure(0)
      qml.RX(x ** 2, wires=0)
      return qml.sample(m), qml.expval(qml.PauliZ(0))
  ```

  ```pycon
  >>> func(0.9)
  (array([0, 1, 0, 0, 0, 0, 1, 0, 0, 0]), array(0.4))
  ```

  In `mcm_method="single-branch-statistics"` mode, it will be equivalent to
  returning `m` directly from the quantum function --- that is, it will return
  a single boolean corresponding to the measurement in the branch selected:

  ```python
  @qml.qjit
  @qml.qnode(dev, mcm_method="single-branch-statistics")
  def func(x):
      qml.RX(x, wires=0)
      m = catalyst.measure(0)
      qml.RX(x ** 2, wires=0)
      return qml.sample(m), qml.expval(qml.PauliZ(0))
  ```

  ```pycon
  >>> func(0.9)
  (array(False), array(0.8))
  ```

* A new function, `catalyst.value_and_grad`, returns both the result of a function and
  its gradient with a single forward and backwards pass.
  [(#804)](https://github.com/PennyLaneAI/catalyst/pull/804)
  [(#859)](https://github.com/PennyLaneAI/catalyst/pull/859)

  This can be more efficient, and reduce overall quantum executions, compared to separately
  executing the function and then computing its gradient.

  For example:

  ```py
  dev = qml.device("lightning.qubit", wires=3)

  @qml.qnode(dev)
  def circuit(x):
      qml.RX(x, wires=0)
      qml.CNOT(wires=[0, 1])
      qml.RX(x, wires=2)
      return qml.probs()

  @qml.qjit
  @catalyst.value_and_grad
  def cost(x):
      return jnp.sum(jnp.cos(circuit(x)))
  ```

  ```pycon
  >>> cost(0.543)
  (array(7.64695856), array(0.33413963))
  ```

* Autograph now supports single index JAX array assignments
  [(#717)](https://github.com/PennyLaneAI/catalyst/pull/717)

  When using Autograph, syntax of the form `x[i] = y` where `i` is a single integer
  will now be automatically converted to the JAX equivalent of `x = x.at(i).set(y)`:

  ```python
  @qml.qjit(autograph=True)
  def f(array):
      result = jnp.ones(array.shape, dtype=array.dtype)

      for i, x in enumerate(array):
          result[i] = result[i] + x * 3

      return result
  ```

  ```pycon
  >>> f(jnp.array([-0.1, 0.12, 0.43, 0.54]))
  array([0.7 , 1.36, 2.29, 2.62])
  ```

* Catalyst now supports dynamically-shaped arrays in control-flow primitives. Arrays with dynamic
  shapes can now be used with `for_loop`, `while_loop`, and `cond` primitives.
  [(#775)](https://github.com/PennyLaneAI/catalyst/pull/775)
  [(#777)](https://github.com/PennyLaneAI/catalyst/pull/777)
  [(#830)](https://github.com/PennyLaneAI/catalyst/pull/830)

  ``` python
  @qjit
  def f(shape):
      a = jnp.ones([shape], dtype=float)

      @for_loop(0, 10, 2)
      def loop(i, a):
          return a + i

      return loop(a)
  ```
  ``` pycon
  >>> f(3)
  array([21., 21., 21.])
  ```

* Support has been added for disabling Autograph for specific functions.
  [(#705)](https://github.com/PennyLaneAI/catalyst/pull/705)
  [(#710)](https://github.com/PennyLaneAI/catalyst/pull/710)

  The decorator `catalyst.disable_autograph` allows one to disable Autograph
  from auto-converting specific external functions when called within a qjit-compiled
  function with `autograph=True`:

  ```python
  def approximate_e(n):
      num = 1.
      fac = 1.
      for i in range(1, n + 1):
          fac *= i
          num += 1. / fac
      return num

  @qml.qjit(autograph=True)
  def g(x: float, N: int):

      for i in range(N):
          x = x + catalyst.disable_autograph(approximate_e)(10) / x ** i

      return x
  ```

  ```pycon
  >>> g(0.1, 10)
  array(4.02997319)
  ```

  Note that for Autograph to be disabled, the decorated function must be
  defined **outside** the qjit-compiled function. If it is defined within
  the qjit-compiled function, it will continue to be converted with Autograph.

  In addition, Autograph can also be disabled for all externally defined functions
  within a qjit-compiled function via the context manager syntax:

  ```python
  @qml.qjit(autograph=True)
  def g(x: float, N: int):

      for i in range(N):
          with catalyst.disable_autograph:
            x = x + approximate_e(10) / x ** i

      return x
  ```

* Support for including a list of (sub)modules to be allowlisted for autograph conversion.
  [(#725)](https://github.com/PennyLaneAI/catalyst/pull/725)

  Although library code is not meant to be targeted by Autograph conversion,
  it sometimes make sense to enable it for specific submodules that might
  benefit from such conversion:

  ```py
  @qjit(autograph=True, autograph_include=["excluded_module.submodule"])
  def f(x):
    return excluded_module.submodule.func(x)

  ```

  For example, this might be useful if importing functionality from PennyLane (such as
  a transform or decomposition), and would like to have Autograph capture and convert
  associated control flow.

* Controlled operations that do not have a matrix representation defined are now supported via
  applying PennyLane's decomposition.
  [(#831)](https://github.com/PennyLaneAI/catalyst/pull/831)

  ``` python
  @qjit
  @qml.qnode(qml.device("lightning.qubit", wires=2))
  def circuit():
      qml.Hadamard(0)
      qml.ctrl(qml.TrotterProduct(H, time=2.4, order=2), control=[1])
      return qml.state()
  ```

* Catalyst has now officially support on Linux aarch64, with pre-built binaries
  available on PyPI; simply `pip install pennylane-catalyst` on Linux aarch64 systems.
  [(#767)](https://github.com/PennyLaneAI/catalyst/pull/767)

<h3>Improvements</h3>

* Validation is now performed for observables and operations to ensure that provided circuits
  are compatible with the devices for execution.
  [(#626)](https://github.com/PennyLaneAI/catalyst/pull/626)
  [(#783)](https://github.com/PennyLaneAI/catalyst/pull/783)

  ```python
  dev = qml.device("lightning.qubit", wires=2, shots=10000)

  @qjit
  @qml.qnode(dev)
  def circuit(x):
      qml.Hadamard(wires=0)
      qml.CRX(x, wires=[0, 1])
      return qml.var(qml.PauliZ(1))
  ```

  ```pycon
  >>> circuit(0.43)
  DifferentiableCompileError: Variance returns are forbidden in gradients
  ```

* Catalyst's adjoint and ctrl methods are now fully compatible with the PennyLane equivalent when
  applied to a single Operator. This should lead to improved compatibility with PennyLane library
  code, as well when reusing quantum functions with both Catalyst and PennyLane.
  [(#768)](https://github.com/PennyLaneAI/catalyst/pull/768)
  [(#771)](https://github.com/PennyLaneAI/catalyst/pull/771)
  [(#802)](https://github.com/PennyLaneAI/catalyst/pull/802)

* Controlled operations defined via specialized classes (like `Toffoli` or `ControlledQubitUnitary`)
  are now implemented as controlled versions of their base operation if the device supports it.
  In particular, `MultiControlledX` is no longer executed as a `QubitUnitary` with Lightning.
  [(#792)](https://github.com/PennyLaneAI/catalyst/pull/792)

* The Catalyst frontend now supports Python logging through PennyLane's `qml.logging` module.
  For more details, please see the [logging documentation](https://docs.pennylane.ai/en/stable/introduction/logging.html).
  [(#660)](https://github.com/PennyLaneAI/catalyst/pull/660)

* Catalyst now performs a stricter validation of the wire requirements for devices. In particular,
  only integer, continuous wire labels starting at 0 are allowed.
  [(#784)](https://github.com/PennyLaneAI/catalyst/pull/784)

* Catalyst no longer disallows quantum circuits with 0 qubits.
  [(#784)](https://github.com/PennyLaneAI/catalyst/pull/784)

* Added support for `IsingZZ` as a native gate in Catalyst. Previously, the IsingZZ gate would be
  decomposed into a CNOT and RZ gates, even if a device supported it.
  [(#730)](https://github.com/PennyLaneAI/catalyst/pull/730)

* All decorators in Catalyst, including `vmap`, `qjit`, `mitigate_with_zne`,
  as well as gradient decorators `grad`, `jacobian`, `jvp`, and `vjp`, can now be used
  both with and without keyword arguments as a decorator without the need for
  `functools.partial`:
  [(#758)](https://github.com/PennyLaneAI/catalyst/pull/758)
  [(#761)](https://github.com/PennyLaneAI/catalyst/pull/761)
  [(#762)](https://github.com/PennyLaneAI/catalyst/pull/762)
  [(#763)](https://github.com/PennyLaneAI/catalyst/pull/763)

  ```python
  @qjit
  @grad(method="fd")
  def fn1(x):
      return x ** 2

  @qjit(autograph=True)
  @grad
  def fn2(x):
      return jnp.sin(x)
  ```

  ```pycon
  >>> fn1(0.43)
  array(0.8600001)
  >>> fn2(0.12)
  array(0.99280864)
  ```

* The built-in instrumentation with `detailed` output will no longer report the cumulative time for
  MLIR pipelines, since the cumulative time was being reported as just another step alongside
  individual timings for each pipeline.
  [(#772)](https://github.com/PennyLaneAI/catalyst/pull/772)

* Raise a better error message when no shots are specified and `qml.sample` or `qml.counts` is used.
  [(#786)](https://github.com/PennyLaneAI/catalyst/pull/786)

* The finite difference method for differentiation is now always allowed, even on functions with
  mid-circuit measurements, callbacks without custom derivates, or other operations that cannot
  be differentiated via traditional autodiff.
  [(#789)](https://github.com/PennyLaneAI/catalyst/pull/789)

* A `non_commuting_observables` flag has been added to the device TOML schema, indicating whether or
  not the device supports measuring non-commuting observables. If `false`, non-commuting
  measurements will be split into multiple executions.
  [(#821)](https://github.com/PennyLaneAI/catalyst/pull/821)

* The underlying PennyLane `Operation` objects for `cond`, `for_loop`, and `while_loop` can now be
  accessed directly via `body_function.operation`.
  [(#711)](https://github.com/PennyLaneAI/catalyst/pull/711)

  This can be beneficial when, among other things,
  writing transforms without using the queuing mechanism:

  ```python
  @qml.transform
  def my_quantum_transform(tape):
      ops = tape.operations.copy()

      @for_loop(0, 4, 1)
      def f(i, sum):
          qml.Hadamard(0)
          return sum+1

      res = f(0)
      ops.append(f.operation)   # This is now supported!

      def post_processing_fn(results):
          return results
      modified_tape = qml.tape.QuantumTape(ops, tape.measurements)
      print(res)
      print(modified_tape.operations)
      return [modified_tape], post_processing_fn

  @qml.qjit
  @my_quantum_transform
  @qml.qnode(qml.device("lightning.qubit", wires=2))
  def main():
      qml.Hadamard(0)
      return qml.probs()
  ```

  ```pycon
  >>> main()
  Traced<ShapedArray(int64[], weak_type=True)>with<DynamicJaxprTrace(level=2/1)>
  [Hadamard(wires=[0]), ForLoop(tapes=[[Hadamard(wires=[0])]])]
  (array([0.5, 0. , 0.5, 0. ]),)
  ```

<h3>Breaking changes</h3>

* Binary distributions for Linux are now based on `manylinux_2_28` instead of `manylinux_2014`.
  As a result, Catalyst will only be compatible on systems with `glibc` versions `2.28` and above
  (e.g., Ubuntu 20.04 and above).
  [(#663)](https://github.com/PennyLaneAI/catalyst/pull/663)

<h3>Bug fixes</h3>

* Functions that have been annotated with return type
  annotations will now correctly compile with `@qjit`.
  [(#751)](https://github.com/PennyLaneAI/catalyst/pull/751)

* An issue in the Lightning backend for the Catalyst runtime has been fixed that would only compute
  approximate probabilities when implementing mid-circuit measurements. As a result, low shot numbers
  would lead to unexpected behaviours or projections on zero probability states.
  Probabilities for mid-circuit measurements are now always computed analytically.
  [(#801)](https://github.com/PennyLaneAI/catalyst/pull/801)

* The Catalyst runtime now raises an error if a qubit is accessed out of bounds from the allocated
  register.
  [(#784)](https://github.com/PennyLaneAI/catalyst/pull/784)

* `jax.scipy.linalg.expm` is now supported within qjit-compiled functions.
  [(#733)](https://github.com/PennyLaneAI/catalyst/pull/733)
  [(#752)](https://github.com/PennyLaneAI/catalyst/pull/752)

  This required correctly linking openblas routines necessary for `jax.scipy.linalg.expm`.
  In this bug fix, four openblas routines were newly linked and are now discoverable by
  `stablehlo.custom_call@<blas_routine>`. They are `blas_dtrsm`, `blas_ztrsm`, `lapack_dgetrf`,
  `lapack_zgetrf`.

* Fixes a bug where QNodes that contained `QubitUnitary` with a complex matrix
  would error during gradient computation.
  [(#778)](https://github.com/PennyLaneAI/catalyst/pull/778)

* Callbacks can now return types which can be flattened and unflattened.
  [(#812)](https://github.com/PennyLaneAI/catalyst/pull/812)

* `catalyst.qjit` and `catalyst.grad` now work correctly on
  functions that have been wrapped with `functools.partial`.
  [(#820)](https://github.com/PennyLaneAI/catalyst/pull/820)

<h3>Internal changes</h3>

* Catalyst uses the `collapse` method of Lightning simulators in `Measure` to select a state vector
  branch and normalize.
  [(#801)](https://github.com/PennyLaneAI/catalyst/pull/801)

* Measurement process primitives for Catalyst's JAXPR representation now have a standardized
  call signature so that `shots` and `shape` can both be provided as keyword arguments.
  [(#790)](https://github.com/PennyLaneAI/catalyst/pull/790)

* The `QCtrl` class in Catalyst has been renamed to `HybridCtrl`, indicating its capability
  to contain a nested scope of both quantum and classical operations.
  Using `ctrl` on a single operation will now directly dispatch to the equivalent PennyLane class.
  [(#771)](https://github.com/PennyLaneAI/catalyst/pull/771)

* The `Adjoint` class in Catalyst has been renamed to `HybridAdjoint`, indicating its capability
  to contain a nested scope of both quantum and classical operations.
  Using `adjoint` on a single operation will now directly dispatch to the equivalent PennyLane class.
  [(#768)](https://github.com/PennyLaneAI/catalyst/pull/768)
  [(#802)](https://github.com/PennyLaneAI/catalyst/pull/802)

* Add support to use a locally cloned PennyLane Lightning repository with the runtime.
  [(#732)](https://github.com/PennyLaneAI/catalyst/pull/732)

* The `qjit_device.py` and `preprocessing.py` modules have been refactored into the sub-package
  `catalyst.device`.
  [(#721)](https://github.com/PennyLaneAI/catalyst/pull/721)

* The `ag_autograph.py` and `autograph.py` modules have been refactored into the sub-package
  `catalyst.autograph`.
  [(#722)](https://github.com/PennyLaneAI/catalyst/pull/722)

* Callback refactoring. This refactoring creates the classes `FlatCallable`
  and `MemrefCallable`.
  [(#742)](https://github.com/PennyLaneAI/catalyst/pull/742)

  The `FlatCallable` class is a `Callable` that is
  initialized by providing some parameters and kwparameters that match the
  the expected shapes that will be received at the callsite. Instead of taking
  shaped `*args` and `**kwargs`, it receives flattened arguments. The flattened
  arguments are unflattened with the shapes with which the function was
  initialized. The `FlatCallable` return values will allways be flattened
  before returning to the caller.

  The `MemrefCallable` is a subclass of `FlatCallable`. It takes a result type
  parameter during initialization that corresponds to the expected return type.
  This class is expected to be called only from the Catalyst runtime. It
  expects all arguments to be `void*` to memrefs. These `void*` are casted
  to MemrefStructDescriptors using ctypes, numpy arrays, and finally jax
  arrays. These flat jax arrays are then sent to the `FlatCallable`.
  `MemrefCallable` is again expected to be called only from within the Catalyst
  runtime. And the return values match those expected by Catalyst runtime.

  This separation allows for a better separation of concerns, provides a nicer
  interface and allows for multiple `MemrefCallable` to be defined for a single
  callback, which is necessary for custom gradient of `pure_callbacks`.

* A new `catalyst::gradient::GradientOpInterface` is available when querying the gradient method in
  the mlir c++ api.
  [(#800)](https://github.com/PennyLaneAI/catalyst/pull/800)

  `catalyst::gradient::GradOp`, `ValueAndGradOp`, `JVPOp`, and `VJPOp` now inherits traits in this
  new `GradientOpInterface`. The supported attributes are now `getMethod()`, `getCallee()`,
  `getDiffArgIndices()`, `getDiffArgIndicesAttr()`, `getFiniteDiffParam()`, and
  `getFiniteDiffParamAttr()`.

  - There are operations that could potentially be used as `GradOp`, `ValueAndGradOp`, `JVPOp` or
    `VJPOp`. When trying to get the gradient method, instead of doing
    ```C++
          auto gradOp = dyn_cast<GradOp>(op);
          auto jvpOp = dyn_cast<JVPOp>(op);
          auto vjpOp = dyn_cast<VJPOp>(op);

          llvm::StringRef MethodName;
          if (gradOp)
              MethodName = gradOp.getMethod();
          else if (jvpOp)
              MethodName = jvpOp.getMethod();
          else if (vjpOp)
              MethodName = vjpOp.getMethod();
    ```
    to identify which op it actually is and protect against segfaults (calling
    `nullptr.getMethod()`), in the new interface we just do
    ```C++
          auto gradOpInterface = cast<GradientOpInterface>(op);
          llvm::StringRef MethodName = gradOpInterface.getMethod();
    ```

  - Another advantage is that any concrete gradient operation object can behave like a
    `GradientOpInterface`:
    ```C++
    GradOp op; // or ValueAndGradOp op, ...
    auto foo = [](GradientOpInterface op){
      llvm::errs() << op.getCallee();
    };
    foo(op);  // this works!
    ```

  - Finally, concrete op specific methods can still be called by "reinterpret"-casting the interface
    back to a concrete op (provided the concrete op type is correct):
    ```C++
    auto foo = [](GradientOpInterface op){
      size_t numGradients = cast<ValueAndGradOp>(&op)->getGradients().size();
    };
    ValueAndGradOp op;
    foo(op);  // this works!
    ```

<h3>Contributors</h3>

This release contains contributions from (in alphabetical order):

Ali Asadi,
Lillian M.A. Frederiksen,
David Ittah,
Christina Lee,
Erick Ochoa,
Haochen Paul Wang,
Lee James O'Riordan,
Mehrdad Malekmohammadi,
Vincent Michaud-Rioux,
Mudit Pandey,
Raul Torres,
Sergei Mironov,
Tzung-Han Juang.

# Release 0.6.0

<h3>New features</h3>

* Catalyst now supports externally hosted callbacks with parameters and return values
  within qjit-compiled code. This provides the ability to insert native Python code
  into any qjit-compiled function, allowing for the capability to include subroutines
  that do not yet support qjit-compilation and enhancing the debugging experience.
  [(#540)](https://github.com/PennyLaneAI/catalyst/pull/540)
  [(#596)](https://github.com/PennyLaneAI/catalyst/pull/596)
  [(#610)](https://github.com/PennyLaneAI/catalyst/pull/610)
  [(#650)](https://github.com/PennyLaneAI/catalyst/pull/650)
  [(#649)](https://github.com/PennyLaneAI/catalyst/pull/649)
  [(#661)](https://github.com/PennyLaneAI/catalyst/pull/661)
  [(#686)](https://github.com/PennyLaneAI/catalyst/pull/686)
  [(#689)](https://github.com/PennyLaneAI/catalyst/pull/689)

  The following two callback functions are available:

  - `catalyst.pure_callback` supports callbacks of **pure** functions. That is, functions
    with no [side-effects](https://runestone.academy/ns/books/published/fopp/Functions/SideEffects.html) that accept parameters and return values. However, the return
    type and shape of the function must be known in advance, and is provided as a type signature.

    ```python
    @pure_callback
    def callback_fn(x) -> float:
        # here we call non-JAX compatible code, such
        # as standard NumPy
        return np.sin(x)

    @qjit
    def fn(x):
        return jnp.cos(callback_fn(x ** 2))
    ```
    ```pycon
    >>> fn(0.654)
    array(0.9151995)
    ```

  - `catalyst.debug.callback` supports callbacks of functions with **no** return values. This makes it
    an easy entry point for debugging, for example via printing or logging at runtime.

    ```python
    @catalyst.debug.callback
    def callback_fn(y):
        print("Value of y =", y)

    @qjit
    def fn(x):
        y = jnp.sin(x)
        callback_fn(y)
        return y ** 2
    ```
    ```pycon
    >>> fn(0.54)
    Value of y = 0.5141359916531132
    array(0.26433582)
    >>> fn(1.52)
    Value of y = 0.998710143975583
    array(0.99742195)
    ```

  Note that callbacks do not currently support differentiation, and cannot be used inside
  functions that `catalyst.grad` is applied to.

* More flexible runtime printing through support for format strings.
  [(#621)](https://github.com/PennyLaneAI/catalyst/pull/621)

  The `catalyst.debug.print` function has been updated to support Python-like format
  strings:

  ```python
  @qjit
  def cir(a, b, c):
      debug.print("{c} {b} {a}", a=a, b=b, c=c)
  ```

  ```pycon
  >>> cir(1, 2, 3)
  3 2 1
  ```

  Note that previous functionality of the print function to print out memory reference information
  of variables has been moved to `catalyst.debug.print_memref`.

* Catalyst now supports QNodes that execute on [Oxford Quantum Circuits (OQC)](https://www.oqc.tech/)
  superconducting hardware, via [OQC Cloud](https://docs.oqc.app).
  [(#578)](https://github.com/PennyLaneAI/catalyst/pull/578)
  [(#579)](https://github.com/PennyLaneAI/catalyst/pull/579)
  [(#691)](https://github.com/PennyLaneAI/catalyst/pull/691)

  To use OQC Cloud with Catalyst, simply ensure your credentials are set as environment variables,
  and load the `oqc.cloud` device to be used within your qjit-compiled workflows.

  ```python
  import os
  os.environ["OQC_EMAIL"] = "your_email"
  os.environ["OQC_PASSWORD"] = "your_password"
  os.environ["OQC_URL"] = "oqc_url"

  dev = qml.device("oqc.cloud", backend="lucy", shots=2012, wires=2)

  @qjit
  @qml.qnode(dev)
  def circuit(a: float):
      qml.Hadamard(0)
      qml.CNOT(wires=[0, 1])
      qml.RX(wires=0)
      return qml.counts(wires=[0, 1])

  print(circuit(0.2))
  ```

* Catalyst now ships with an instrumentation feature allowing to explore what steps are run during
  compilation and execution, and for how long.
  [(#528)](https://github.com/PennyLaneAI/catalyst/pull/528)
  [(#597)](https://github.com/PennyLaneAI/catalyst/pull/597)

  Instrumentation can be enabled from the frontend with the `catalyst.debug.instrumentation`
  context manager:

  ```pycon
  >>> @qjit
  ... def expensive_function(a, b):
  ...     return a + b
  >>> with debug.instrumentation("session_name", detailed=False):
  ...     expensive_function(1, 2)
  [DIAGNOSTICS] Running capture                   walltime: 3.299 ms      cputime: 3.294 ms       programsize: 0 lines
  [DIAGNOSTICS] Running generate_ir               walltime: 4.228 ms      cputime: 4.225 ms       programsize: 14 lines
  [DIAGNOSTICS] Running compile                   walltime: 57.182 ms     cputime: 12.109 ms      programsize: 121 lines
  [DIAGNOSTICS] Running run                       walltime: 1.075 ms      cputime: 1.072 ms
  ```

  The results will be appended to the provided file if the `filename` attribute is set, and printed
  to the console otherwise. The flag `detailed` determines whether individual steps in the compiler
  and runtime are instrumented, or whether only high-level steps like "program capture" and
  "compilation" are reported.

  Measurements currently include wall time, CPU time, and (intermediate) program size.

<h3>Improvements</h3>

* AutoGraph now supports return statements inside conditionals in qjit-compiled
  functions.
  [(#583)](https://github.com/PennyLaneAI/catalyst/pull/583)

  For example, the following pattern is now supported, as long as
  all return values have the same type:

  ```python
  @qjit(autograph=True)
  def fn(x):
      if x > 0:
          return jnp.sin(x)
      return jnp.cos(x)
  ```

  ```pycon
  >>> fn(0.1)
  array(0.09983342)
  >>> fn(-0.1)
  array(0.99500417)
  ```

  This support extends to quantum circuits:

  ```python
  dev = qml.device("lightning.qubit", wires=1)

  @qjit(autograph=True)
  @qml.qnode(dev)
  def f(x: float):
    qml.RX(x, wires=0)

    m = catalyst.measure(0)

    if not m:
        return m, qml.expval(qml.PauliZ(0))

    qml.RX(x ** 2, wires=0)

    return m, qml.expval(qml.PauliZ(0))
  ```

  ```pycon
  >>> f(1.4)
  (array(False), array(1.))
  >>> f(1.4)
  (array(True), array(0.37945176))
  ```

  Note that returning results with different types or shapes within the same function, such as
  different observables or differently shaped arrays, is not possible.

* Errors are now raised at compile time if the gradient of an unsupported function
  is requested.
  [(#204)](https://github.com/PennyLaneAI/catalyst/pull/204)

  At the moment, `CompileError` exceptions will be raised if at compile time it is found that code
  reachable from the gradient operation contains either a mid-circuit measurement, a callback, or a
  JAX-style custom call (which happens through the mitigation operation as well as certain JAX operations).

* Catalyst now supports devices built from the
  [new PennyLane device API](https://docs.pennylane.ai/en/stable/code/api/pennylane.devices.Device.html).
  [(#565)](https://github.com/PennyLaneAI/catalyst/pull/565)
  [(#598)](https://github.com/PennyLaneAI/catalyst/pull/598)
  [(#599)](https://github.com/PennyLaneAI/catalyst/pull/599)
  [(#636)](https://github.com/PennyLaneAI/catalyst/pull/636)
  [(#638)](https://github.com/PennyLaneAI/catalyst/pull/638)
  [(#664)](https://github.com/PennyLaneAI/catalyst/pull/664)
  [(#687)](https://github.com/PennyLaneAI/catalyst/pull/687)

  When using the new device API, Catalyst will discard the preprocessing from the original device,
  replacing it with Catalyst-specific preprocessing based on the TOML file provided by the device.
  Catalyst also requires that provided devices specify their wires upfront.

* A new compiler optimization that removes redundant chains of self inverse operations has been
  added. This is done within a new MLIR pass called `remove-chained-self-inverse`. Currently we
  only match redundant Hadamard operations, but the list of supported operations can be expanded.
  [(#630)](https://github.com/PennyLaneAI/catalyst/pull/630)

* The `catalyst.measure` operation is now more lenient in the accepted type for the `wires` parameter.
  In addition to a scalar, a 1D array is also accepted as long as it only contains one element.
  [(#623)](https://github.com/PennyLaneAI/catalyst/pull/623)

  For example, the following is now supported:

  ```python
  catalyst.measure(wires=jnp.array([0]))
  ```

* The compilation & execution of `@qjit` compiled functions can now be aborted using an interrupt
  signal (SIGINT). This includes using `CTRL-C` from a command line and the `Interrupt` button in
  a Jupyter Notebook.
  [(#642)](https://github.com/PennyLaneAI/catalyst/pull/642)

* The Catalyst Amazon Braket support has been updated to work with the latest version of the
  Amazon Braket PennyLane plugin (v1.25.0) and Amazon Braket Python SDK (v1.73.3)
  [(#620)](https://github.com/PennyLaneAI/catalyst/pull/620)
  [(#672)](https://github.com/PennyLaneAI/catalyst/pull/672)
  [(#673)](https://github.com/PennyLaneAI/catalyst/pull/673)

  Note that with this update, all declared qubits in a submitted program will always be measured, even if specific qubits were never used.

* An updated quantum device specification format, TOML schema v2, is now supported by Catalyst. This
  allows device authors to specify properties such as native quantum control
  support, gate invertibility, and differentiability on a per-operation level.
  [(#554)](https://github.com/PennyLaneAI/catalyst/pull/554)

  For more details on the new TOML schema, please refer to the
  [custom devices documentation](https://docs.pennylane.ai/projects/catalyst/en/latest/dev/custom_devices.html).

* An exception is now raised when OpenBLAS cannot be found by Catalyst during compilation.
  [(#643)](https://github.com/PennyLaneAI/catalyst/pull/643)

<h3>Breaking changes</h3>

* `qml.sample` and `qml.counts` now produce integer arrays for the sample array and basis state
  array when used without observables.
  [(#648)](https://github.com/PennyLaneAI/catalyst/pull/648)

* The endianness of counts in Catalyst now matches the convention of PennyLane.
  [(#601)](https://github.com/PennyLaneAI/catalyst/pull/601)

* `catalyst.debug.print` no longer supports the `memref` keyword argument.
  Please use `catalyst.debug.print_memref` instead.
  [(#621)](https://github.com/PennyLaneAI/catalyst/pull/621)

<h3>Bug fixes</h3>

* The QNode argument `diff_method=None` is now supported for QNodes within a qjit-compiled function.
  [(#658)](https://github.com/PennyLaneAI/catalyst/pull/658)

* A bug has been fixed where the C++ compiler driver was incorrectly being triggered twice.
  [(#594)](https://github.com/PennyLaneAI/catalyst/pull/594)

* Programs with `jnp.reshape` no longer fail.
  [(#592)](https://github.com/PennyLaneAI/catalyst/pull/592)

* A bug in the quantum adjoint routine in the compiler has been fixed, which didn't take into
  account control wires on operations in all instances.
  [(#591)](https://github.com/PennyLaneAI/catalyst/pull/591)

* A bug in the test suite causing stochastic autograph test failures has been fixed.
  [(#652)](https://github.com/PennyLaneAI/catalyst/pull/652)

* Running Catalyst tests should no longer raise `ResourceWarning` from the use of `tempfile.TemporaryDirectory`.
  [(#676)](https://github.com/PennyLaneAI/catalyst/pull/676)

* Raises an exception if the user has an incompatible CUDA Quantum version installed.
  [(#707)](https://github.com/PennyLaneAI/catalyst/pull/707)

<h3>Internal changes</h3>

* The deprecated `@qfunc` decorator, in use mainly by the LIT test suite, has been removed.
  [(#679)](https://github.com/PennyLaneAI/catalyst/pull/679)

* Catalyst now publishes a revision string under `catalyst.__revision__`, in addition
  to the existing `catalyst.__version__` string.
  The revision contains the Git commit hash of the repository at the time of packaging,
  or for editable installations the active commit hash at the time of package import.
  [(#560)](https://github.com/PennyLaneAI/catalyst/pull/560)

* The Python interpreter is now a shared resource across the runtime.
  [(#615)](https://github.com/PennyLaneAI/catalyst/pull/615)

  This change allows any part of the runtime to start executing Python code through pybind.

<h3>Contributors</h3>

This release contains contributions from (in alphabetical order):

Ali Asadi,
David Ittah,
Romain Moyard,
Sergei Mironov,
Erick Ochoa Lopez,
Lee James O'Riordan,
Muzammiluddin Syed.

# Release 0.5.0

<h3>New features</h3>

* Catalyst now provides a QJIT compatible `catalyst.vmap`
  function, which makes it even easier to modify functions to map over inputs
  with additional batch dimensions.
  [(#497)](https://github.com/PennyLaneAI/catalyst/pull/497)
  [(#569)](https://github.com/PennyLaneAI/catalyst/pull/569)

  When working with tensor/array frameworks in Python, it can be important to ensure that code is
  written to minimize usage of Python for loops (which can be slow and inefficient), and instead
  push as much of the computation through to the array manipulation library, by taking advantage of
  extra batch dimensions.

  For example, consider the following QNode:

  ```python
  dev = qml.device("lightning.qubit", wires=1)

  @qml.qnode(dev)
  def circuit(x, y):
      qml.RX(jnp.pi * x[0] + y, wires=0)
      qml.RY(x[1] ** 2, wires=0)
      qml.RX(x[1] * x[2], wires=0)
      return qml.expval(qml.PauliZ(0))
  ```

  ```pycon
  >>> circuit(jnp.array([0.1, 0.2, 0.3]), jnp.pi)
  Array(-0.93005586, dtype=float64)
  ```

  We can use `catalyst.vmap` to introduce additional batch dimensions to our input arguments,
  without needing to use a Python for loop:

  ```pycon
  >>> x = jnp.array([[0.1, 0.2, 0.3],
  ...                [0.4, 0.5, 0.6],
  ...                [0.7, 0.8, 0.9]])
  >>> y = jnp.array([jnp.pi, jnp.pi / 2, jnp.pi / 4])
  >>> qjit(vmap(cost))(x, y)
  array([-0.93005586, -0.97165424, -0.6987465 ])
  ```

  `catalyst.vmap()` has been implemented to match the same behaviour of `jax.vmap`, so should be a drop-in
  replacement in most cases. Under-the-hood, it is automatically inserting Catalyst-compatible for loops,
  which will be compiled and executed outside of Python for increased performance.

* Catalyst now supports compiling and executing QJIT-compiled QNodes using the
  CUDA Quantum compiler toolchain.
  [(#477)](https://github.com/PennyLaneAI/catalyst/pull/477)
  [(#536)](https://github.com/PennyLaneAI/catalyst/pull/536)
  [(#547)](https://github.com/PennyLaneAI/catalyst/pull/547)

  Simply import the CUDA Quantum `@cudaqjit` decorator to use this functionality:

  ```python
  from catalyst.cuda import cudaqjit
  ```

  Or, if using Catalyst from PennyLane, simply specify `@qml.qjit(compiler="cuda_quantum")`.

  The following devices are available when compiling with CUDA Quantum:

  * `softwareq.qpp`: a modern C++ state-vector simulator
  * `nvidia.custatevec`: The NVIDIA CuStateVec GPU simulator (with support for multi-gpu)
  * `nvidia.cutensornet`: The NVIDIA CuTensorNet GPU simulator (with support for matrix product state)

  For example:

  ```python
  dev = qml.device("softwareq.qpp", wires=2)

  @cudaqjit
  @qml.qnode(dev)
  def circuit(x):
      qml.RX(x[0], wires=0)
      qml.RY(x[1], wires=1)
      qml.CNOT(wires=[0, 1])
      return qml.expval(qml.PauliY(0))
  ```

  ```pycon
  >>> circuit(jnp.array([0.5, 1.4]))
  -0.47244976756708373
  ```

  Note that CUDA Quantum compilation currently does not have feature parity with Catalyst
  compilation; in particular, AutoGraph, control flow, differentiation, and various measurement
  statistics (such as probabilities and variance) are not yet supported.
  Classical code support is also limited.

* Catalyst now supports just-in-time compilation of static (compile-time constant) arguments.
  [(#476)](https://github.com/PennyLaneAI/catalyst/pull/476)
  [(#550)](https://github.com/PennyLaneAI/catalyst/pull/550)

  The `@qjit` decorator takes a new argument `static_argnums`, which specifies positional
  arguments of the decorated function should be treated as compile-time static arguments.

  This allows any hashable Python object to be passed to the function during compilation;
  the function will only be re-compiled if the hash value of the static arguments change.
  Otherwise, re-using previous static argument values will result in no re-compilation.

  ```python
  @qjit(static_argnums=(1,))
  def f(x, y):
      print(f"Compiling with y={y}")
      return x + y
  ```

  ```pycon
  >>> f(0.5, 0.3)
  Compiling with y=0.3
  array(0.8)
  >>> f(0.1, 0.3)  # no re-compilation occurs
  array(0.4)
  >>> f(0.1, 0.4)  # y changes, re-compilation
  Compiling with y=0.4
  array(0.5)
  ```

  This functionality can be used to support passing arbitrary Python objects to QJIT-compiled
  functions, as long as they are hashable:

  ```py
  from dataclasses import dataclass

  @dataclass
  class MyClass:
      val: int

      def __hash__(self):
          return hash(str(self))

  @qjit(static_argnums=(1,))
  def f(x: int, y: MyClass):
      return x + y.val
  ```

  ```pycon
  >>> f(1, MyClass(5))
  array(6)
  >>> f(1, MyClass(6))  # re-compilation
  array(7)
  >>> f(2, MyClass(5))  # no re-compilation
  array(7)
  ```

* Mid-circuit measurements now support post-selection and qubit reset when used with
  the Lightning simulators.
  [(#491)](https://github.com/PennyLaneAI/catalyst/pull/491)
  [(#507)](https://github.com/PennyLaneAI/catalyst/pull/507)

  To specify post-selection, simply pass the `postselect` argument to the `catalyst.measure`
  function:

  ```python
  dev = qml.device("lightning.qubit", wires=1)

  @qjit
  @qml.qnode(dev)
  def f():
      qml.Hadamard(0)
      m = measure(0, postselect=1)
      return qml.expval(qml.PauliZ(0))
  ```

  Likewise, to reset a wire after mid-circuit measurement, simply specify `reset=True`:

  ```python
  dev = qml.device("lightning.qubit", wires=1)

  @qjit
  @qml.qnode(dev)
  def f():
      qml.Hadamard(0)
      m = measure(0, reset=True)
      return qml.expval(qml.PauliZ(0))
  ```

<h3>Improvements</h3>

* Catalyst now supports Python 3.12
  [(#532)](https://github.com/PennyLaneAI/catalyst/pull/532)

* The JAX version used by Catalyst has been updated to `v0.4.23`.
  [(#428)](https://github.com/PennyLaneAI/catalyst/pull/428)

* Catalyst now supports the `qml.GlobalPhase` operation.
  [(#563)](https://github.com/PennyLaneAI/catalyst/pull/563)

* Native support for `qml.PSWAP` and `qml.ISWAP` gates on Amazon Braket devices has been added.
  [(#458)](https://github.com/PennyLaneAI/catalyst/pull/458)

  Specifically, a circuit like

  ```py
  dev = qml.device("braket.local.qubit", wires=2, shots=100)

  @qjit
  @qml.qnode(dev)
  def f(x: float):
      qml.Hadamard(0)
      qml.PSWAP(x, wires=[0, 1])
      qml.ISWAP(wires=[1, 0])
      return qml.probs()
  ```

* Add support for `GlobalPhase` gate in the runtime.
  [(#563)](https://github.com/PennyLaneAI/catalyst/pull/563)

  would no longer decompose the `PSWAP` and `ISWAP` gates.

* The `qml.BlockEncode` operator is now supported with Catalyst.
  [(#483)](https://github.com/PennyLaneAI/catalyst/pull/483)

* Catalyst no longer relies on a TensorFlow installation for its AutoGraph functionality. Instead,
  the standalone `diastatic-malt` package is used and automatically installed as a dependency.
  [(#401)](https://github.com/PennyLaneAI/catalyst/pull/401)

* The `@qjit` decorator will remember previously compiled functions when the PyTree metadata
  of arguments changes, in addition to also remembering compiled functions when static
  arguments change.
  [(#522)](https://github.com/PennyLaneAI/catalyst/pull/531)

  The following example will no longer trigger a third compilation:
  ```py
  @qjit
  def func(x):
      print("compiling")
      return x
  ```
  ```pycon
  >>> func([1,]);             # list
  compiling
  >>> func((2,));             # tuple
  compiling
  >>> func([3,]);             # list
  ```

  Note however that in order to keep overheads low, changing the argument *type* or *shape* (in a
  promotion incompatible way) may override a previously stored function (with identical PyTree
  metadata and static argument values):

  ```py
  @qjit
  def func(x):
      print("compiling")
      return x
  ```
  ```pycon
  >>> func(jnp.array(1));     # scalar
  compiling
  >>> func(jnp.array([2.]));  # 1-D array
  compiling
  >>> func(jnp.array(3));     # scalar
  compiling
  ```

* Catalyst gradient functions (`grad`, `jacobian`, `vjp`, and `jvp`) now support
  being applied to functions that use (nested) container
  types as inputs and outputs. This includes lists and dictionaries, as well
  as any data structure implementing the [PyTree protocol](https://jax.readthedocs.io/en/latest/pytrees.html).
  [(#500)](https://github.com/PennyLaneAI/catalyst/pull/500)
  [(#501)](https://github.com/PennyLaneAI/catalyst/pull/501)
  [(#508)](https://github.com/PennyLaneAI/catalyst/pull/508)
  [(#549)](https://github.com/PennyLaneAI/catalyst/pull/549)

  ```py
  dev = qml.device("lightning.qubit", wires=1)

  @qml.qnode(dev)
  def circuit(phi, psi):
      qml.RY(phi, wires=0)
      qml.RX(psi, wires=0)
      return [{"expval0": qml.expval(qml.PauliZ(0))}, qml.expval(qml.PauliZ(0))]

  psi = 0.1
  phi = 0.2
  ```
  ```pycon
  >>> qjit(jacobian(circuit, argnum=[0, 1]))(psi, phi)
  [{'expval0': (array(-0.0978434), array(-0.19767681))}, (array(-0.0978434), array(-0.19767681))]
  ```

* Support has been added for linear algebra functions which depend on computing the eigenvalues
  of symmetric matrices, such as `np.sqrt_matrix()`.
  [(#488)](https://github.com/PennyLaneAI/catalyst/pull/488)

  For example, you can compile `qml.math.sqrt_matrix`:

  ```python
  @qml.qjit
  def workflow(A):
      B = qml.math.sqrt_matrix(A)
      return B @ A
  ```

  Internally, this involves support for lowering the eigenvectors/values computation lapack method
  `lapack_dsyevd` via `stablehlo.custom_call`.

* Additional debugging functions are now available in the `catalyst.debug` directory.
  [(#529)](https://github.com/PennyLaneAI/catalyst/pull/529)
  [(#522)](https://github.com/PennyLaneAI/catalyst/pull/531)

  This includes:

  - `filter_static_args(args, static_argnums)` to remove static values from arguments using the
    provided index list.

  - `get_cmain(fn, *args)` to return a C program that calls a jitted function with the provided
    arguments.

  - `print_compilation_stage(fn, stage)` to print one of the recorded compilation stages for a
    JIT-compiled function.

  For more details, please see the `catalyst.debug` documentation.

* Remove redundant copies of TOML files for `lightning.kokkos` and `lightning.qubit`.
  [(#472)](https://github.com/PennyLaneAI/catalyst/pull/472)

  `lightning.kokkos` and `lightning.qubit` now ship with their own TOML file. As such, we use the TOML file provided by them.

* Capturing quantum circuits with many gates prior to compilation is now quadratically faster (up to
  a factor), by removing `qextract_p` and `qinst_p` from forced-order primitives.
  [(#469)](https://github.com/PennyLaneAI/catalyst/pull/469)

* Update `AllocateQubit` and `AllocateQubits` in `LightningKokkosSimulator` to preserve
  the current state-vector before qubit re-allocations in the runtime dynamic qubits management.
  [(#479)](https://github.com/PennyLaneAI/catalyst/pull/479)

* The [PennyLane custom compiler entry point name convention has changed](https://github.com/PennyLaneAI/pennylane/pull/5140), necessitating
  a change to the Catalyst entry points.
  [(#493)](https://github.com/PennyLaneAI/catalyst/pull/493)

<h3>Breaking changes</h3>

* Catalyst gradient functions now match the Jax convention for the returned axes of
  gradients, Jacobians, VJPs, and JVPs. As a result, the returned tensor shape from various
  Catalyst gradient functions may differ compared to previous versions of Catalyst.
  [(#500)](https://github.com/PennyLaneAI/catalyst/pull/500)
  [(#501)](https://github.com/PennyLaneAI/catalyst/pull/501)
  [(#508)](https://github.com/PennyLaneAI/catalyst/pull/508)

* The Catalyst Python frontend has been partially refactored. The impact on user-facing
  functionality is minimal, but the location of certain classes and methods used by the package
  may have changed.
  [(#529)](https://github.com/PennyLaneAI/catalyst/pull/529)
  [(#522)](https://github.com/PennyLaneAI/catalyst/pull/531)

  The following changes have been made:

  * Some debug methods and features on the QJIT class have been turned into free functions and moved
    to the `catalyst.debug` module, which will now appear in the public documention. This includes
    compiling a program from IR, obtaining a C program to invoke a compiled function from, and
    printing fine-grained MLIR compilation stages.

  * The `compilation_pipelines.py` module has been renamed to `jit.py`, and certain functionality
    has been moved out (see following items).

  * A new module `compiled_functions.py` now manages low-level access to compiled functions.

  * A new module `tracing/type_signatures.py` handles functionality related managing arguments
    and type signatures during the tracing process.

  * The `contexts.py` module has been moved from `utils` to the new `tracing` sub-module.

<h3>Internal changes</h3>

* Changes to the runtime QIR API and dependencies, to avoid symbol conflicts
  with other libraries that utilize QIR.
  [(#464)](https://github.com/PennyLaneAI/catalyst/pull/464)
  [(#470)](https://github.com/PennyLaneAI/catalyst/pull/470)

  The existing Catalyst runtime implements QIR as a library that can be linked against a QIR module.
  This works great when Catalyst is the only implementor of QIR, however it may generate
  symbol conflicts when used alongside other QIR implementations.

  To avoid this, two changes were necessary:

  * The Catalyst runtime now has a different API from QIR instructions.

    The runtime has been modified such that QIR instructions are lowered to functions where
    the `__quantum__` part of the function name is replaced with `__catalyst__`. This prevents
    the possibility of symbol conflicts with other libraries that implement QIR as a library.

  * The Catalyst runtime no longer depends on QIR runner's stdlib.

    We no longer depend nor link against QIR runner's stdlib. By linking against QIR runner's stdlib,
    some definitions persisted that may be different than ones used by third party implementors. To
    prevent symbol conflicts QIR runner's stdlib was removed and is no longer linked against. As a
    result, the following functions are now defined and implemented in Catalyst's runtime:

    * `int64_t __catalyst__rt__array_get_size_1d(QirArray *)`
    * `int8_t *__catalyst__rt__array_get_element_ptr_1d(QirArray *, int64_t)`

    and the following functions were removed since the frontend does not generate them

    * `QirString *__catalyst__rt__qubit_to_string(QUBIT *)`
    * `QirString *__catalyst__rt__result_to_string(RESULT *)`

* Fix an issue when no qubit number was specified for the `qinst` primitive. The primitive now
  correctly deduces the number of qubits when no gate parameters are present. This change is not
  user facing.
  [(#496)](https://github.com/PennyLaneAI/catalyst/pull/496)

<h3>Bug fixes</h3>

* Fixed a bug where differentiation of sliced arrays would result in an error.
  [(#552)](https://github.com/PennyLaneAI/catalyst/pull/552)

  ```py
  def f(x):
    return jax.numpy.sum(x[::2])

  x = jax.numpy.array([0.1, 0.2, 0.3, 0.4])
  ```
  ```pycon
  >>> catalyst.qjit(catalyst.grad(f))(x)
  [1. 0. 1. 0.]
  ```

* Fixed a bug where quantum control applied to a subcircuit was not correctly mapping wires,
  and the wires in the nested region remained unchanged.
  [(#555)](https://github.com/PennyLaneAI/catalyst/pull/555)

* Catalyst will no longer print a warning that recompilation is triggered when a `@qjit` decorated
  function with no arguments is invoke without having been compiled first, for example via the use
  of `target="mlir"`.
  [(#522)](https://github.com/PennyLaneAI/catalyst/pull/531)

* Fixes a bug in the configuration of dynamic shaped arrays that would cause certain program to
  error with `TypeError: cannot unpack non-iterable ShapedArray object`.
  [(#526)](https://github.com/PennyLaneAI/catalyst/pull/526)

  This is fixed by replacing the code which updates the `JAX_DYNAMIC_SHAPES` option with a
  `transient_jax_config()` context manager which temporarily sets the value of
  `JAX_DYNAMIC_SHAPES` to True and then restores the original configuration value following the
  yield. The context manager is used by `trace_to_jaxpr()` and `lower_jaxpr_to_mlir()`.

* Exceptions encountered in the runtime when using the `@qjit` option `async_qnodes=Tue`
  will now be properly propagated to the frontend.
  [(#447)](https://github.com/PennyLaneAI/catalyst/pull/447)
  [(#510)](https://github.com/PennyLaneAI/catalyst/pull/510)

  This is done by:
  * changeing `llvm.call` to `llvm.invoke`
  * setting async runtime tokens and values to be errors
  * deallocating live tokens and values

* Fixes a bug when computing gradients with the indexing/slicing,
  by fixing the scatter operation lowering when `updatedWindowsDim` is empty.
  [(#475)](https://github.com/PennyLaneAI/catalyst/pull/475)

* Fix the issue in `LightningKokkos::AllocateQubits` with allocating too many qubit IDs on
  qubit re-allocation.
  [(#473)](https://github.com/PennyLaneAI/catalyst/pull/473)

* Fixed an issue where wires was incorrectly set as `<Wires = [<WiresEnum.AnyWires: -1>]>`
  when using `catalyst.adjoint` and `catalyst.ctrl`, by adding a `wires` property to
  these operations.
  [(#480)](https://github.com/PennyLaneAI/catalyst/pull/480)

* Fix the issue with multiple lapack symbol definitions in the compiled program by updating
  the `stablehlo.custom_call` conversion pass.
  [(#488)](https://github.com/PennyLaneAI/catalyst/pull/488)

<h3>Contributors</h3>

This release contains contributions from (in alphabetical order):

Mikhail Andrenkov,
Ali Asadi,
David Ittah,
Tzung-Han Juang,
Erick Ochoa Lopez,
Romain Moyard,
Raul Torres,
Haochen Paul Wang.

# Release 0.4.1

<h3>Improvements</h3>

* Catalyst wheels are now packaged with OpenMP and ZStd, which avoids installing additional
  requirements separately in order to use pre-packaged Catalyst binaries.
  [(#457)](https://github.com/PennyLaneAI/catalyst/pull/457)
  [(#478)](https://github.com/PennyLaneAI/catalyst/pull/478)

  Note that OpenMP support for the `lightning.kokkos` backend has been disabled on macOS x86_64, due
  to memory issues in the computation of Lightning's adjoint-jacobian in the presence of multiple
  OMP threads.

<h3>Bug fixes</h3>

* Resolve an infinite recursion in the decomposition of the `Controlled`
  operator whenever computing a Unitary matrix for the operator fails.
  [(#468)](https://github.com/PennyLaneAI/catalyst/pull/468)

* Resolve a failure to generate gradient code for specific input circuits.
  [(#439)](https://github.com/PennyLaneAI/catalyst/pull/439)

  In this case, `jnp.mod`
  was used to compute wire values in a for loop, which prevented the gradient
  architecture from fully separating quantum and classical code. The following
  program is now supported:
  ```py
  @qjit
  @grad
  @qml.qnode(dev)
  def f(x):
      def cnot_loop(j):
          qml.CNOT(wires=[j, jnp.mod((j + 1), 4)])

      for_loop(0, 4, 1)(cnot_loop)()

      return qml.expval(qml.PauliZ(0))
  ```

* Resolve unpredictable behaviour when importing libraries that share Catalyst's LLVM dependency
  (e.g. TensorFlow). In some cases, both packages exporting the same symbols from their shared
  libraries can lead to process crashes and other unpredictable behaviour, since the wrong functions
  can be called if both libraries are loaded in the current process.
  The fix involves building shared libraries with hidden (macOS) or protected (linux) symbol
  visibility by default, exporting only what is necessary.
  [(#465)](https://github.com/PennyLaneAI/catalyst/pull/465)

* Resolve a failure to find the SciPy OpenBLAS library when running Catalyst,
  due to a different SciPy version being used to build Catalyst than to run it.
  [(#471)](https://github.com/PennyLaneAI/catalyst/pull/471)

* Resolve a memory leak in the runtime stemming from  missing calls to device destructors
  at the end of programs.
  [(#446)](https://github.com/PennyLaneAI/catalyst/pull/446)

<h3>Contributors</h3>

This release contains contributions from (in alphabetical order):

Ali Asadi,
David Ittah.

# Release 0.4.0

<h3>New features</h3>

* Catalyst is now accessible directly within the PennyLane user interface,
  once Catalyst is installed, allowing easy access to Catalyst just-in-time
  functionality.

  Through the use of the `qml.qjit` decorator, entire workflows can be JIT
  compiled down to a machine binary on first-function execution, including both quantum
  and classical processing. Subsequent calls to the compiled function will execute
  the previously-compiled binary, resulting in significant performance improvements.

  ```python
  import pennylane as qml

  dev = qml.device("lightning.qubit", wires=2)

  @qml.qjit
  @qml.qnode(dev)
  def circuit(theta):
      qml.Hadamard(wires=0)
      qml.RX(theta, wires=1)
      qml.CNOT(wires=[0, 1])
      return qml.expval(qml.PauliZ(wires=1))
  ```

  ```pycon
  >>> circuit(0.5)  # the first call, compilation occurs here
  array(0.)
  >>> circuit(0.5)  # the precompiled quantum function is called
  array(0.)
  ```

  Currently, PennyLane supports the [Catalyst hybrid compiler](https://github.com/pennylaneai/catalyst)
  with the `qml.qjit` decorator, which directly aliases Catalyst's `catalyst.qjit`.

  In addition to the above `qml.qjit` integration, the following native PennyLane functions can now
  be used with the `qjit` decorator: `qml.adjoint`, `qml.ctrl`, `qml.grad`, `qml.jacobian`,
  `qml.vjp`, `qml.jvp`, and `qml.adjoint`, `qml.while_loop`, `qml.for_loop`, `qml.cond`. These will
  alias to the corresponding Catalyst functions when used within a `qjit` context.

  For more details on these functions, please refer to the
 [PennyLane compiler documentation](https://docs.pennylane.ai/en/stable/introduction/compiling_workflows.html) and
 [compiler module documentation](https://docs.pennylane.ai/en/stable/code/qml_compiler.html).

* Just-in-time compiled functions now support asynchronuous execution of QNodes.
  [(#374)](https://github.com/PennyLaneAI/catalyst/pull/374)
  [(#381)](https://github.com/PennyLaneAI/catalyst/pull/381)
  [(#420)](https://github.com/PennyLaneAI/catalyst/pull/420)
  [(#424)](https://github.com/PennyLaneAI/catalyst/pull/424)
  [(#433)](https://github.com/PennyLaneAI/catalyst/pull/433)

  Simply specify `async_qnodes=True` when using the `@qjit` decorator to enable the async
  execution of QNodes. Currently, asynchronous execution is only supported by
  `lightning.qubit` and `lightning.kokkos`.

  Asynchronous execution will be most beneficial for just-in-time compiled functions that
  contain --- or generate --- multiple QNodes.

  For example,

  ```python
  dev = qml.device("lightning.qubit", wires=2)

  @qml.qnode(device=dev)
  def circuit(params):
      qml.RX(params[0], wires=0)
      qml.RY(params[1], wires=1)
      qml.CNOT(wires=[0, 1])
      return qml.expval(qml.PauliZ(wires=0))

  @qjit(async_qnodes=True)
  def multiple_qnodes(params):
      x = jnp.sin(params)
      y = jnp.cos(params)
      z = jnp.array([circuit(x), circuit(y)]) # will be executed in parallel
      return circuit(z)
  ```
  ``` pycon
  >>> func(jnp.array([1.0, 2.0]))
  1.0
  ```

  Here, the first two circuit executions will occur in parallel across multiple threads,
  as their execution can occur indepdently.

* Preliminary support for PennyLane transforms has been added.
  [(#280)](https://github.com/PennyLaneAI/catalyst/pull/280)

  ```python
  @qjit
  @qml.transforms.split_non_commuting
  @qml.qnode(dev)
  def circuit(x):
      qml.RX(x,wires=0)
      return [qml.expval(qml.PauliY(0)), qml.expval(qml.PauliZ(0))]
  ```

  ```pycon
  >>> circuit(0.4)
  [array(-0.51413599), array(0.85770868)]
  ```

  Currently, most PennyLane transforms will work with Catalyst
  as long as:

  - The circuit does not include any Catalyst-specific features, such
    as Catalyst control flow or measurement,

  - The QNode returns only lists of measurement processes,

  - AutoGraph is disabled, and

  - The transformation does not require or depend on the numeric value of
    dynamic variables.

* Catalyst now supports just-in-time compilation of dynamically-shaped arrays.
  [(#366)](https://github.com/PennyLaneAI/catalyst/pull/366)
  [(#386)](https://github.com/PennyLaneAI/catalyst/pull/385)
  [(#390)](https://github.com/PennyLaneAI/catalyst/pull/390)
  [(#411)](https://github.com/PennyLaneAI/catalyst/pull/411)

  The `@qjit` decorator can now be used to compile functions that accepts or contain tensors
  whose dimensions are not known at compile time; runtime execution with different shapes
  is supported without recompilation.

  In addition, standard tensor initialization functions `jax.numpy.ones`, `jnp.zeros`, and
  `jnp.empty` now accept dynamic variables (where the value is only known at
  runtime).

  ``` python
  @qjit
  def func(size: int):
      return jax.numpy.ones([size, size], dtype=float)
  ```

  ``` pycon
  >>> func(3)
  [[1. 1. 1.]
   [1. 1. 1.]
   [1. 1. 1.]]
  ```

  When passing tensors as arguments to compiled functions, the
  `abstracted_axes` keyword argument to the `@qjit` decorator can be used to specify
  which axes of the input arguments should be treated as abstract (and thus
  avoid recompilation).

  For example, without specifying `abstracted_axes`, the following `sum` function
  would recompile each time an array of different size is passed
  as an argument:

  ```pycon
  >>> @qjit
  >>> def sum_fn(x):
  >>>     return jnp.sum(x)
  >>> sum_fn(jnp.array([1]))     # Compilation happens here.
  >>> sum_fn(jnp.array([1, 1]))  # And here!
  ```

  By passing `abstracted_axes`, we can specify that the first axes
  of the first argument is to be treated as dynamic during initial compilation:

  ```pycon
  >>> @qjit(abstracted_axes={0: "n"})
  >>> def sum_fn(x):
  >>>     return jnp.sum(x)
  >>> sum_fn(jnp.array([1]))     # Compilation happens here.
  >>> sum_fn(jnp.array([1, 1]))  # No need to recompile.
  ```

  Note that support for dynamic arrays in control-flow primitives (such as loops),
  is not yet supported.

* Error mitigation using the zero-noise extrapolation method is now available through the
  `catalyst.mitigate_with_zne` transform.
  [(#324)](https://github.com/PennyLaneAI/catalyst/pull/324)
  [(#414)](https://github.com/PennyLaneAI/catalyst/pull/414)

  For example, given a noisy device (such as noisy hardware available through Amazon Braket):

  ```python
  dev = qml.device("noisy.device", wires=2)

  @qml.qnode(device=dev)
  def circuit(x, n):

      @for_loop(0, n, 1)
      def loop_rx(i):
          qml.RX(x, wires=0)

      loop_rx()

      qml.Hadamard(wires=0)
      qml.RZ(x, wires=0)
      loop_rx()
      qml.RZ(x, wires=0)
      qml.CNOT(wires=[1, 0])
      qml.Hadamard(wires=1)
      return qml.expval(qml.PauliY(wires=0))

  @qjit
  def mitigated_circuit(args, n):
      s = jax.numpy.array([1, 2, 3])
      return mitigate_with_zne(circuit, scale_factors=s)(args, n)
  ```

  ```pycon
  >>> mitigated_circuit(0.2, 5)
  0.5655341100116512
  ```

  In addition, a mitigation dialect has been added to the MLIR layer of Catalyst.
  It contains a Zero Noise Extrapolation (ZNE) operation,
  with a lowering to a global folded circuit.

<h3>Improvements</h3>

* The three backend devices provided with Catalyst, `lightning.qubit`, `lightning.kokkos`, and
  `braket.aws`, are now dynamically loaded at runtime.
  [(#343)](https://github.com/PennyLaneAI/catalyst/pull/343)
  [(#400)](https://github.com/PennyLaneAI/catalyst/pull/400)

  This takes advantage of the new backend plugin system provided in Catalyst v0.3.2,
  and allows the devices to be packaged separately from the runtime CAPI. Provided backend
  devices are now loaded at runtime, instead of being linked at compile time.

  For more details on the backend plugin system, see the
  [custom devices documentation](https://docs.pennylane.ai/projects/catalyst/en/stable/dev/custom_devices.html).

* Finite-shot measurement statistics (`expval`, `var`, and `probs`) are now supported
  for the `lightning.qubit` and `lightning.kokkos` devices. Previously, exact statistics
  were returned even when finite shots were specified.
  [(#392)](https://github.com/PennyLaneAI/catalyst/pull/392)
  [(#410)](https://github.com/PennyLaneAI/catalyst/pull/410)

  ```pycon
  >>> dev = qml.device("lightning.qubit", wires=2, shots=100)
  >>> @qjit
  >>> @qml.qnode(dev)
  >>> def circuit(x):
  >>>     qml.RX(x, wires=0)
  >>>     return qml.probs(wires=0)
  >>> circuit(0.54)
  array([0.94, 0.06])
  >>> circuit(0.54)
  array([0.93, 0.07])
  ```

* Catalyst gradient functions `grad`, `jacobian`, `jvp`, and `vjp` can now be invoked from
  outside a `@qjit` context.
  [(#375)](https://github.com/PennyLaneAI/catalyst/pull/375)

  This simplifies the process of writing functions where compilation
  can be turned on and off easily by adding or removing the decorator. The functions dispatch to
  their JAX equivalents when the compilation is turned off.

  ```python
  dev = qml.device("lightning.qubit", wires=2)

  @qml.qnode(dev)
  def circuit(x):
      qml.RX(x, wires=0)
      return qml.expval(qml.PauliZ(0))
  ```

  ```pycon
  >>> grad(circuit)(0.54)  # dispatches to jax.grad
  Array(-0.51413599, dtype=float64, weak_type=True)
  >>> qjit(grad(circuit))(0.54). # differentiates using Catalyst
  array(-0.51413599)
  ```

* New `lightning.qubit` configuration options are now supported via the `qml.device` loader,
  including Markov Chain Monte Carlo sampling support.
  [(#369)](https://github.com/PennyLaneAI/catalyst/pull/369)

  ```python
  dev = qml.device("lightning.qubit", wires=2, shots=1000, mcmc=True)

  @qml.qnode(dev)
  def circuit(x):
      qml.RX(x, wires=0)
      return qml.expval(qml.PauliZ(0))
  ```

  ```pycon
  >>> circuit(0.54)
  array(0.856)
  ```

* Improvements have been made to the runtime and quantum MLIR dialect in order
  to support asynchronous execution.

  - The runtime now supports multiple active devices managed via a device pool. The new `RTDevice`
    data-class and `RTDeviceStatus` along with the `thread_local` device instance pointer enable
    the runtime to better scope the lifetime of device instances concurrently. With these changes,
    one can create multiple active devices and execute multiple programs in a multithreaded
    environment.
    [(#381)](https://github.com/PennyLaneAI/catalyst/pull/381)

  - The ability to dynamically release devices has been added via `DeviceReleaseOp` in the Quantum
    MLIR dialect. This is lowered to the `__quantum__rt__device_release()` runtime instruction,
    which updates the status of the device instance from `Active` to `Inactive`. The runtime will reuse
    this deactivated instance instead of creating a new one automatically at runtime in a
    multi-QNode workflow when another device with identical specifications is requested.
    [(#381)](https://github.com/PennyLaneAI/catalyst/pull/381)

  - The `DeviceOp` definition in the Quantum MLIR dialect has been updated to lower a tuple
    of device information `('lib', 'name', 'kwargs')` to a single device initialization call
    `__quantum__rt__device_init(int8_t *, int8_t *, int8_t *)`. This allows the runtime to initialize
    device instances without keeping partial information of the device
    [(#396)](https://github.com/PennyLaneAI/catalyst/pull/396)

* The quantum adjoint compiler routine has been extended to support function calls that affect the
  quantum state within an adjoint region. Note that the function may only provide a single result
  consisting of the quantum register. By itself this provides no user-facing changes, but compiler
  pass developers may now generate quantum adjoint operations around a block of code containing
  function calls as well as quantum operations and control flow operations.
  [(#353)](https://github.com/PennyLaneAI/catalyst/pull/353)

* The allocation and deallocation operations in MLIR (`AllocOp`, `DeallocOp`) now follow simple
  value semantics for qubit register values, instead of modelling memory in the MLIR trait system.
  Similarly, the frontend generates proper value semantics by deallocating the final register value.

  The change enables functions at the MLIR level to accept and return quantum register values,
  which would otherwise not be correctly identified as aliases of existing register values by the
  bufferization system.
  [(#360)](https://github.com/PennyLaneAI/catalyst/pull/360)

<h3>Breaking changes</h3>

* Third party devices must now provide a configuration TOML file, in order to specify their
  supported operations, measurements, and features for Catalyst compatibility. For more information
  please visit the [Custom Devices](https://docs.pennylane.ai/projects/catalyst/en/latest/dev/custom_devices.html) section in our documentation.
  [(#369)](https://github.com/PennyLaneAI/catalyst/pull/369)

<h3>Bug fixes</h3>

* Resolves a bug in the compiler's differentiation engine that results in a segmentation fault
  when [attempting to differentiate non-differentiable quantum operations](https://github.com/PennyLaneAI/catalyst/issues/384).
  The fix ensures that all existing quantum operation types are removed during gradient passes that
  extract classical code from a QNode function. It also adds a verification step that will raise an error
  if a gradient pass cannot successfully eliminate all quantum operations for such functions.
  [(#397)](https://github.com/PennyLaneAI/catalyst/issues/397)

* Resolves a bug that caused unpredictable behaviour when printing string values with
  the `debug.print` function. The issue was caused by non-null-terminated strings.
  [(#418)](https://github.com/PennyLaneAI/catalyst/pull/418)

<h3>Contributors</h3>

This release contains contributions from (in alphabetical order):

Ali Asadi,
David Ittah,
Romain Moyard,
Sergei Mironov,
Erick Ochoa Lopez,
Shuli Shu.

# Release 0.3.2

<h3>New features</h3>

* The experimental AutoGraph feature now supports Python `while` loops, allowing native Python loops
  to be captured and compiled with Catalyst.
  [(#318)](https://github.com/PennyLaneAI/catalyst/pull/318)

  ```python
  dev = qml.device("lightning.qubit", wires=4)

  @qjit(autograph=True)
  @qml.qnode(dev)
  def circuit(n: int, x: float):
      i = 0

      while i < n:
          qml.RX(x, wires=i)
          i += 1

      return qml.expval(qml.PauliZ(0))
  ```

  ```pycon
  >>> circuit(4, 0.32)
  array(0.94923542)
  ```

  This feature extends the existing AutoGraph support for Python `for` loops and `if` statements
  introduced in v0.3. Note that TensorFlow must be installed for AutoGraph support.

  For more details, please see the
  [AutoGraph guide](https://docs.pennylane.ai/projects/catalyst/en/stable/dev/autograph.html).

* In addition to loops and conditional branches, AutoGraph now supports native Python `and`, `or`
  and `not` operators in Boolean expressions.
  [(#325)](https://github.com/PennyLaneAI/catalyst/pull/325)

  ```python
  dev = qml.device("lightning.qubit", wires=1)

  @qjit(autograph=True)
  @qml.qnode(dev)
  def circuit(x: float):

      if x >= 0 and x < jnp.pi:
          qml.RX(x, wires=0)

      return qml.probs()
  ```

  ```pycon
  >>> circuit(0.43)
  array([0.95448287, 0.04551713])
  >>> circuit(4.54)
  array([1., 0.])
  ```

  Note that logical Boolean operators will only be captured by AutoGraph if all
  operands are dynamic variables (that is, a value known only at runtime, such
  as a measurement result or function argument). For other use
  cases, it is recommended to use the `jax.numpy.logical_*` set of functions where
  appropriate.

* Debug compiled programs and print dynamic values at runtime with ``debug.print``
  [(#279)](https://github.com/PennyLaneAI/catalyst/pull/279)
  [(#356)](https://github.com/PennyLaneAI/catalyst/pull/356)

  You can now print arbitrary values from your running program, whether they are arrays, constants,
  strings, or abitrary Python objects. Note that while non-array Python objects
  *will* be printed at runtime, their string representation is captured at
  compile time, and thus will always be the same regardless of program inputs.
  The output for arrays optionally includes a descriptor for how the data is stored in memory
  ("memref").

  ```python
  @qjit
  def func(x: float):
      debug.print(x, memref=True)
      debug.print("exit")
  ```

  ```pycon
  >>> func(jnp.array(0.43))
  MemRef: base@ = 0x5629ff2b6680 rank = 0 offset = 0 sizes = [] strides = [] data =
  0.43
  exit
  ```

* Catalyst now officially supports macOS X86_64 devices, with macOS binary wheels
  available for both AARCH64 and X86_64.
  [(#347)](https://github.com/PennyLaneAI/catalyst/pull/347)
  [(#313)](https://github.com/PennyLaneAI/catalyst/pull/313)

* It is now possible to dynamically load third-party Catalyst compatible devices directly
  into a pre-installed Catalyst runtime on Linux.
  [(#327)](https://github.com/PennyLaneAI/catalyst/pull/327)

  To take advantage of this, third-party devices must implement the `Catalyst::Runtime::QuantumDevice`
  interface, in addition to defining the following method:

  ```cpp
  extern "C" Catalyst::Runtime::QuantumDevice*
  getCustomDevice() { return new CustomDevice(); }
  ```

  This support can also be integrated into existing PennyLane Python devices that inherit from
  the `QuantumDevice` class, by defining the `get_c_interface` static method.

  For more details, see the
  [custom devices documentation](https://docs.pennylane.ai/projects/catalyst/en/stable/dev/custom_devices.html).

<h3>Improvements</h3>

* Return values of conditional functions no longer need to be of exactly the same type.
  Type promotion is automatically applied to branch return values if their types don't match.
  [(#333)](https://github.com/PennyLaneAI/catalyst/pull/333)

  ```python
  @qjit
  def func(i: int, f: float):

      @cond(i < 3)
      def cond_fn():
          return i

      @cond_fn.otherwise
      def otherwise():
          return f

      return cond_fn()
  ```

  ```pycon
  >>> func(1, 4.0)
  array(1.0)
  ```

  Automatic type promotion across conditional branches also works with AutoGraph:

  ```python
  @qjit(autograph=True)
  def func(i: int, f: float):

      if i < 3:
          i = i
      else:
          i = f

      return i
  ```

  ```pycon
  >>> func(1, 4.0)
  array(1.0)
  ```

* AutoGraph now supports converting functions even when they are invoked through functional wrappers such
  as `adjoint`, `ctrl`, `grad`, `jacobian`, etc.
  [(#336)](https://github.com/PennyLaneAI/catalyst/pull/336)

  For example, the following should now succeed:

  ```python
  def inner(n):
    for i in range(n):
      qml.T(i)

  @qjit(autograph=True)
  @qml.qnode(dev)
  def f(n: int):
      adjoint(inner)(n)
      return qml.state()
  ```

* To prepare for Catalyst's frontend being integrated with PennyLane, the appropriate plugin entry point
  interface has been added to Catalyst.
  [(#331)](https://github.com/PennyLaneAI/catalyst/pull/331)

  For any compiler packages seeking to be registered in PennyLane, the `entry_points`
  metadata under the the group name `pennylane.compilers` must be added, with the following entry points:

  - `context`: Path to the compilation evaluation context manager. This context manager should have
    the method `context.is_tracing()`, which returns True if called within a program that is being
    traced or captured.

  - `ops`: Path to the compiler operations module. This operations module may contain compiler
    specific versions of PennyLane operations. Within a JIT context, PennyLane operations may
    dispatch to these.

  - `qjit`: Path to the JIT compiler decorator provided by the compiler. This decorator should have
    the signature `qjit(fn, *args, **kwargs)`, where `fn` is the function to be compiled.

* The compiler driver diagnostic output has been improved, and now includes failing IR as well as
  the names of failing passes.
  [(#349)](https://github.com/PennyLaneAI/catalyst/pull/349)

* The scatter operation in the Catalyst dialect now uses an SCF for loop to avoid ballooning
  the compiled code.
  [(#307)](https://github.com/PennyLaneAI/catalyst/pull/307)

* The `CopyGlobalMemRefPass` pass of our MLIR processing pipeline now supports
  dynamically shaped arrays.
  [(#348)](https://github.com/PennyLaneAI/catalyst/pull/348)

* The Catalyst utility dialect is now included in the Catalyst MLIR C-API.
  [(#345)](https://github.com/PennyLaneAI/catalyst/pull/345)

* Fix an issue with the AutoGraph conversion system that would prevent the fallback to Python from
  working correctly in certain instances.
  [(#352)](https://github.com/PennyLaneAI/catalyst/pull/352)

  The following type of code is now supported:

  ```python
  @qjit(autograph=True)
  def f():
    l = jnp.array([1, 2])
    for _ in range(2):
        l = jnp.kron(l, l)
    return l
  ```

* Catalyst now supports `jax.numpy.polyfit` inside a qjitted function.
  [(#367)](https://github.com/PennyLaneAI/catalyst/pull/367/)

* Catalyst now supports custom calls (including the one from HLO). We added support in MLIR (operation, bufferization
  and lowering). In the `lib_custom_calls`, developers then implement their custom calls and use external functions
  directly (e.g. Lapack). The OpenBlas library is taken from Scipy and linked in Catalyst, therefore any function from
  it can be used.
  [(#367)](https://github.com/PennyLaneAI/catalyst/pull/367/)

<h3>Breaking changes</h3>

* The axis ordering for `catalyst.jacobian` is updated to match `jax.jacobian`. Assuming we have
  parameters of shape `[a,b]` and results of shape `[c,d]`, the returned Jacobian will now have
  shape `[c, d, a, b]` instead of `[a, b, c, d]`.
  [(#283)](https://github.com/PennyLaneAI/catalyst/pull/283)

<h3>Bug fixes</h3>

* An upstream change in the PennyLane-Lightning project was addressed to prevent compilation issues
  in the `StateVectorLQubitDynamic` class in the runtime.
  The issue was introduced in [#499](https://github.com/PennyLaneAI/pennylane-lightning/pull/499).
  [(#322)](https://github.com/PennyLaneAI/catalyst/pull/322)

* The `requirements.txt` file to build Catalyst from source has been updated with a minimum pip
  version, `>=22.3`. Previous versions of pip are unable to perform editable installs when the
  system-wide site-packages are read-only, even when the `--user` flag is provided.
  [(#311)](https://github.com/PennyLaneAI/catalyst/pull/311)

* The frontend has been updated to make it compatible with PennyLane `MeasurementProcess` objects
  now being PyTrees in PennyLane version 0.33.
  [(#315)](https://github.com/PennyLaneAI/catalyst/pull/315)

<h3>Contributors</h3>

This release contains contributions from (in alphabetical order):

Ali Asadi,
David Ittah,
Sergei Mironov,
Romain Moyard,
Erick Ochoa Lopez.

# Release 0.3.1

<h3>New features</h3>

* The experimental AutoGraph feature, now supports Python `for` loops, allowing native Python loops
  to be captured and compiled with Catalyst.
  [(#258)](https://github.com/PennyLaneAI/catalyst/pull/258)

  ```python
  dev = qml.device("lightning.qubit", wires=n)

  @qjit(autograph=True)
  @qml.qnode(dev)
  def f(n):
      for i in range(n):
          qml.Hadamard(wires=i)

      return qml.expval(qml.PauliZ(0))
  ```

  This feature extends the existing AutoGraph support for Python `if` statements introduced in v0.3.
  Note that TensorFlow must be installed for AutoGraph support.

* The quantum control operation can now be used in conjunction with Catalyst control flow, such as
  loops and conditionals, via the new `catalyst.ctrl` function.
  [(#282)](https://github.com/PennyLaneAI/catalyst/pull/282)

  Similar in behaviour to the `qml.ctrl` control modifier from PennyLane, `catalyst.ctrl` can
  additionally wrap around quantum functions which contain control flow, such as the Catalyst
  `cond`, `for_loop`, and `while_loop` primitives.

  ```python
  @qjit
  @qml.qnode(qml.device("lightning.qubit", wires=4))
  def circuit(x):

      @for_loop(0, 3, 1)
      def repeat_rx(i):
          qml.RX(x / 2, wires=i)

      catalyst.ctrl(repeat_rx, control=3)()

      return qml.expval(qml.PauliZ(0))
  ```

  ```pycon
  >>> circuit(0.2)
  array(1.)
  ```

* Catalyst now supports JAX's `array.at[index]` notation for array element assignment and updating.
  [(#273)](https://github.com/PennyLaneAI/catalyst/pull/273)

  ```python
  @qjit
  def add_multiply(l: jax.core.ShapedArray((3,), dtype=float), idx: int):
      res = l.at[idx].multiply(3)
      res2 = l.at[idx].add(2)
      return res + res2

  res = add_multiply(jnp.array([0, 1, 2]), 2)
  ```

  ```pycon
  >>> res
  [0, 2, 10]
  ```

  For more details on available methods, see the
  [JAX documentation](https://jax.readthedocs.io/en/latest/_autosummary/jax.numpy.ndarray.at.html).

<h3>Improvements</h3>

* The Lightning backend device has been updated to work with the new PL-Lightning monorepo.
  [(#259)](https://github.com/PennyLaneAI/catalyst/pull/259)
  [(#277)](https://github.com/PennyLaneAI/catalyst/pull/277)

* A new compiler driver has been implemented in C++. This improves compile-time performance by
  avoiding *round-tripping*, which is when the entire program being compiled is dumped to
  a textual form and re-parsed by another tool.

  This is also a requirement for providing custom metadata at the LLVM level, which is
  necessary for better integration with tools like Enzyme. Finally, this makes it more natural
  to improve error messages originating from C++ when compared to the prior subprocess-based
  approach.
  [(#216)](https://github.com/PennyLaneAI/catalyst/pull/216)

* Support the `braket.devices.Devices` enum class and `s3_destination_folder`
  device options for AWS Braket remote devices.
  [(#278)](https://github.com/PennyLaneAI/catalyst/pull/278)

* Improvements have been made to the build process, including avoiding unnecessary processes such
  as removing `opt` and downloading the wheel.
  [(#298)](https://github.com/PennyLaneAI/catalyst/pull/298)

* Remove a linker warning about duplicate `rpath`s when Catalyst wheels are installed on macOS.
  [(#314)](https://github.com/PennyLaneAI/catalyst/pull/314)

<h3>Bug fixes</h3>

* Fix incompatibilities with GCC on Linux introduced in v0.3.0 when compiling user programs.
  Due to these, Catalyst v0.3.0 only works when clang is installed in the user environment.

  - Resolve an issue with an empty linker flag, causing `ld` to error.
    [(#276)](https://github.com/PennyLaneAI/catalyst/pull/276)

  - Resolve an issue with undefined symbols provided the Catalyst runtime.
    [(#316)](https://github.com/PennyLaneAI/catalyst/pull/316)

* Remove undocumented package dependency on the zlib/zstd compression library.
  [(#308)](https://github.com/PennyLaneAI/catalyst/pull/308)

* Fix filesystem issue when compiling multiple functions with the same name and
  `keep_intermediate=True`.
  [(#306)](https://github.com/PennyLaneAI/catalyst/pull/306)

* Add support for applying the `adjoint` operation to `QubitUnitary` gates.
  `QubitUnitary` was not able to be `adjoint`ed when the variable holding the unitary matrix might
  change. This can happen, for instance, inside of a for loop.
  To solve this issue, the unitary matrix gets stored in the array list via push and pops.
  The unitary matrix is later reconstructed from the array list and `QubitUnitary` can be executed
  in the `adjoint`ed context.
  [(#304)](https://github.com/PennyLaneAI/catalyst/pull/304)
  [(#310)](https://github.com/PennyLaneAI/catalyst/pull/310)

<h3>Contributors</h3>

This release contains contributions from (in alphabetical order):

Ali Asadi,
David Ittah,
Erick Ochoa Lopez,
Jacob Mai Peng,
Sergei Mironov,
Romain Moyard.

# Release 0.3.0

<h3>New features</h3>

* Catalyst now officially supports macOS ARM devices, such as Apple M1/M2 machines,
  with macOS binary wheels available on PyPI. For more details on the changes involved to support
  macOS, please see the improvements section.
  [(#229)](https://github.com/PennyLaneAI/catalyst/pull/230)
  [(#232)](https://github.com/PennyLaneAI/catalyst/pull/232)
  [(#233)](https://github.com/PennyLaneAI/catalyst/pull/233)
  [(#234)](https://github.com/PennyLaneAI/catalyst/pull/234)

* Write Catalyst-compatible programs with native Python conditional statements.
  [(#235)](https://github.com/PennyLaneAI/catalyst/pull/235)

  AutoGraph is a new, experimental, feature that automatically converts Python conditional
  statements like `if`, `else`, and `elif`, into their equivalent functional forms provided by
  Catalyst (such as `catalyst.cond`).

  This feature is currently opt-in, and requires setting the `autograph=True` flag in the `qjit`
  decorator:

  ```python
  dev = qml.device("lightning.qubit", wires=1)

  @qjit(autograph=True)
  @qml.qnode(dev)
  def f(x):
      if x < 0.5:
          qml.RY(jnp.sin(x), wires=0)
      else:
          qml.RX(jnp.cos(x), wires=0)

      return qml.expval(qml.PauliZ(0))
  ```

  The implementation is based on the AutoGraph module from TensorFlow, and requires a working
  TensorFlow installation be available. In addition, Python loops (`for` and `while`) are not
  yet supported, and do not work in AutoGraph mode.

  Note that there are some caveats when using this feature especially around the use of global
  variables or object mutation inside of methods. A functional style is always recommended when
  using `qjit` or AutoGraph.

* The quantum adjoint operation can now be used in conjunction with Catalyst control flow, such as
  loops and conditionals. For this purpose a new instruction, `catalyst.adjoint`, has been added.
  [(#220)](https://github.com/PennyLaneAI/catalyst/pull/220)

  `catalyst.adjoint` can wrap around quantum functions which contain the Catalyst `cond`,
  `for_loop`, and `while_loop` primitives. Previously, the usage of `qml.adjoint` on functions with
  these primitives would result in decomposition errors. Note that a future release of Catalyst will
  merge the behaviour of `catalyst.adjoint` into `qml.adjoint` for convenience.

  ```python
  dev = qml.device("lightning.qubit", wires=3)

  @qjit
  @qml.qnode(dev)
  def circuit(x):

      @for_loop(0, 3, 1)
      def repeat_rx(i):
          qml.RX(x / 2, wires=i)

      adjoint(repeat_rx)()

      return qml.expval(qml.PauliZ(0))
  ```

  ```pycon
  >>> circuit(0.2)
  array(0.99500417)
  ```

  Additionally, the ability to natively represent the adjoint construct in Catalyst's program
  representation (IR) was added.

* QJIT-compiled programs now support (nested) container types as inputs and outputs of compiled
  functions. This includes lists and dictionaries, as well as any data structure implementing the
  [PyTree protocol](https://jax.readthedocs.io/en/latest/pytrees.html).
  [(#215)](https://github.com/PennyLaneAI/catalyst/pull/215)
  [(#221)](https://github.com/PennyLaneAI/catalyst/pull/221)

  For example, a program that accepts and returns a mix of dictionaries, lists, and tuples:

  ```python
  @qjit
  def workflow(params1, params2):
      res1 = params1["a"][0][0] + params2[1]
      return {"y1": jnp.sin(res1), "y2": jnp.cos(res1)}
  ```

  ```pycon
  >>> params1 = {"a": [[0.1], 0.2]}
  >>> params2 = (0.6, 0.8)
  >>> workflow(params1, params2)
  array(0.78332691)
  ```

* Compile-time backpropagation of arbitrary hybrid programs is now supported, via integration with
  [Enzyme AD](https://enzyme.mit.edu/).
  [(#158)](https://github.com/PennyLaneAI/catalyst/pull/158)
  [(#193)](https://github.com/PennyLaneAI/catalyst/pull/193)
  [(#224)](https://github.com/PennyLaneAI/catalyst/pull/224)
  [(#225)](https://github.com/PennyLaneAI/catalyst/pull/225)
  [(#239)](https://github.com/PennyLaneAI/catalyst/pull/239)
  [(#244)](https://github.com/PennyLaneAI/catalyst/pull/244)

  This allows `catalyst.grad` to differentiate hybrid functions that contain both classical
  pre-processing (inside & outside of QNodes), QNodes, as well as classical post-processing
  (outside of QNodes) via a combination of backpropagation and quantum gradient methods.

  The new default for the differentiation `method` attribute in `catalyst.grad` has been changed to
  `"auto"`, which performs Enzyme-based reverse mode AD on classical code, in conjunction with the
  quantum `diff_method` specified on each QNode:

  ```python
  dev = qml.device("lightning.qubit", wires=1)

  @qml.qnode(dev, diff_method="parameter-shift")
  def circuit(theta):
      qml.RX(jnp.exp(theta ** 2) / jnp.cos(theta / 4), wires=0)
      return qml.expval(qml.PauliZ(wires=0))
  ```

  ```pycon
  >>> grad = qjit(catalyst.grad(circuit, method="auto"))
  >>> grad(jnp.pi)
  array(0.05938718)
  ```

  The reworked differentiation pipeline means you can now compute exact derivatives of programs with
  both classical pre- and post-processing, as shown below:

  ```python
  @qml.qnode(qml.device("lightning.qubit", wires=1), diff_method="adjoint")
  def circuit(theta):
      qml.RX(jnp.exp(theta ** 2) / jnp.cos(theta / 4), wires=0)
      return qml.expval(qml.PauliZ(wires=0))

  def loss(theta):
      return jnp.pi / jnp.tanh(circuit(theta))

  @qjit
  def grad_loss(theta):
      return catalyst.grad(loss)(theta)
  ```

  ```pycon
  >>> grad_loss(1.0)
  array(-1.90958669)
  ```

  You can also use multiple QNodes with different differentiation methods:

  ```python
  @qml.qnode(qml.device("lightning.qubit", wires=1), diff_method="parameter-shift")
  def circuit_A(params):
      qml.RX(jnp.exp(params[0] ** 2) / jnp.cos(params[1] / 4), wires=0)
      return qml.probs()

  @qml.qnode(qml.device("lightning.qubit", wires=1), diff_method="adjoint")
  def circuit_B(params):
      qml.RX(jnp.exp(params[1] ** 2) / jnp.cos(params[0] / 4), wires=0)
      return qml.expval(qml.PauliZ(wires=0))

  def loss(params):
      return jnp.prod(circuit_A(params)) + circuit_B(params)

  @qjit
  def grad_loss(theta):
      return catalyst.grad(loss)(theta)
  ```

  ```pycon
  >>> grad_loss(jnp.array([1.0, 2.0]))
  array([ 0.57367285, 44.4911605 ])
  ```

  And you can differentiate purely classical functions as well:

  ```python
  def square(x: float):
      return x ** 2

  @qjit
  def dsquare(x: float):
      return catalyst.grad(square)(x)
  ```

  ```pycon
  >>> dsquare(2.3)
  array(4.6)
  ```

  Note that the current implementation of reverse mode AD is restricted to 1st order derivatives,
  but you can still use `catalyst.grad(method="fd")` is still available to perform a finite
  differences approximation of _any_ differentiable function.

* Add support for the new PennyLane arithmetic operators.
  [(#250)](https://github.com/PennyLaneAI/catalyst/pull/250)

  PennyLane is in the process of replacing `Hamiltonian` and `Tensor` observables with a set of
  general arithmetic operators. These consist of
  [Prod](https://docs.pennylane.ai/en/stable/code/api/pennylane.ops.op_math.Prod.html),
  [Sum](https://docs.pennylane.ai/en/stable/code/api/pennylane.ops.op_math.Sum.html) and
  [SProd](https://docs.pennylane.ai/en/stable/code/api/pennylane.ops.op_math.SProd.html).

  By default, using dunder methods (eg. `+`, `-`, `@`, `*`) to combine
  operators with scalars or other operators will create `Hamiltonian` and
  `Tensor` objects. However, these two methods will be deprecated in coming
  releases of PennyLane.

  To enable the new arithmetic operators, one can use `Prod`, `Sum`, and
  `Sprod` directly or activate them by calling [enable_new_opmath](https://docs.pennylane.ai/en/stable/code/api/pennylane.operation.enable_new_opmath.html)
  at the beginning of your PennyLane program.

  ``` python
  dev = qml.device("lightning.qubit", wires=2)

  @qjit
  @qml.qnode(dev)
  def circuit(x: float, y: float):
      qml.RX(x, wires=0)
      qml.RX(y, wires=1)
      qml.CNOT(wires=[0, 1])
      return qml.expval(0.2 * qml.PauliX(wires=0) - 0.4 * qml.PauliY(wires=1))
  ```

  ```pycon
  >>> qml.operation.enable_new_opmath()
  >>> qml.operation.active_new_opmath()
  True
  >>> circuit(np.pi / 4, np.pi / 2)
  array(0.28284271)
  ```

<h3>Improvements</h3>

* Better support for Hamiltonian observables:

  - Allow Hamiltonian observables with integer coefficients.
    [(#248)](https://github.com/PennyLaneAI/catalyst/pull/248)

    For example, compiling the following circuit wasn't previously allowed, but is
    now supported in Catalyst:

    ```python
    dev = qml.device("lightning.qubit", wires=2)

    @qjit
    @qml.qnode(dev)
    def circuit(x: float, y: float):
        qml.RX(x, wires=0)
        qml.RY(y, wires=1)

        coeffs = [1, 2]
        obs = [qml.PauliZ(0), qml.PauliZ(1)]
        return qml.expval(qml.Hamiltonian(coeffs, obs))
    ```

  - Allow nested Hamiltonian observables.
    [(#255)](https://github.com/PennyLaneAI/catalyst/pull/255)

    ```python
    @qjit
    @qml.qnode(qml.device("lightning.qubit", wires=3))
    def circuit(x, y, coeffs1, coeffs2):
        qml.RX(x, wires=0)
        qml.RX(y, wires=1)
        qml.RY(x + y, wires=2)

        obs = [
            qml.PauliX(0) @ qml.PauliZ(1),
            qml.Hamiltonian(coeffs1, [qml.PauliZ(0) @ qml.Hadamard(2)]),
        ]

        return qml.var(qml.Hamiltonian(coeffs2, obs))
    ```

* Various performance improvements:

  - The execution and compile time of programs has been reduced, by generating more efficient code
    and avoiding unnecessary optimizations. Specifically, a scalarization procedure was added to the
    MLIR pass pipeline, and LLVM IR compilation is now invoked with optimization level 0.
    [(#217)](https://github.com/PennyLaneAI/catalyst/pull/217)

  - The execution time of compiled functions has been improved in the frontend.
    [(#213)](https://github.com/PennyLaneAI/catalyst/pull/213)

    Specifically, the following changes have been made, which leads to a small but measurable
    improvement when using larger matrices as inputs, or functions with many inputs:

    + only loading the user program library once per compilation,
    + generating return value types only once per compilation,
    + avoiding unnecessary type promotion, and
    + avoiding unnecessary array copies.

  - Peak memory utilization of a JIT compiled program has been reduced, by allowing tensors to be
    scheduled for deallocation. Previously, the tensors were not deallocated until the end of the
    call to the JIT compiled function.
    [(#201)](https://github.com/PennyLaneAI/catalyst/pull/201)

* Various improvements have been made to enable Catalyst to compile on macOS:

  - Remove unnecessary `reinterpret_cast` from `ObsManager`. Removal of
    these `reinterpret_cast` allows compilation of the runtime to succeed
    in macOS. macOS uses an ILP32 mode for Aarch64 where they use the full 64
    bit mode but with 32 bit Integer, Long, and Pointers. This patch also
    changes a test file to prevent a mismatch in machines which compile using
    ILP32 mode.
    [(#229)](https://github.com/PennyLaneAI/catalyst/pull/230)

  - Allow runtime to be compiled on macOS. Substitute `nproc` with a call to
    `os.cpu_count()` and use correct flags for `ld.64`.
    [(#232)](https://github.com/PennyLaneAI/catalyst/pull/232)

  - Improve portability on the frontend to be available on macOS. Use
    `.dylib`, remove unnecessary flags, and address behaviour difference in
    flags.
    [(#233)](https://github.com/PennyLaneAI/catalyst/pull/233)

  - Small compatibility changes in order for all integration tests to succeed
    on macOS.
    [(#234)](https://github.com/PennyLaneAI/catalyst/pull/234)

* Dialects can compile with older versions of clang by avoiding type mismatches.
  [(#228)](https://github.com/PennyLaneAI/catalyst/pull/228)

* The runtime is now built against `qir-stdlib` pre-build artifacts.
  [(#236)](https://github.com/PennyLaneAI/catalyst/pull/236)

* Small improvements have been made to the CI/CD, including fixing the Enzyme
  cache, generalize caches to other operating systems, fix build wheel
  recipe, and remove references to QIR in runtime's Makefile.
  [(#243)](https://github.com/PennyLaneAI/catalyst/pull/243)
  [(#247)](https://github.com/PennyLaneAI/catalyst/pull/247)


<h3>Breaking changes</h3>

* Support for Python 3.8 has been removed.
  [(#231)](https://github.com/PennyLaneAI/catalyst/pull/231)

* The default differentiation method on ``grad`` and ``jacobian`` is reverse-mode
  automatic differentiation instead of finite differences. When a QNode does not have a
  ``diff_method`` specified, it will default to using the parameter shift method instead of
  finite-differences.
  [(#244)](https://github.com/PennyLaneAI/catalyst/pull/244)
  [(#271)](https://github.com/PennyLaneAI/catalyst/pull/271)

* The JAX version used by Catalyst has been updated to `v0.4.14`, the minimum PennyLane version
  required is now `v0.32`.
  [(#264)](https://github.com/PennyLaneAI/catalyst/pull/264)

* Due to the change allowing Python container objects as inputs to QJIT-compiled functions, Python
  lists are no longer automatically converted to JAX arrays.
  [(#231)](https://github.com/PennyLaneAI/catalyst/pull/231)

  This means that indexing on lists when the index is not static will cause a
  `TracerIntegerConversionError`, consistent with JAX's behaviour.

  That is, the following example is no longer support:

  ```python
  @qjit
  def f(x: list, index: int):
      return x[index]
  ```

  However, if the parameter `x` above is a JAX or NumPy array, the compilation will continue to
  succeed.

* The `catalyst.grad` function has been renamed to `catalyst.jacobian` and supports differentiation
  of functions that return multiple or non-scalar outputs. A new `catalyst.grad` function has been
  added that enforces that it is differentiating a function with a single scalar return value.
  [(#254)](https://github.com/PennyLaneAI/catalyst/pull/254)

<h3>Bug fixes</h3>

* Fixed an issue preventing the differentiation of `qml.probs` with the parameter-shift method.
  [(#211)](https://github.com/PennyLaneAI/catalyst/pull/211)

* Fixed the incorrect return value data-type with functions returning `qml.counts`.
  [(#221)](https://github.com/PennyLaneAI/catalyst/pull/221)

* Fix segmentation fault when differentiating a function where a quantum measurement is used
  multiple times by the same operation.
  [(#242)](https://github.com/PennyLaneAI/catalyst/pull/242)

<h3>Contributors</h3>

This release contains contributions from (in alphabetical order):

Ali Asadi,
David Ittah,
Erick Ochoa Lopez,
Jacob Mai Peng,
Romain Moyard,
Sergei Mironov.


# Release 0.2.1

<h3>Bug fixes</h3>

* Add missing OpenQASM backend in binary distribution, which relies on the latest version of the
  AWS Braket plugin for PennyLane to resolve dependency issues between the plugin, Catalyst, and
  PennyLane. The Lightning-Kokkos backend with Serial and OpenMP modes is also added to the binary
  distribution.
  [#198](https://github.com/PennyLaneAI/catalyst/pull/198)

* Return a list of decompositions when calling the decomposition method for control operations.
  This allows Catalyst to be compatible with upstream PennyLane.
  [#241](https://github.com/PennyLaneAI/catalyst/pull/241)

<h3>Improvements</h3>

* When using OpenQASM-based devices the string representation of the circuit is printed on
  exception.
  [#199](https://github.com/PennyLaneAI/catalyst/pull/199)

* Use ``pybind11::module`` interface library instead of ``pybind11::embed`` in the runtime for
  OpenQasm backend to avoid linking to the python library at compile time.
  [#200](https://github.com/PennyLaneAI/catalyst/pull/200)

<h3>Contributors</h3>

This release contains contributions from (in alphabetical order):

Ali Asadi,
David Ittah.

# Release 0.2.0

<h3>New features</h3>

* Catalyst programs can now be used inside of a larger JAX workflow which uses
  JIT compilation, automatic differentiation, and other JAX transforms.
  [#96](https://github.com/PennyLaneAI/catalyst/pull/96)
  [#123](https://github.com/PennyLaneAI/catalyst/pull/123)
  [#167](https://github.com/PennyLaneAI/catalyst/pull/167)
  [#192](https://github.com/PennyLaneAI/catalyst/pull/192)

  For example, call a Catalyst qjit-compiled function from within a JAX jit-compiled
  function:

  ```python
  dev = qml.device("lightning.qubit", wires=1)

  @qjit
  @qml.qnode(dev)
  def circuit(x):
      qml.RX(jnp.pi * x[0], wires=0)
      qml.RY(x[1] ** 2, wires=0)
      qml.RX(x[1] * x[2], wires=0)
      return qml.probs(wires=0)

  @jax.jit
  def cost_fn(weights):
      x = jnp.sin(weights)
      return jnp.sum(jnp.cos(circuit(x)) ** 2)
  ```

  ```pycon
  >>> cost_fn(jnp.array([0.1, 0.2, 0.3]))
  Array(1.32269195, dtype=float64)
  ```

  Catalyst-compiled functions can now also be automatically differentiated
  via JAX, both in forward and reverse mode to first-order,

  ```pycon
  >>> jax.grad(cost_fn)(jnp.array([0.1, 0.2, 0.3]))
  Array([0.49249037, 0.05197949, 0.02991883], dtype=float64)
  ```

  as well as vectorized using `jax.vmap`:

  ```pycon
  >>> jax.vmap(cost_fn)(jnp.array([[0.1, 0.2, 0.3], [0.4, 0.5, 0.6]]))
  Array([1.32269195, 1.53905377], dtype=float64)
  ```

  In particular, this allows for a reduction in boilerplate when using
  JAX-compatible optimizers such as `jaxopt`:

  ```pycon
  >>> opt = jaxopt.GradientDescent(cost_fn)
  >>> params = jnp.array([0.1, 0.2, 0.3])
  >>> (final_params, _) = jax.jit(opt.run)(params)
  >>> final_params
  Array([-0.00320799,  0.03475223,  0.29362844], dtype=float64)
  ```

  Note that, in general, best performance will be seen when the Catalyst
  `@qjit` decorator is used to JIT the entire hybrid workflow. However, there
  may be cases where you may want to delegate only the quantum part of your
  workflow to Catalyst, and let JAX handle classical components (for example,
  due to missing a feature or compatibility issue in Catalyst).

* Support for Amazon Braket devices provided via the PennyLane-Braket plugin.
  [#118](https://github.com/PennyLaneAI/catalyst/pull/118)
  [#139](https://github.com/PennyLaneAI/catalyst/pull/139)
  [#179](https://github.com/PennyLaneAI/catalyst/pull/179)
  [#180](https://github.com/PennyLaneAI/catalyst/pull/180)

  This enables quantum subprograms within a JIT-compiled Catalyst workflow to
  execute on Braket simulator and hardware devices, including remote
  cloud-based simulators such as SV1.

  ```python
  def circuit(x, y):
      qml.RX(y * x, wires=0)
      qml.RX(x * 2, wires=1)
      return qml.expval(qml.PauliY(0) @ qml.PauliZ(1))

  @qjit
  def workflow(x: float, y: float):
      device = qml.device("braket.local.qubit", backend="braket_sv", wires=2)
      g = qml.qnode(device)(circuit)
      h = catalyst.grad(g)
      return h(x, y)

  workflow(1.0, 2.0)
  ```

  For a list of available devices, please see the [PennyLane-Braket](https://amazon-braket-pennylane-plugin-python.readthedocs.io/en/latest/)
  documentation.

  Internally, the quantum instructions are generating OpenQASM3 kernels at
  runtime; these are then executed on both local (`braket.local.qubit`) and
  remote (`braket.aws.qubit`) devices backed by Amazon Braket Python SDK,

  with measurement results then propagated back to the frontend.

  Note that at initial release, not all Catalyst features are supported with Braket.
  In particular, dynamic circuit features, such as mid-circuit measurements, will
  not work with Braket devices.

* Catalyst conditional functions defined via `@catalyst.cond` now support an arbitrary
  number of 'else if' chains.
  [#104](https://github.com/PennyLaneAI/catalyst/pull/104)

  ```python
  dev = qml.device("lightning.qubit", wires=1)

  @qjit
  @qml.qnode(dev)
  def circuit(x):

      @catalyst.cond(x > 2.7)
      def cond_fn():
          qml.RX(x, wires=0)

      @cond_fn.else_if(x > 1.4)
      def cond_elif():
          qml.RY(x, wires=0)

      @cond_fn.otherwise
      def cond_else():
          qml.RX(x ** 2, wires=0)

      cond_fn()

      return qml.probs(wires=0)
  ```

* Iterating in reverse is now supported with constant negative step sizes via `catalyst.for_loop`.
  [#129](https://github.com/PennyLaneAI/catalyst/pull/129)

  ```python
  dev = qml.device("lightning.qubit", wires=1)

  @qjit
  @qml.qnode(dev)
  def circuit(n):

      @catalyst.for_loop(n, 0, -1)
      def loop_fn(_):
          qml.PauliX(0)

      loop_fn()
      return measure(0)
  ```

* Additional gradient transforms for computing the vector-Jacobian product (VJP)
  and Jacobian-vector product (JVP) are now available in Catalyst.
  [#98](https://github.com/PennyLaneAI/catalyst/pull/98)

  Use `catalyst.vjp` to compute the forward-pass value and VJP:

  ```python
  @qjit
  def vjp(params, cotangent):
      def f(x):
          y = [jnp.sin(x[0]), x[1] ** 2, x[0] * x[1]]
          return jnp.stack(y)

      return catalyst.vjp(f, [params], [cotangent])
  ```

  ```pycon
  >>> x = jnp.array([0.1, 0.2])
  >>> dy = jnp.array([-0.5, 0.1, 0.3])
  >>> vjp(x, dy)
  [array([0.09983342, 0.04      , 0.02      ]),
   array([-0.43750208,  0.07000001])]
  ```

  Use `catalyst.jvp` to compute the forward-pass value and JVP:

  ```python
  @qjit
  def jvp(params, tangent):
      def f(x):
          y = [jnp.sin(x[0]), x[1] ** 2, x[0] * x[1]]
          return jnp.stack(y)

      return catalyst.jvp(f, [params], [tangent])
  ```

  ```pycon
  >>> x = jnp.array([0.1, 0.2])
  >>> tangent = jnp.array([0.3, 0.6])
  >>> jvp(x, tangent)
  [array([0.09983342, 0.04      , 0.02      ]),
   array([0.29850125, 0.24000006, 0.12      ])]
  ```

* Support for multiple backend devices within a single qjit-compiled function
  is now available.
  [#86](https://github.com/PennyLaneAI/catalyst/pull/86)
  [#89](https://github.com/PennyLaneAI/catalyst/pull/89)

  For example, if you compile the Catalyst runtime
  with `lightning.kokkos` support (via the compilation flag
  `ENABLE_LIGHTNING_KOKKOS=ON`), you can use `lightning.qubit` and
  `lightning.kokkos` within a singular workflow:

  ```python
  dev1 = qml.device("lightning.qubit", wires=1)
  dev2 = qml.device("lightning.kokkos", wires=1)

  @qml.qnode(dev1)
  def circuit1(x):
      qml.RX(jnp.pi * x[0], wires=0)
      qml.RY(x[1] ** 2, wires=0)
      qml.RX(x[1] * x[2], wires=0)
      return qml.var(qml.PauliZ(0))

  @qml.qnode(dev2)
  def circuit2(x):

      @catalyst.cond(x > 2.7)
      def cond_fn():
          qml.RX(x, wires=0)

      @cond_fn.otherwise
      def cond_else():
          qml.RX(x ** 2, wires=0)

      cond_fn()

      return qml.probs(wires=0)

  @qjit
  def cost(x):
      return circuit2(circuit1(x))
  ```

  ```pycon
  >>> x = jnp.array([0.54, 0.31])
  >>> cost(x)
  array([0.80842369, 0.19157631])
  ```

* Support for returning the variance of Hamiltonians,
  Hermitian matrices, and Tensors via `qml.var` has been added.
  [#124](https://github.com/PennyLaneAI/catalyst/pull/124)

  ```python
  dev = qml.device("lightning.qubit", wires=2)

  @qjit
  @qml.qnode(dev)
  def circuit(x):
      qml.RX(jnp.pi * x[0], wires=0)
      qml.RY(x[1] ** 2, wires=1)
      qml.CNOT(wires=[0, 1])
      qml.RX(x[1] * x[2], wires=0)
      return qml.var(qml.PauliZ(0) @ qml.PauliX(1))
  ```

  ```pycon
  >>> x = jnp.array([0.54, 0.31])
  >>> circuit(x)
  array(0.98851544)
  ```

<h3>Breaking changes</h3>

* The `catalyst.grad` function now supports using the differentiation
  method defined on the QNode (via the `diff_method` argument) rather than
  applying a global differentiation method.
  [#163](https://github.com/PennyLaneAI/catalyst/pull/163)

  As part of this change, the `method` argument now accepts
  the following options:

  - `method="auto"`:  Quantum components of the hybrid function are
    differentiated according to the corresponding QNode `diff_method`, while
    the classical computation is differentiated using traditional auto-diff.

    With this strategy, Catalyst only currently supports QNodes with
    `diff_method="param-shift" and `diff_method="adjoint"`.

  - `method="fd"`: First-order finite-differences for the entire hybrid function.
    The `diff_method` argument for each QNode is ignored.

  This is an intermediate step towards differentiating functions that
  internally call multiple QNodes, and towards supporting differentiation of
  classical postprocessing.

<h3>Improvements</h3>

* Catalyst has been upgraded to work with JAX v0.4.13.
  [#143](https://github.com/PennyLaneAI/catalyst/pull/143)
  [#185](https://github.com/PennyLaneAI/catalyst/pull/185)

* Add a Backprop operation for using autodifferentiation (AD) at the LLVM
  level with Enzyme AD. The Backprop operations has a bufferization pattern
  and a lowering to LLVM.
  [#107](https://github.com/PennyLaneAI/catalyst/pull/107)
  [#116](https://github.com/PennyLaneAI/catalyst/pull/116)

* Error handling has been improved. The runtime now throws more descriptive
  and unified expressions for runtime errors and assertions.
  [#92](https://github.com/PennyLaneAI/catalyst/pull/92)

* In preparation for easier debugging, the compiler has been refactored to
  allow easy prototyping of new compilation pipelines.
  [#38](https://github.com/PennyLaneAI/catalyst/pull/38)

  In the future, this will allow the ability to generate MLIR or LLVM-IR by
  loading input from a string or file, rather than generating it from Python.

  As part of this refactor, the following changes were made:

  - Passes are now classes. This allows developers/users looking to change
    flags to inherit from these passes and change the flags.

  - Passes are now passed as arguments to the compiler. Custom passes can just
    be passed to the compiler as an argument, as long as they implement a run
    method which takes an input and the output of this method can be fed to
    the next pass.

* Improved Python compatibility by providing a stable signature for user
  generated functions.
  [#106](https://github.com/PennyLaneAI/catalyst/pull/106)

* Handle C++ exceptions without unwinding the whole stack.
  [#99](https://github.com/PennyLaneAI/catalyst/pull/99)

* Reduce the number of classical invocations by counting the number of gate parameters in
  the `argmap` function.
  [#136](https://github.com/PennyLaneAI/catalyst/pull/136)

  Prior to this, the computation of hybrid gradients executed all of the classical code
  being differentiated in a `pcount` function that solely counted the number of gate
  parameters in the quantum circuit. This was so `argmap` and other downstream
  functions could allocate memrefs large enough to store all gate parameters.

  Now, instead of counting the number of parameters separately, a dynamically-resizable
  array is used in the `argmap` function directly to store the gate parameters. This
  removes one invocation of all of the classical code being differentiated.

* Use Tablegen to define MLIR passes instead of C++ to reduce overhead of adding new passes.
  [#157](https://github.com/PennyLaneAI/catalyst/pull/157)

* Perform constant folding on wire indices for `quantum.insert` and `quantum.extract` ops,
  used when writing (resp. reading) qubits to (resp. from) quantum registers.
  [#161](https://github.com/PennyLaneAI/catalyst/pull/161)

* Represent known named observables as members of an MLIR Enum rather than a raw integer.
  This improves IR readability.
  [#165](https://github.com/PennyLaneAI/catalyst/pull/165)

<h3>Bug fixes</h3>

* Fix a bug in the mapping from logical to concrete qubits for mid-circuit measurements.
  [#80](https://github.com/PennyLaneAI/catalyst/pull/80)

* Fix a bug in the way gradient result type is inferred.
  [#84](https://github.com/PennyLaneAI/catalyst/pull/84)

* Fix a memory regression and reduce memory footprint by removing unnecessary
  temporary buffers.
  [#100](https://github.com/PennyLaneAI/catalyst/pull/100)

* Provide a new abstraction to the `QuantumDevice` interface in the runtime
  called `DataView`. C++ implementations of the interface can iterate
  through and directly store results into the `DataView` independent of the
  underlying memory layout. This can eliminate redundant buffer copies at the
  interface boundaries, which has been applied to existing devices.
  [#109](https://github.com/PennyLaneAI/catalyst/pull/109)

* Reduce memory utilization by transferring ownership of buffers from the
  runtime to Python instead of copying them. This includes adding a compiler
  pass that copies global buffers into the heap as global buffers cannot be
  transferred to Python.
  [#112](https://github.com/PennyLaneAI/catalyst/pull/112)

* Temporary fix of use-after-free and dependency of uninitialized memory.
  [#121](https://github.com/PennyLaneAI/catalyst/pull/121)

* Fix file renaming within pass pipelines.
  [#126](https://github.com/PennyLaneAI/catalyst/pull/126)

* Fix the issue with the `do_queue` deprecation warnings in PennyLane.
  [#146](https://github.com/PennyLaneAI/catalyst/pull/146)

* Fix the issue with gradients failing to work with hybrid functions that
  contain constant `jnp.array` objects. This will enable PennyLane operators
  that have data in the form of a `jnp.array`, such as a Hamiltonian, to be
  included in a qjit-compiled function.
  [#152](https://github.com/PennyLaneAI/catalyst/pull/152)

  An example of a newly supported workflow:

  ```python
  coeffs = jnp.array([0.1, 0.2])
  terms = [qml.PauliX(0) @ qml.PauliZ(1), qml.PauliZ(0)]
  H = qml.Hamiltonian(coeffs, terms)

  @qjit
  @qml.qnode(qml.device("lightning.qubit", wires=2))
  def circuit(x):
    qml.RX(x[0], wires=0)
    qml.RY(x[1], wires=0)
    qml.CNOT(wires=[0, 1])
    return qml.expval(H)

  params = jnp.array([0.3, 0.4])
  jax.grad(circuit)(params)
  ```

<h3>Contributors</h3>

This release contains contributions from (in alphabetical order):

Ali Asadi,
David Ittah,
Erick Ochoa Lopez,
Jacob Mai Peng,
Romain Moyard,
Sergei Mironov.

# Release 0.1.2

<h3>New features</h3>

* Add an option to print verbose messages explaining the compilation process.
  [#68](https://github.com/PennyLaneAI/catalyst/pull/68)

* Allow ``catalyst.grad`` to be used on any traceable function (within a qjit context).
  This means the operation is no longer restricted to acting on ``qml.qnode``s only.
  [#75](https://github.com/PennyLaneAI/catalyst/pull/75)

<h3>Improvements</h3>

* Work in progress on a Lightning-Kokkos backend:

  Bring feature parity to the Lightning-Kokkos backend simulator.
  [#55](https://github.com/PennyLaneAI/catalyst/pull/55)

  Add support for variance measurements for all observables.
  [#70](https://github.com/PennyLaneAI/catalyst/pull/70)

* Build the runtime against qir-stdlib v0.1.0.
  [#58](https://github.com/PennyLaneAI/catalyst/pull/58)

* Replace input-checking assertions with exceptions.
  [#67](https://github.com/PennyLaneAI/catalyst/pull/67)

* Perform function inlining to improve optimizations and memory management within the compiler.
  [#72](https://github.com/PennyLaneAI/catalyst/pull/72)

<h3>Breaking changes</h3>

<h3>Bug fixes</h3>

* Several fixes to address memory leaks in the compiled program:

  Fix memory leaks from data that flows back into the Python environment.
  [#54](https://github.com/PennyLaneAI/catalyst/pull/54)

  Fix memory leaks resulting from partial bufferization at the MLIR level. This fix makes the
  necessary changes to reintroduce the ``-buffer-deallocation`` pass into the MLIR pass pipeline.
  The pass guarantees that all allocations contained within a function (that is allocations that are
  not returned from a function) are also deallocated.
  [#61](https://github.com/PennyLaneAI/catalyst/pull/61)

  Lift heap allocations for quantum op results from the runtime into the MLIR compiler core. This
  allows all memref buffers to be memory managed in MLIR using the
  [MLIR bufferization infrastructure](https://mlir.llvm.org/docs/Bufferization/).
  [#63](https://github.com/PennyLaneAI/catalyst/pull/63)

  Eliminate all memory leaks by tracking memory allocations at runtime. The memory allocations
  which are still alive when the compiled function terminates, will be freed in the
  finalization / teardown function.
  [#78](https://github.com/PennyLaneAI/catalyst/pull/78)

* Fix returning complex scalars from the compiled function.
  [#77](https://github.com/PennyLaneAI/catalyst/pull/77)

<h3>Contributors</h3>

This release contains contributions from (in alphabetical order):

Ali Asadi,
David Ittah,
Erick Ochoa Lopez,
Sergei Mironov.

# Release 0.1.1

<h3>New features</h3>

* Adds support for interpreting control flow operations.
  [#31](https://github.com/PennyLaneAI/catalyst/pull/31)

<h3>Improvements</h3>

* Adds fallback compiler drivers to increase reliability during linking phase. Also adds support for a
  CATALYST_CC environment variable for manual specification of the compiler driver used for linking.
  [#30](https://github.com/PennyLaneAI/catalyst/pull/30)

<h3>Breaking changes</h3>

<h3>Bug fixes</h3>

* Fixes the Catalyst image path in the readme to properly render on PyPI.

<h3>Contributors</h3>

This release contains contributions from (in alphabetical order):

Ali Asadi,
Erick Ochoa Lopez.

# Release 0.1.0

Initial public release.

<h3>Contributors</h3>

This release contains contributions from (in alphabetical order):

Ali Asadi,
Sam Banning,
David Ittah,
Josh Izaac,
Erick Ochoa Lopez,
Sergei Mironov,
Isidor Schoch.<|MERGE_RESOLUTION|>--- conflicted
+++ resolved
@@ -1,4 +1,3 @@
-<<<<<<< HEAD
 # Release 0.9.0-dev
 
 <h3>New features</h3>
@@ -15,8 +14,6 @@
 
 This release contains contributions from (in alphabetical order):
 
-=======
->>>>>>> 76ba4d43
 # Release 0.8.0
 
 <h3>New features</h3>
