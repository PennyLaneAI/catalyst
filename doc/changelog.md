--- conflicted
+++ resolved
@@ -2,7 +2,6 @@
 
 <h3>New features</h3>
 
-<<<<<<< HEAD
 * Support for callbacks in Catalyst.
   [(#540)](https://github.com/PennyLaneAI/catalyst/pull/540)
 
@@ -21,10 +20,9 @@
     foo()
     ...
   ```
-=======
+
 * The python layer of the OQC-Catalyst device is now available.
   [(#578)](https://github.com/PennyLaneAI/catalyst/pull/578)
->>>>>>> fe916ea3
 
 * Catalyst publishes Git revision string seen at the time of the packaging as
   `catalyst.__revision__` . For editable installations, the revision is read at the time of
