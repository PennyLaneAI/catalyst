--- conflicted
+++ resolved
@@ -209,7 +209,6 @@
 
 <h3>Bug fixes</h3>
 
-<<<<<<< HEAD
 * Handle run time exception in async qnodes.
   [(#447)](https://github.com/PennyLaneAI/catalyst/pull/447)
 
@@ -217,12 +216,11 @@
   * changeing `llvm.call` to `llvm.invoke`
   * setting async runtime tokens and values to be errors
   * deallocating live tokens and values
-=======
+
 * Fix an issue when no qubit number was specified for the `qinst` primitive. The primitive now
   correctly deduces the number of qubits when no gate parameters are present. This change is not
   user facing.
   [(#496)](https://github.com/PennyLaneAI/catalyst/pull/496)
->>>>>>> 45351e2e
 
 * Fix the scatter operation lowering when `updatedWindowsDim` is empty.
   [(#475)](https://github.com/PennyLaneAI/catalyst/pull/475)
