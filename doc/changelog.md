--- conflicted
+++ resolved
@@ -39,11 +39,8 @@
 
 This release contains contributions from (in alphabetical order):
 
-<<<<<<< HEAD
 Ali Asadi,
-=======
 Romain Moyard,
->>>>>>> 2af8dec4
 Erick Ochoa Lopez.
 
 # Release 0.3.2
