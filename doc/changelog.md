--- conflicted
+++ resolved
@@ -8,7 +8,6 @@
   messages and includes a verbose trace if verbose mode is enabled.
   [(#303)](https://github.com/PennyLaneAI/catalyst/pull/303)
 
-<<<<<<< HEAD
 * The AutoGraph feature, still experimental, now supports native Python `while` loops as well.
   [(#318)](https://github.com/PennyLaneAI/catalyst/pull/318)
 
@@ -22,11 +21,10 @@
           i += 1
       return qml.expval(qml.PauliZ(0))
   ```
-=======
+
 * Add support for third party devices.
   Third party `QuantumDevice` implementations can now be loaded into the runtime.
   [(#327)](https://github.com/PennyLaneAI/catalyst/pull/327)
->>>>>>> 03e814d1
 
 <h3>Breaking changes</h3>
 
