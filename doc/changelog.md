--- conflicted
+++ resolved
@@ -2,7 +2,6 @@
 
 <h3>New features</h3>
 
-<<<<<<< HEAD
 * Support for callbacks in Catalyst.
   [(#540)](https://github.com/PennyLaneAI/catalyst/pull/540)
 
@@ -11,7 +10,6 @@
   The following is now possible.
 
   ```py
-
   @callback
   def foo():
     print("Hello world")
@@ -22,12 +20,11 @@
     foo()
     ...
   ```
-=======
+
 * Catalyst publishes Git revision string seen at the time of the packaging as
   `catalyst.__revision__` . For editable installations, the revision is read at the time of
   module import.
   [(#560)](https://github.com/PennyLaneAI/catalyst/pull/560)
->>>>>>> afbe7035
 
 <h3>Improvements</h3>
 
