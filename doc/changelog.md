--- conflicted
+++ resolved
@@ -117,6 +117,10 @@
   >>> qjit(vmap(circuit), autograph=True)(x)
   Array([0.99500417, 0.98006658, 0.95533649], dtype=float64)
   ```
+  
+* Verification is now performed before compilation to confirm that the measurements included in the quantum tape 
+  are compatible with the device.
+  [(#945)](https://github.com/PennyLaneAI/catalyst/pull/945)
 
 <h3>Breaking changes</h3>
 
@@ -160,28 +164,10 @@
   Array(0.61141766, dtype=float64)
   ```
 
-<<<<<<< HEAD
-* Autograph works when `qjit` is applied to a function decorated with `vmap`, `cond`, `for_loop` or `while_loop`.
-  [(#835)](https://github.com/PennyLaneAI/catalyst/pull/835)
-  [(#938)](https://github.com/PennyLaneAI/catalyst/pull/938)
-  [(#942)](https://github.com/PennyLaneAI/catalyst/pull/942)
-
-* Verification is now performed before compilation to confirm that the measurements included in the quantum tape 
-  are compatible with the device.
-  [(#945)](https://github.com/PennyLaneAI/catalyst/pull/945)
-
-<h3>Breaking changes</h3>
-* Return values are `jax.Array` typed instead of `numpy.array`.
-  [(#895)](https://github.com/PennyLaneAI/catalyst/pull/895)
-
-<h3>Bug fixes</h3>
-
-* Make Autograph copy `QNode` instead of creating new one from scratch to preserve information such as transforms and `mcm_method`. [(#900)](https://github.com/PennyLaneAI/catalyst/pull/900)
-=======
 * Fixes a bug where Catalyst would fail to apply quantum transforms and preserve
   QNode configuration settings when Autograph was enabled.
   [(#900)](https://github.com/PennyLaneAI/catalyst/pull/900)
->>>>>>> eb25b442
+
   
 * `pure_callback` will no longer cause a crash in the compiler if the return type
   signature is declared incorrectly and the callback function is differentiated.
@@ -235,11 +221,8 @@
 
 This release contains contributions from (in alphabetical order):
 
-<<<<<<< HEAD
+Alessandro Cosentino,
 Lillian M. A. Frederiksen,
-=======
-Alessandro Cosentino,
->>>>>>> eb25b442
 Kunwar Maheep Singh,
 Mehrdad Malekmohammadi,
 Romain Moyard,
