# Release 0.3.3-dev

<h3>New features</h3>

* Initial support for transforms. QFunc transforms are supported. QNode transforms have limited
  support. QNode transforms cannot be composed, and transforms are limited to what is currently
  available in PennyLane. This means that operations defined in Catalyst like `cond`, `for_loop`,
  and `while_loop` are not supported by transforms. Additionally, transforms can only return
  `MeasurementProcess`es.
  [(#280)](https://github.com/PennyLaneAI/catalyst/pull/280)

<<<<<<< HEAD
* Jax dynamic API is enabled and the intial support for dynamically-shaped arrays is added.
  Catalyst now accepts tensors whose dimensions are not known at the compile time in the top-level
  programs. Standard tensor initialisation functions `jax.numpy.ones/zeros/empty` now accept
  variables in shapes. Support for dynamic arrays in control-flow primitives is yet to be done.
  [(#366)](https://github.com/PennyLaneAI/catalyst/pull/366)

  ``` python
  @qjit
  def func(size:int):
      return jax.numpy.ones([size,size], dtype=float)
  ```

  ``` pycon
  >>> func(3)
  [[1. 1. 1.]
   [1. 1. 1.]
   [1. 1. 1.]]
  ```
=======
* The plugin system of Catalyst for backend devices. This system in runtime
  is backed by `dlopen` and enables the devices to be packaged separately from
  the runtime CAPI and loaded at run time instead of being linked at compile time.
  This provides flexibility and extensibility to Catalyst allowing users to
  load quantum devices dynamically.
  [(#343)](https://github.com/PennyLaneAI/catalyst/pull/343)
>>>>>>> c972eb77

<h3>Improvements</h3>

* ``AllocOp``, ``DeallocOp`` have now (only) value semantics. In the frontend, the last
  quantum register is deallocated instead of the first one. This allows to return the quantum
  register in functions and can be given to another function (useful for quantum transformation).
  [(#360)](https://github.com/PennyLaneAI/catalyst/pull/360)

* The quantum adjoint compiler routine has been extended to support function calls that affect the
  quantum state within an adjoint region. Note that the function may only provide a single result
  consisting of the quantum register.
  By itself this provides no user-facing changes, but compiler pass developers may now generate
  quantum adjoint operations around a block of code containing function calls as well as quantum
  operations and control flow operations.
  [(#353)](https://github.com/PennyLaneAI/catalyst/pull/353)

<h3>Breaking changes</h3>

<h3>Bug fixes</h3>

<h3>Contributors</h3>

This release contains contributions from (in alphabetical order):

<<<<<<< HEAD
Erick Ochoa Lopez,
=======
Ali Asadi,
>>>>>>> c972eb77
Romain Moyard,
Sergei Mironov.

# Release 0.3.2

<h3>New features</h3>

* The experimental AutoGraph feature now supports Python `while` loops, allowing native Python loops
  to be captured and compiled with Catalyst.
  [(#318)](https://github.com/PennyLaneAI/catalyst/pull/318)

  ```python
  dev = qml.device("lightning.qubit", wires=4)

  @qjit(autograph=True)
  @qml.qnode(dev)
  def circuit(n: int, x: float):
      i = 0

      while i < n:
          qml.RX(x, wires=i)
          i += 1

      return qml.expval(qml.PauliZ(0))
  ```

  ```pycon
  >>> circuit(4, 0.32)
  array(0.94923542)
  ```

  This feature extends the existing AutoGraph support for Python `for` loops and `if` statements
  introduced in v0.3. Note that TensorFlow must be installed for AutoGraph support.

  For more details, please see the
  [AutoGraph guide](https://docs.pennylane.ai/projects/catalyst/en/stable/dev/autograph.html).

* In addition to loops and conditional branches, AutoGraph now supports native Python `and`, `or`
  and `not` operators in Boolean expressions.
  [(#325)](https://github.com/PennyLaneAI/catalyst/pull/325)

  ```python
  dev = qml.device("lightning.qubit", wires=1)

  @qjit(autograph=True)
  @qml.qnode(dev)
  def circuit(x: float):

      if x >= 0 and x < jnp.pi:
          qml.RX(x, wires=0)

      return qml.probs()
  ```

  ```pycon
  >>> circuit(0.43)
  array([0.95448287, 0.04551713])
  >>> circuit(4.54)
  array([1., 0.])
  ```

  Note that logical Boolean operators will only be captured by AutoGraph if all
  operands are dynamic variables (that is, a value known only at runtime, such
  as a measurement result or function argument). For other use
  cases, it is recommended to use the `jax.numpy.logical_*` set of functions where
  appropriate.

* Debug compiled programs and print dynamic values at runtime with ``debug.print``
  [(#279)](https://github.com/PennyLaneAI/catalyst/pull/279)
  [(#356)](https://github.com/PennyLaneAI/catalyst/pull/356)

  You can now print arbitrary values from your running program, whether they are arrays, constants,
  strings, or abitrary Python objects. Note that while non-array Python objects
  *will* be printed at runtime, their string representation is captured at
  compile time, and thus will always be the same regardless of program inputs.
  The output for arrays optionally includes a descriptor for how the data is stored in memory
  ("memref").

  ```python
  @qjit
  def func(x: float):
      debug.print(x, memref=True)
      debug.print("exit")
  ```

  ```pycon
  >>> func(jnp.array(0.43))
  MemRef: base@ = 0x5629ff2b6680 rank = 0 offset = 0 sizes = [] strides = [] data =
  0.43
  exit
  ```

* Catalyst now officially supports macOS X86_64 devices, with macOS binary wheels
  available for both AARCH64 and X86_64.
  [(#347)](https://github.com/PennyLaneAI/catalyst/pull/347)
  [(#313)](https://github.com/PennyLaneAI/catalyst/pull/313)

* It is now possible to dynamically load third-party Catalyst compatible devices directly
  into a pre-installed Catalyst runtime on Linux.
  [(#327)](https://github.com/PennyLaneAI/catalyst/pull/327)

  To take advantage of this, third-party devices must implement the `Catalyst::Runtime::QuantumDevice`
  interface, in addition to defining the following method:

  ```cpp
  extern "C" Catalyst::Runtime::QuantumDevice*
  getCustomDevice() { return new CustomDevice(); }
  ```

  This support can also be integrated into existing PennyLane Python devices that inherit from
  the `QuantumDevice` class, by defining the `get_c_interface` static method.

  For more details, see the
  [custom devices documentation](https://docs.pennylane.ai/projects/catalyst/en/stable/dev/custom_devices.html).

<h3>Improvements</h3>

* Return values of conditional functions no longer need to be of exactly the same type.
  Type promotion is automatically applied to branch return values if their types don't match.
  [(#333)](https://github.com/PennyLaneAI/catalyst/pull/333)

  ```python
  @qjit
  def func(i: int, f: float):

      @cond(i < 3)
      def cond_fn():
          return i

      @cond_fn.otherwise
      def otherwise():
          return f

      return cond_fn()
  ```

  ```pycon
  >>> func(1, 4.0)
  array(1.0)
  ```

  Automatic type promotion across conditional branches also works with AutoGraph:

  ```python
  @qjit(autograph=True)
  def func(i: int, f: float):

      if i < 3:
          i = i
      else:
          i = f

      return i
  ```

  ```pycon
  >>> func(1, 4.0)
  array(1.0)
  ```

* AutoGraph now supports converting functions even when they are invoked through functional wrappers such
  as `adjoint`, `ctrl`, `grad`, `jacobian`, etc.
  [(#336)](https://github.com/PennyLaneAI/catalyst/pull/336)

  For example, the following should now succeed:

  ```python
  def inner(n):
    for i in range(n):
      qml.T(i)

  @qjit(autograph=True)
  @qml.qnode(dev)
  def f(n: int):
      adjoint(inner)(n)
      return qml.state()
  ```

* To prepare for Catalyst's frontend being integrated with PennyLane, the appropriate plugin entry point
  interface has been added to Catalyst.
  [(#331)](https://github.com/PennyLaneAI/catalyst/pull/331)

  For any compiler packages seeking to be registered in PennyLane, the `entry_points`
  metadata under the the group name `pennylane.compilers` must be added, with the following entry points:

  - `context`: Path to the compilation evaluation context manager. This context manager should have
    the method `context.is_tracing()`, which returns True if called within a program that is being
    traced or captured.

  - `ops`: Path to the compiler operations module. This operations module may contain compiler
    specific versions of PennyLane operations. Within a JIT context, PennyLane operations may
    dispatch to these.

  - `qjit`: Path to the JIT compiler decorator provided by the compiler. This decorator should have
    the signature `qjit(fn, *args, **kwargs)`, where `fn` is the function to be compiled.
  
* The compiler driver diagnostic output has been improved, and now includes failing IR as well as
  the names of failing passes.
  [(#349)](https://github.com/PennyLaneAI/catalyst/pull/349)

* The scatter operation in the Catalyst dialect now uses an SCF for loop to avoid ballooning
  the compiled code.
  [(#307)](https://github.com/PennyLaneAI/catalyst/pull/307)

* The `CopyGlobalMemRefPass` pass of our MLIR processing pipeline now supports
  dynamically shaped arrays.
  [(#348)](https://github.com/PennyLaneAI/catalyst/pull/348)

* The Catalyst utility dialect is now included in the Catalyst MLIR C-API.
  [(#345)](https://github.com/PennyLaneAI/catalyst/pull/345)

* Fix an issue with the AutoGraph conversion system that would prevent the fallback to Python from
  working correctly in certain instances.
  [(#352)](https://github.com/PennyLaneAI/catalyst/pull/352)

  The following type of code is now supported:

  ```python
  @qjit(autograph=True)
  def f():
    l = jnp.array([1, 2])
    for _ in range(2):
        l = jnp.kron(l, l)
    return l
  ```

<h3>Breaking changes</h3>

* The axis ordering for `catalyst.jacobian` is updated to match `jax.jacobian`. Assuming we have
  parameters of shape `[a,b]` and results of shape `[c,d]`, the returned Jacobian will now have
  shape `[c, d, a, b]` instead of `[a, b, c, d]`.
  [(#283)](https://github.com/PennyLaneAI/catalyst/pull/283)

<h3>Bug fixes</h3>

* An upstream change in the PennyLane-Lightning project was addressed to prevent compilation issues
  in the `StateVectorLQubitDynamic` class in the runtime.
  The issue was introduced in [#499](https://github.com/PennyLaneAI/pennylane-lightning/pull/499).
  [(#322)](https://github.com/PennyLaneAI/catalyst/pull/322)

* The `requirements.txt` file to build Catalyst from source has been updated with a minimum pip
  version, `>=22.3`. Previous versions of pip are unable to perform editable installs when the
  system-wide site-packages are read-only, even when the `--user` flag is provided.
  [(#311)](https://github.com/PennyLaneAI/catalyst/pull/311)

* The frontend has been updated to make it compatible with PennyLane `MeasurementProcess` objects
  now being PyTrees in PennyLane version 0.33.
  [(#315)](https://github.com/PennyLaneAI/catalyst/pull/315)

<h3>Contributors</h3>

This release contains contributions from (in alphabetical order):

Ali Asadi,
David Ittah,
Sergei Mironov,
Romain Moyard,
Erick Ochoa Lopez.

# Release 0.3.1

<h3>New features</h3>

* The experimental AutoGraph feature, now supports Python `for` loops, allowing native Python loops
  to be captured and compiled with Catalyst.
  [(#258)](https://github.com/PennyLaneAI/catalyst/pull/258)

  ```python
  dev = qml.device("lightning.qubit", wires=n)

  @qjit(autograph=True)
  @qml.qnode(dev)
  def f(n):
      for i in range(n):
          qml.Hadamard(wires=i)

      return qml.expval(qml.PauliZ(0))
  ```

  This feature extends the existing AutoGraph support for Python `if` statements introduced in v0.3.
  Note that TensorFlow must be installed for AutoGraph support.

* The quantum control operation can now be used in conjunction with Catalyst control flow, such as
  loops and conditionals, via the new `catalyst.ctrl` function.
  [(#282)](https://github.com/PennyLaneAI/catalyst/pull/282)

  Similar in behaviour to the `qml.ctrl` control modifier from PennyLane, `catalyst.ctrl` can
  additionally wrap around quantum functions which contain control flow, such as the Catalyst
  `cond`, `for_loop`, and `while_loop` primitives.

  ```python
  @qjit
  @qml.qnode(qml.device("lightning.qubit", wires=4))
  def circuit(x):

      @for_loop(0, 3, 1)
      def repeat_rx(i):
          qml.RX(x / 2, wires=i)

      catalyst.ctrl(repeat_rx, control=3)()

      return qml.expval(qml.PauliZ(0))
  ```

  ```pycon
  >>> circuit(0.2)
  array(1.)
  ```

* Catalyst now supports JAX's `array.at[index]` notation for array element assignment and updating.
  [(#273)](https://github.com/PennyLaneAI/catalyst/pull/273)

  ```python
  @qjit
  def add_multiply(l: jax.core.ShapedArray((3,), dtype=float), idx: int):
      res = l.at[idx].multiply(3)
      res2 = l.at[idx].add(2)
      return res + res2

  res = add_multiply(jnp.array([0, 1, 2]), 2)
  ```

  ```pycon
  >>> res
  [0, 2, 10]
  ```

  For more details on available methods, see the
  [JAX documentation](https://jax.readthedocs.io/en/latest/_autosummary/jax.numpy.ndarray.at.html).

<h3>Improvements</h3>

* The Lightning backend device has been updated to work with the new PL-Lightning monorepo.
  [(#259)](https://github.com/PennyLaneAI/catalyst/pull/259)
  [(#277)](https://github.com/PennyLaneAI/catalyst/pull/277)

* A new compiler driver has been implemented in C++. This improves compile-time performance by
  avoiding *round-tripping*, which is when the entire program being compiled is dumped to
  a textual form and re-parsed by another tool.

  This is also a requirement for providing custom metadata at the LLVM level, which is
  necessary for better integration with tools like Enzyme. Finally, this makes it more natural
  to improve error messages originating from C++ when compared to the prior subprocess-based
  approach.
  [(#216)](https://github.com/PennyLaneAI/catalyst/pull/216)

* Support the `braket.devices.Devices` enum class and `s3_destination_folder`
  device options for AWS Braket remote devices.
  [(#278)](https://github.com/PennyLaneAI/catalyst/pull/278)

* Improvements have been made to the build process, including avoiding unnecessary processes such
  as removing `opt` and downloading the wheel.
  [(#298)](https://github.com/PennyLaneAI/catalyst/pull/298)

* Remove a linker warning about duplicate `rpath`s when Catalyst wheels are installed on macOS.
  [(#314)](https://github.com/PennyLaneAI/catalyst/pull/314)

<h3>Bug fixes</h3>

* Fix incompatibilities with GCC on Linux introduced in v0.3.0 when compiling user programs.
  Due to these, Catalyst v0.3.0 only works when clang is installed in the user environment.

  - Resolve an issue with an empty linker flag, causing `ld` to error.
    [(#276)](https://github.com/PennyLaneAI/catalyst/pull/276)

  - Resolve an issue with undefined symbols provided the Catalyst runtime.
    [(#316)](https://github.com/PennyLaneAI/catalyst/pull/316)

* Remove undocumented package dependency on the zlib/zstd compression library.
  [(#308)](https://github.com/PennyLaneAI/catalyst/pull/308)

* Fix filesystem issue when compiling multiple functions with the same name and
  `keep_intermediate=True`.
  [(#306)](https://github.com/PennyLaneAI/catalyst/pull/306)

* Add support for applying the `adjoint` operation to `QubitUnitary` gates.
  `QubitUnitary` was not able to be `adjoint`ed when the variable holding the unitary matrix might
  change. This can happen, for instance, inside of a for loop.
  To solve this issue, the unitary matrix gets stored in the array list via push and pops.
  The unitary matrix is later reconstructed from the array list and `QubitUnitary` can be executed
  in the `adjoint`ed context.
  [(#304)](https://github.com/PennyLaneAI/catalyst/pull/304)
  [(#310)](https://github.com/PennyLaneAI/catalyst/pull/310)

<h3>Contributors</h3>

This release contains contributions from (in alphabetical order):

Ali Asadi,
David Ittah,
Erick Ochoa Lopez,
Jacob Mai Peng,
Sergei Mironov,
Romain Moyard.

# Release 0.3.0

<h3>New features</h3>

* Catalyst now officially supports macOS ARM devices, such as Apple M1/M2 machines,
  with macOS binary wheels available on PyPI. For more details on the changes involved to support
  macOS, please see the improvements section.
  [(#229)](https://github.com/PennyLaneAI/catalyst/pull/230)
  [(#232)](https://github.com/PennyLaneAI/catalyst/pull/232)
  [(#233)](https://github.com/PennyLaneAI/catalyst/pull/233)
  [(#234)](https://github.com/PennyLaneAI/catalyst/pull/234)

* Write Catalyst-compatible programs with native Python conditional statements.
  [(#235)](https://github.com/PennyLaneAI/catalyst/pull/235)

  AutoGraph is a new, experimental, feature that automatically converts Python conditional
  statements like `if`, `else`, and `elif`, into their equivalent functional forms provided by
  Catalyst (such as `catalyst.cond`).

  This feature is currently opt-in, and requires setting the `autograph=True` flag in the `qjit`
  decorator:

  ```python
  dev = qml.device("lightning.qubit", wires=1)

  @qjit(autograph=True)
  @qml.qnode(dev)
  def f(x):
      if x < 0.5:
          qml.RY(jnp.sin(x), wires=0)
      else:
          qml.RX(jnp.cos(x), wires=0)

      return qml.expval(qml.PauliZ(0))
  ```

  The implementation is based on the AutoGraph module from TensorFlow, and requires a working
  TensorFlow installation be available. In addition, Python loops (`for` and `while`) are not
  yet supported, and do not work in AutoGraph mode.

  Note that there are some caveats when using this feature especially around the use of global
  variables or object mutation inside of methods. A functional style is always recommended when
  using `qjit` or AutoGraph.

* The quantum adjoint operation can now be used in conjunction with Catalyst control flow, such as
  loops and conditionals. For this purpose a new instruction, `catalyst.adjoint`, has been added.
  [(#220)](https://github.com/PennyLaneAI/catalyst/pull/220)

  `catalyst.adjoint` can wrap around quantum functions which contain the Catalyst `cond`,
  `for_loop`, and `while_loop` primitives. Previously, the usage of `qml.adjoint` on functions with
  these primitives would result in decomposition errors. Note that a future release of Catalyst will
  merge the behaviour of `catalyst.adjoint` into `qml.adjoint` for convenience.

  ```python
  dev = qml.device("lightning.qubit", wires=3)

  @qjit
  @qml.qnode(dev)
  def circuit(x):

      @for_loop(0, 3, 1)
      def repeat_rx(i):
          qml.RX(x / 2, wires=i)

      adjoint(repeat_rx)()

      return qml.expval(qml.PauliZ(0))
  ```

  ```pycon
  >>> circuit(0.2)
  array(0.99500417)
  ```

  Additionally, the ability to natively represent the adjoint construct in Catalyst's program
  representation (IR) was added.

* QJIT-compiled programs now support (nested) container types as inputs and outputs of compiled
  functions. This includes lists and dictionaries, as well as any data structure implementing the
  [PyTree protocol](https://jax.readthedocs.io/en/latest/pytrees.html).
  [(#215)](https://github.com/PennyLaneAI/catalyst/pull/215)
  [(#221)](https://github.com/PennyLaneAI/catalyst/pull/221)

  For example, a program that accepts and returns a mix of dictionaries, lists, and tuples:

  ```python
  @qjit
  def workflow(params1, params2):
      res1 = params1["a"][0][0] + params2[1]
      return {"y1": jnp.sin(res1), "y2": jnp.cos(res1)}
  ```

  ```pycon
  >>> params1 = {"a": [[0.1], 0.2]}
  >>> params2 = (0.6, 0.8)
  >>> workflow(params1, params2)
  array(0.78332691)
  ```

* Compile-time backpropagation of arbitrary hybrid programs is now supported, via integration with
  [Enzyme AD](https://enzyme.mit.edu/).
  [(#158)](https://github.com/PennyLaneAI/catalyst/pull/158)
  [(#193)](https://github.com/PennyLaneAI/catalyst/pull/193)
  [(#224)](https://github.com/PennyLaneAI/catalyst/pull/224)
  [(#225)](https://github.com/PennyLaneAI/catalyst/pull/225)
  [(#239)](https://github.com/PennyLaneAI/catalyst/pull/239)
  [(#244)](https://github.com/PennyLaneAI/catalyst/pull/244)

  This allows `catalyst.grad` to differentiate hybrid functions that contain both classical
  pre-processing (inside & outside of QNodes), QNodes, as well as classical post-processing
  (outside of QNodes) via a combination of backpropagation and quantum gradient methods.

  The new default for the differentiation `method` attribute in `catalyst.grad` has been changed to
  `"auto"`, which performs Enzyme-based reverse mode AD on classical code, in conjunction with the
  quantum `diff_method` specified on each QNode:

  ```python
  dev = qml.device("lightning.qubit", wires=1)

  @qml.qnode(dev, diff_method="parameter-shift")
  def circuit(theta):
      qml.RX(jnp.exp(theta ** 2) / jnp.cos(theta / 4), wires=0)
      return qml.expval(qml.PauliZ(wires=0))
  ```

  ```pycon
  >>> grad = qjit(catalyst.grad(circuit, method="auto"))
  >>> grad(jnp.pi)
  array(0.05938718)
  ```

  The reworked differentiation pipeline means you can now compute exact derivatives of programs with
  both classical pre- and post-processing, as shown below:

  ```python
  @qml.qnode(qml.device("lightning.qubit", wires=1), diff_method="adjoint")
  def circuit(theta):
      qml.RX(jnp.exp(theta ** 2) / jnp.cos(theta / 4), wires=0)
      return qml.expval(qml.PauliZ(wires=0))

  def loss(theta):
      return jnp.pi / jnp.tanh(circuit(theta))

  @qjit
  def grad_loss(theta):
      return catalyst.grad(loss)(theta)
  ```

  ```pycon
  >>> grad_loss(1.0)
  array(-1.90958669)
  ```

  You can also use multiple QNodes with different differentiation methods:

  ```python
  @qml.qnode(qml.device("lightning.qubit", wires=1), diff_method="parameter-shift")
  def circuit_A(params):
      qml.RX(jnp.exp(params[0] ** 2) / jnp.cos(params[1] / 4), wires=0)
      return qml.probs()

  @qml.qnode(qml.device("lightning.qubit", wires=1), diff_method="adjoint")
  def circuit_B(params):
      qml.RX(jnp.exp(params[1] ** 2) / jnp.cos(params[0] / 4), wires=0)
      return qml.expval(qml.PauliZ(wires=0))

  def loss(params):
      return jnp.prod(circuit_A(params)) + circuit_B(params)

  @qjit
  def grad_loss(theta):
      return catalyst.grad(loss)(theta)
  ```

  ```pycon
  >>> grad_loss(jnp.array([1.0, 2.0]))
  array([ 0.57367285, 44.4911605 ])
  ```

  And you can differentiate purely classical functions as well:

  ```python
  def square(x: float):
      return x ** 2

  @qjit
  def dsquare(x: float):
      return catalyst.grad(square)(x)
  ```

  ```pycon
  >>> dsquare(2.3)
  array(4.6)
  ```

  Note that the current implementation of reverse mode AD is restricted to 1st order derivatives,
  but you can still use `catalyst.grad(method="fd")` is still available to perform a finite
  differences approximation of _any_ differentiable function.

* Add support for the new PennyLane arithmetic operators.
  [(#250)](https://github.com/PennyLaneAI/catalyst/pull/250)

  PennyLane is in the process of replacing `Hamiltonian` and `Tensor` observables with a set of
  general arithmetic operators. These consist of
  [Prod](https://docs.pennylane.ai/en/stable/code/api/pennylane.ops.op_math.Prod.html),
  [Sum](https://docs.pennylane.ai/en/stable/code/api/pennylane.ops.op_math.Sum.html) and
  [SProd](https://docs.pennylane.ai/en/stable/code/api/pennylane.ops.op_math.SProd.html).

  By default, using dunder methods (eg. `+`, `-`, `@`, `*`) to combine
  operators with scalars or other operators will create `Hamiltonian` and
  `Tensor` objects. However, these two methods will be deprecated in coming
  releases of PennyLane.

  To enable the new arithmetic operators, one can use `Prod`, `Sum`, and
  `Sprod` directly or activate them by calling [enable_new_opmath](https://docs.pennylane.ai/en/stable/code/api/pennylane.operation.enable_new_opmath.html)
  at the beginning of your PennyLane program.

  ``` python
  dev = qml.device("lightning.qubit", wires=2)

  @qjit
  @qml.qnode(dev)
  def circuit(x: float, y: float):
      qml.RX(x, wires=0)
      qml.RX(y, wires=1)
      qml.CNOT(wires=[0, 1])
      return qml.expval(0.2 * qml.PauliX(wires=0) - 0.4 * qml.PauliY(wires=1))
  ```

  ```pycon
  >>> qml.operation.enable_new_opmath()
  >>> qml.operation.active_new_opmath()
  True
  >>> circuit(np.pi / 4, np.pi / 2)
  array(0.28284271)
  ```

<h3>Improvements</h3>

* Better support for Hamiltonian observables:

  - Allow Hamiltonian observables with integer coefficients.
    [(#248)](https://github.com/PennyLaneAI/catalyst/pull/248)

    For example, compiling the following circuit wasn't previously allowed, but is
    now supported in Catalyst:

    ```python
    dev = qml.device("lightning.qubit", wires=2)

    @qjit
    @qml.qnode(dev)
    def circuit(x: float, y: float):
        qml.RX(x, wires=0)
        qml.RY(y, wires=1)

        coeffs = [1, 2]
        obs = [qml.PauliZ(0), qml.PauliZ(1)]
        return qml.expval(qml.Hamiltonian(coeffs, obs))
    ```

  - Allow nested Hamiltonian observables.
    [(#255)](https://github.com/PennyLaneAI/catalyst/pull/255)

    ```python
    @qjit
    @qml.qnode(qml.device("lightning.qubit", wires=3))
    def circuit(x, y, coeffs1, coeffs2):
        qml.RX(x, wires=0)
        qml.RX(y, wires=1)
        qml.RY(x + y, wires=2)

        obs = [
            qml.PauliX(0) @ qml.PauliZ(1),
            qml.Hamiltonian(coeffs1, [qml.PauliZ(0) @ qml.Hadamard(2)]),
        ]

        return qml.var(qml.Hamiltonian(coeffs2, obs))
    ```

* Various performance improvements:

  - The execution and compile time of programs has been reduced, by generating more efficient code
    and avoiding unnecessary optimizations. Specifically, a scalarization procedure was added to the
    MLIR pass pipeline, and LLVM IR compilation is now invoked with optimization level 0.
    [(#217)](https://github.com/PennyLaneAI/catalyst/pull/217)

  - The execution time of compiled functions has been improved in the frontend.
    [(#213)](https://github.com/PennyLaneAI/catalyst/pull/213)

    Specifically, the following changes have been made, which leads to a small but measurable
    improvement when using larger matrices as inputs, or functions with many inputs:

    + only loading the user program library once per compilation,
    + generating return value types only once per compilation,
    + avoiding unnecessary type promotion, and
    + avoiding unnecessary array copies.

  - Peak memory utilization of a JIT compiled program has been reduced, by allowing tensors to be
    scheduled for deallocation. Previously, the tensors were not deallocated until the end of the
    call to the JIT compiled function.
    [(#201)](https://github.com/PennyLaneAI/catalyst/pull/201)

* Various improvements have been made to enable Catalyst to compile on macOS:

  - Remove unnecessary `reinterpret_cast` from `ObsManager`. Removal of
    these `reinterpret_cast` allows compilation of the runtime to succeed
    in macOS. macOS uses an ILP32 mode for Aarch64 where they use the full 64
    bit mode but with 32 bit Integer, Long, and Pointers. This patch also
    changes a test file to prevent a mismatch in machines which compile using
    ILP32 mode.
    [(#229)](https://github.com/PennyLaneAI/catalyst/pull/230)

  - Allow runtime to be compiled on macOS. Substitute `nproc` with a call to
    `os.cpu_count()` and use correct flags for `ld.64`.
    [(#232)](https://github.com/PennyLaneAI/catalyst/pull/232)

  - Improve portability on the frontend to be available on macOS. Use
    `.dylib`, remove unnecessary flags, and address behaviour difference in
    flags.
    [(#233)](https://github.com/PennyLaneAI/catalyst/pull/233)

  - Small compatibility changes in order for all integration tests to succeed
    on macOS.
    [(#234)](https://github.com/PennyLaneAI/catalyst/pull/234)

* Dialects can compile with older versions of clang by avoiding type mismatches.
  [(#228)](https://github.com/PennyLaneAI/catalyst/pull/228)

* The runtime is now built against `qir-stdlib` pre-build artifacts.
  [(#236)](https://github.com/PennyLaneAI/catalyst/pull/236)

* Small improvements have been made to the CI/CD, including fixing the Enzyme
  cache, generalize caches to other operating systems, fix build wheel
  recipe, and remove references to QIR in runtime's Makefile.
  [(#243)](https://github.com/PennyLaneAI/catalyst/pull/243)
  [(#247)](https://github.com/PennyLaneAI/catalyst/pull/247)


<h3>Breaking changes</h3>

* Support for Python 3.8 has been removed.
  [(#231)](https://github.com/PennyLaneAI/catalyst/pull/231)

* The default differentiation method on ``grad`` and ``jacobian`` is reverse-mode
  automatic differentiation instead of finite differences. When a QNode does not have a
  ``diff_method`` specified, it will default to using the parameter shift method instead of
  finite-differences.
  [(#244)](https://github.com/PennyLaneAI/catalyst/pull/244)
  [(#271)](https://github.com/PennyLaneAI/catalyst/pull/271)

* The JAX version used by Catalyst has been updated to `v0.4.14`, the minimum PennyLane version
  required is now `v0.32`.
  [(#264)](https://github.com/PennyLaneAI/catalyst/pull/264)

* Due to the change allowing Python container objects as inputs to QJIT-compiled functions, Python
  lists are no longer automatically converted to JAX arrays.
  [(#231)](https://github.com/PennyLaneAI/catalyst/pull/231)

  This means that indexing on lists when the index is not static will cause a
  `TracerIntegerConversionError`, consistent with JAX's behaviour.

  That is, the following example is no longer support:

  ```python
  @qjit
  def f(x: list, index: int):
      return x[index]
  ```

  However, if the parameter `x` above is a JAX or NumPy array, the compilation will continue to
  succeed.

* The `catalyst.grad` function has been renamed to `catalyst.jacobian` and supports differentiation
  of functions that return multiple or non-scalar outputs. A new `catalyst.grad` function has been
  added that enforces that it is differentiating a function with a single scalar return value.
  [(#254)](https://github.com/PennyLaneAI/catalyst/pull/254)

<h3>Bug fixes</h3>

* Fixed an issue preventing the differentiation of `qml.probs` with the parameter-shift method.
  [(#211)](https://github.com/PennyLaneAI/catalyst/pull/211)

* Fixed the incorrect return value data-type with functions returning `qml.counts`.
  [(#221)](https://github.com/PennyLaneAI/catalyst/pull/221)

* Fix segmentation fault when differentiating a function where a quantum measurement is used
  multiple times by the same operation.
  [(#242)](https://github.com/PennyLaneAI/catalyst/pull/242)

<h3>Contributors</h3>

This release contains contributions from (in alphabetical order):

Ali Asadi,
David Ittah,
Erick Ochoa Lopez,
Jacob Mai Peng,
Romain Moyard,
Sergei Mironov.


# Release 0.2.1

<h3>Bug fixes</h3>

* Add missing OpenQASM backend in binary distribution, which relies on the latest version of the
  AWS Braket plugin for PennyLane to resolve dependency issues between the plugin, Catalyst, and
  PennyLane. The Lightning-Kokkos backend with Serial and OpenMP modes is also added to the binary
  distribution.
  [#198](https://github.com/PennyLaneAI/catalyst/pull/198)

* Return a list of decompositions when calling the decomposition method for control operations.
  This allows Catalyst to be compatible with upstream PennyLane.
  [#241](https://github.com/PennyLaneAI/catalyst/pull/241)

<h3>Improvements</h3>

* When using OpenQASM-based devices the string representation of the circuit is printed on
  exception.
  [#199](https://github.com/PennyLaneAI/catalyst/pull/199)

* Use ``pybind11::module`` interface library instead of ``pybind11::embed`` in the runtime for
  OpenQasm backend to avoid linking to the python library at compile time.
  [#200](https://github.com/PennyLaneAI/catalyst/pull/200)

<h3>Contributors</h3>

This release contains contributions from (in alphabetical order):

Ali Asadi,
David Ittah.

# Release 0.2.0

<h3>New features</h3>

* Catalyst programs can now be used inside of a larger JAX workflow which uses
  JIT compilation, automatic differentiation, and other JAX transforms.
  [#96](https://github.com/PennyLaneAI/catalyst/pull/96)
  [#123](https://github.com/PennyLaneAI/catalyst/pull/123)
  [#167](https://github.com/PennyLaneAI/catalyst/pull/167)
  [#192](https://github.com/PennyLaneAI/catalyst/pull/192)

  For example, call a Catalyst qjit-compiled function from within a JAX jit-compiled
  function:

  ```python
  dev = qml.device("lightning.qubit", wires=1)

  @qjit
  @qml.qnode(dev)
  def circuit(x):
      qml.RX(jnp.pi * x[0], wires=0)
      qml.RY(x[1] ** 2, wires=0)
      qml.RX(x[1] * x[2], wires=0)
      return qml.probs(wires=0)

  @jax.jit
  def cost_fn(weights):
      x = jnp.sin(weights)
      return jnp.sum(jnp.cos(circuit(x)) ** 2)
  ```

  ```pycon
  >>> cost_fn(jnp.array([0.1, 0.2, 0.3]))
  Array(1.32269195, dtype=float64)
  ```

  Catalyst-compiled functions can now also be automatically differentiated
  via JAX, both in forward and reverse mode to first-order,

  ```pycon
  >>> jax.grad(cost_fn)(jnp.array([0.1, 0.2, 0.3]))
  Array([0.49249037, 0.05197949, 0.02991883], dtype=float64)
  ```

  as well as vectorized using `jax.vmap`:

  ```pycon
  >>> jax.vmap(cost_fn)(jnp.array([[0.1, 0.2, 0.3], [0.4, 0.5, 0.6]]))
  Array([1.32269195, 1.53905377], dtype=float64)
  ```

  In particular, this allows for a reduction in boilerplate when using
  JAX-compatible optimizers such as `jaxopt`:

  ```pycon
  >>> opt = jaxopt.GradientDescent(cost_fn)
  >>> params = jnp.array([0.1, 0.2, 0.3])
  >>> (final_params, _) = jax.jit(opt.run)(params)
  >>> final_params
  Array([-0.00320799,  0.03475223,  0.29362844], dtype=float64)
  ```

  Note that, in general, best performance will be seen when the Catalyst
  `@qjit` decorator is used to JIT the entire hybrid workflow. However, there
  may be cases where you may want to delegate only the quantum part of your
  workflow to Catalyst, and let JAX handle classical components (for example,
  due to missing a feature or compatibility issue in Catalyst).

* Support for Amazon Braket devices provided via the PennyLane-Braket plugin.
  [#118](https://github.com/PennyLaneAI/catalyst/pull/118)
  [#139](https://github.com/PennyLaneAI/catalyst/pull/139)
  [#179](https://github.com/PennyLaneAI/catalyst/pull/179)
  [#180](https://github.com/PennyLaneAI/catalyst/pull/180)

  This enables quantum subprograms within a JIT-compiled Catalyst workflow to
  execute on Braket simulator and hardware devices, including remote
  cloud-based simulators such as SV1.

  ```python
  def circuit(x, y):
      qml.RX(y * x, wires=0)
      qml.RX(x * 2, wires=1)
      return qml.expval(qml.PauliY(0) @ qml.PauliZ(1))

  @qjit
  def workflow(x: float, y: float):
      device = qml.device("braket.local.qubit", backend="braket_sv", wires=2)
      g = qml.qnode(device)(circuit)
      h = catalyst.grad(g)
      return h(x, y)

  workflow(1.0, 2.0)
  ```

  For a list of available devices, please see the [PennyLane-Braket](https://amazon-braket-pennylane-plugin-python.readthedocs.io/en/latest/)
  documentation.

  Internally, the quantum instructions are generating OpenQASM3 kernels at
  runtime; these are then executed on both local (`braket.local.qubit`) and
  remote (`braket.aws.qubit`) devices backed by Amazon Braket Python SDK,

  with measurement results then propagated back to the frontend.

  Note that at initial release, not all Catalyst features are supported with Braket.
  In particular, dynamic circuit features, such as mid-circuit measurements, will
  not work with Braket devices.

* Catalyst conditional functions defined via `@catalyst.cond` now support an arbitrary
  number of 'else if' chains.
  [#104](https://github.com/PennyLaneAI/catalyst/pull/104)

  ```python
  dev = qml.device("lightning.qubit", wires=1)

  @qjit
  @qml.qnode(dev)
  def circuit(x):

      @catalyst.cond(x > 2.7)
      def cond_fn():
          qml.RX(x, wires=0)

      @cond_fn.else_if(x > 1.4)
      def cond_elif():
          qml.RY(x, wires=0)

      @cond_fn.otherwise
      def cond_else():
          qml.RX(x ** 2, wires=0)

      cond_fn()

      return qml.probs(wires=0)
  ```

* Iterating in reverse is now supported with constant negative step sizes via `catalyst.for_loop`.
  [#129](https://github.com/PennyLaneAI/catalyst/pull/129)

  ```python
  dev = qml.device("lightning.qubit", wires=1)

  @qjit
  @qml.qnode(dev)
  def circuit(n):

      @catalyst.for_loop(n, 0, -1)
      def loop_fn(_):
          qml.PauliX(0)

      loop_fn()
      return measure(0)
  ```

* Additional gradient transforms for computing the vector-Jacobian product (VJP)
  and Jacobian-vector product (JVP) are now available in Catalyst.
  [#98](https://github.com/PennyLaneAI/catalyst/pull/98)

  Use `catalyst.vjp` to compute the forward-pass value and VJP:

  ```python
  @qjit
  def vjp(params, cotangent):
      def f(x):
          y = [jnp.sin(x[0]), x[1] ** 2, x[0] * x[1]]
          return jnp.stack(y)

      return catalyst.vjp(f, [params], [cotangent])
  ```

  ```pycon
  >>> x = jnp.array([0.1, 0.2])
  >>> dy = jnp.array([-0.5, 0.1, 0.3])
  >>> vjp(x, dy)
  [array([0.09983342, 0.04      , 0.02      ]),
   array([-0.43750208,  0.07000001])]
  ```

  Use `catalyst.jvp` to compute the forward-pass value and JVP:

  ```python
  @qjit
  def jvp(params, tangent):
      def f(x):
          y = [jnp.sin(x[0]), x[1] ** 2, x[0] * x[1]]
          return jnp.stack(y)

      return catalyst.jvp(f, [params], [tangent])
  ```

  ```pycon
  >>> x = jnp.array([0.1, 0.2])
  >>> tangent = jnp.array([0.3, 0.6])
  >>> jvp(x, tangent)
  [array([0.09983342, 0.04      , 0.02      ]),
   array([0.29850125, 0.24000006, 0.12      ])]
  ```

* Support for multiple backend devices within a single qjit-compiled function
  is now available.
  [#86](https://github.com/PennyLaneAI/catalyst/pull/86)
  [#89](https://github.com/PennyLaneAI/catalyst/pull/89)

  For example, if you compile the Catalyst runtime
  with `lightning.kokkos` support (via the compilation flag
  `ENABLE_LIGHTNING_KOKKOS=ON`), you can use `lightning.qubit` and
  `lightning.kokkos` within a singular workflow:

  ```python
  dev1 = qml.device("lightning.qubit", wires=1)
  dev2 = qml.device("lightning.kokkos", wires=1)

  @qml.qnode(dev1)
  def circuit1(x):
      qml.RX(jnp.pi * x[0], wires=0)
      qml.RY(x[1] ** 2, wires=0)
      qml.RX(x[1] * x[2], wires=0)
      return qml.var(qml.PauliZ(0))

  @qml.qnode(dev2)
  def circuit2(x):

      @catalyst.cond(x > 2.7)
      def cond_fn():
          qml.RX(x, wires=0)

      @cond_fn.otherwise
      def cond_else():
          qml.RX(x ** 2, wires=0)

      cond_fn()

      return qml.probs(wires=0)

  @qjit
  def cost(x):
      return circuit2(circuit1(x))
  ```

  ```pycon
  >>> x = jnp.array([0.54, 0.31])
  >>> cost(x)
  array([0.80842369, 0.19157631])
  ```

* Support for returning the variance of Hamiltonians,
  Hermitian matrices, and Tensors via `qml.var` has been added.
  [#124](https://github.com/PennyLaneAI/catalyst/pull/124)

  ```python
  dev = qml.device("lightning.qubit", wires=2)

  @qjit
  @qml.qnode(dev)
  def circuit(x):
      qml.RX(jnp.pi * x[0], wires=0)
      qml.RY(x[1] ** 2, wires=1)
      qml.CNOT(wires=[0, 1])
      qml.RX(x[1] * x[2], wires=0)
      return qml.var(qml.PauliZ(0) @ qml.PauliX(1))
  ```

  ```pycon
  >>> x = jnp.array([0.54, 0.31])
  >>> circuit(x)
  array(0.98851544)
  ```

<h3>Breaking changes</h3>

* The `catalyst.grad` function now supports using the differentiation
  method defined on the QNode (via the `diff_method` argument) rather than
  applying a global differentiation method.
  [#163](https://github.com/PennyLaneAI/catalyst/pull/163)

  As part of this change, the `method` argument now accepts
  the following options:

  - `method="auto"`:  Quantum components of the hybrid function are
    differentiated according to the corresponding QNode `diff_method`, while
    the classical computation is differentiated using traditional auto-diff.

    With this strategy, Catalyst only currently supports QNodes with
    `diff_method="param-shift" and `diff_method="adjoint"`.

  - `method="fd"`: First-order finite-differences for the entire hybrid function.
    The `diff_method` argument for each QNode is ignored.

  This is an intermediate step towards differentiating functions that
  internally call multiple QNodes, and towards supporting differentiation of
  classical postprocessing.

<h3>Improvements</h3>

* Catalyst has been upgraded to work with JAX v0.4.13.
  [#143](https://github.com/PennyLaneAI/catalyst/pull/143)
  [#185](https://github.com/PennyLaneAI/catalyst/pull/185)

* Add a Backprop operation for using autodifferentiation (AD) at the LLVM
  level with Enzyme AD. The Backprop operations has a bufferization pattern
  and a lowering to LLVM.
  [#107](https://github.com/PennyLaneAI/catalyst/pull/107)
  [#116](https://github.com/PennyLaneAI/catalyst/pull/116)

* Error handling has been improved. The runtime now throws more descriptive
  and unified expressions for runtime errors and assertions.
  [#92](https://github.com/PennyLaneAI/catalyst/pull/92)

* In preparation for easier debugging, the compiler has been refactored to
  allow easy prototyping of new compilation pipelines.
  [#38](https://github.com/PennyLaneAI/catalyst/pull/38)

  In the future, this will allow the ability to generate MLIR or LLVM-IR by
  loading input from a string or file, rather than generating it from Python.

  As part of this refactor, the following changes were made:

  - Passes are now classes. This allows developers/users looking to change
    flags to inherit from these passes and change the flags.

  - Passes are now passed as arguments to the compiler. Custom passes can just
    be passed to the compiler as an argument, as long as they implement a run
    method which takes an input and the output of this method can be fed to
    the next pass.

* Improved Python compatibility by providing a stable signature for user
  generated functions.
  [#106](https://github.com/PennyLaneAI/catalyst/pull/106)

* Handle C++ exceptions without unwinding the whole stack.
  [#99](https://github.com/PennyLaneAI/catalyst/pull/99)

* Reduce the number of classical invocations by counting the number of gate parameters in
  the `argmap` function.
  [#136](https://github.com/PennyLaneAI/catalyst/pull/136)

  Prior to this, the computation of hybrid gradients executed all of the classical code
  being differentiated in a `pcount` function that solely counted the number of gate
  parameters in the quantum circuit. This was so `argmap` and other downstream
  functions could allocate memrefs large enough to store all gate parameters.

  Now, instead of counting the number of parameters separately, a dynamically-resizable
  array is used in the `argmap` function directly to store the gate parameters. This
  removes one invocation of all of the classical code being differentiated.

* Use Tablegen to define MLIR passes instead of C++ to reduce overhead of adding new passes.
  [#157](https://github.com/PennyLaneAI/catalyst/pull/157)

* Perform constant folding on wire indices for `quantum.insert` and `quantum.extract` ops,
  used when writing (resp. reading) qubits to (resp. from) quantum registers.
  [#161](https://github.com/PennyLaneAI/catalyst/pull/161)

* Represent known named observables as members of an MLIR Enum rather than a raw integer.
  This improves IR readability.
  [#165](https://github.com/PennyLaneAI/catalyst/pull/165)

<h3>Bug fixes</h3>

* Fix a bug in the mapping from logical to concrete qubits for mid-circuit measurements.
  [#80](https://github.com/PennyLaneAI/catalyst/pull/80)

* Fix a bug in the way gradient result type is inferred.
  [#84](https://github.com/PennyLaneAI/catalyst/pull/84)

* Fix a memory regression and reduce memory footprint by removing unnecessary
  temporary buffers.
  [#100](https://github.com/PennyLaneAI/catalyst/pull/100)

* Provide a new abstraction to the `QuantumDevice` interface in the runtime
  called `DataView`. C++ implementations of the interface can iterate
  through and directly store results into the `DataView` independent of the
  underlying memory layout. This can eliminate redundant buffer copies at the
  interface boundaries, which has been applied to existing devices.
  [#109](https://github.com/PennyLaneAI/catalyst/pull/109)

* Reduce memory utilization by transferring ownership of buffers from the
  runtime to Python instead of copying them. This includes adding a compiler
  pass that copies global buffers into the heap as global buffers cannot be
  transferred to Python.
  [#112](https://github.com/PennyLaneAI/catalyst/pull/112)

* Temporary fix of use-after-free and dependency of uninitialized memory.
  [#121](https://github.com/PennyLaneAI/catalyst/pull/121)

* Fix file renaming within pass pipelines.
  [#126](https://github.com/PennyLaneAI/catalyst/pull/126)

* Fix the issue with the `do_queue` deprecation warnings in PennyLane.
  [#146](https://github.com/PennyLaneAI/catalyst/pull/146)

* Fix the issue with gradients failing to work with hybrid functions that
  contain constant `jnp.array` objects. This will enable PennyLane operators
  that have data in the form of a `jnp.array`, such as a Hamiltonian, to be
  included in a qjit-compiled function.
  [#152](https://github.com/PennyLaneAI/catalyst/pull/152)

  An example of a newly supported workflow:

  ```python
  coeffs = jnp.array([0.1, 0.2])
  terms = [qml.PauliX(0) @ qml.PauliZ(1), qml.PauliZ(0)]
  H = qml.Hamiltonian(coeffs, terms)

  @qjit
  @qml.qnode(qml.device("lightning.qubit", wires=2))
  def circuit(x):
    qml.RX(x[0], wires=0)
    qml.RY(x[1], wires=0)
    qml.CNOT(wires=[0, 1])
    return qml.expval(H)

  params = jnp.array([0.3, 0.4])
  jax.grad(circuit)(params)
  ```

<h3>Contributors</h3>

This release contains contributions from (in alphabetical order):

Ali Asadi,
David Ittah,
Erick Ochoa Lopez,
Jacob Mai Peng,
Romain Moyard,
Sergei Mironov.

# Release 0.1.2

<h3>New features</h3>

* Add an option to print verbose messages explaining the compilation process.
  [#68](https://github.com/PennyLaneAI/catalyst/pull/68)

* Allow ``catalyst.grad`` to be used on any traceable function (within a qjit context).
  This means the operation is no longer restricted to acting on ``qml.qnode``s only.
  [#75](https://github.com/PennyLaneAI/catalyst/pull/75)

<h3>Improvements</h3>

* Work in progress on a Lightning-Kokkos backend:

  Bring feature parity to the Lightning-Kokkos backend simulator.
  [#55](https://github.com/PennyLaneAI/catalyst/pull/55)

  Add support for variance measurements for all observables.
  [#70](https://github.com/PennyLaneAI/catalyst/pull/70)

* Build the runtime against qir-stdlib v0.1.0.
  [#58](https://github.com/PennyLaneAI/catalyst/pull/58)

* Replace input-checking assertions with exceptions.
  [#67](https://github.com/PennyLaneAI/catalyst/pull/67)

* Perform function inlining to improve optimizations and memory management within the compiler.
  [#72](https://github.com/PennyLaneAI/catalyst/pull/72)

<h3>Breaking changes</h3>

<h3>Bug fixes</h3>

* Several fixes to address memory leaks in the compiled program:

  Fix memory leaks from data that flows back into the Python environment.
  [#54](https://github.com/PennyLaneAI/catalyst/pull/54)

  Fix memory leaks resulting from partial bufferization at the MLIR level. This fix makes the
  necessary changes to reintroduce the ``-buffer-deallocation`` pass into the MLIR pass pipeline.
  The pass guarantees that all allocations contained within a function (that is allocations that are
  not returned from a function) are also deallocated.
  [#61](https://github.com/PennyLaneAI/catalyst/pull/61)

  Lift heap allocations for quantum op results from the runtime into the MLIR compiler core. This
  allows all memref buffers to be memory managed in MLIR using the
  [MLIR bufferization infrastructure](https://mlir.llvm.org/docs/Bufferization/).
  [#63](https://github.com/PennyLaneAI/catalyst/pull/63)

  Eliminate all memory leaks by tracking memory allocations at runtime. The memory allocations
  which are still alive when the compiled function terminates, will be freed in the
  finalization / teardown function.
  [#78](https://github.com/PennyLaneAI/catalyst/pull/78)

* Fix returning complex scalars from the compiled function.
  [#77](https://github.com/PennyLaneAI/catalyst/pull/77)

<h3>Contributors</h3>

This release contains contributions from (in alphabetical order):

Ali Asadi,
David Ittah,
Erick Ochoa Lopez,
Sergei Mironov.

# Release 0.1.1

<h3>New features</h3>

* Adds support for interpreting control flow operations.
  [#31](https://github.com/PennyLaneAI/catalyst/pull/31)

<h3>Improvements</h3>

* Adds fallback compiler drivers to increase reliability during linking phase. Also adds support for a
  CATALYST_CC environment variable for manual specification of the compiler driver used for linking.
  [#30](https://github.com/PennyLaneAI/catalyst/pull/30)

<h3>Breaking changes</h3>

<h3>Bug fixes</h3>

* Fixes the Catalyst image path in the readme to properly render on PyPI.

<h3>Contributors</h3>

This release contains contributions from (in alphabetical order):

Ali Asadi,
Erick Ochoa Lopez.

# Release 0.1.0

Initial public release.

<h3>Contributors</h3>

This release contains contributions from (in alphabetical order):

Ali Asadi,
Sam Banning,
David Ittah,
Josh Izaac,
Erick Ochoa Lopez,
Sergei Mironov,
Isidor Schoch.<|MERGE_RESOLUTION|>--- conflicted
+++ resolved
@@ -9,33 +9,31 @@
   `MeasurementProcess`es.
   [(#280)](https://github.com/PennyLaneAI/catalyst/pull/280)
 
-<<<<<<< HEAD
-* Jax dynamic API is enabled and the intial support for dynamically-shaped arrays is added.
-  Catalyst now accepts tensors whose dimensions are not known at the compile time in the top-level
-  programs. Standard tensor initialisation functions `jax.numpy.ones/zeros/empty` now accept
-  variables in shapes. Support for dynamic arrays in control-flow primitives is yet to be done.
-  [(#366)](https://github.com/PennyLaneAI/catalyst/pull/366)
-
-  ``` python
-  @qjit
-  def func(size:int):
-      return jax.numpy.ones([size,size], dtype=float)
-  ```
-
-  ``` pycon
-  >>> func(3)
-  [[1. 1. 1.]
-   [1. 1. 1.]
-   [1. 1. 1.]]
-  ```
-=======
 * The plugin system of Catalyst for backend devices. This system in runtime
   is backed by `dlopen` and enables the devices to be packaged separately from
   the runtime CAPI and loaded at run time instead of being linked at compile time.
   This provides flexibility and extensibility to Catalyst allowing users to
   load quantum devices dynamically.
   [(#343)](https://github.com/PennyLaneAI/catalyst/pull/343)
->>>>>>> c972eb77
+
+* Jax dynamic API is enabled and the intial support for dynamically-shaped arrays is added.
+  Catalyst now accepts tensors whose dimensions are not known at the compile time in the top-level
+  programs. Standard tensor initialisation functions `jax.numpy.ones/zeros/empty` now accept
+  variables in shapes. Support for dynamic arrays in control-flow primitives is yet to be done.
+  [(#366)](https://github.com/PennyLaneAI/catalyst/pull/366)
+
+  ``` python
+  @qjit
+  def func(size:int):
+      return jax.numpy.ones([size,size], dtype=float)
+  ```
+
+  ``` pycon
+  >>> func(3)
+  [[1. 1. 1.]
+   [1. 1. 1.]
+   [1. 1. 1.]]
+  ```
 
 <h3>Improvements</h3>
 
@@ -60,13 +58,10 @@
 
 This release contains contributions from (in alphabetical order):
 
-<<<<<<< HEAD
-Erick Ochoa Lopez,
-=======
 Ali Asadi,
->>>>>>> c972eb77
 Romain Moyard,
-Sergei Mironov.
+Sergei Mironov,
+Erick Ochoa Lopez.
 
 # Release 0.3.2
 
