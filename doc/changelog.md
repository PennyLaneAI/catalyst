--- conflicted
+++ resolved
@@ -214,11 +214,6 @@
   4.0
   ```
 
-<<<<<<< HEAD
-  ```py
-  from catalyst.debug import get_compilation_stage, replace_ir
-
-=======
   Here we use `get_compilation_stage` to acquire the IR, and then modify
   `%2 = arith.mulf %in, %in_0 : f64` to turn the square function into a cubic one
   via `replace_ir`:
@@ -226,7 +221,6 @@
   ```python
   from catalyst.debug import get_compilation_stage, replace_ir
 
->>>>>>> a281fe4f
   old_ir = get_compilation_stage(f, "HLOLoweringPass")
   new_ir = old_ir.replace(
       "%2 = arith.mulf %in, %in_0 : f64\n",
