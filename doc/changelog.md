# Release 0.3.2-dev

<h3>New features</h3>

<h3>Improvements</h3>

* Improve the compiler driver diagnostic output. The driver now provides more context for error
  messages and includes a verbose trace if verbose mode is enabled.
  [(#303)](https://github.com/PennyLaneAI/catalyst/pull/303)

* The AutoGraph feature, still experimental, now supports native Python `while` loops as well.
  [(#318)](https://github.com/PennyLaneAI/catalyst/pull/318)

  ```python
  @qjit(autograph=True)
  @qml.qnode(qml.device("lightning.qubit", wires=4))
  def circuit(n:int):
      i = 0
      while i < n:
          qml.RX(jnp.pi/2, wires=i)
          i += 1
      return qml.expval(qml.PauliZ(0))
  ```

<<<<<<< HEAD
* The AutoGraph feature now also supports native Python `and`, `or` and `not` operators in Boolean
  expressions.
  [(#325)](https://github.com/PennyLaneAI/catalyst/pull/325)

  ```python
  @qjit(autograph=True)
  @qml.qnode(qml.device("lightning.qubit", wires=1))
  def circuit(param:float):
      if param >= 0 and param < jnp.pi:
          qml.RX(param, wires=0)
      return qml.probs()
  ```

<h3>Breaking changes</h3>

* The axis ordering for `catalyst.jacobian` is updated to match `jax.jacobian`. Assume we have parameters of shape 
  `[a,b]` and results of shape `[c,d]`. The jacobian would get the shape `[c,d,a,b]` instead of `[a,b,c,d]`.
  [(#283)](https://github.com/PennyLaneAI/catalyst/pull/283)

<h3>Bug fixes</h3>

=======
>>>>>>> bc8ad361
* The `requirements.txt` file to build Catalyst from source has been updated with a minimum PIP
  version, `>=22.3`. Previous versions of pip are unable to perform editable installs when the
  system-wide site-packages are read-only, even when the `--user` flag is provided.
  [(#311)](https://github.com/PennyLaneAI/catalyst/pull/311)

* Update the frontend to make it compatible with measurements as PyTrees in PennyLane `0.33.0`.
  [(#315)](https://github.com/PennyLaneAI/catalyst/pull/315)

* Add support for third party devices.
  Third party `QuantumDevice` implementations can now be loaded into the runtime.
  [(#327)](https://github.com/PennyLaneAI/catalyst/pull/327)

* Add `pennylane.compilers` entry points interface.
  [(#331)](https://github.com/PennyLaneAI/catalyst/pull/331)

  For any compiler packages seeking to be registered in PennyLane, this PR adds the `entry_points`
  metadata under the the group name `pennylane.compilers`, with the following entry points:

  - `context`: Path to the compilation evaluation context manager. This context manager should have
    the method context.is_tracing(), which returns True if called within a program that is being
    traced or captured.

  - `ops`: Path to the compiler operations module. This operations module may contain compiler
    specific versions of PennyLane operations. Within a JIT context, PennyLane operations may
    dispatch to these.

  - `qjit`: Path to the JIT compiler decorator provided by the compiler. This decorator should have
    the signature `qjit(fn, *args, **kwargs)`, where fn is the function to be compiled.

* Include the "Catalyst" utility dialect in our MLIR C-API.
  [(#345)](https://github.com/PennyLaneAI/catalyst/pull/345)

<h3>Breaking changes</h3>

* The axis ordering for `catalyst.jacobian` is updated to match `jax.jacobian`. Assume we have
  parameters of shape `[a,b]` and results of shape `[c,d]`. The jacobian would get the shape
  `[c,d,a,b]` instead of `[a,b,c,d]`.
  [(#283)](https://github.com/PennyLaneAI/catalyst/pull/283)

<h3>Bug fixes</h3>

* Enable AutoGraph to convert functions even when they are invoked through functional wrappers such
  as `adjoint`, `ctrl`, `grad`, `jacobian`, etc.
  [(#336)](https://github.com/PennyLaneAI/catalyst/pull/336)

  The following should now succeed:

  ```python
  def inner(n):
    for i in range(n):
      qml.T(i)

  @qjit(autograph=True)
  @qml.qnode(dev)
  def f(n: int):
      adjoint(inner)(n)
      return qml.state()
  ```

* Fixes the issue with missing `CFP_t` in `StateVectorLQubitDynamic` when building against the
  master branch of PennyLane-Lightning. This issue was introduced in
  [PR 499](https://github.com/PennyLaneAI/pennylane-lightning/pull/499).
  [(#322)](https://github.com/PennyLaneAI/catalyst/pull/322)

<h3>Contributors</h3>

This release contains contributions from (in alphabetical order):

Ali Asadi,
David Ittah,
Sergei Mironov,
Romain Moyard.

# Release 0.3.1

<h3>New features</h3>

* The experimental AutoGraph feature, now supports Python `for` loops, allowing native Python loops
  to be captured and compiled with Catalyst.
  [(#258)](https://github.com/PennyLaneAI/catalyst/pull/258)

  ```python
  dev = qml.device("lightning.qubit", wires=n)

  @qjit(autograph=True)
  @qml.qnode(dev)
  def f(n):
      for i in range(n):
          qml.Hadamard(wires=i)

      return qml.expval(qml.PauliZ(0))
  ```

  This feature extends the existing AutoGraph support for Python `if` statements introduced in v0.3.
  Note that TensorFlow must be installed for AutoGraph support.

* The quantum control operation can now be used in conjunction with Catalyst control flow, such as
  loops and conditionals, via the new `catalyst.ctrl` function.
  [(#282)](https://github.com/PennyLaneAI/catalyst/pull/282)

  Similar in behaviour to the `qml.ctrl` control modifier from PennyLane, `catalyst.ctrl` can
  additionally wrap around quantum functions which contain control flow, such as the Catalyst
  `cond`, `for_loop`, and `while_loop` primitives.

  ```python
  @qjit
  @qml.qnode(qml.device("lightning.qubit", wires=4))
  def circuit(x):

      @for_loop(0, 3, 1)
      def repeat_rx(i):
          qml.RX(x / 2, wires=i)

      catalyst.ctrl(repeat_rx, control=3)()

      return qml.expval(qml.PauliZ(0))
  ```

  ```pycon
  >>> circuit(0.2)
  array(1.)
  ```

* Catalyst now supports JAX's `array.at[index]` notation for array element assignment and updating.
  [(#273)](https://github.com/PennyLaneAI/catalyst/pull/273)

  ```python
  @qjit
  def add_multiply(l: jax.core.ShapedArray((3,), dtype=float), idx: int):
      res = l.at[idx].multiply(3)
      res2 = l.at[idx].add(2)
      return res + res2

  res = add_multiply(jnp.array([0, 1, 2]), 2)
  ```

  ```pycon
  >>> res
  [0, 2, 10]
  ```

  For more details on available methods, see the
  [JAX documentation](https://jax.readthedocs.io/en/latest/_autosummary/jax.numpy.ndarray.at.html).

<h3>Improvements</h3>

* The Lightning backend device has been updated to work with the new PL-Lightning monorepo.
  [(#259)](https://github.com/PennyLaneAI/catalyst/pull/259)
  [(#277)](https://github.com/PennyLaneAI/catalyst/pull/277)

* A new compiler driver has been implemented in C++. This improves compile-time performance by
  avoiding *round-tripping*, which is when the entire program being compiled is dumped to
  a textual form and re-parsed by another tool.

  This is also a requirement for providing custom metadata at the LLVM level, which is
  necessary for better integration with tools like Enzyme. Finally, this makes it more natural
  to improve error messages originating from C++ when compared to the prior subprocess-based
  approach.
  [(#216)](https://github.com/PennyLaneAI/catalyst/pull/216)

* Support the `braket.devices.Devices` enum class and `s3_destination_folder`
  device options for AWS Braket remote devices.
  [(#278)](https://github.com/PennyLaneAI/catalyst/pull/278)

* Improvements have been made to the build process, including avoiding unnecessary processes such
  as removing `opt` and downloading the wheel.
  [(#298)](https://github.com/PennyLaneAI/catalyst/pull/298)

* Remove a linker warning about duplicate `rpath`s when Catalyst wheels are installed on macOS.
  [(#314)](https://github.com/PennyLaneAI/catalyst/pull/314)

<h3>Bug fixes</h3>

* Fix incompatibilities with GCC on Linux introduced in v0.3.0 when compiling user programs.
  Due to these, Catalyst v0.3.0 only works when clang is installed in the user environment.

  - Resolve an issue with an empty linker flag, causing `ld` to error.
    [(#276)](https://github.com/PennyLaneAI/catalyst/pull/276)

  - Resolve an issue with undefined symbols provided the Catalyst runtime.
    [(#316)](https://github.com/PennyLaneAI/catalyst/pull/316)

* Remove undocumented package dependency on the zlib/zstd compression library.
  [(#308)](https://github.com/PennyLaneAI/catalyst/pull/308)

* Fix filesystem issue when compiling multiple functions with the same name and
  `keep_intermediate=True`.
  [(#306)](https://github.com/PennyLaneAI/catalyst/pull/306)

* Add support for applying the `adjoint` operation to `QubitUnitary` gates.
  `QubitUnitary` was not able to be `adjoint`ed when the variable holding the unitary matrix might
  change. This can happen, for instance, inside of a for loop.
  To solve this issue, the unitary matrix gets stored in the array list via push and pops.
  The unitary matrix is later reconstructed from the array list and `QubitUnitary` can be executed
  in the `adjoint`ed context.
  [(#304)](https://github.com/PennyLaneAI/catalyst/pull/304)
  [(#310)](https://github.com/PennyLaneAI/catalyst/pull/310)

<h3>Contributors</h3>

This release contains contributions from (in alphabetical order):

Ali Asadi,
David Ittah,
Erick Ochoa Lopez,
Jacob Mai Peng,
Sergei Mironov,
Romain Moyard.

# Release 0.3.0

<h3>New features</h3>

* Catalyst now officially supports macOS ARM devices, such as Apple M1/M2 machines,
  with macOS binary wheels available on PyPI. For more details on the changes involved to support
  macOS, please see the improvements section.
  [(#229)](https://github.com/PennyLaneAI/catalyst/pull/230)
  [(#232)](https://github.com/PennyLaneAI/catalyst/pull/232)
  [(#233)](https://github.com/PennyLaneAI/catalyst/pull/233)
  [(#234)](https://github.com/PennyLaneAI/catalyst/pull/234)

* Write Catalyst-compatible programs with native Python conditional statements.
  [(#235)](https://github.com/PennyLaneAI/catalyst/pull/235)

  AutoGraph is a new, experimental, feature that automatically converts Python conditional
  statements like `if`, `else`, and `elif`, into their equivalent functional forms provided by
  Catalyst (such as `catalyst.cond`).

  This feature is currently opt-in, and requires setting the `autograph=True` flag in the `qjit`
  decorator:

  ```python
  dev = qml.device("lightning.qubit", wires=1)

  @qjit(autograph=True)
  @qml.qnode(dev)
  def f(x):
      if x < 0.5:
          qml.RY(jnp.sin(x), wires=0)
      else:
          qml.RX(jnp.cos(x), wires=0)

      return qml.expval(qml.PauliZ(0))
  ```

  The implementation is based on the AutoGraph module from TensorFlow, and requires a working
  TensorFlow installation be available. In addition, Python loops (`for` and `while`) are not
  yet supported, and do not work in AutoGraph mode.

  Note that there are some caveats when using this feature especially around the use of global
  variables or object mutation inside of methods. A functional style is always recommended when
  using `qjit` or AutoGraph.

* The quantum adjoint operation can now be used in conjunction with Catalyst control flow, such as
  loops and conditionals. For this purpose a new instruction, `catalyst.adjoint`, has been added.
  [(#220)](https://github.com/PennyLaneAI/catalyst/pull/220)

  `catalyst.adjoint` can wrap around quantum functions which contain the Catalyst `cond`,
  `for_loop`, and `while_loop` primitives. Previously, the usage of `qml.adjoint` on functions with
  these primitives would result in decomposition errors. Note that a future release of Catalyst will
  merge the behaviour of `catalyst.adjoint` into `qml.adjoint` for convenience.

  ```python
  dev = qml.device("lightning.qubit", wires=3)

  @qjit
  @qml.qnode(dev)
  def circuit(x):

      @for_loop(0, 3, 1)
      def repeat_rx(i):
          qml.RX(x / 2, wires=i)

      adjoint(repeat_rx)()

      return qml.expval(qml.PauliZ(0))
  ```

  ```pycon
  >>> circuit(0.2)
  array(0.99500417)
  ```

  Additionally, the ability to natively represent the adjoint construct in Catalyst's program
  representation (IR) was added.

* QJIT-compiled programs now support (nested) container types as inputs and outputs of compiled
  functions. This includes lists and dictionaries, as well as any data structure implementing the
  [PyTree protocol](https://jax.readthedocs.io/en/latest/pytrees.html).
  [(#215)](https://github.com/PennyLaneAI/catalyst/pull/215)
  [(#221)](https://github.com/PennyLaneAI/catalyst/pull/221)

  For example, a program that accepts and returns a mix of dictionaries, lists, and tuples:

  ```python
  @qjit
  def workflow(params1, params2):
      res1 = params1["a"][0][0] + params2[1]
      return {"y1": jnp.sin(res1), "y2": jnp.cos(res1)}
  ```

  ```pycon
  >>> params1 = {"a": [[0.1], 0.2]}
  >>> params2 = (0.6, 0.8)
  >>> workflow(params1, params2)
  array(0.78332691)
  ```

* Compile-time backpropagation of arbitrary hybrid programs is now supported, via integration with
  [Enzyme AD](https://enzyme.mit.edu/).
  [(#158)](https://github.com/PennyLaneAI/catalyst/pull/158)
  [(#193)](https://github.com/PennyLaneAI/catalyst/pull/193)
  [(#224)](https://github.com/PennyLaneAI/catalyst/pull/224)
  [(#225)](https://github.com/PennyLaneAI/catalyst/pull/225)
  [(#239)](https://github.com/PennyLaneAI/catalyst/pull/239)
  [(#244)](https://github.com/PennyLaneAI/catalyst/pull/244)

  This allows `catalyst.grad` to differentiate hybrid functions that contain both classical
  pre-processing (inside & outside of QNodes), QNodes, as well as classical post-processing
  (outside of QNodes) via a combination of backpropagation and quantum gradient methods.

  The new default for the differentiation `method` attribute in `catalyst.grad` has been changed to
  `"auto"`, which performs Enzyme-based reverse mode AD on classical code, in conjunction with the
  quantum `diff_method` specified on each QNode:

  ```python
  dev = qml.device("lightning.qubit", wires=1)

  @qml.qnode(dev, diff_method="parameter-shift")
  def circuit(theta):
      qml.RX(jnp.exp(theta ** 2) / jnp.cos(theta / 4), wires=0)
      return qml.expval(qml.PauliZ(wires=0))
  ```

  ```pycon
  >>> grad = qjit(catalyst.grad(circuit, method="auto"))
  >>> grad(jnp.pi)
  array(0.05938718)
  ```

  The reworked differentiation pipeline means you can now compute exact derivatives of programs with
  both classical pre- and post-processing, as shown below:

  ```python
  @qml.qnode(qml.device("lightning.qubit", wires=1), diff_method="adjoint")
  def circuit(theta):
      qml.RX(jnp.exp(theta ** 2) / jnp.cos(theta / 4), wires=0)
      return qml.expval(qml.PauliZ(wires=0))

  def loss(theta):
      return jnp.pi / jnp.tanh(circuit(theta))

  @qjit
  def grad_loss(theta):
      return catalyst.grad(loss)(theta)
  ```

  ```pycon
  >>> grad_loss(1.0)
  array(-1.90958669)
  ```

  You can also use multiple QNodes with different differentiation methods:

  ```python
  @qml.qnode(qml.device("lightning.qubit", wires=1), diff_method="parameter-shift")
  def circuit_A(params):
      qml.RX(jnp.exp(params[0] ** 2) / jnp.cos(params[1] / 4), wires=0)
      return qml.probs()

  @qml.qnode(qml.device("lightning.qubit", wires=1), diff_method="adjoint")
  def circuit_B(params):
      qml.RX(jnp.exp(params[1] ** 2) / jnp.cos(params[0] / 4), wires=0)
      return qml.expval(qml.PauliZ(wires=0))

  def loss(params):
      return jnp.prod(circuit_A(params)) + circuit_B(params)

  @qjit
  def grad_loss(theta):
      return catalyst.grad(loss)(theta)
  ```

  ```pycon
  >>> grad_loss(jnp.array([1.0, 2.0]))
  array([ 0.57367285, 44.4911605 ])
  ```

  And you can differentiate purely classical functions as well:

  ```python
  def square(x: float):
      return x ** 2

  @qjit
  def dsquare(x: float):
      return catalyst.grad(square)(x)
  ```

  ```pycon
  >>> dsquare(2.3)
  array(4.6)
  ```

  Note that the current implementation of reverse mode AD is restricted to 1st order derivatives,
  but you can still use `catalyst.grad(method="fd")` is still available to perform a finite
  differences approximation of _any_ differentiable function.

* Add support for the new PennyLane arithmetic operators.
  [(#250)](https://github.com/PennyLaneAI/catalyst/pull/250)

  PennyLane is in the process of replacing `Hamiltonian` and `Tensor` observables with a set of
  general arithmetic operators. These consist of
  [Prod](https://docs.pennylane.ai/en/stable/code/api/pennylane.ops.op_math.Prod.html),
  [Sum](https://docs.pennylane.ai/en/stable/code/api/pennylane.ops.op_math.Sum.html) and
  [SProd](https://docs.pennylane.ai/en/stable/code/api/pennylane.ops.op_math.SProd.html).

  By default, using dunder methods (eg. `+`, `-`, `@`, `*`) to combine
  operators with scalars or other operators will create `Hamiltonian` and
  `Tensor` objects. However, these two methods will be deprecated in coming
  releases of PennyLane.

  To enable the new arithmetic operators, one can use `Prod`, `Sum`, and
  `Sprod` directly or activate them by calling [enable_new_opmath](https://docs.pennylane.ai/en/stable/code/api/pennylane.operation.enable_new_opmath.html)
  at the beginning of your PennyLane program.

  ``` python
  dev = qml.device("lightning.qubit", wires=2)

  @qjit
  @qml.qnode(dev)
  def circuit(x: float, y: float):
      qml.RX(x, wires=0)
      qml.RX(y, wires=1)
      qml.CNOT(wires=[0, 1])
      return qml.expval(0.2 * qml.PauliX(wires=0) - 0.4 * qml.PauliY(wires=1))
  ```

  ```pycon
  >>> qml.operation.enable_new_opmath()
  >>> qml.operation.active_new_opmath()
  True
  >>> circuit(np.pi / 4, np.pi / 2)
  array(0.28284271)
  ```

<h3>Improvements</h3>

* Better support for Hamiltonian observables:

  - Allow Hamiltonian observables with integer coefficients.
    [(#248)](https://github.com/PennyLaneAI/catalyst/pull/248)

    For example, compiling the following circuit wasn't previously allowed, but is
    now supported in Catalyst:

    ```python
    dev = qml.device("lightning.qubit", wires=2)

    @qjit
    @qml.qnode(dev)
    def circuit(x: float, y: float):
        qml.RX(x, wires=0)
        qml.RY(y, wires=1)

        coeffs = [1, 2]
        obs = [qml.PauliZ(0), qml.PauliZ(1)]
        return qml.expval(qml.Hamiltonian(coeffs, obs))
    ```

  - Allow nested Hamiltonian observables.
    [(#255)](https://github.com/PennyLaneAI/catalyst/pull/255)

    ```python
    @qjit
    @qml.qnode(qml.device("lightning.qubit", wires=3))
    def circuit(x, y, coeffs1, coeffs2):
        qml.RX(x, wires=0)
        qml.RX(y, wires=1)
        qml.RY(x + y, wires=2)

        obs = [
            qml.PauliX(0) @ qml.PauliZ(1),
            qml.Hamiltonian(coeffs1, [qml.PauliZ(0) @ qml.Hadamard(2)]),
        ]

        return qml.var(qml.Hamiltonian(coeffs2, obs))
    ```

* Various performance improvements:

  - The execution and compile time of programs has been reduced, by generating more efficient code
    and avoiding unnecessary optimizations. Specifically, a scalarization procedure was added to the
    MLIR pass pipeline, and LLVM IR compilation is now invoked with optimization level 0.
    [(#217)](https://github.com/PennyLaneAI/catalyst/pull/217)

  - The execution time of compiled functions has been improved in the frontend.
    [(#213)](https://github.com/PennyLaneAI/catalyst/pull/213)

    Specifically, the following changes have been made, which leads to a small but measurable
    improvement when using larger matrices as inputs, or functions with many inputs:

    + only loading the user program library once per compilation,
    + generating return value types only once per compilation,
    + avoiding unnecessary type promotion, and
    + avoiding unnecessary array copies.

  - Peak memory utilization of a JIT compiled program has been reduced, by allowing tensors to be
    scheduled for deallocation. Previously, the tensors were not deallocated until the end of the
    call to the JIT compiled function.
    [(#201)](https://github.com/PennyLaneAI/catalyst/pull/201)

* Various improvements have been made to enable Catalyst to compile on macOS:

  - Remove unnecessary `reinterpret_cast` from `ObsManager`. Removal of
    these `reinterpret_cast` allows compilation of the runtime to succeed
    in macOS. macOS uses an ILP32 mode for Aarch64 where they use the full 64
    bit mode but with 32 bit Integer, Long, and Pointers. This patch also
    changes a test file to prevent a mismatch in machines which compile using
    ILP32 mode.
    [(#229)](https://github.com/PennyLaneAI/catalyst/pull/230)

  - Allow runtime to be compiled on macOS. Substitute `nproc` with a call to
    `os.cpu_count()` and use correct flags for `ld.64`.
    [(#232)](https://github.com/PennyLaneAI/catalyst/pull/232)

  - Improve portability on the frontend to be available on macOS. Use
    `.dylib`, remove unnecessary flags, and address behaviour difference in
    flags.
    [(#233)](https://github.com/PennyLaneAI/catalyst/pull/233)

  - Small compatibility changes in order for all integration tests to succeed
    on macOS.
    [(#234)](https://github.com/PennyLaneAI/catalyst/pull/234)

* Dialects can compile with older versions of clang by avoiding type mismatches.
  [(#228)](https://github.com/PennyLaneAI/catalyst/pull/228)

* The runtime is now built against `qir-stdlib` pre-build artifacts.
  [(#236)](https://github.com/PennyLaneAI/catalyst/pull/236)

* Small improvements have been made to the CI/CD, including fixing the Enzyme
  cache, generalize caches to other operating systems, fix build wheel
  recipe, and remove references to QIR in runtime's Makefile.
  [(#243)](https://github.com/PennyLaneAI/catalyst/pull/243)
  [(#247)](https://github.com/PennyLaneAI/catalyst/pull/247)


<h3>Breaking changes</h3>

* Support for Python 3.8 has been removed.
  [(#231)](https://github.com/PennyLaneAI/catalyst/pull/231)

* The default differentiation method on ``grad`` and ``jacobian`` is reverse-mode
  automatic differentiation instead of finite differences. When a QNode does not have a
  ``diff_method`` specified, it will default to using the parameter shift method instead of
  finite-differences.
  [(#244)](https://github.com/PennyLaneAI/catalyst/pull/244)
  [(#271)](https://github.com/PennyLaneAI/catalyst/pull/271)

* The JAX version used by Catalyst has been updated to `v0.4.14`, the minimum PennyLane version
  required is now `v0.32`.
  [(#264)](https://github.com/PennyLaneAI/catalyst/pull/264)

* Due to the change allowing Python container objects as inputs to QJIT-compiled functions, Python
  lists are no longer automatically converted to JAX arrays.
  [(#231)](https://github.com/PennyLaneAI/catalyst/pull/231)

  This means that indexing on lists when the index is not static will cause a
  `TracerIntegerConversionError`, consistent with JAX's behaviour.

  That is, the following example is no longer support:

  ```python
  @qjit
  def f(x: list, index: int):
      return x[index]
  ```

  However, if the parameter `x` above is a JAX or NumPy array, the compilation will continue to
  succeed.

* The `catalyst.grad` function has been renamed to `catalyst.jacobian` and supports differentiation
  of functions that return multiple or non-scalar outputs. A new `catalyst.grad` function has been
  added that enforces that it is differentiating a function with a single scalar return value.
  [(#254)](https://github.com/PennyLaneAI/catalyst/pull/254)

<h3>Bug fixes</h3>

* Fixed an issue preventing the differentiation of `qml.probs` with the parameter-shift method.
  [(#211)](https://github.com/PennyLaneAI/catalyst/pull/211)

* Fixed the incorrect return value data-type with functions returning `qml.counts`.
  [(#221)](https://github.com/PennyLaneAI/catalyst/pull/221)

* Fix segmentation fault when differentiating a function where a quantum measurement is used
  multiple times by the same operation.
  [(#242)](https://github.com/PennyLaneAI/catalyst/pull/242)

<h3>Contributors</h3>

This release contains contributions from (in alphabetical order):

Ali Asadi,
David Ittah,
Erick Ochoa Lopez,
Jacob Mai Peng,
Romain Moyard,
Sergei Mironov.


# Release 0.2.1

<h3>Bug fixes</h3>

* Add missing OpenQASM backend in binary distribution, which relies on the latest version of the
  AWS Braket plugin for PennyLane to resolve dependency issues between the plugin, Catalyst, and
  PennyLane. The Lightning-Kokkos backend with Serial and OpenMP modes is also added to the binary
  distribution.
  [#198](https://github.com/PennyLaneAI/catalyst/pull/198)

* Return a list of decompositions when calling the decomposition method for control operations.
  This allows Catalyst to be compatible with upstream PennyLane.
  [#241](https://github.com/PennyLaneAI/catalyst/pull/241)

<h3>Improvements</h3>

* When using OpenQASM-based devices the string representation of the circuit is printed on
  exception.
  [#199](https://github.com/PennyLaneAI/catalyst/pull/199)

* Use ``pybind11::module`` interface library instead of ``pybind11::embed`` in the runtime for
  OpenQasm backend to avoid linking to the python library at compile time.
  [#200](https://github.com/PennyLaneAI/catalyst/pull/200)

<h3>Contributors</h3>

This release contains contributions from (in alphabetical order):

Ali Asadi,
David Ittah.

# Release 0.2.0

<h3>New features</h3>

* Catalyst programs can now be used inside of a larger JAX workflow which uses
  JIT compilation, automatic differentiation, and other JAX transforms.
  [#96](https://github.com/PennyLaneAI/catalyst/pull/96)
  [#123](https://github.com/PennyLaneAI/catalyst/pull/123)
  [#167](https://github.com/PennyLaneAI/catalyst/pull/167)
  [#192](https://github.com/PennyLaneAI/catalyst/pull/192)

  For example, call a Catalyst qjit-compiled function from within a JAX jit-compiled
  function:

  ```python
  dev = qml.device("lightning.qubit", wires=1)

  @qjit
  @qml.qnode(dev)
  def circuit(x):
      qml.RX(jnp.pi * x[0], wires=0)
      qml.RY(x[1] ** 2, wires=0)
      qml.RX(x[1] * x[2], wires=0)
      return qml.probs(wires=0)

  @jax.jit
  def cost_fn(weights):
      x = jnp.sin(weights)
      return jnp.sum(jnp.cos(circuit(x)) ** 2)
  ```

  ```pycon
  >>> cost_fn(jnp.array([0.1, 0.2, 0.3]))
  Array(1.32269195, dtype=float64)
  ```

  Catalyst-compiled functions can now also be automatically differentiated
  via JAX, both in forward and reverse mode to first-order,

  ```pycon
  >>> jax.grad(cost_fn)(jnp.array([0.1, 0.2, 0.3]))
  Array([0.49249037, 0.05197949, 0.02991883], dtype=float64)
  ```

  as well as vectorized using `jax.vmap`:

  ```pycon
  >>> jax.vmap(cost_fn)(jnp.array([[0.1, 0.2, 0.3], [0.4, 0.5, 0.6]]))
  Array([1.32269195, 1.53905377], dtype=float64)
  ```

  In particular, this allows for a reduction in boilerplate when using
  JAX-compatible optimizers such as `jaxopt`:

  ```pycon
  >>> opt = jaxopt.GradientDescent(cost_fn)
  >>> params = jnp.array([0.1, 0.2, 0.3])
  >>> (final_params, _) = jax.jit(opt.run)(params)
  >>> final_params
  Array([-0.00320799,  0.03475223,  0.29362844], dtype=float64)
  ```

  Note that, in general, best performance will be seen when the Catalyst
  `@qjit` decorator is used to JIT the entire hybrid workflow. However, there
  may be cases where you may want to delegate only the quantum part of your
  workflow to Catalyst, and let JAX handle classical components (for example,
  due to missing a feature or compatibility issue in Catalyst).

* Support for Amazon Braket devices provided via the PennyLane-Braket plugin.
  [#118](https://github.com/PennyLaneAI/catalyst/pull/118)
  [#139](https://github.com/PennyLaneAI/catalyst/pull/139)
  [#179](https://github.com/PennyLaneAI/catalyst/pull/179)
  [#180](https://github.com/PennyLaneAI/catalyst/pull/180)

  This enables quantum subprograms within a JIT-compiled Catalyst workflow to
  execute on Braket simulator and hardware devices, including remote
  cloud-based simulators such as SV1.

  ```python
  def circuit(x, y):
      qml.RX(y * x, wires=0)
      qml.RX(x * 2, wires=1)
      return qml.expval(qml.PauliY(0) @ qml.PauliZ(1))

  @qjit
  def workflow(x: float, y: float):
      device = qml.device("braket.local.qubit", backend="braket_sv", wires=2)
      g = qml.qnode(device)(circuit)
      h = catalyst.grad(g)
      return h(x, y)

  workflow(1.0, 2.0)
  ```

  For a list of available devices, please see the [PennyLane-Braket](https://amazon-braket-pennylane-plugin-python.readthedocs.io/en/latest/)
  documentation.

  Internally, the quantum instructions are generating OpenQASM3 kernels at
  runtime; these are then executed on both local (`braket.local.qubit`) and
  remote (`braket.aws.qubit`) devices backed by Amazon Braket Python SDK,

  with measurement results then propagated back to the frontend.

  Note that at initial release, not all Catalyst features are supported with Braket.
  In particular, dynamic circuit features, such as mid-circuit measurements, will
  not work with Braket devices.

* Catalyst conditional functions defined via `@catalyst.cond` now support an arbitrary
  number of 'else if' chains.
  [#104](https://github.com/PennyLaneAI/catalyst/pull/104)

  ```python
  dev = qml.device("lightning.qubit", wires=1)

  @qjit
  @qml.qnode(dev)
  def circuit(x):

      @catalyst.cond(x > 2.7)
      def cond_fn():
          qml.RX(x, wires=0)

      @cond_fn.else_if(x > 1.4)
      def cond_elif():
          qml.RY(x, wires=0)

      @cond_fn.otherwise
      def cond_else():
          qml.RX(x ** 2, wires=0)

      cond_fn()

      return qml.probs(wires=0)
  ```

* Iterating in reverse is now supported with constant negative step sizes via `catalyst.for_loop`.
  [#129](https://github.com/PennyLaneAI/catalyst/pull/129)

  ```python
  dev = qml.device("lightning.qubit", wires=1)

  @qjit
  @qml.qnode(dev)
  def circuit(n):

      @catalyst.for_loop(n, 0, -1)
      def loop_fn(_):
          qml.PauliX(0)

      loop_fn()
      return measure(0)
  ```

* Additional gradient transforms for computing the vector-Jacobian product (VJP)
  and Jacobian-vector product (JVP) are now available in Catalyst.
  [#98](https://github.com/PennyLaneAI/catalyst/pull/98)

  Use `catalyst.vjp` to compute the forward-pass value and VJP:

  ```python
  @qjit
  def vjp(params, cotangent):
      def f(x):
          y = [jnp.sin(x[0]), x[1] ** 2, x[0] * x[1]]
          return jnp.stack(y)

      return catalyst.vjp(f, [params], [cotangent])
  ```

  ```pycon
  >>> x = jnp.array([0.1, 0.2])
  >>> dy = jnp.array([-0.5, 0.1, 0.3])
  >>> vjp(x, dy)
  [array([0.09983342, 0.04      , 0.02      ]),
   array([-0.43750208,  0.07000001])]
  ```

  Use `catalyst.jvp` to compute the forward-pass value and JVP:

  ```python
  @qjit
  def jvp(params, tangent):
      def f(x):
          y = [jnp.sin(x[0]), x[1] ** 2, x[0] * x[1]]
          return jnp.stack(y)

      return catalyst.jvp(f, [params], [tangent])
  ```

  ```pycon
  >>> x = jnp.array([0.1, 0.2])
  >>> tangent = jnp.array([0.3, 0.6])
  >>> jvp(x, tangent)
  [array([0.09983342, 0.04      , 0.02      ]),
   array([0.29850125, 0.24000006, 0.12      ])]
  ```

* Support for multiple backend devices within a single qjit-compiled function
  is now available.
  [#86](https://github.com/PennyLaneAI/catalyst/pull/86)
  [#89](https://github.com/PennyLaneAI/catalyst/pull/89)

  For example, if you compile the Catalyst runtime
  with `lightning.kokkos` support (via the compilation flag
  `ENABLE_LIGHTNING_KOKKOS=ON`), you can use `lightning.qubit` and
  `lightning.kokkos` within a singular workflow:

  ```python
  dev1 = qml.device("lightning.qubit", wires=1)
  dev2 = qml.device("lightning.kokkos", wires=1)

  @qml.qnode(dev1)
  def circuit1(x):
      qml.RX(jnp.pi * x[0], wires=0)
      qml.RY(x[1] ** 2, wires=0)
      qml.RX(x[1] * x[2], wires=0)
      return qml.var(qml.PauliZ(0))

  @qml.qnode(dev2)
  def circuit2(x):

      @catalyst.cond(x > 2.7)
      def cond_fn():
          qml.RX(x, wires=0)

      @cond_fn.otherwise
      def cond_else():
          qml.RX(x ** 2, wires=0)

      cond_fn()

      return qml.probs(wires=0)

  @qjit
  def cost(x):
      return circuit2(circuit1(x))
  ```

  ```pycon
  >>> x = jnp.array([0.54, 0.31])
  >>> cost(x)
  array([0.80842369, 0.19157631])
  ```

* Support for returning the variance of Hamiltonians,
  Hermitian matrices, and Tensors via `qml.var` has been added.
  [#124](https://github.com/PennyLaneAI/catalyst/pull/124)

  ```python
  dev = qml.device("lightning.qubit", wires=2)

  @qjit
  @qml.qnode(dev)
  def circuit(x):
      qml.RX(jnp.pi * x[0], wires=0)
      qml.RY(x[1] ** 2, wires=1)
      qml.CNOT(wires=[0, 1])
      qml.RX(x[1] * x[2], wires=0)
      return qml.var(qml.PauliZ(0) @ qml.PauliX(1))
  ```

  ```pycon
  >>> x = jnp.array([0.54, 0.31])
  >>> circuit(x)
  array(0.98851544)
  ```

<h3>Breaking changes</h3>

* The `catalyst.grad` function now supports using the differentiation
  method defined on the QNode (via the `diff_method` argument) rather than
  applying a global differentiation method.
  [#163](https://github.com/PennyLaneAI/catalyst/pull/163)

  As part of this change, the `method` argument now accepts
  the following options:

  - `method="auto"`:  Quantum components of the hybrid function are
    differentiated according to the corresponding QNode `diff_method`, while
    the classical computation is differentiated using traditional auto-diff.

    With this strategy, Catalyst only currently supports QNodes with
    `diff_method="param-shift" and `diff_method="adjoint"`.

  - `method="fd"`: First-order finite-differences for the entire hybrid function.
    The `diff_method` argument for each QNode is ignored.

  This is an intermediate step towards differentiating functions that
  internally call multiple QNodes, and towards supporting differentiation of
  classical postprocessing.

<h3>Improvements</h3>

* Catalyst has been upgraded to work with JAX v0.4.13.
  [#143](https://github.com/PennyLaneAI/catalyst/pull/143)
  [#185](https://github.com/PennyLaneAI/catalyst/pull/185)

* Add a Backprop operation for using autodifferentiation (AD) at the LLVM
  level with Enzyme AD. The Backprop operations has a bufferization pattern
  and a lowering to LLVM.
  [#107](https://github.com/PennyLaneAI/catalyst/pull/107)
  [#116](https://github.com/PennyLaneAI/catalyst/pull/116)

* Error handling has been improved. The runtime now throws more descriptive
  and unified expressions for runtime errors and assertions.
  [#92](https://github.com/PennyLaneAI/catalyst/pull/92)

* In preparation for easier debugging, the compiler has been refactored to
  allow easy prototyping of new compilation pipelines.
  [#38](https://github.com/PennyLaneAI/catalyst/pull/38)

  In the future, this will allow the ability to generate MLIR or LLVM-IR by
  loading input from a string or file, rather than generating it from Python.

  As part of this refactor, the following changes were made:

  - Passes are now classes. This allows developers/users looking to change
    flags to inherit from these passes and change the flags.

  - Passes are now passed as arguments to the compiler. Custom passes can just
    be passed to the compiler as an argument, as long as they implement a run
    method which takes an input and the output of this method can be fed to
    the next pass.

* Improved Python compatibility by providing a stable signature for user
  generated functions.
  [#106](https://github.com/PennyLaneAI/catalyst/pull/106)

* Handle C++ exceptions without unwinding the whole stack.
  [#99](https://github.com/PennyLaneAI/catalyst/pull/99)

* Reduce the number of classical invocations by counting the number of gate parameters in
  the `argmap` function.
  [#136](https://github.com/PennyLaneAI/catalyst/pull/136)

  Prior to this, the computation of hybrid gradients executed all of the classical code
  being differentiated in a `pcount` function that solely counted the number of gate
  parameters in the quantum circuit. This was so `argmap` and other downstream
  functions could allocate memrefs large enough to store all gate parameters.

  Now, instead of counting the number of parameters separately, a dynamically-resizable
  array is used in the `argmap` function directly to store the gate parameters. This
  removes one invocation of all of the classical code being differentiated.

* Use Tablegen to define MLIR passes instead of C++ to reduce overhead of adding new passes.
  [#157](https://github.com/PennyLaneAI/catalyst/pull/157)

* Perform constant folding on wire indices for `quantum.insert` and `quantum.extract` ops,
  used when writing (resp. reading) qubits to (resp. from) quantum registers.
  [#161](https://github.com/PennyLaneAI/catalyst/pull/161)

* Represent known named observables as members of an MLIR Enum rather than a raw integer.
  This improves IR readability.
  [#165](https://github.com/PennyLaneAI/catalyst/pull/165)

<h3>Bug fixes</h3>

* Fix a bug in the mapping from logical to concrete qubits for mid-circuit measurements.
  [#80](https://github.com/PennyLaneAI/catalyst/pull/80)

* Fix a bug in the way gradient result type is inferred.
  [#84](https://github.com/PennyLaneAI/catalyst/pull/84)

* Fix a memory regression and reduce memory footprint by removing unnecessary
  temporary buffers.
  [#100](https://github.com/PennyLaneAI/catalyst/pull/100)

* Provide a new abstraction to the `QuantumDevice` interface in the runtime
  called `DataView`. C++ implementations of the interface can iterate
  through and directly store results into the `DataView` independent of the
  underlying memory layout. This can eliminate redundant buffer copies at the
  interface boundaries, which has been applied to existing devices.
  [#109](https://github.com/PennyLaneAI/catalyst/pull/109)

* Reduce memory utilization by transferring ownership of buffers from the
  runtime to Python instead of copying them. This includes adding a compiler
  pass that copies global buffers into the heap as global buffers cannot be
  transferred to Python.
  [#112](https://github.com/PennyLaneAI/catalyst/pull/112)

* Temporary fix of use-after-free and dependency of uninitialized memory.
  [#121](https://github.com/PennyLaneAI/catalyst/pull/121)

* Fix file renaming within pass pipelines.
  [#126](https://github.com/PennyLaneAI/catalyst/pull/126)

* Fix the issue with the `do_queue` deprecation warnings in PennyLane.
  [#146](https://github.com/PennyLaneAI/catalyst/pull/146)

* Fix the issue with gradients failing to work with hybrid functions that
  contain constant `jnp.array` objects. This will enable PennyLane operators
  that have data in the form of a `jnp.array`, such as a Hamiltonian, to be
  included in a qjit-compiled function.
  [#152](https://github.com/PennyLaneAI/catalyst/pull/152)

  An example of a newly supported workflow:

  ```python
  coeffs = jnp.array([0.1, 0.2])
  terms = [qml.PauliX(0) @ qml.PauliZ(1), qml.PauliZ(0)]
  H = qml.Hamiltonian(coeffs, terms)

  @qjit
  @qml.qnode(qml.device("lightning.qubit", wires=2))
  def circuit(x):
    qml.RX(x[0], wires=0)
    qml.RY(x[1], wires=0)
    qml.CNOT(wires=[0, 1])
    return qml.expval(H)

  params = jnp.array([0.3, 0.4])
  jax.grad(circuit)(params)
  ```

<h3>Contributors</h3>

This release contains contributions from (in alphabetical order):

Ali Asadi,
David Ittah,
Erick Ochoa Lopez,
Jacob Mai Peng,
Romain Moyard,
Sergei Mironov.

# Release 0.1.2

<h3>New features</h3>

* Add an option to print verbose messages explaining the compilation process.
  [#68](https://github.com/PennyLaneAI/catalyst/pull/68)

* Allow ``catalyst.grad`` to be used on any traceable function (within a qjit context).
  This means the operation is no longer restricted to acting on ``qml.qnode``s only.
  [#75](https://github.com/PennyLaneAI/catalyst/pull/75)

<h3>Improvements</h3>

* Work in progress on a Lightning-Kokkos backend:

  Bring feature parity to the Lightning-Kokkos backend simulator.
  [#55](https://github.com/PennyLaneAI/catalyst/pull/55)

  Add support for variance measurements for all observables.
  [#70](https://github.com/PennyLaneAI/catalyst/pull/70)

* Build the runtime against qir-stdlib v0.1.0.
  [#58](https://github.com/PennyLaneAI/catalyst/pull/58)

* Replace input-checking assertions with exceptions.
  [#67](https://github.com/PennyLaneAI/catalyst/pull/67)

* Perform function inlining to improve optimizations and memory management within the compiler.
  [#72](https://github.com/PennyLaneAI/catalyst/pull/72)

<h3>Breaking changes</h3>

<h3>Bug fixes</h3>

* Several fixes to address memory leaks in the compiled program:

  Fix memory leaks from data that flows back into the Python environment.
  [#54](https://github.com/PennyLaneAI/catalyst/pull/54)

  Fix memory leaks resulting from partial bufferization at the MLIR level. This fix makes the
  necessary changes to reintroduce the ``-buffer-deallocation`` pass into the MLIR pass pipeline.
  The pass guarantees that all allocations contained within a function (that is allocations that are
  not returned from a function) are also deallocated.
  [#61](https://github.com/PennyLaneAI/catalyst/pull/61)

  Lift heap allocations for quantum op results from the runtime into the MLIR compiler core. This
  allows all memref buffers to be memory managed in MLIR using the
  [MLIR bufferization infrastructure](https://mlir.llvm.org/docs/Bufferization/).
  [#63](https://github.com/PennyLaneAI/catalyst/pull/63)

  Eliminate all memory leaks by tracking memory allocations at runtime. The memory allocations
  which are still alive when the compiled function terminates, will be freed in the
  finalization / teardown function.
  [#78](https://github.com/PennyLaneAI/catalyst/pull/78)

* Fix returning complex scalars from the compiled function.
  [#77](https://github.com/PennyLaneAI/catalyst/pull/77)

<h3>Contributors</h3>

This release contains contributions from (in alphabetical order):

Ali Asadi,
David Ittah,
Erick Ochoa Lopez,
Sergei Mironov.

# Release 0.1.1

<h3>New features</h3>

* Adds support for interpreting control flow operations.
  [#31](https://github.com/PennyLaneAI/catalyst/pull/31)

<h3>Improvements</h3>

* Adds fallback compiler drivers to increase reliability during linking phase. Also adds support for a
  CATALYST_CC environment variable for manual specification of the compiler driver used for linking.
  [#30](https://github.com/PennyLaneAI/catalyst/pull/30)

<h3>Breaking changes</h3>

<h3>Bug fixes</h3>

* Fixes the Catalyst image path in the readme to properly render on PyPI.

<h3>Contributors</h3>

This release contains contributions from (in alphabetical order):

Ali Asadi,
Erick Ochoa Lopez.

# Release 0.1.0

Initial public release.

<h3>Contributors</h3>

This release contains contributions from (in alphabetical order):

Ali Asadi,
Sam Banning,
David Ittah,
Josh Izaac,
Erick Ochoa Lopez,
Sergei Mironov,
Isidor Schoch.<|MERGE_RESOLUTION|>--- conflicted
+++ resolved
@@ -22,7 +22,6 @@
       return qml.expval(qml.PauliZ(0))
   ```
 
-<<<<<<< HEAD
 * The AutoGraph feature now also supports native Python `and`, `or` and `not` operators in Boolean
   expressions.
   [(#325)](https://github.com/PennyLaneAI/catalyst/pull/325)
@@ -44,8 +43,6 @@
 
 <h3>Bug fixes</h3>
 
-=======
->>>>>>> bc8ad361
 * The `requirements.txt` file to build Catalyst from source has been updated with a minimum PIP
   version, `>=22.3`. Previous versions of pip are unable to perform editable installs when the
   system-wide site-packages are read-only, even when the `--user` flag is provided.
