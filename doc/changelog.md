--- conflicted
+++ resolved
@@ -263,12 +263,11 @@
 
 <h3>Bug fixes</h3>
 
-<<<<<<< HEAD
 * Catalyst no longer generates a `QubitUnitary` operation during decomposition if a device doesn't
   support it. Instead, the operation that would lead to a `QubitUnitary` is either decomposed or
   raises an error.
   [(#1002)](https://github.com/PennyLaneAI/catalyst/pull/1002)
-=======
+
 * Catalyst now preserves output PyTrees in QNodes executed with `mcm_method="one-shot"`.
   [(#957)](https://github.com/PennyLaneAI/catalyst/pull/957)
 
@@ -288,7 +287,6 @@
   >>> func(0.9)
   {'hi': Array(-1., dtype=float64)}
   ```
->>>>>>> 13b40b4f
 
 * Fix a bug where scatter did not work correctly with list indices.
   [(#982)](https://github.com/PennyLaneAI/catalyst/pull/982)
