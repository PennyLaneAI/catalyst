# Release 0.8.0-dev

<h3>New features</h3>

* JAX-compatible functions that run on classical accelerators, such as GPUs, via `catalyst.accelerate` now support autodifferentiation.
  [(#920)](https://github.com/PennyLaneAI/catalyst/pull/920)

  For example,

  ```python
  from catalyst import qjit, grad

  @qjit
  @grad
  def f(x):
      expm = catalyst.accelerate(jax.scipy.linalg.expm)
      return jnp.sum(expm(jnp.sin(x)) ** 2)
  ```

  ```pycon
  >>> x = jnp.array([[0.1, 0.2], [0.3, 0.4]])
  >>> f(x)
  Array([[2.80120452, 1.67518663],
         [1.61605839, 4.42856163]], dtype=float64)
  ```

* Assertions can now be raised at runtime via the `catalyst.debug_assert` function.
  [(#925)](https://github.com/PennyLaneAI/catalyst/pull/925)

  Python-based exceptions (via `raise`) and assertions (via `assert`)
  will always be evaluated at program capture time, before certain runtime information
  may be available.

  Use `debug_assert` to instead raise assertions at runtime, including
  assertions that depend on values of dynamic variables.

  For example,

  ```python
  from catalyst import debug_assert
  
  @qjit
  def f(x):
      debug_assert(x < 5, "x was greater than 5")
      return x * 8
  ```

  ```pycon
  >>> f(4)
  Array(32, dtype=int64)
  >>> f(6)
  RuntimeError: x was greater than 5
  ```

  Assertions can be disabled globally for a qjit-compiled function
  via the ``disable_assertions`` keyword argument:

  ```python
  @qjit(disable_assertions=True)
  def g(x):
      debug_assert(x < 5, "x was greater than 5")
      return x * 8      
  ```

  ```pycon
  >>> g(6)
  Array(48, dtype=int64)
  ```

* A `qjit` run for `lightning.qubit` and `lightning.kokkos` can now be seeded.
  [(#936)](https://github.com/PennyLaneAI/catalyst/pull/936)

  The `qjit` decorator now can take in an argument `seed`, which is an arbitrary string. 
  Different `qjit` objects with the same seed (including repeated calls to the same `qjit`)
  will return the same sequence of measurement results everytime. 

  ```python
  dev = qml.device("lightning.qubit", wires=1)

  @qjit(seed="qwerty")
  def workflow():
      @qml.qnode(dev)
      def circuit():
          qml.Hadamard(0)
          m = measure(0)
          @cond(m)
          def cfun0():
              qml.Hadamard(0)
          cfun0()
          return qml.probs()
      return circuit(), circuit(), circuit(), circuit()

  @qjit(seed="qwerty")
  def workflow_another():
      @qml.qnode(dev)
      def circuit():
          qml.Hadamard(0)
          m = measure(0)
          @cond(m)
          def cfun0():
              qml.Hadamard(0)
          cfun0()
          return qml.probs()
      return circuit(), circuit(), circuit(), circuit()

  print(workflow())
  print(workflow())
  print(workflow_another())

  >>> 
  (Array([0.5, 0.5], dtype=float64), Array([1., 0.], dtype=float64), Array([1., 0.], dtype=float64), Array([0.5, 0.5], dtype=float64))
  (Array([0.5, 0.5], dtype=float64), Array([1., 0.], dtype=float64), Array([1., 0.], dtype=float64), Array([0.5, 0.5], dtype=float64))
  (Array([0.5, 0.5], dtype=float64), Array([1., 0.], dtype=float64), Array([1., 0.], dtype=float64), Array([0.5, 0.5], dtype=float64))

  ```

<h3>Improvements</h3>

* Catalyst is now compatible with Enzyme `v0.0.130`
  [(#898)](https://github.com/PennyLaneAI/catalyst/pull/898)

* Support has been added for the `jax.numpy.argsort`
  function within qjit-compiled functions.
  [(#901)](https://github.com/PennyLaneAI/catalyst/pull/901)

* Autograph now supports in-place array assignments with static slices.
  [(#843)](https://github.com/PennyLaneAI/catalyst/pull/843)

  For example,

  ```python
  @qjit(autograph=True)
  def f(x, y):
      y[1:10:2] = x
      return y
  ```

  ```pycon
  >>> f(jnp.ones(5), jnp.zeros(10))
  Array([0., 1., 0., 1., 0., 1., 0., 1., 0., 1.], dtype=float64)
  ```

* Autograph now works when `qjit` is applied to a function decorated with
  `vmap`, `cond`, `for_loop` or `while_loop`. Previously, stacking the
  autograph-enabled qjit decorator directly on top of other Catalyst
  decorators would lead to errors.
  [(#835)](https://github.com/PennyLaneAI/catalyst/pull/835)
  [(#938)](https://github.com/PennyLaneAI/catalyst/pull/938)
  [(#942)](https://github.com/PennyLaneAI/catalyst/pull/942)

  ```python
  from catalyst import vmap, qjit

  dev = qml.device("lightning.qubit", wires=2)

  @qml.qnode(dev)
  def circuit(x):
      qml.RX(x, wires=0)
      return qml.expval(qml.PauliZ(0))
  ```

  ```pycon
  >>> x = jnp.array([0.1, 0.2, 0.3])
  >>> qjit(vmap(circuit), autograph=True)(x)
  Array([0.99500417, 0.98006658, 0.95533649], dtype=float64)
  ```

<h3>Breaking changes</h3>

* Return values of qjit-compiled functions that were previously `numpy.ndarray` are now of type
  `jax.Array` instead. This should have minimal impact, but code that depends on the output of
  qjit-compiled function being NumPy arrays will need to be updated.
  [(#895)](https://github.com/PennyLaneAI/catalyst/pull/895)

<h3>Bug fixes</h3>

* Static arguments can now be passed through a QNode when specified
  with the `static_argnums` keyword argument.
  [(#932)](https://github.com/PennyLaneAI/catalyst/pull/932)

  ```python
  dev = qml.device("lightning.qubit", wires=1)
  
  @qjit(static_argnums=(1,))
  @qml.qnode(dev)
  def circuit(x, c):
      print("Inside QNode:", c)
      qml.RY(c, 0)
      qml.RX(x, 0)
      return qml.expval(qml.PauliZ(0))
  ```

  When executing the qjit-compiled function above, `c` will
  be a static variable with value known at compile time:

  ```pycon
  >>> circuit(0.5, 0.5)
  "Inside QNode: 0.5"
  Array(0.77015115, dtype=float64)
  ```

  Changing the value of `c` will result in re-compilation:

  ```pycon
  >>> circuit(0.5, 0.8)
  "Inside QNode: 0.8"
  Array(0.61141766, dtype=float64)
  ```

* Fixes a bug where Catalyst would fail to apply quantum transforms and preserve
  QNode configuration settings when Autograph was enabled.
  [(#900)](https://github.com/PennyLaneAI/catalyst/pull/900)
  
* `pure_callback` will no longer cause a crash in the compiler if the return type
  signature is declared incorrectly and the callback function is differentiated.
  [(#916)](https://github.com/PennyLaneAI/catalyst/pull/916)

* AutoGraph will now correctly convert conditional statements where the condition is a non-boolean
  static value.
  [(#944)](https://github.com/PennyLaneAI/catalyst/pull/944)

  Internally, statically known non-boolean predicates (such as `1`) will be
  converted to `bool`:

  ```python
  @qml.qjit(autograph=True)
  def workflow(x):
      n = 1

      if n:
          y = x ** 2
      else:
          y = x

      return y
  ```

<h3>Internal changes</h3>

* The function `inactive_callback` was renamed `__catalyst_inactive_callback`.
  [(#899)](https://github.com/PennyLaneAI/catalyst/pull/899)

* The function `__catalyst_inactive_callback` has the nofree attribute.
  [(#898)](https://github.com/PennyLaneAI/catalyst/pull/898)

<<<<<<< HEAD
* The flaky test `test_dynamic_one_shot_several_mcms` in `frontend/test/pytest/test_mid_circuit_measurement.py`
  is now seeded for both the `default.qubit` reference run and the `lightning.qubit` qjit run, so it is now no
  longer flaky and always passes.
  [(#936)](https://github.com/PennyLaneAI/catalyst/pull/936)
=======
* Callbacks now have nicer identifiers in their MLIR representation. The identifiers include
  the name of the Python function being called back into.
  [(#919)](https://github.com/PennyLaneAI/catalyst/pull/919)

* Fix tracing of `SProd` operations to bring Catalyst in line with PennyLane v0.38.
  [(#935)](https://github.com/PennyLaneAI/catalyst/pull/935)

  After some changes in PennyLane, `Sprod.terms()` returns the terms as leaves
  instead of a tree. This means that we need to manually trace each term and
  finally multiply it with the coefficients to create a Hamiltonian.
>>>>>>> daa71090

<h3>Contributors</h3>

This release contains contributions from (in alphabetical order):

Kunwar Maheep Singh,
Mehrdad Malekmohammadi,
Romain Moyard,
Erick Ochoa,
Raul Torres,
Tzung-Han Juang,
Paul Haochen Wang,

# Release 0.7.0

<h3>New features</h3>

* Add support for accelerating classical processing via JAX with `catalyst.accelerate`.
  [(#805)](https://github.com/PennyLaneAI/catalyst/pull/805)

  Classical code that can be just-in-time compiled with JAX can now be seamlessly executed
  on GPUs or other accelerators with `catalyst.accelerate`, right inside of QJIT-compiled functions.

  ```python
  @accelerate(dev=jax.devices("gpu")[0])
  def classical_fn(x):
      return jnp.sin(x) ** 2

  @qjit
  def hybrid_fn(x):
      y = classical_fn(jnp.sqrt(x)) # will be executed on a GPU
      return jnp.cos(y)
  ```

  Available devices can be retrieved via
  `jax.devices()`. If not provided, the default value of
  `jax.devices()[0]` as determined by JAX will be used.

* Catalyst callback functions, such as `pure_callback`, `debug.callback`, and `debug.print`, now
  all support auto-differentiation.
  [(#706)](https://github.com/PennyLaneAI/catalyst/pull/706)
  [(#782)](https://github.com/PennyLaneAI/catalyst/pull/782)
  [(#822)](https://github.com/PennyLaneAI/catalyst/pull/822)
  [(#834)](https://github.com/PennyLaneAI/catalyst/pull/834)
  [(#882)](https://github.com/PennyLaneAI/catalyst/pull/882)
  [(#907)](https://github.com/PennyLaneAI/catalyst/pull/907)

  - When using callbacks that do not return any values, such as `catalyst.debug.callback` and
    `catalyst.debug.print`, these functions are marked as 'inactive' and do not contribute to or
    affect the derivative of the function:

    ```python
    import logging
  
    log = logging.getLogger(__name__)
    log.setLevel(logging.INFO)
  
    @qml.qjit
    @catalyst.grad
    def f(x):
        y = jnp.cos(x)
        catalyst.debug.print("Debug print: y = {0:.4f}", y)
        catalyst.debug.callback(lambda _: log.info("Value of y = %s", _))(y)
        return y ** 2
    ```
  
    ```pycon
    >>> f(0.54)
    INFO:__main__:Value of y = 0.8577086813638242
    Debug print: y = 0.8577
    array(-0.88195781)
    ```

  - Callbacks that *do* return values and may affect the qjit-compiled functions
    computation, such as `pure_callback`, may have custom derivatives manually
    registered with the Catalyst compiler in order to support differentiation.

    This can be done via the `pure_callback.fwd` and `pure_callback.bwd` methods, to specify how the
    forwards and backwards pass (the vector-Jacobian product) of the callback should be computed:

    ```python
    @catalyst.pure_callback
    def callback_fn(x) -> float:
        return np.sin(x[0]) * x[1]

    @callback_fn.fwd
    def callback_fn_fwd(x):
        # returns the evaluated function as well as residual
        # values that may be useful for the backwards pass
        return callback_fn(x), x

    @callback_fn.bwd
    def callback_fn_vjp(res, dy):
        # Accepts residuals from the forward pass, as well
        # as (one or more) cotangent vectors dy, and returns
        # a tuple of VJPs corresponding to each input parameter.

        def vjp(x, dy) -> (jax.ShapeDtypeStruct((2,), jnp.float64),):
            return (np.array([np.cos(x[0]) * dy * x[1], np.sin(x[0]) * dy]),)

        # The VJP function can also be a pure callback
        return catalyst.pure_callback(vjp)(res, dy)

    @qml.qjit
    @catalyst.grad
    def f(x):
        y = jnp.array([jnp.cos(x[0]), x[1]])
        return jnp.sin(callback_fn(y))
    ```

    ```pycon
    >>> x = jnp.array([0.1, 0.2])
    >>> f(x)
    array([-0.01071923,  0.82698717])
    ```

* Catalyst now supports the 'dynamic one shot' method for simulating circuits with mid-circuit
  measurements, which compared to other methods, may be advantageous for circuits with many
  mid-circuit measurements executed for few shots.
  [(#5617)](https://github.com/PennyLaneAI/pennylane/pull/5617)
  [(#798)](https://github.com/PennyLaneAI/catalyst/pull/798)

  The dynamic one shot method evaluates dynamic circuits by executing them one shot at a time via
  `catalyst.vmap`, sampling a dynamic execution path for each shot. This method only works for a
  QNode executing with finite shots, and it requires the device to support mid-circuit measurements
  natively.

  This new mode can be specified by using the `mcm_method` argument of the QNode:

  ```python
  dev = qml.device("lightning.qubit", wires=5, shots=20)

  @qml.qjit(autograph=True)
  @qml.qnode(dev, mcm_method="one-shot")
  def circuit(x):

      for i in range(10):
          qml.RX(x, 0)
          m = catalyst.measure(0)

          if m:
              qml.RY(x ** 2, 1)

          x = jnp.sin(x)

      return qml.expval(qml.Z(1))
  ```

  Catalyst's existing method for simulating mid-circuit measurements remains
  available via `mcm_method="single-branch-statistics"`.

  When using `mcm_method="one-shot"`, the `postselect_mode` keyword argument can also
  be used to specify whether the returned result should include `shots`-number of
  postselected measurements (`"fill-shots"`), or whether results should
  include all results, including invalid postselections (`"hw_like"`):

  ```python
  @qml.qjit
  @qml.qnode(dev, mcm_method="one-shot", postselect_mode="hw-like")
  def func(x):
      qml.RX(x, wires=0)
      m_0 = catalyst.measure(0, postselect=1)
      return qml.sample(wires=0)
  ```

  ```pycon
  >>> res = func(0.9)
  >>> res
  array([-2147483648, -2147483648,           1, -2147483648, -2147483648,
         -2147483648, -2147483648,           1, -2147483648, -2147483648,
         -2147483648, -2147483648,           1, -2147483648, -2147483648,
         -2147483648, -2147483648, -2147483648, -2147483648, -2147483648])
  >>> jnp.delete(res, jnp.where(res == np.iinfo(np.int32).min)[0])
  Array([1, 1, 1], dtype=int64)
  ```

  Note that invalid shots will not be discarded, but will be replaced by `np.iinfo(np.int32).min`.
  They will not be used for processing final results (like expectation values), but
  they will appear in the output of QNodes that return samples directly.

  For more details, see the [dynamic quantum circuit documentation](https://docs.pennylane.ai/en/latest/introduction/dynamic_quantum_circuits.html).

* Catalyst now has support for returning `qml.sample(m)` where `m` is the result of a mid-circuit
  measurement.
  [(#731)](https://github.com/PennyLaneAI/catalyst/pull/731)

  When used with `mcm_method="one-shot"`, this will return an array with one measurement
  result for each shot:

  ```python
  dev = qml.device("lightning.qubit", wires=2, shots=10)
  
  @qml.qjit
  @qml.qnode(dev, mcm_method="one-shot")
  def func(x):
      qml.RX(x, wires=0)
      m = catalyst.measure(0)
      qml.RX(x ** 2, wires=0)
      return qml.sample(m), qml.expval(qml.PauliZ(0))
  ```

  ```pycon
  >>> func(0.9)
  (array([0, 1, 0, 0, 0, 0, 1, 0, 0, 0]), array(0.4))
  ```

  In `mcm_method="single-branch-statistics"` mode, it will be equivalent to
  returning `m` directly from the quantum function --- that is, it will return
  a single boolean corresponding to the measurement in the branch selected:

  ```python
  @qml.qjit
  @qml.qnode(dev, mcm_method="single-branch-statistics")
  def func(x):
      qml.RX(x, wires=0)
      m = catalyst.measure(0)
      qml.RX(x ** 2, wires=0)
      return qml.sample(m), qml.expval(qml.PauliZ(0))
  ```

  ```pycon
  >>> func(0.9)
  (array(False), array(0.8))
  ```

* A new function, `catalyst.value_and_grad`, returns both the result of a function and
  its gradient with a single forward and backwards pass.
  [(#804)](https://github.com/PennyLaneAI/catalyst/pull/804)
  [(#859)](https://github.com/PennyLaneAI/catalyst/pull/859)

  This can be more efficient, and reduce overall quantum executions, compared to separately
  executing the function and then computing its gradient.

  For example:

  ```py
  dev = qml.device("lightning.qubit", wires=3)

  @qml.qnode(dev)
  def circuit(x):
      qml.RX(x, wires=0)
      qml.CNOT(wires=[0, 1])
      qml.RX(x, wires=2)
      return qml.probs()

  @qml.qjit
  @catalyst.value_and_grad
  def cost(x):
      return jnp.sum(jnp.cos(circuit(x)))
  ```

  ```pycon
  >>> cost(0.543)
  (array(7.64695856), array(0.33413963))
  ```

* Autograph now supports single index JAX array assignments
  [(#717)](https://github.com/PennyLaneAI/catalyst/pull/717)

  When using Autograph, syntax of the form `x[i] = y` where `i` is a single integer
  will now be automatically converted to the JAX equivalent of `x = x.at(i).set(y)`:

  ```python
  @qml.qjit(autograph=True)
  def f(array):
      result = jnp.ones(array.shape, dtype=array.dtype)

      for i, x in enumerate(array):
          result[i] = result[i] + x * 3

      return result
  ```

  ```pycon
  >>> f(jnp.array([-0.1, 0.12, 0.43, 0.54]))
  array([0.7 , 1.36, 2.29, 2.62])
  ```

* Catalyst now supports dynamically-shaped arrays in control-flow primitives. Arrays with dynamic
  shapes can now be used with `for_loop`, `while_loop`, and `cond` primitives.
  [(#775)](https://github.com/PennyLaneAI/catalyst/pull/775)
  [(#777)](https://github.com/PennyLaneAI/catalyst/pull/777)
  [(#830)](https://github.com/PennyLaneAI/catalyst/pull/830)

  ``` python
  @qjit
  def f(shape):
      a = jnp.ones([shape], dtype=float)

      @for_loop(0, 10, 2)
      def loop(i, a):
          return a + i

      return loop(a)
  ```
  ``` pycon
  >>> f(3)
  array([21., 21., 21.])
  ```

* Support has been added for disabling Autograph for specific functions.
  [(#705)](https://github.com/PennyLaneAI/catalyst/pull/705)
  [(#710)](https://github.com/PennyLaneAI/catalyst/pull/710)

  The decorator `catalyst.disable_autograph` allows one to disable Autograph
  from auto-converting specific external functions when called within a qjit-compiled
  function with `autograph=True`:

  ```python
  def approximate_e(n):
      num = 1.
      fac = 1.
      for i in range(1, n + 1):
          fac *= i
          num += 1. / fac
      return num
  
  @qml.qjit(autograph=True)
  def g(x: float, N: int):
  
      for i in range(N):
          x = x + catalyst.disable_autograph(approximate_e)(10) / x ** i
  
      return x
  ```

  ```pycon
  >>> g(0.1, 10)
  array(4.02997319)
  ```

  Note that for Autograph to be disabled, the decorated function must be
  defined **outside** the qjit-compiled function. If it is defined within
  the qjit-compiled function, it will continue to be converted with Autograph.

  In addition, Autograph can also be disabled for all externally defined functions
  within a qjit-compiled function via the context manager syntax:

  ```python
  @qml.qjit(autograph=True)
  def g(x: float, N: int):
  
      for i in range(N):
          with catalyst.disable_autograph:
            x = x + approximate_e(10) / x ** i
  
      return x
  ```

* Support for including a list of (sub)modules to be allowlisted for autograph conversion.
  [(#725)](https://github.com/PennyLaneAI/catalyst/pull/725)

  Although library code is not meant to be targeted by Autograph conversion,
  it sometimes make sense to enable it for specific submodules that might
  benefit from such conversion:

  ```py
  @qjit(autograph=True, autograph_include=["excluded_module.submodule"])
  def f(x):
    return excluded_module.submodule.func(x)

  ```

  For example, this might be useful if importing functionality from PennyLane (such as
  a transform or decomposition), and would like to have Autograph capture and convert
  associated control flow.

* Controlled operations that do not have a matrix representation defined are now supported via
  applying PennyLane's decomposition.
  [(#831)](https://github.com/PennyLaneAI/catalyst/pull/831)

  ``` python
  @qjit
  @qml.qnode(qml.device("lightning.qubit", wires=2))
  def circuit():
      qml.Hadamard(0)
      qml.ctrl(qml.TrotterProduct(H, time=2.4, order=2), control=[1])
      return qml.state()
  ```

* Catalyst has now officially support on Linux aarch64, with pre-built binaries
  available on PyPI; simply `pip install pennylane-catalyst` on Linux aarch64 systems.
  [(#767)](https://github.com/PennyLaneAI/catalyst/pull/767)

<h3>Improvements</h3>

* Validation is now performed for observables and operations to ensure that provided circuits
  are compatible with the devices for execution.
  [(#626)](https://github.com/PennyLaneAI/catalyst/pull/626)
  [(#783)](https://github.com/PennyLaneAI/catalyst/pull/783)

  ```python
  dev = qml.device("lightning.qubit", wires=2, shots=10000)

  @qjit
  @qml.qnode(dev)
  def circuit(x):
      qml.Hadamard(wires=0)
      qml.CRX(x, wires=[0, 1])
      return qml.var(qml.PauliZ(1))
  ```

  ```pycon
  >>> circuit(0.43)
  DifferentiableCompileError: Variance returns are forbidden in gradients
  ```

* Catalyst's adjoint and ctrl methods are now fully compatible with the PennyLane equivalent when
  applied to a single Operator. This should lead to improved compatibility with PennyLane library
  code, as well when reusing quantum functions with both Catalyst and PennyLane.
  [(#768)](https://github.com/PennyLaneAI/catalyst/pull/768)
  [(#771)](https://github.com/PennyLaneAI/catalyst/pull/771)
  [(#802)](https://github.com/PennyLaneAI/catalyst/pull/802)

* Controlled operations defined via specialized classes (like `Toffoli` or `ControlledQubitUnitary`)
  are now implemented as controlled versions of their base operation if the device supports it.
  In particular, `MultiControlledX` is no longer executed as a `QubitUnitary` with Lightning.
  [(#792)](https://github.com/PennyLaneAI/catalyst/pull/792)

* The Catalyst frontend now supports Python logging through PennyLane's `qml.logging` module.
  For more details, please see the [logging documentation](https://docs.pennylane.ai/en/stable/introduction/logging.html).
  [(#660)](https://github.com/PennyLaneAI/catalyst/pull/660)

* Catalyst now performs a stricter validation of the wire requirements for devices. In particular,
  only integer, continuous wire labels starting at 0 are allowed.
  [(#784)](https://github.com/PennyLaneAI/catalyst/pull/784)

* Catalyst no longer disallows quantum circuits with 0 qubits.
  [(#784)](https://github.com/PennyLaneAI/catalyst/pull/784)

* Added support for `IsingZZ` as a native gate in Catalyst. Previously, the IsingZZ gate would be
  decomposed into a CNOT and RZ gates, even if a device supported it.
  [(#730)](https://github.com/PennyLaneAI/catalyst/pull/730)

* All decorators in Catalyst, including `vmap`, `qjit`, `mitigate_with_zne`,
  as well as gradient decorators `grad`, `jacobian`, `jvp`, and `vjp`, can now be used
  both with and without keyword arguments as a decorator without the need for
  `functools.partial`:
  [(#758)](https://github.com/PennyLaneAI/catalyst/pull/758)
  [(#761)](https://github.com/PennyLaneAI/catalyst/pull/761)
  [(#762)](https://github.com/PennyLaneAI/catalyst/pull/762)
  [(#763)](https://github.com/PennyLaneAI/catalyst/pull/763)

  ```python
  @qjit
  @grad(method="fd")
  def fn1(x):
      return x ** 2

  @qjit(autograph=True)
  @grad
  def fn2(x):
      return jnp.sin(x)
  ```

  ```pycon
  >>> fn1(0.43)
  array(0.8600001)
  >>> fn2(0.12)
  array(0.99280864)
  ```

* The built-in instrumentation with `detailed` output will no longer report the cumulative time for
  MLIR pipelines, since the cumulative time was being reported as just another step alongside
  individual timings for each pipeline.
  [(#772)](https://github.com/PennyLaneAI/catalyst/pull/772)

* Raise a better error message when no shots are specified and `qml.sample` or `qml.counts` is used.
  [(#786)](https://github.com/PennyLaneAI/catalyst/pull/786)

* The finite difference method for differentiation is now always allowed, even on functions with
  mid-circuit measurements, callbacks without custom derivates, or other operations that cannot
  be differentiated via traditional autodiff.
  [(#789)](https://github.com/PennyLaneAI/catalyst/pull/789)

* A `non_commuting_observables` flag has been added to the device TOML schema, indicating whether or
  not the device supports measuring non-commuting observables. If `false`, non-commuting
  measurements will be split into multiple executions.
  [(#821)](https://github.com/PennyLaneAI/catalyst/pull/821)

* The underlying PennyLane `Operation` objects for `cond`, `for_loop`, and `while_loop` can now be
  accessed directly via `body_function.operation`.
  [(#711)](https://github.com/PennyLaneAI/catalyst/pull/711)

  This can be beneficial when, among other things,
  writing transforms without using the queuing mechanism:

  ```python
  @qml.transform
  def my_quantum_transform(tape):
      ops = tape.operations.copy()

      @for_loop(0, 4, 1)
      def f(i, sum):
          qml.Hadamard(0)
          return sum+1

      res = f(0)
      ops.append(f.operation)   # This is now supported!

      def post_processing_fn(results):
          return results
      modified_tape = qml.tape.QuantumTape(ops, tape.measurements)
      print(res)
      print(modified_tape.operations)
      return [modified_tape], post_processing_fn

  @qml.qjit
  @my_quantum_transform
  @qml.qnode(qml.device("lightning.qubit", wires=2))
  def main():
      qml.Hadamard(0)
      return qml.probs()
  ```

  ```pycon
  >>> main()
  Traced<ShapedArray(int64[], weak_type=True)>with<DynamicJaxprTrace(level=2/1)>
  [Hadamard(wires=[0]), ForLoop(tapes=[[Hadamard(wires=[0])]])]
  (array([0.5, 0. , 0.5, 0. ]),)
  ```

<h3>Breaking changes</h3>

* The `mitigate_with_zne` function no longer accepts a `degree` parameter for polynomial fitting
  and instead accepts a callable to perform extrapolation. Any qjit-compatible extrapolation
  function is valid. Keyword arguments can be passed to this function using the
  `extrapolate_kwargs` keyword argument in `mitigate_with_zne`.
  [(#806)](https://github.com/PennyLaneAI/catalyst/pull/806)

* Binary distributions for Linux are now based on `manylinux_2_28` instead of `manylinux_2014`.
  As a result, Catalyst will only be compatible on systems with `glibc` versions `2.28` and above
  (e.g., Ubuntu 20.04 and above).
  [(#663)](https://github.com/PennyLaneAI/catalyst/pull/663)

<h3>Bug fixes</h3>

* Functions that have been annotated with return type
  annotations will now correctly compile with `@qjit`.
  [(#751)](https://github.com/PennyLaneAI/catalyst/pull/751)

* An issue in the Lightning backend for the Catalyst runtime has been fixed that would only compute
  approximate probabilities when implementing mid-circuit measurements. As a result, low shot numbers 
  would lead to unexpected behaviours or projections on zero probability states.
  Probabilities for mid-circuit measurements are now always computed analytically.
  [(#801)](https://github.com/PennyLaneAI/catalyst/pull/801)

* The Catalyst runtime now raises an error if a qubit is accessed out of bounds from the allocated
  register.
  [(#784)](https://github.com/PennyLaneAI/catalyst/pull/784)

* `jax.scipy.linalg.expm` is now supported within qjit-compiled functions.
  [(#733)](https://github.com/PennyLaneAI/catalyst/pull/733)
  [(#752)](https://github.com/PennyLaneAI/catalyst/pull/752)

  This required correctly linking openblas routines necessary for `jax.scipy.linalg.expm`.
  In this bug fix, four openblas routines were newly linked and are now discoverable by
  `stablehlo.custom_call@<blas_routine>`. They are `blas_dtrsm`, `blas_ztrsm`, `lapack_dgetrf`,
  `lapack_zgetrf`.

* Fixes a bug where QNodes that contained `QubitUnitary` with a complex matrix
  would error during gradient computation.
  [(#778)](https://github.com/PennyLaneAI/catalyst/pull/778)

* Callbacks can now return types which can be flattened and unflattened.
  [(#812)](https://github.com/PennyLaneAI/catalyst/pull/812)

* `catalyst.qjit` and `catalyst.grad` now work correctly on
  functions that have been wrapped with `functools.partial`.
  [(#820)](https://github.com/PennyLaneAI/catalyst/pull/820)

<h3>Internal changes</h3>

* Catalyst uses the `collapse` method of Lightning simulators in `Measure` to select a state vector
  branch and normalize.
  [(#801)](https://github.com/PennyLaneAI/catalyst/pull/801)

* Measurement process primitives for Catalyst's JAXPR representation now have a standardized
  call signature so that `shots` and `shape` can both be provided as keyword arguments.
  [(#790)](https://github.com/PennyLaneAI/catalyst/pull/790)

* The `QCtrl` class in Catalyst has been renamed to `HybridCtrl`, indicating its capability
  to contain a nested scope of both quantum and classical operations.
  Using `ctrl` on a single operation will now directly dispatch to the equivalent PennyLane class.
  [(#771)](https://github.com/PennyLaneAI/catalyst/pull/771)

* The `Adjoint` class in Catalyst has been renamed to `HybridAdjoint`, indicating its capability
  to contain a nested scope of both quantum and classical operations.
  Using `adjoint` on a single operation will now directly dispatch to the equivalent PennyLane class.
  [(#768)](https://github.com/PennyLaneAI/catalyst/pull/768)
  [(#802)](https://github.com/PennyLaneAI/catalyst/pull/802)

* Add support to use a locally cloned PennyLane Lightning repository with the runtime.
  [(#732)](https://github.com/PennyLaneAI/catalyst/pull/732)

* The `qjit_device.py` and `preprocessing.py` modules have been refactored into the sub-package
  `catalyst.device`.
  [(#721)](https://github.com/PennyLaneAI/catalyst/pull/721)

* The `ag_autograph.py` and `autograph.py` modules have been refactored into the sub-package
  `catalyst.autograph`.
  [(#722)](https://github.com/PennyLaneAI/catalyst/pull/722)

* Callback refactoring. This refactoring creates the classes `FlatCallable`
  and `MemrefCallable`.
  [(#742)](https://github.com/PennyLaneAI/catalyst/pull/742)

  The `FlatCallable` class is a `Callable` that is
  initialized by providing some parameters and kwparameters that match the
  the expected shapes that will be received at the callsite. Instead of taking
  shaped `*args` and `**kwargs`, it receives flattened arguments. The flattened
  arguments are unflattened with the shapes with which the function was
  initialized. The `FlatCallable` return values will allways be flattened
  before returning to the caller.

  The `MemrefCallable` is a subclass of `FlatCallable`. It takes a result type
  parameter during initialization that corresponds to the expected return type.
  This class is expected to be called only from the Catalyst runtime. It
  expects all arguments to be `void*` to memrefs. These `void*` are casted
  to MemrefStructDescriptors using ctypes, numpy arrays, and finally jax
  arrays. These flat jax arrays are then sent to the `FlatCallable`.
  `MemrefCallable` is again expected to be called only from within the Catalyst
  runtime. And the return values match those expected by Catalyst runtime.

  This separation allows for a better separation of concerns, provides a nicer
  interface and allows for multiple `MemrefCallable` to be defined for a single
  callback, which is necessary for custom gradient of `pure_callbacks`.

* A new `catalyst::gradient::GradientOpInterface` is available when querying the gradient method in
  the mlir c++ api.
  [(#800)](https://github.com/PennyLaneAI/catalyst/pull/800)

  `catalyst::gradient::GradOp`, `ValueAndGradOp`, `JVPOp`, and `VJPOp` now inherits traits in this
  new `GradientOpInterface`. The supported attributes are now `getMethod()`, `getCallee()`,
  `getDiffArgIndices()`, `getDiffArgIndicesAttr()`, `getFiniteDiffParam()`, and
  `getFiniteDiffParamAttr()`.

  - There are operations that could potentially be used as `GradOp`, `ValueAndGradOp`, `JVPOp` or
    `VJPOp`. When trying to get the gradient method, instead of doing
    ```C++
          auto gradOp = dyn_cast<GradOp>(op);
          auto jvpOp = dyn_cast<JVPOp>(op);
          auto vjpOp = dyn_cast<VJPOp>(op);

          llvm::StringRef MethodName;
          if (gradOp)
              MethodName = gradOp.getMethod();
          else if (jvpOp)
              MethodName = jvpOp.getMethod();
          else if (vjpOp)
              MethodName = vjpOp.getMethod();
    ```
    to identify which op it actually is and protect against segfaults (calling
    `nullptr.getMethod()`), in the new interface we just do
    ```C++
          auto gradOpInterface = cast<GradientOpInterface>(op);
          llvm::StringRef MethodName = gradOpInterface.getMethod();
    ```

  - Another advantage is that any concrete gradient operation object can behave like a
    `GradientOpInterface`:
    ```C++
    GradOp op; // or ValueAndGradOp op, ...
    auto foo = [](GradientOpInterface op){
      llvm::errs() << op.getCallee();
    };
    foo(op);  // this works!
    ```

  - Finally, concrete op specific methods can still be called by "reinterpret"-casting the interface
    back to a concrete op (provided the concrete op type is correct):
    ```C++
    auto foo = [](GradientOpInterface op){
      size_t numGradients = cast<ValueAndGradOp>(&op)->getGradients().size();
    };
    ValueAndGradOp op;
    foo(op);  // this works!
    ```

<h3>Contributors</h3>

This release contains contributions from (in alphabetical order):

Ali Asadi,
Lillian M.A. Frederiksen,
David Ittah,
Christina Lee,
Erick Ochoa,
Haochen Paul Wang,
Lee James O'Riordan,
Mehrdad Malekmohammadi,
Vincent Michaud-Rioux,
Mudit Pandey,
Raul Torres,
Sergei Mironov,
Tzung-Han Juang.

# Release 0.6.0

<h3>New features</h3>

* Catalyst now supports externally hosted callbacks with parameters and return values
  within qjit-compiled code. This provides the ability to insert native Python code
  into any qjit-compiled function, allowing for the capability to include subroutines
  that do not yet support qjit-compilation and enhancing the debugging experience.
  [(#540)](https://github.com/PennyLaneAI/catalyst/pull/540)
  [(#596)](https://github.com/PennyLaneAI/catalyst/pull/596)
  [(#610)](https://github.com/PennyLaneAI/catalyst/pull/610)
  [(#650)](https://github.com/PennyLaneAI/catalyst/pull/650)
  [(#649)](https://github.com/PennyLaneAI/catalyst/pull/649)
  [(#661)](https://github.com/PennyLaneAI/catalyst/pull/661)
  [(#686)](https://github.com/PennyLaneAI/catalyst/pull/686)
  [(#689)](https://github.com/PennyLaneAI/catalyst/pull/689)

  The following two callback functions are available:

  - `catalyst.pure_callback` supports callbacks of **pure** functions. That is, functions
    with no [side-effects](https://runestone.academy/ns/books/published/fopp/Functions/SideEffects.html) that accept parameters and return values. However, the return
    type and shape of the function must be known in advance, and is provided as a type signature.

    ```python
    @pure_callback
    def callback_fn(x) -> float:
        # here we call non-JAX compatible code, such
        # as standard NumPy
        return np.sin(x)

    @qjit
    def fn(x):
        return jnp.cos(callback_fn(x ** 2))
    ```
    ```pycon
    >>> fn(0.654)
    array(0.9151995)
    ```

  - `catalyst.debug.callback` supports callbacks of functions with **no** return values. This makes it
    an easy entry point for debugging, for example via printing or logging at runtime.

    ```python
    @catalyst.debug.callback
    def callback_fn(y):
        print("Value of y =", y)

    @qjit
    def fn(x):
        y = jnp.sin(x)
        callback_fn(y)
        return y ** 2
    ```
    ```pycon
    >>> fn(0.54)
    Value of y = 0.5141359916531132
    array(0.26433582)
    >>> fn(1.52)
    Value of y = 0.998710143975583
    array(0.99742195)
    ```

  Note that callbacks do not currently support differentiation, and cannot be used inside
  functions that `catalyst.grad` is applied to.

* More flexible runtime printing through support for format strings.
  [(#621)](https://github.com/PennyLaneAI/catalyst/pull/621)

  The `catalyst.debug.print` function has been updated to support Python-like format
  strings:

  ```python
  @qjit
  def cir(a, b, c):
      debug.print("{c} {b} {a}", a=a, b=b, c=c)
  ```

  ```pycon
  >>> cir(1, 2, 3)
  3 2 1
  ```

  Note that previous functionality of the print function to print out memory reference information
  of variables has been moved to `catalyst.debug.print_memref`.

* Catalyst now supports QNodes that execute on [Oxford Quantum Circuits (OQC)](https://www.oqc.tech/)
  superconducting hardware, via [OQC Cloud](https://docs.oqc.app).
  [(#578)](https://github.com/PennyLaneAI/catalyst/pull/578)
  [(#579)](https://github.com/PennyLaneAI/catalyst/pull/579)
  [(#691)](https://github.com/PennyLaneAI/catalyst/pull/691)

  To use OQC Cloud with Catalyst, simply ensure your credentials are set as environment variables,
  and load the `oqc.cloud` device to be used within your qjit-compiled workflows.

  ```python
  import os
  os.environ["OQC_EMAIL"] = "your_email"
  os.environ["OQC_PASSWORD"] = "your_password"
  os.environ["OQC_URL"] = "oqc_url"

  dev = qml.device("oqc.cloud", backend="lucy", shots=2012, wires=2)

  @qjit
  @qml.qnode(dev)
  def circuit(a: float):
      qml.Hadamard(0)
      qml.CNOT(wires=[0, 1])
      qml.RX(wires=0)
      return qml.counts(wires=[0, 1])

  print(circuit(0.2))
  ```

* Catalyst now ships with an instrumentation feature allowing to explore what steps are run during
  compilation and execution, and for how long.
  [(#528)](https://github.com/PennyLaneAI/catalyst/pull/528)
  [(#597)](https://github.com/PennyLaneAI/catalyst/pull/597)

  Instrumentation can be enabled from the frontend with the `catalyst.debug.instrumentation`
  context manager:

  ```pycon
  >>> @qjit
  ... def expensive_function(a, b):
  ...     return a + b
  >>> with debug.instrumentation("session_name", detailed=False):
  ...     expensive_function(1, 2)
  [DIAGNOSTICS] Running capture                   walltime: 3.299 ms      cputime: 3.294 ms       programsize: 0 lines
  [DIAGNOSTICS] Running generate_ir               walltime: 4.228 ms      cputime: 4.225 ms       programsize: 14 lines
  [DIAGNOSTICS] Running compile                   walltime: 57.182 ms     cputime: 12.109 ms      programsize: 121 lines
  [DIAGNOSTICS] Running run                       walltime: 1.075 ms      cputime: 1.072 ms
  ```

  The results will be appended to the provided file if the `filename` attribute is set, and printed
  to the console otherwise. The flag `detailed` determines whether individual steps in the compiler
  and runtime are instrumented, or whether only high-level steps like "program capture" and
  "compilation" are reported.

  Measurements currently include wall time, CPU time, and (intermediate) program size.

<h3>Improvements</h3>

* AutoGraph now supports return statements inside conditionals in qjit-compiled
  functions.
  [(#583)](https://github.com/PennyLaneAI/catalyst/pull/583)

  For example, the following pattern is now supported, as long as
  all return values have the same type:

  ```python
  @qjit(autograph=True)
  def fn(x):
      if x > 0:
          return jnp.sin(x)
      return jnp.cos(x)
  ```

  ```pycon
  >>> fn(0.1)
  array(0.09983342)
  >>> fn(-0.1)
  array(0.99500417)
  ```

  This support extends to quantum circuits:

  ```python
  dev = qml.device("lightning.qubit", wires=1)

  @qjit(autograph=True)
  @qml.qnode(dev)
  def f(x: float):
    qml.RX(x, wires=0)

    m = catalyst.measure(0)

    if not m:
        return m, qml.expval(qml.PauliZ(0))

    qml.RX(x ** 2, wires=0)

    return m, qml.expval(qml.PauliZ(0))
  ```

  ```pycon
  >>> f(1.4)
  (array(False), array(1.))
  >>> f(1.4)
  (array(True), array(0.37945176))
  ```

  Note that returning results with different types or shapes within the same function, such as
  different observables or differently shaped arrays, is not possible.

* Errors are now raised at compile time if the gradient of an unsupported function
  is requested.
  [(#204)](https://github.com/PennyLaneAI/catalyst/pull/204)

  At the moment, `CompileError` exceptions will be raised if at compile time it is found that code
  reachable from the gradient operation contains either a mid-circuit measurement, a callback, or a
  JAX-style custom call (which happens through the mitigation operation as well as certain JAX operations).

* Catalyst now supports devices built from the
  [new PennyLane device API](https://docs.pennylane.ai/en/stable/code/api/pennylane.devices.Device.html).
  [(#565)](https://github.com/PennyLaneAI/catalyst/pull/565)
  [(#598)](https://github.com/PennyLaneAI/catalyst/pull/598)
  [(#599)](https://github.com/PennyLaneAI/catalyst/pull/599)
  [(#636)](https://github.com/PennyLaneAI/catalyst/pull/636)
  [(#638)](https://github.com/PennyLaneAI/catalyst/pull/638)
  [(#664)](https://github.com/PennyLaneAI/catalyst/pull/664)
  [(#687)](https://github.com/PennyLaneAI/catalyst/pull/687)

  When using the new device API, Catalyst will discard the preprocessing from the original device,
  replacing it with Catalyst-specific preprocessing based on the TOML file provided by the device.
  Catalyst also requires that provided devices specify their wires upfront.

* A new compiler optimization that removes redundant chains of self inverse operations has been
  added. This is done within a new MLIR pass called `remove-chained-self-inverse`. Currently we
  only match redundant Hadamard operations, but the list of supported operations can be expanded.
  [(#630)](https://github.com/PennyLaneAI/catalyst/pull/630)

* The `catalyst.measure` operation is now more lenient in the accepted type for the `wires` parameter.
  In addition to a scalar, a 1D array is also accepted as long as it only contains one element.
  [(#623)](https://github.com/PennyLaneAI/catalyst/pull/623)

  For example, the following is now supported:

  ```python
  catalyst.measure(wires=jnp.array([0]))
  ```

* The compilation & execution of `@qjit` compiled functions can now be aborted using an interrupt
  signal (SIGINT). This includes using `CTRL-C` from a command line and the `Interrupt` button in
  a Jupyter Notebook.
  [(#642)](https://github.com/PennyLaneAI/catalyst/pull/642)

* The Catalyst Amazon Braket support has been updated to work with the latest version of the
  Amazon Braket PennyLane plugin (v1.25.0) and Amazon Braket Python SDK (v1.73.3)
  [(#620)](https://github.com/PennyLaneAI/catalyst/pull/620)
  [(#672)](https://github.com/PennyLaneAI/catalyst/pull/672)
  [(#673)](https://github.com/PennyLaneAI/catalyst/pull/673)

  Note that with this update, all declared qubits in a submitted program will always be measured, even if specific qubits were never used.

* An updated quantum device specification format, TOML schema v2, is now supported by Catalyst. This
  allows device authors to specify properties such as native quantum control
  support, gate invertibility, and differentiability on a per-operation level.
  [(#554)](https://github.com/PennyLaneAI/catalyst/pull/554)

  For more details on the new TOML schema, please refer to the
  [custom devices documentation](https://docs.pennylane.ai/projects/catalyst/en/latest/dev/custom_devices.html).

* An exception is now raised when OpenBLAS cannot be found by Catalyst during compilation.
  [(#643)](https://github.com/PennyLaneAI/catalyst/pull/643)

<h3>Breaking changes</h3>

* `qml.sample` and `qml.counts` now produce integer arrays for the sample array and basis state
  array when used without observables.
  [(#648)](https://github.com/PennyLaneAI/catalyst/pull/648)

* The endianness of counts in Catalyst now matches the convention of PennyLane.
  [(#601)](https://github.com/PennyLaneAI/catalyst/pull/601)

* `catalyst.debug.print` no longer supports the `memref` keyword argument.
  Please use `catalyst.debug.print_memref` instead.
  [(#621)](https://github.com/PennyLaneAI/catalyst/pull/621)

<h3>Bug fixes</h3>

* The QNode argument `diff_method=None` is now supported for QNodes within a qjit-compiled function.
  [(#658)](https://github.com/PennyLaneAI/catalyst/pull/658)

* A bug has been fixed where the C++ compiler driver was incorrectly being triggered twice.
  [(#594)](https://github.com/PennyLaneAI/catalyst/pull/594)

* Programs with `jnp.reshape` no longer fail.
  [(#592)](https://github.com/PennyLaneAI/catalyst/pull/592)

* A bug in the quantum adjoint routine in the compiler has been fixed, which didn't take into
  account control wires on operations in all instances.
  [(#591)](https://github.com/PennyLaneAI/catalyst/pull/591)

* A bug in the test suite causing stochastic autograph test failures has been fixed.
  [(#652)](https://github.com/PennyLaneAI/catalyst/pull/652)

* Running Catalyst tests should no longer raise `ResourceWarning` from the use of `tempfile.TemporaryDirectory`.
  [(#676)](https://github.com/PennyLaneAI/catalyst/pull/676)

* Raises an exception if the user has an incompatible CUDA Quantum version installed.
  [(#707)](https://github.com/PennyLaneAI/catalyst/pull/707)

<h3>Internal changes</h3>

* The deprecated `@qfunc` decorator, in use mainly by the LIT test suite, has been removed.
  [(#679)](https://github.com/PennyLaneAI/catalyst/pull/679)

* Catalyst now publishes a revision string under `catalyst.__revision__`, in addition
  to the existing `catalyst.__version__` string.
  The revision contains the Git commit hash of the repository at the time of packaging,
  or for editable installations the active commit hash at the time of package import.
  [(#560)](https://github.com/PennyLaneAI/catalyst/pull/560)

* The Python interpreter is now a shared resource across the runtime.
  [(#615)](https://github.com/PennyLaneAI/catalyst/pull/615)

  This change allows any part of the runtime to start executing Python code through pybind.

<h3>Contributors</h3>

This release contains contributions from (in alphabetical order):

Ali Asadi,
David Ittah,
Romain Moyard,
Sergei Mironov,
Erick Ochoa Lopez,
Lee James O'Riordan,
Muzammiluddin Syed.

# Release 0.5.0

<h3>New features</h3>

* Catalyst now provides a QJIT compatible `catalyst.vmap`
  function, which makes it even easier to modify functions to map over inputs
  with additional batch dimensions.
  [(#497)](https://github.com/PennyLaneAI/catalyst/pull/497)
  [(#569)](https://github.com/PennyLaneAI/catalyst/pull/569)

  When working with tensor/array frameworks in Python, it can be important to ensure that code is
  written to minimize usage of Python for loops (which can be slow and inefficient), and instead
  push as much of the computation through to the array manipulation library, by taking advantage of
  extra batch dimensions.

  For example, consider the following QNode:

  ```python
  dev = qml.device("lightning.qubit", wires=1)

  @qml.qnode(dev)
  def circuit(x, y):
      qml.RX(jnp.pi * x[0] + y, wires=0)
      qml.RY(x[1] ** 2, wires=0)
      qml.RX(x[1] * x[2], wires=0)
      return qml.expval(qml.PauliZ(0))
  ```

  ```pycon
  >>> circuit(jnp.array([0.1, 0.2, 0.3]), jnp.pi)
  Array(-0.93005586, dtype=float64)
  ```

  We can use `catalyst.vmap` to introduce additional batch dimensions to our input arguments,
  without needing to use a Python for loop:

  ```pycon
  >>> x = jnp.array([[0.1, 0.2, 0.3],
  ...                [0.4, 0.5, 0.6],
  ...                [0.7, 0.8, 0.9]])
  >>> y = jnp.array([jnp.pi, jnp.pi / 2, jnp.pi / 4])
  >>> qjit(vmap(cost))(x, y)
  array([-0.93005586, -0.97165424, -0.6987465 ])
  ```

  `catalyst.vmap()` has been implemented to match the same behaviour of `jax.vmap`, so should be a drop-in
  replacement in most cases. Under-the-hood, it is automatically inserting Catalyst-compatible for loops,
  which will be compiled and executed outside of Python for increased performance.

* Catalyst now supports compiling and executing QJIT-compiled QNodes using the
  CUDA Quantum compiler toolchain.
  [(#477)](https://github.com/PennyLaneAI/catalyst/pull/477)
  [(#536)](https://github.com/PennyLaneAI/catalyst/pull/536)
  [(#547)](https://github.com/PennyLaneAI/catalyst/pull/547)

  Simply import the CUDA Quantum `@cudaqjit` decorator to use this functionality:

  ```python
  from catalyst.cuda import cudaqjit
  ```

  Or, if using Catalyst from PennyLane, simply specify `@qml.qjit(compiler="cuda_quantum")`.

  The following devices are available when compiling with CUDA Quantum:

  * `softwareq.qpp`: a modern C++ state-vector simulator
  * `nvidia.custatevec`: The NVIDIA CuStateVec GPU simulator (with support for multi-gpu)
  * `nvidia.cutensornet`: The NVIDIA CuTensorNet GPU simulator (with support for matrix product state)

  For example:

  ```python
  dev = qml.device("softwareq.qpp", wires=2)

  @cudaqjit
  @qml.qnode(dev)
  def circuit(x):
      qml.RX(x[0], wires=0)
      qml.RY(x[1], wires=1)
      qml.CNOT(wires=[0, 1])
      return qml.expval(qml.PauliY(0))
  ```

  ```pycon
  >>> circuit(jnp.array([0.5, 1.4]))
  -0.47244976756708373
  ```

  Note that CUDA Quantum compilation currently does not have feature parity with Catalyst
  compilation; in particular, AutoGraph, control flow, differentiation, and various measurement
  statistics (such as probabilities and variance) are not yet supported.
  Classical code support is also limited.

* Catalyst now supports just-in-time compilation of static (compile-time constant) arguments.
  [(#476)](https://github.com/PennyLaneAI/catalyst/pull/476)
  [(#550)](https://github.com/PennyLaneAI/catalyst/pull/550)

  The `@qjit` decorator takes a new argument `static_argnums`, which specifies positional
  arguments of the decorated function should be treated as compile-time static arguments.

  This allows any hashable Python object to be passed to the function during compilation;
  the function will only be re-compiled if the hash value of the static arguments change.
  Otherwise, re-using previous static argument values will result in no re-compilation.

  ```python
  @qjit(static_argnums=(1,))
  def f(x, y):
      print(f"Compiling with y={y}")
      return x + y
  ```

  ```pycon
  >>> f(0.5, 0.3)
  Compiling with y=0.3
  array(0.8)
  >>> f(0.1, 0.3)  # no re-compilation occurs
  array(0.4)
  >>> f(0.1, 0.4)  # y changes, re-compilation
  Compiling with y=0.4
  array(0.5)
  ```

  This functionality can be used to support passing arbitrary Python objects to QJIT-compiled
  functions, as long as they are hashable:

  ```py
  from dataclasses import dataclass

  @dataclass
  class MyClass:
      val: int

      def __hash__(self):
          return hash(str(self))

  @qjit(static_argnums=(1,))
  def f(x: int, y: MyClass):
      return x + y.val
  ```

  ```pycon
  >>> f(1, MyClass(5))
  array(6)
  >>> f(1, MyClass(6))  # re-compilation
  array(7)
  >>> f(2, MyClass(5))  # no re-compilation
  array(7)
  ```

* Mid-circuit measurements now support post-selection and qubit reset when used with
  the Lightning simulators.
  [(#491)](https://github.com/PennyLaneAI/catalyst/pull/491)
  [(#507)](https://github.com/PennyLaneAI/catalyst/pull/507)

  To specify post-selection, simply pass the `postselect` argument to the `catalyst.measure`
  function:

  ```python
  dev = qml.device("lightning.qubit", wires=1)

  @qjit
  @qml.qnode(dev)
  def f():
      qml.Hadamard(0)
      m = measure(0, postselect=1)
      return qml.expval(qml.PauliZ(0))
  ```

  Likewise, to reset a wire after mid-circuit measurement, simply specify `reset=True`:

  ```python
  dev = qml.device("lightning.qubit", wires=1)

  @qjit
  @qml.qnode(dev)
  def f():
      qml.Hadamard(0)
      m = measure(0, reset=True)
      return qml.expval(qml.PauliZ(0))
  ```

<h3>Improvements</h3>

* Catalyst now supports Python 3.12
  [(#532)](https://github.com/PennyLaneAI/catalyst/pull/532)

* The JAX version used by Catalyst has been updated to `v0.4.23`.
  [(#428)](https://github.com/PennyLaneAI/catalyst/pull/428)

* Catalyst now supports the `qml.GlobalPhase` operation.
  [(#563)](https://github.com/PennyLaneAI/catalyst/pull/563)

* Native support for `qml.PSWAP` and `qml.ISWAP` gates on Amazon Braket devices has been added.
  [(#458)](https://github.com/PennyLaneAI/catalyst/pull/458)

  Specifically, a circuit like

  ```py
  dev = qml.device("braket.local.qubit", wires=2, shots=100)

  @qjit
  @qml.qnode(dev)
  def f(x: float):
      qml.Hadamard(0)
      qml.PSWAP(x, wires=[0, 1])
      qml.ISWAP(wires=[1, 0])
      return qml.probs()
  ```

* Add support for `GlobalPhase` gate in the runtime.
  [(#563)](https://github.com/PennyLaneAI/catalyst/pull/563)

  would no longer decompose the `PSWAP` and `ISWAP` gates.

* The `qml.BlockEncode` operator is now supported with Catalyst.
  [(#483)](https://github.com/PennyLaneAI/catalyst/pull/483)

* Catalyst no longer relies on a TensorFlow installation for its AutoGraph functionality. Instead,
  the standalone `diastatic-malt` package is used and automatically installed as a dependency.
  [(#401)](https://github.com/PennyLaneAI/catalyst/pull/401)

* The `@qjit` decorator will remember previously compiled functions when the PyTree metadata
  of arguments changes, in addition to also remembering compiled functions when static
  arguments change.
  [(#522)](https://github.com/PennyLaneAI/catalyst/pull/531)

  The following example will no longer trigger a third compilation:
  ```py
  @qjit
  def func(x):
      print("compiling")
      return x
  ```
  ```pycon
  >>> func([1,]);             # list
  compiling
  >>> func((2,));             # tuple
  compiling
  >>> func([3,]);             # list
  ```

  Note however that in order to keep overheads low, changing the argument *type* or *shape* (in a
  promotion incompatible way) may override a previously stored function (with identical PyTree
  metadata and static argument values):

  ```py
  @qjit
  def func(x):
      print("compiling")
      return x
  ```
  ```pycon
  >>> func(jnp.array(1));     # scalar
  compiling
  >>> func(jnp.array([2.]));  # 1-D array
  compiling
  >>> func(jnp.array(3));     # scalar
  compiling
  ```

* Catalyst gradient functions (`grad`, `jacobian`, `vjp`, and `jvp`) now support
  being applied to functions that use (nested) container
  types as inputs and outputs. This includes lists and dictionaries, as well
  as any data structure implementing the [PyTree protocol](https://jax.readthedocs.io/en/latest/pytrees.html).
  [(#500)](https://github.com/PennyLaneAI/catalyst/pull/500)
  [(#501)](https://github.com/PennyLaneAI/catalyst/pull/501)
  [(#508)](https://github.com/PennyLaneAI/catalyst/pull/508)
  [(#549)](https://github.com/PennyLaneAI/catalyst/pull/549)

  ```py
  dev = qml.device("lightning.qubit", wires=1)

  @qml.qnode(dev)
  def circuit(phi, psi):
      qml.RY(phi, wires=0)
      qml.RX(psi, wires=0)
      return [{"expval0": qml.expval(qml.PauliZ(0))}, qml.expval(qml.PauliZ(0))]

  psi = 0.1
  phi = 0.2
  ```
  ```pycon
  >>> qjit(jacobian(circuit, argnum=[0, 1]))(psi, phi)
  [{'expval0': (array(-0.0978434), array(-0.19767681))}, (array(-0.0978434), array(-0.19767681))]
  ```

* Support has been added for linear algebra functions which depend on computing the eigenvalues
  of symmetric matrices, such as `np.sqrt_matrix()`.
  [(#488)](https://github.com/PennyLaneAI/catalyst/pull/488)

  For example, you can compile `qml.math.sqrt_matrix`:

  ```python
  @qml.qjit
  def workflow(A):
      B = qml.math.sqrt_matrix(A)
      return B @ A
  ```

  Internally, this involves support for lowering the eigenvectors/values computation lapack method
  `lapack_dsyevd` via `stablehlo.custom_call`.

* Additional debugging functions are now available in the `catalyst.debug` directory.
  [(#529)](https://github.com/PennyLaneAI/catalyst/pull/529)
  [(#522)](https://github.com/PennyLaneAI/catalyst/pull/531)

  This includes:

  - `filter_static_args(args, static_argnums)` to remove static values from arguments using the
    provided index list.

  - `get_cmain(fn, *args)` to return a C program that calls a jitted function with the provided
    arguments.

  - `print_compilation_stage(fn, stage)` to print one of the recorded compilation stages for a
    JIT-compiled function.

  For more details, please see the `catalyst.debug` documentation.

* Remove redundant copies of TOML files for `lightning.kokkos` and `lightning.qubit`.
  [(#472)](https://github.com/PennyLaneAI/catalyst/pull/472)

  `lightning.kokkos` and `lightning.qubit` now ship with their own TOML file. As such, we use the TOML file provided by them.

* Capturing quantum circuits with many gates prior to compilation is now quadratically faster (up to
  a factor), by removing `qextract_p` and `qinst_p` from forced-order primitives.
  [(#469)](https://github.com/PennyLaneAI/catalyst/pull/469)

* Update `AllocateQubit` and `AllocateQubits` in `LightningKokkosSimulator` to preserve
  the current state-vector before qubit re-allocations in the runtime dynamic qubits management.
  [(#479)](https://github.com/PennyLaneAI/catalyst/pull/479)

* The [PennyLane custom compiler entry point name convention has changed](https://github.com/PennyLaneAI/pennylane/pull/5140), necessitating
  a change to the Catalyst entry points.
  [(#493)](https://github.com/PennyLaneAI/catalyst/pull/493)

<h3>Breaking changes</h3>

* Catalyst gradient functions now match the Jax convention for the returned axes of
  gradients, Jacobians, VJPs, and JVPs. As a result, the returned tensor shape from various
  Catalyst gradient functions may differ compared to previous versions of Catalyst.
  [(#500)](https://github.com/PennyLaneAI/catalyst/pull/500)
  [(#501)](https://github.com/PennyLaneAI/catalyst/pull/501)
  [(#508)](https://github.com/PennyLaneAI/catalyst/pull/508)

* The Catalyst Python frontend has been partially refactored. The impact on user-facing
  functionality is minimal, but the location of certain classes and methods used by the package
  may have changed.
  [(#529)](https://github.com/PennyLaneAI/catalyst/pull/529)
  [(#522)](https://github.com/PennyLaneAI/catalyst/pull/531)

  The following changes have been made:

  * Some debug methods and features on the QJIT class have been turned into free functions and moved
    to the `catalyst.debug` module, which will now appear in the public documention. This includes
    compiling a program from IR, obtaining a C program to invoke a compiled function from, and
    printing fine-grained MLIR compilation stages.

  * The `compilation_pipelines.py` module has been renamed to `jit.py`, and certain functionality
    has been moved out (see following items).

  * A new module `compiled_functions.py` now manages low-level access to compiled functions.

  * A new module `tracing/type_signatures.py` handles functionality related managing arguments
    and type signatures during the tracing process.

  * The `contexts.py` module has been moved from `utils` to the new `tracing` sub-module.

<h3>Internal changes</h3>

* Changes to the runtime QIR API and dependencies, to avoid symbol conflicts
  with other libraries that utilize QIR.
  [(#464)](https://github.com/PennyLaneAI/catalyst/pull/464)
  [(#470)](https://github.com/PennyLaneAI/catalyst/pull/470)

  The existing Catalyst runtime implements QIR as a library that can be linked against a QIR module.
  This works great when Catalyst is the only implementor of QIR, however it may generate
  symbol conflicts when used alongside other QIR implementations.

  To avoid this, two changes were necessary:

  * The Catalyst runtime now has a different API from QIR instructions.

    The runtime has been modified such that QIR instructions are lowered to functions where
    the `__quantum__` part of the function name is replaced with `__catalyst__`. This prevents
    the possibility of symbol conflicts with other libraries that implement QIR as a library.

  * The Catalyst runtime no longer depends on QIR runner's stdlib.

    We no longer depend nor link against QIR runner's stdlib. By linking against QIR runner's stdlib,
    some definitions persisted that may be different than ones used by third party implementors. To
    prevent symbol conflicts QIR runner's stdlib was removed and is no longer linked against. As a
    result, the following functions are now defined and implemented in Catalyst's runtime:

    * `int64_t __catalyst__rt__array_get_size_1d(QirArray *)`
    * `int8_t *__catalyst__rt__array_get_element_ptr_1d(QirArray *, int64_t)`

    and the following functions were removed since the frontend does not generate them

    * `QirString *__catalyst__rt__qubit_to_string(QUBIT *)`
    * `QirString *__catalyst__rt__result_to_string(RESULT *)`

* Fix an issue when no qubit number was specified for the `qinst` primitive. The primitive now
  correctly deduces the number of qubits when no gate parameters are present. This change is not
  user facing.
  [(#496)](https://github.com/PennyLaneAI/catalyst/pull/496)

<h3>Bug fixes</h3>

* Fixed a bug where differentiation of sliced arrays would result in an error.
  [(#552)](https://github.com/PennyLaneAI/catalyst/pull/552)

  ```py
  def f(x):
    return jax.numpy.sum(x[::2])

  x = jax.numpy.array([0.1, 0.2, 0.3, 0.4])
  ```
  ```pycon
  >>> catalyst.qjit(catalyst.grad(f))(x)
  [1. 0. 1. 0.]
  ```

* Fixed a bug where quantum control applied to a subcircuit was not correctly mapping wires,
  and the wires in the nested region remained unchanged.
  [(#555)](https://github.com/PennyLaneAI/catalyst/pull/555)

* Catalyst will no longer print a warning that recompilation is triggered when a `@qjit` decorated
  function with no arguments is invoke without having been compiled first, for example via the use
  of `target="mlir"`.
  [(#522)](https://github.com/PennyLaneAI/catalyst/pull/531)

* Fixes a bug in the configuration of dynamic shaped arrays that would cause certain program to
  error with `TypeError: cannot unpack non-iterable ShapedArray object`.
  [(#526)](https://github.com/PennyLaneAI/catalyst/pull/526)

  This is fixed by replacing the code which updates the `JAX_DYNAMIC_SHAPES` option with a
  `transient_jax_config()` context manager which temporarily sets the value of
  `JAX_DYNAMIC_SHAPES` to True and then restores the original configuration value following the
  yield. The context manager is used by `trace_to_jaxpr()` and `lower_jaxpr_to_mlir()`.

* Exceptions encountered in the runtime when using the `@qjit` option `async_qnodes=Tue`
  will now be properly propagated to the frontend.
  [(#447)](https://github.com/PennyLaneAI/catalyst/pull/447)
  [(#510)](https://github.com/PennyLaneAI/catalyst/pull/510)

  This is done by:
  * changeing `llvm.call` to `llvm.invoke`
  * setting async runtime tokens and values to be errors
  * deallocating live tokens and values

* Fixes a bug when computing gradients with the indexing/slicing,
  by fixing the scatter operation lowering when `updatedWindowsDim` is empty.
  [(#475)](https://github.com/PennyLaneAI/catalyst/pull/475)

* Fix the issue in `LightningKokkos::AllocateQubits` with allocating too many qubit IDs on
  qubit re-allocation.
  [(#473)](https://github.com/PennyLaneAI/catalyst/pull/473)

* Fixed an issue where wires was incorrectly set as `<Wires = [<WiresEnum.AnyWires: -1>]>`
  when using `catalyst.adjoint` and `catalyst.ctrl`, by adding a `wires` property to
  these operations.
  [(#480)](https://github.com/PennyLaneAI/catalyst/pull/480)

* Fix the issue with multiple lapack symbol definitions in the compiled program by updating
  the `stablehlo.custom_call` conversion pass.
  [(#488)](https://github.com/PennyLaneAI/catalyst/pull/488)

<h3>Contributors</h3>

This release contains contributions from (in alphabetical order):

Mikhail Andrenkov,
Ali Asadi,
David Ittah,
Tzung-Han Juang,
Erick Ochoa Lopez,
Romain Moyard,
Raul Torres,
Haochen Paul Wang.

# Release 0.4.1

<h3>Improvements</h3>

* Catalyst wheels are now packaged with OpenMP and ZStd, which avoids installing additional
  requirements separately in order to use pre-packaged Catalyst binaries.
  [(#457)](https://github.com/PennyLaneAI/catalyst/pull/457)
  [(#478)](https://github.com/PennyLaneAI/catalyst/pull/478)

  Note that OpenMP support for the `lightning.kokkos` backend has been disabled on macOS x86_64, due
  to memory issues in the computation of Lightning's adjoint-jacobian in the presence of multiple
  OMP threads.

<h3>Bug fixes</h3>

* Resolve an infinite recursion in the decomposition of the `Controlled`
  operator whenever computing a Unitary matrix for the operator fails.
  [(#468)](https://github.com/PennyLaneAI/catalyst/pull/468)

* Resolve a failure to generate gradient code for specific input circuits.
  [(#439)](https://github.com/PennyLaneAI/catalyst/pull/439)

  In this case, `jnp.mod`
  was used to compute wire values in a for loop, which prevented the gradient
  architecture from fully separating quantum and classical code. The following
  program is now supported:
  ```py
  @qjit
  @grad
  @qml.qnode(dev)
  def f(x):
      def cnot_loop(j):
          qml.CNOT(wires=[j, jnp.mod((j + 1), 4)])

      for_loop(0, 4, 1)(cnot_loop)()

      return qml.expval(qml.PauliZ(0))
  ```

* Resolve unpredictable behaviour when importing libraries that share Catalyst's LLVM dependency
  (e.g. TensorFlow). In some cases, both packages exporting the same symbols from their shared
  libraries can lead to process crashes and other unpredictable behaviour, since the wrong functions
  can be called if both libraries are loaded in the current process.
  The fix involves building shared libraries with hidden (macOS) or protected (linux) symbol
  visibility by default, exporting only what is necessary.
  [(#465)](https://github.com/PennyLaneAI/catalyst/pull/465)

* Resolve a failure to find the SciPy OpenBLAS library when running Catalyst,
  due to a different SciPy version being used to build Catalyst than to run it.
  [(#471)](https://github.com/PennyLaneAI/catalyst/pull/471)

* Resolve a memory leak in the runtime stemming from  missing calls to device destructors
  at the end of programs.
  [(#446)](https://github.com/PennyLaneAI/catalyst/pull/446)

<h3>Contributors</h3>

This release contains contributions from (in alphabetical order):

Ali Asadi,
David Ittah.

# Release 0.4.0

<h3>New features</h3>

* Catalyst is now accessible directly within the PennyLane user interface,
  once Catalyst is installed, allowing easy access to Catalyst just-in-time
  functionality.

  Through the use of the `qml.qjit` decorator, entire workflows can be JIT
  compiled down to a machine binary on first-function execution, including both quantum
  and classical processing. Subsequent calls to the compiled function will execute
  the previously-compiled binary, resulting in significant performance improvements.

  ```python
  import pennylane as qml

  dev = qml.device("lightning.qubit", wires=2)

  @qml.qjit
  @qml.qnode(dev)
  def circuit(theta):
      qml.Hadamard(wires=0)
      qml.RX(theta, wires=1)
      qml.CNOT(wires=[0, 1])
      return qml.expval(qml.PauliZ(wires=1))
  ```

  ```pycon
  >>> circuit(0.5)  # the first call, compilation occurs here
  array(0.)
  >>> circuit(0.5)  # the precompiled quantum function is called
  array(0.)
  ```

  Currently, PennyLane supports the [Catalyst hybrid compiler](https://github.com/pennylaneai/catalyst)
  with the `qml.qjit` decorator, which directly aliases Catalyst's `catalyst.qjit`.

  In addition to the above `qml.qjit` integration, the following native PennyLane functions can now
  be used with the `qjit` decorator: `qml.adjoint`, `qml.ctrl`, `qml.grad`, `qml.jacobian`,
  `qml.vjp`, `qml.jvp`, and `qml.adjoint`, `qml.while_loop`, `qml.for_loop`, `qml.cond`. These will
  alias to the corresponding Catalyst functions when used within a `qjit` context.

  For more details on these functions, please refer to the
 [PennyLane compiler documentation](https://docs.pennylane.ai/en/stable/introduction/compiling_workflows.html) and
 [compiler module documentation](https://docs.pennylane.ai/en/stable/code/qml_compiler.html).

* Just-in-time compiled functions now support asynchronuous execution of QNodes.
  [(#374)](https://github.com/PennyLaneAI/catalyst/pull/374)
  [(#381)](https://github.com/PennyLaneAI/catalyst/pull/381)
  [(#420)](https://github.com/PennyLaneAI/catalyst/pull/420)
  [(#424)](https://github.com/PennyLaneAI/catalyst/pull/424)
  [(#433)](https://github.com/PennyLaneAI/catalyst/pull/433)

  Simply specify `async_qnodes=True` when using the `@qjit` decorator to enable the async
  execution of QNodes. Currently, asynchronous execution is only supported by
  `lightning.qubit` and `lightning.kokkos`.

  Asynchronous execution will be most beneficial for just-in-time compiled functions that
  contain --- or generate --- multiple QNodes.

  For example,

  ```python
  dev = qml.device("lightning.qubit", wires=2)

  @qml.qnode(device=dev)
  def circuit(params):
      qml.RX(params[0], wires=0)
      qml.RY(params[1], wires=1)
      qml.CNOT(wires=[0, 1])
      return qml.expval(qml.PauliZ(wires=0))

  @qjit(async_qnodes=True)
  def multiple_qnodes(params):
      x = jnp.sin(params)
      y = jnp.cos(params)
      z = jnp.array([circuit(x), circuit(y)]) # will be executed in parallel
      return circuit(z)
  ```
  ``` pycon
  >>> func(jnp.array([1.0, 2.0]))
  1.0
  ```

  Here, the first two circuit executions will occur in parallel across multiple threads,
  as their execution can occur indepdently.

* Preliminary support for PennyLane transforms has been added.
  [(#280)](https://github.com/PennyLaneAI/catalyst/pull/280)

  ```python
  @qjit
  @qml.transforms.split_non_commuting
  @qml.qnode(dev)
  def circuit(x):
      qml.RX(x,wires=0)
      return [qml.expval(qml.PauliY(0)), qml.expval(qml.PauliZ(0))]
  ```

  ```pycon
  >>> circuit(0.4)
  [array(-0.51413599), array(0.85770868)]
  ```

  Currently, most PennyLane transforms will work with Catalyst
  as long as:

  - The circuit does not include any Catalyst-specific features, such
    as Catalyst control flow or measurement,

  - The QNode returns only lists of measurement processes,

  - AutoGraph is disabled, and

  - The transformation does not require or depend on the numeric value of
    dynamic variables.

* Catalyst now supports just-in-time compilation of dynamically-shaped arrays.
  [(#366)](https://github.com/PennyLaneAI/catalyst/pull/366)
  [(#386)](https://github.com/PennyLaneAI/catalyst/pull/385)
  [(#390)](https://github.com/PennyLaneAI/catalyst/pull/390)
  [(#411)](https://github.com/PennyLaneAI/catalyst/pull/411)

  The `@qjit` decorator can now be used to compile functions that accepts or contain tensors
  whose dimensions are not known at compile time; runtime execution with different shapes
  is supported without recompilation.

  In addition, standard tensor initialization functions `jax.numpy.ones`, `jnp.zeros`, and
  `jnp.empty` now accept dynamic variables (where the value is only known at
  runtime).

  ``` python
  @qjit
  def func(size: int):
      return jax.numpy.ones([size, size], dtype=float)
  ```

  ``` pycon
  >>> func(3)
  [[1. 1. 1.]
   [1. 1. 1.]
   [1. 1. 1.]]
  ```

  When passing tensors as arguments to compiled functions, the
  `abstracted_axes` keyword argument to the `@qjit` decorator can be used to specify
  which axes of the input arguments should be treated as abstract (and thus
  avoid recompilation).

  For example, without specifying `abstracted_axes`, the following `sum` function
  would recompile each time an array of different size is passed
  as an argument:

  ```pycon
  >>> @qjit
  >>> def sum_fn(x):
  >>>     return jnp.sum(x)
  >>> sum_fn(jnp.array([1]))     # Compilation happens here.
  >>> sum_fn(jnp.array([1, 1]))  # And here!
  ```

  By passing `abstracted_axes`, we can specify that the first axes
  of the first argument is to be treated as dynamic during initial compilation:

  ```pycon
  >>> @qjit(abstracted_axes={0: "n"})
  >>> def sum_fn(x):
  >>>     return jnp.sum(x)
  >>> sum_fn(jnp.array([1]))     # Compilation happens here.
  >>> sum_fn(jnp.array([1, 1]))  # No need to recompile.
  ```

  Note that support for dynamic arrays in control-flow primitives (such as loops),
  is not yet supported.

* Error mitigation using the zero-noise extrapolation method is now available through the
  `catalyst.mitigate_with_zne` transform.
  [(#324)](https://github.com/PennyLaneAI/catalyst/pull/324)
  [(#414)](https://github.com/PennyLaneAI/catalyst/pull/414)

  For example, given a noisy device (such as noisy hardware available through Amazon Braket):

  ```python
  dev = qml.device("noisy.device", wires=2)

  @qml.qnode(device=dev)
  def circuit(x, n):

      @for_loop(0, n, 1)
      def loop_rx(i):
          qml.RX(x, wires=0)

      loop_rx()

      qml.Hadamard(wires=0)
      qml.RZ(x, wires=0)
      loop_rx()
      qml.RZ(x, wires=0)
      qml.CNOT(wires=[1, 0])
      qml.Hadamard(wires=1)
      return qml.expval(qml.PauliY(wires=0))

  @qjit
  def mitigated_circuit(args, n):
      s = jax.numpy.array([1, 2, 3])
      return mitigate_with_zne(circuit, scale_factors=s)(args, n)
  ```

  ```pycon
  >>> mitigated_circuit(0.2, 5)
  0.5655341100116512
  ```

  In addition, a mitigation dialect has been added to the MLIR layer of Catalyst.
  It contains a Zero Noise Extrapolation (ZNE) operation,
  with a lowering to a global folded circuit.

<h3>Improvements</h3>

* The three backend devices provided with Catalyst, `lightning.qubit`, `lightning.kokkos`, and
  `braket.aws`, are now dynamically loaded at runtime.
  [(#343)](https://github.com/PennyLaneAI/catalyst/pull/343)
  [(#400)](https://github.com/PennyLaneAI/catalyst/pull/400)

  This takes advantage of the new backend plugin system provided in Catalyst v0.3.2,
  and allows the devices to be packaged separately from the runtime CAPI. Provided backend
  devices are now loaded at runtime, instead of being linked at compile time.

  For more details on the backend plugin system, see the
  [custom devices documentation](https://docs.pennylane.ai/projects/catalyst/en/stable/dev/custom_devices.html).

* Finite-shot measurement statistics (`expval`, `var`, and `probs`) are now supported
  for the `lightning.qubit` and `lightning.kokkos` devices. Previously, exact statistics
  were returned even when finite shots were specified.
  [(#392)](https://github.com/PennyLaneAI/catalyst/pull/392)
  [(#410)](https://github.com/PennyLaneAI/catalyst/pull/410)

  ```pycon
  >>> dev = qml.device("lightning.qubit", wires=2, shots=100)
  >>> @qjit
  >>> @qml.qnode(dev)
  >>> def circuit(x):
  >>>     qml.RX(x, wires=0)
  >>>     return qml.probs(wires=0)
  >>> circuit(0.54)
  array([0.94, 0.06])
  >>> circuit(0.54)
  array([0.93, 0.07])
  ```

* Catalyst gradient functions `grad`, `jacobian`, `jvp`, and `vjp` can now be invoked from
  outside a `@qjit` context.
  [(#375)](https://github.com/PennyLaneAI/catalyst/pull/375)

  This simplifies the process of writing functions where compilation
  can be turned on and off easily by adding or removing the decorator. The functions dispatch to
  their JAX equivalents when the compilation is turned off.

  ```python
  dev = qml.device("lightning.qubit", wires=2)

  @qml.qnode(dev)
  def circuit(x):
      qml.RX(x, wires=0)
      return qml.expval(qml.PauliZ(0))
  ```

  ```pycon
  >>> grad(circuit)(0.54)  # dispatches to jax.grad
  Array(-0.51413599, dtype=float64, weak_type=True)
  >>> qjit(grad(circuit))(0.54). # differentiates using Catalyst
  array(-0.51413599)
  ```

* New `lightning.qubit` configuration options are now supported via the `qml.device` loader,
  including Markov Chain Monte Carlo sampling support.
  [(#369)](https://github.com/PennyLaneAI/catalyst/pull/369)

  ```python
  dev = qml.device("lightning.qubit", wires=2, shots=1000, mcmc=True)

  @qml.qnode(dev)
  def circuit(x):
      qml.RX(x, wires=0)
      return qml.expval(qml.PauliZ(0))
  ```

  ```pycon
  >>> circuit(0.54)
  array(0.856)
  ```

* Improvements have been made to the runtime and quantum MLIR dialect in order
  to support asynchronous execution.

  - The runtime now supports multiple active devices managed via a device pool. The new `RTDevice`
    data-class and `RTDeviceStatus` along with the `thread_local` device instance pointer enable
    the runtime to better scope the lifetime of device instances concurrently. With these changes,
    one can create multiple active devices and execute multiple programs in a multithreaded
    environment.
    [(#381)](https://github.com/PennyLaneAI/catalyst/pull/381)

  - The ability to dynamically release devices has been added via `DeviceReleaseOp` in the Quantum
    MLIR dialect. This is lowered to the `__quantum__rt__device_release()` runtime instruction,
    which updates the status of the device instance from `Active` to `Inactive`. The runtime will reuse
    this deactivated instance instead of creating a new one automatically at runtime in a
    multi-QNode workflow when another device with identical specifications is requested.
    [(#381)](https://github.com/PennyLaneAI/catalyst/pull/381)

  - The `DeviceOp` definition in the Quantum MLIR dialect has been updated to lower a tuple
    of device information `('lib', 'name', 'kwargs')` to a single device initialization call
    `__quantum__rt__device_init(int8_t *, int8_t *, int8_t *)`. This allows the runtime to initialize
    device instances without keeping partial information of the device
    [(#396)](https://github.com/PennyLaneAI/catalyst/pull/396)

* The quantum adjoint compiler routine has been extended to support function calls that affect the
  quantum state within an adjoint region. Note that the function may only provide a single result
  consisting of the quantum register. By itself this provides no user-facing changes, but compiler
  pass developers may now generate quantum adjoint operations around a block of code containing
  function calls as well as quantum operations and control flow operations.
  [(#353)](https://github.com/PennyLaneAI/catalyst/pull/353)

* The allocation and deallocation operations in MLIR (`AllocOp`, `DeallocOp`) now follow simple
  value semantics for qubit register values, instead of modelling memory in the MLIR trait system.
  Similarly, the frontend generates proper value semantics by deallocating the final register value.

  The change enables functions at the MLIR level to accept and return quantum register values,
  which would otherwise not be correctly identified as aliases of existing register values by the
  bufferization system.
  [(#360)](https://github.com/PennyLaneAI/catalyst/pull/360)

<h3>Breaking changes</h3>

* Third party devices must now provide a configuration TOML file, in order to specify their
  supported operations, measurements, and features for Catalyst compatibility. For more information
  please visit the [Custom Devices](https://docs.pennylane.ai/projects/catalyst/en/latest/dev/custom_devices.html) section in our documentation.
  [(#369)](https://github.com/PennyLaneAI/catalyst/pull/369)

<h3>Bug fixes</h3>

* Resolves a bug in the compiler's differentiation engine that results in a segmentation fault
  when [attempting to differentiate non-differentiable quantum operations](https://github.com/PennyLaneAI/catalyst/issues/384).
  The fix ensures that all existing quantum operation types are removed during gradient passes that
  extract classical code from a QNode function. It also adds a verification step that will raise an error
  if a gradient pass cannot successfully eliminate all quantum operations for such functions.
  [(#397)](https://github.com/PennyLaneAI/catalyst/issues/397)

* Resolves a bug that caused unpredictable behaviour when printing string values with
  the `debug.print` function. The issue was caused by non-null-terminated strings.
  [(#418)](https://github.com/PennyLaneAI/catalyst/pull/418)

<h3>Contributors</h3>

This release contains contributions from (in alphabetical order):

Ali Asadi,
David Ittah,
Romain Moyard,
Sergei Mironov,
Erick Ochoa Lopez,
Shuli Shu.

# Release 0.3.2

<h3>New features</h3>

* The experimental AutoGraph feature now supports Python `while` loops, allowing native Python loops
  to be captured and compiled with Catalyst.
  [(#318)](https://github.com/PennyLaneAI/catalyst/pull/318)

  ```python
  dev = qml.device("lightning.qubit", wires=4)

  @qjit(autograph=True)
  @qml.qnode(dev)
  def circuit(n: int, x: float):
      i = 0

      while i < n:
          qml.RX(x, wires=i)
          i += 1

      return qml.expval(qml.PauliZ(0))
  ```

  ```pycon
  >>> circuit(4, 0.32)
  array(0.94923542)
  ```

  This feature extends the existing AutoGraph support for Python `for` loops and `if` statements
  introduced in v0.3. Note that TensorFlow must be installed for AutoGraph support.

  For more details, please see the
  [AutoGraph guide](https://docs.pennylane.ai/projects/catalyst/en/stable/dev/autograph.html).

* In addition to loops and conditional branches, AutoGraph now supports native Python `and`, `or`
  and `not` operators in Boolean expressions.
  [(#325)](https://github.com/PennyLaneAI/catalyst/pull/325)

  ```python
  dev = qml.device("lightning.qubit", wires=1)

  @qjit(autograph=True)
  @qml.qnode(dev)
  def circuit(x: float):

      if x >= 0 and x < jnp.pi:
          qml.RX(x, wires=0)

      return qml.probs()
  ```

  ```pycon
  >>> circuit(0.43)
  array([0.95448287, 0.04551713])
  >>> circuit(4.54)
  array([1., 0.])
  ```

  Note that logical Boolean operators will only be captured by AutoGraph if all
  operands are dynamic variables (that is, a value known only at runtime, such
  as a measurement result or function argument). For other use
  cases, it is recommended to use the `jax.numpy.logical_*` set of functions where
  appropriate.

* Debug compiled programs and print dynamic values at runtime with ``debug.print``
  [(#279)](https://github.com/PennyLaneAI/catalyst/pull/279)
  [(#356)](https://github.com/PennyLaneAI/catalyst/pull/356)

  You can now print arbitrary values from your running program, whether they are arrays, constants,
  strings, or abitrary Python objects. Note that while non-array Python objects
  *will* be printed at runtime, their string representation is captured at
  compile time, and thus will always be the same regardless of program inputs.
  The output for arrays optionally includes a descriptor for how the data is stored in memory
  ("memref").

  ```python
  @qjit
  def func(x: float):
      debug.print(x, memref=True)
      debug.print("exit")
  ```

  ```pycon
  >>> func(jnp.array(0.43))
  MemRef: base@ = 0x5629ff2b6680 rank = 0 offset = 0 sizes = [] strides = [] data =
  0.43
  exit
  ```

* Catalyst now officially supports macOS X86_64 devices, with macOS binary wheels
  available for both AARCH64 and X86_64.
  [(#347)](https://github.com/PennyLaneAI/catalyst/pull/347)
  [(#313)](https://github.com/PennyLaneAI/catalyst/pull/313)

* It is now possible to dynamically load third-party Catalyst compatible devices directly
  into a pre-installed Catalyst runtime on Linux.
  [(#327)](https://github.com/PennyLaneAI/catalyst/pull/327)

  To take advantage of this, third-party devices must implement the `Catalyst::Runtime::QuantumDevice`
  interface, in addition to defining the following method:

  ```cpp
  extern "C" Catalyst::Runtime::QuantumDevice*
  getCustomDevice() { return new CustomDevice(); }
  ```

  This support can also be integrated into existing PennyLane Python devices that inherit from
  the `QuantumDevice` class, by defining the `get_c_interface` static method.

  For more details, see the
  [custom devices documentation](https://docs.pennylane.ai/projects/catalyst/en/stable/dev/custom_devices.html).

<h3>Improvements</h3>

* Return values of conditional functions no longer need to be of exactly the same type.
  Type promotion is automatically applied to branch return values if their types don't match.
  [(#333)](https://github.com/PennyLaneAI/catalyst/pull/333)

  ```python
  @qjit
  def func(i: int, f: float):

      @cond(i < 3)
      def cond_fn():
          return i

      @cond_fn.otherwise
      def otherwise():
          return f

      return cond_fn()
  ```

  ```pycon
  >>> func(1, 4.0)
  array(1.0)
  ```

  Automatic type promotion across conditional branches also works with AutoGraph:

  ```python
  @qjit(autograph=True)
  def func(i: int, f: float):

      if i < 3:
          i = i
      else:
          i = f

      return i
  ```

  ```pycon
  >>> func(1, 4.0)
  array(1.0)
  ```

* AutoGraph now supports converting functions even when they are invoked through functional wrappers such
  as `adjoint`, `ctrl`, `grad`, `jacobian`, etc.
  [(#336)](https://github.com/PennyLaneAI/catalyst/pull/336)

  For example, the following should now succeed:

  ```python
  def inner(n):
    for i in range(n):
      qml.T(i)

  @qjit(autograph=True)
  @qml.qnode(dev)
  def f(n: int):
      adjoint(inner)(n)
      return qml.state()
  ```

* To prepare for Catalyst's frontend being integrated with PennyLane, the appropriate plugin entry point
  interface has been added to Catalyst.
  [(#331)](https://github.com/PennyLaneAI/catalyst/pull/331)

  For any compiler packages seeking to be registered in PennyLane, the `entry_points`
  metadata under the the group name `pennylane.compilers` must be added, with the following entry points:

  - `context`: Path to the compilation evaluation context manager. This context manager should have
    the method `context.is_tracing()`, which returns True if called within a program that is being
    traced or captured.

  - `ops`: Path to the compiler operations module. This operations module may contain compiler
    specific versions of PennyLane operations. Within a JIT context, PennyLane operations may
    dispatch to these.

  - `qjit`: Path to the JIT compiler decorator provided by the compiler. This decorator should have
    the signature `qjit(fn, *args, **kwargs)`, where `fn` is the function to be compiled.

* The compiler driver diagnostic output has been improved, and now includes failing IR as well as
  the names of failing passes.
  [(#349)](https://github.com/PennyLaneAI/catalyst/pull/349)

* The scatter operation in the Catalyst dialect now uses an SCF for loop to avoid ballooning
  the compiled code.
  [(#307)](https://github.com/PennyLaneAI/catalyst/pull/307)

* The `CopyGlobalMemRefPass` pass of our MLIR processing pipeline now supports
  dynamically shaped arrays.
  [(#348)](https://github.com/PennyLaneAI/catalyst/pull/348)

* The Catalyst utility dialect is now included in the Catalyst MLIR C-API.
  [(#345)](https://github.com/PennyLaneAI/catalyst/pull/345)

* Fix an issue with the AutoGraph conversion system that would prevent the fallback to Python from
  working correctly in certain instances.
  [(#352)](https://github.com/PennyLaneAI/catalyst/pull/352)

  The following type of code is now supported:

  ```python
  @qjit(autograph=True)
  def f():
    l = jnp.array([1, 2])
    for _ in range(2):
        l = jnp.kron(l, l)
    return l
  ```

* Catalyst now supports `jax.numpy.polyfit` inside a qjitted function.
  [(#367)](https://github.com/PennyLaneAI/catalyst/pull/367/)

* Catalyst now supports custom calls (including the one from HLO). We added support in MLIR (operation, bufferization
  and lowering). In the `lib_custom_calls`, developers then implement their custom calls and use external functions
  directly (e.g. Lapack). The OpenBlas library is taken from Scipy and linked in Catalyst, therefore any function from
  it can be used.
  [(#367)](https://github.com/PennyLaneAI/catalyst/pull/367/)

<h3>Breaking changes</h3>

* The axis ordering for `catalyst.jacobian` is updated to match `jax.jacobian`. Assuming we have
  parameters of shape `[a,b]` and results of shape `[c,d]`, the returned Jacobian will now have
  shape `[c, d, a, b]` instead of `[a, b, c, d]`.
  [(#283)](https://github.com/PennyLaneAI/catalyst/pull/283)

<h3>Bug fixes</h3>

* An upstream change in the PennyLane-Lightning project was addressed to prevent compilation issues
  in the `StateVectorLQubitDynamic` class in the runtime.
  The issue was introduced in [#499](https://github.com/PennyLaneAI/pennylane-lightning/pull/499).
  [(#322)](https://github.com/PennyLaneAI/catalyst/pull/322)

* The `requirements.txt` file to build Catalyst from source has been updated with a minimum pip
  version, `>=22.3`. Previous versions of pip are unable to perform editable installs when the
  system-wide site-packages are read-only, even when the `--user` flag is provided.
  [(#311)](https://github.com/PennyLaneAI/catalyst/pull/311)

* The frontend has been updated to make it compatible with PennyLane `MeasurementProcess` objects
  now being PyTrees in PennyLane version 0.33.
  [(#315)](https://github.com/PennyLaneAI/catalyst/pull/315)

<h3>Contributors</h3>

This release contains contributions from (in alphabetical order):

Ali Asadi,
David Ittah,
Sergei Mironov,
Romain Moyard,
Erick Ochoa Lopez.

# Release 0.3.1

<h3>New features</h3>

* The experimental AutoGraph feature, now supports Python `for` loops, allowing native Python loops
  to be captured and compiled with Catalyst.
  [(#258)](https://github.com/PennyLaneAI/catalyst/pull/258)

  ```python
  dev = qml.device("lightning.qubit", wires=n)

  @qjit(autograph=True)
  @qml.qnode(dev)
  def f(n):
      for i in range(n):
          qml.Hadamard(wires=i)

      return qml.expval(qml.PauliZ(0))
  ```

  This feature extends the existing AutoGraph support for Python `if` statements introduced in v0.3.
  Note that TensorFlow must be installed for AutoGraph support.

* The quantum control operation can now be used in conjunction with Catalyst control flow, such as
  loops and conditionals, via the new `catalyst.ctrl` function.
  [(#282)](https://github.com/PennyLaneAI/catalyst/pull/282)

  Similar in behaviour to the `qml.ctrl` control modifier from PennyLane, `catalyst.ctrl` can
  additionally wrap around quantum functions which contain control flow, such as the Catalyst
  `cond`, `for_loop`, and `while_loop` primitives.

  ```python
  @qjit
  @qml.qnode(qml.device("lightning.qubit", wires=4))
  def circuit(x):

      @for_loop(0, 3, 1)
      def repeat_rx(i):
          qml.RX(x / 2, wires=i)

      catalyst.ctrl(repeat_rx, control=3)()

      return qml.expval(qml.PauliZ(0))
  ```

  ```pycon
  >>> circuit(0.2)
  array(1.)
  ```

* Catalyst now supports JAX's `array.at[index]` notation for array element assignment and updating.
  [(#273)](https://github.com/PennyLaneAI/catalyst/pull/273)

  ```python
  @qjit
  def add_multiply(l: jax.core.ShapedArray((3,), dtype=float), idx: int):
      res = l.at[idx].multiply(3)
      res2 = l.at[idx].add(2)
      return res + res2

  res = add_multiply(jnp.array([0, 1, 2]), 2)
  ```

  ```pycon
  >>> res
  [0, 2, 10]
  ```

  For more details on available methods, see the
  [JAX documentation](https://jax.readthedocs.io/en/latest/_autosummary/jax.numpy.ndarray.at.html).

<h3>Improvements</h3>

* The Lightning backend device has been updated to work with the new PL-Lightning monorepo.
  [(#259)](https://github.com/PennyLaneAI/catalyst/pull/259)
  [(#277)](https://github.com/PennyLaneAI/catalyst/pull/277)

* A new compiler driver has been implemented in C++. This improves compile-time performance by
  avoiding *round-tripping*, which is when the entire program being compiled is dumped to
  a textual form and re-parsed by another tool.

  This is also a requirement for providing custom metadata at the LLVM level, which is
  necessary for better integration with tools like Enzyme. Finally, this makes it more natural
  to improve error messages originating from C++ when compared to the prior subprocess-based
  approach.
  [(#216)](https://github.com/PennyLaneAI/catalyst/pull/216)

* Support the `braket.devices.Devices` enum class and `s3_destination_folder`
  device options for AWS Braket remote devices.
  [(#278)](https://github.com/PennyLaneAI/catalyst/pull/278)

* Improvements have been made to the build process, including avoiding unnecessary processes such
  as removing `opt` and downloading the wheel.
  [(#298)](https://github.com/PennyLaneAI/catalyst/pull/298)

* Remove a linker warning about duplicate `rpath`s when Catalyst wheels are installed on macOS.
  [(#314)](https://github.com/PennyLaneAI/catalyst/pull/314)

<h3>Bug fixes</h3>

* Fix incompatibilities with GCC on Linux introduced in v0.3.0 when compiling user programs.
  Due to these, Catalyst v0.3.0 only works when clang is installed in the user environment.

  - Resolve an issue with an empty linker flag, causing `ld` to error.
    [(#276)](https://github.com/PennyLaneAI/catalyst/pull/276)

  - Resolve an issue with undefined symbols provided the Catalyst runtime.
    [(#316)](https://github.com/PennyLaneAI/catalyst/pull/316)

* Remove undocumented package dependency on the zlib/zstd compression library.
  [(#308)](https://github.com/PennyLaneAI/catalyst/pull/308)

* Fix filesystem issue when compiling multiple functions with the same name and
  `keep_intermediate=True`.
  [(#306)](https://github.com/PennyLaneAI/catalyst/pull/306)

* Add support for applying the `adjoint` operation to `QubitUnitary` gates.
  `QubitUnitary` was not able to be `adjoint`ed when the variable holding the unitary matrix might
  change. This can happen, for instance, inside of a for loop.
  To solve this issue, the unitary matrix gets stored in the array list via push and pops.
  The unitary matrix is later reconstructed from the array list and `QubitUnitary` can be executed
  in the `adjoint`ed context.
  [(#304)](https://github.com/PennyLaneAI/catalyst/pull/304)
  [(#310)](https://github.com/PennyLaneAI/catalyst/pull/310)

<h3>Contributors</h3>

This release contains contributions from (in alphabetical order):

Ali Asadi,
David Ittah,
Erick Ochoa Lopez,
Jacob Mai Peng,
Sergei Mironov,
Romain Moyard.

# Release 0.3.0

<h3>New features</h3>

* Catalyst now officially supports macOS ARM devices, such as Apple M1/M2 machines,
  with macOS binary wheels available on PyPI. For more details on the changes involved to support
  macOS, please see the improvements section.
  [(#229)](https://github.com/PennyLaneAI/catalyst/pull/230)
  [(#232)](https://github.com/PennyLaneAI/catalyst/pull/232)
  [(#233)](https://github.com/PennyLaneAI/catalyst/pull/233)
  [(#234)](https://github.com/PennyLaneAI/catalyst/pull/234)

* Write Catalyst-compatible programs with native Python conditional statements.
  [(#235)](https://github.com/PennyLaneAI/catalyst/pull/235)

  AutoGraph is a new, experimental, feature that automatically converts Python conditional
  statements like `if`, `else`, and `elif`, into their equivalent functional forms provided by
  Catalyst (such as `catalyst.cond`).

  This feature is currently opt-in, and requires setting the `autograph=True` flag in the `qjit`
  decorator:

  ```python
  dev = qml.device("lightning.qubit", wires=1)

  @qjit(autograph=True)
  @qml.qnode(dev)
  def f(x):
      if x < 0.5:
          qml.RY(jnp.sin(x), wires=0)
      else:
          qml.RX(jnp.cos(x), wires=0)

      return qml.expval(qml.PauliZ(0))
  ```

  The implementation is based on the AutoGraph module from TensorFlow, and requires a working
  TensorFlow installation be available. In addition, Python loops (`for` and `while`) are not
  yet supported, and do not work in AutoGraph mode.

  Note that there are some caveats when using this feature especially around the use of global
  variables or object mutation inside of methods. A functional style is always recommended when
  using `qjit` or AutoGraph.

* The quantum adjoint operation can now be used in conjunction with Catalyst control flow, such as
  loops and conditionals. For this purpose a new instruction, `catalyst.adjoint`, has been added.
  [(#220)](https://github.com/PennyLaneAI/catalyst/pull/220)

  `catalyst.adjoint` can wrap around quantum functions which contain the Catalyst `cond`,
  `for_loop`, and `while_loop` primitives. Previously, the usage of `qml.adjoint` on functions with
  these primitives would result in decomposition errors. Note that a future release of Catalyst will
  merge the behaviour of `catalyst.adjoint` into `qml.adjoint` for convenience.

  ```python
  dev = qml.device("lightning.qubit", wires=3)

  @qjit
  @qml.qnode(dev)
  def circuit(x):

      @for_loop(0, 3, 1)
      def repeat_rx(i):
          qml.RX(x / 2, wires=i)

      adjoint(repeat_rx)()

      return qml.expval(qml.PauliZ(0))
  ```

  ```pycon
  >>> circuit(0.2)
  array(0.99500417)
  ```

  Additionally, the ability to natively represent the adjoint construct in Catalyst's program
  representation (IR) was added.

* QJIT-compiled programs now support (nested) container types as inputs and outputs of compiled
  functions. This includes lists and dictionaries, as well as any data structure implementing the
  [PyTree protocol](https://jax.readthedocs.io/en/latest/pytrees.html).
  [(#215)](https://github.com/PennyLaneAI/catalyst/pull/215)
  [(#221)](https://github.com/PennyLaneAI/catalyst/pull/221)

  For example, a program that accepts and returns a mix of dictionaries, lists, and tuples:

  ```python
  @qjit
  def workflow(params1, params2):
      res1 = params1["a"][0][0] + params2[1]
      return {"y1": jnp.sin(res1), "y2": jnp.cos(res1)}
  ```

  ```pycon
  >>> params1 = {"a": [[0.1], 0.2]}
  >>> params2 = (0.6, 0.8)
  >>> workflow(params1, params2)
  array(0.78332691)
  ```

* Compile-time backpropagation of arbitrary hybrid programs is now supported, via integration with
  [Enzyme AD](https://enzyme.mit.edu/).
  [(#158)](https://github.com/PennyLaneAI/catalyst/pull/158)
  [(#193)](https://github.com/PennyLaneAI/catalyst/pull/193)
  [(#224)](https://github.com/PennyLaneAI/catalyst/pull/224)
  [(#225)](https://github.com/PennyLaneAI/catalyst/pull/225)
  [(#239)](https://github.com/PennyLaneAI/catalyst/pull/239)
  [(#244)](https://github.com/PennyLaneAI/catalyst/pull/244)

  This allows `catalyst.grad` to differentiate hybrid functions that contain both classical
  pre-processing (inside & outside of QNodes), QNodes, as well as classical post-processing
  (outside of QNodes) via a combination of backpropagation and quantum gradient methods.

  The new default for the differentiation `method` attribute in `catalyst.grad` has been changed to
  `"auto"`, which performs Enzyme-based reverse mode AD on classical code, in conjunction with the
  quantum `diff_method` specified on each QNode:

  ```python
  dev = qml.device("lightning.qubit", wires=1)

  @qml.qnode(dev, diff_method="parameter-shift")
  def circuit(theta):
      qml.RX(jnp.exp(theta ** 2) / jnp.cos(theta / 4), wires=0)
      return qml.expval(qml.PauliZ(wires=0))
  ```

  ```pycon
  >>> grad = qjit(catalyst.grad(circuit, method="auto"))
  >>> grad(jnp.pi)
  array(0.05938718)
  ```

  The reworked differentiation pipeline means you can now compute exact derivatives of programs with
  both classical pre- and post-processing, as shown below:

  ```python
  @qml.qnode(qml.device("lightning.qubit", wires=1), diff_method="adjoint")
  def circuit(theta):
      qml.RX(jnp.exp(theta ** 2) / jnp.cos(theta / 4), wires=0)
      return qml.expval(qml.PauliZ(wires=0))

  def loss(theta):
      return jnp.pi / jnp.tanh(circuit(theta))

  @qjit
  def grad_loss(theta):
      return catalyst.grad(loss)(theta)
  ```

  ```pycon
  >>> grad_loss(1.0)
  array(-1.90958669)
  ```

  You can also use multiple QNodes with different differentiation methods:

  ```python
  @qml.qnode(qml.device("lightning.qubit", wires=1), diff_method="parameter-shift")
  def circuit_A(params):
      qml.RX(jnp.exp(params[0] ** 2) / jnp.cos(params[1] / 4), wires=0)
      return qml.probs()

  @qml.qnode(qml.device("lightning.qubit", wires=1), diff_method="adjoint")
  def circuit_B(params):
      qml.RX(jnp.exp(params[1] ** 2) / jnp.cos(params[0] / 4), wires=0)
      return qml.expval(qml.PauliZ(wires=0))

  def loss(params):
      return jnp.prod(circuit_A(params)) + circuit_B(params)

  @qjit
  def grad_loss(theta):
      return catalyst.grad(loss)(theta)
  ```

  ```pycon
  >>> grad_loss(jnp.array([1.0, 2.0]))
  array([ 0.57367285, 44.4911605 ])
  ```

  And you can differentiate purely classical functions as well:

  ```python
  def square(x: float):
      return x ** 2

  @qjit
  def dsquare(x: float):
      return catalyst.grad(square)(x)
  ```

  ```pycon
  >>> dsquare(2.3)
  array(4.6)
  ```

  Note that the current implementation of reverse mode AD is restricted to 1st order derivatives,
  but you can still use `catalyst.grad(method="fd")` is still available to perform a finite
  differences approximation of _any_ differentiable function.

* Add support for the new PennyLane arithmetic operators.
  [(#250)](https://github.com/PennyLaneAI/catalyst/pull/250)

  PennyLane is in the process of replacing `Hamiltonian` and `Tensor` observables with a set of
  general arithmetic operators. These consist of
  [Prod](https://docs.pennylane.ai/en/stable/code/api/pennylane.ops.op_math.Prod.html),
  [Sum](https://docs.pennylane.ai/en/stable/code/api/pennylane.ops.op_math.Sum.html) and
  [SProd](https://docs.pennylane.ai/en/stable/code/api/pennylane.ops.op_math.SProd.html).

  By default, using dunder methods (eg. `+`, `-`, `@`, `*`) to combine
  operators with scalars or other operators will create `Hamiltonian` and
  `Tensor` objects. However, these two methods will be deprecated in coming
  releases of PennyLane.

  To enable the new arithmetic operators, one can use `Prod`, `Sum`, and
  `Sprod` directly or activate them by calling [enable_new_opmath](https://docs.pennylane.ai/en/stable/code/api/pennylane.operation.enable_new_opmath.html)
  at the beginning of your PennyLane program.

  ``` python
  dev = qml.device("lightning.qubit", wires=2)

  @qjit
  @qml.qnode(dev)
  def circuit(x: float, y: float):
      qml.RX(x, wires=0)
      qml.RX(y, wires=1)
      qml.CNOT(wires=[0, 1])
      return qml.expval(0.2 * qml.PauliX(wires=0) - 0.4 * qml.PauliY(wires=1))
  ```

  ```pycon
  >>> qml.operation.enable_new_opmath()
  >>> qml.operation.active_new_opmath()
  True
  >>> circuit(np.pi / 4, np.pi / 2)
  array(0.28284271)
  ```

<h3>Improvements</h3>

* Better support for Hamiltonian observables:

  - Allow Hamiltonian observables with integer coefficients.
    [(#248)](https://github.com/PennyLaneAI/catalyst/pull/248)

    For example, compiling the following circuit wasn't previously allowed, but is
    now supported in Catalyst:

    ```python
    dev = qml.device("lightning.qubit", wires=2)

    @qjit
    @qml.qnode(dev)
    def circuit(x: float, y: float):
        qml.RX(x, wires=0)
        qml.RY(y, wires=1)

        coeffs = [1, 2]
        obs = [qml.PauliZ(0), qml.PauliZ(1)]
        return qml.expval(qml.Hamiltonian(coeffs, obs))
    ```

  - Allow nested Hamiltonian observables.
    [(#255)](https://github.com/PennyLaneAI/catalyst/pull/255)

    ```python
    @qjit
    @qml.qnode(qml.device("lightning.qubit", wires=3))
    def circuit(x, y, coeffs1, coeffs2):
        qml.RX(x, wires=0)
        qml.RX(y, wires=1)
        qml.RY(x + y, wires=2)

        obs = [
            qml.PauliX(0) @ qml.PauliZ(1),
            qml.Hamiltonian(coeffs1, [qml.PauliZ(0) @ qml.Hadamard(2)]),
        ]

        return qml.var(qml.Hamiltonian(coeffs2, obs))
    ```

* Various performance improvements:

  - The execution and compile time of programs has been reduced, by generating more efficient code
    and avoiding unnecessary optimizations. Specifically, a scalarization procedure was added to the
    MLIR pass pipeline, and LLVM IR compilation is now invoked with optimization level 0.
    [(#217)](https://github.com/PennyLaneAI/catalyst/pull/217)

  - The execution time of compiled functions has been improved in the frontend.
    [(#213)](https://github.com/PennyLaneAI/catalyst/pull/213)

    Specifically, the following changes have been made, which leads to a small but measurable
    improvement when using larger matrices as inputs, or functions with many inputs:

    + only loading the user program library once per compilation,
    + generating return value types only once per compilation,
    + avoiding unnecessary type promotion, and
    + avoiding unnecessary array copies.

  - Peak memory utilization of a JIT compiled program has been reduced, by allowing tensors to be
    scheduled for deallocation. Previously, the tensors were not deallocated until the end of the
    call to the JIT compiled function.
    [(#201)](https://github.com/PennyLaneAI/catalyst/pull/201)

* Various improvements have been made to enable Catalyst to compile on macOS:

  - Remove unnecessary `reinterpret_cast` from `ObsManager`. Removal of
    these `reinterpret_cast` allows compilation of the runtime to succeed
    in macOS. macOS uses an ILP32 mode for Aarch64 where they use the full 64
    bit mode but with 32 bit Integer, Long, and Pointers. This patch also
    changes a test file to prevent a mismatch in machines which compile using
    ILP32 mode.
    [(#229)](https://github.com/PennyLaneAI/catalyst/pull/230)

  - Allow runtime to be compiled on macOS. Substitute `nproc` with a call to
    `os.cpu_count()` and use correct flags for `ld.64`.
    [(#232)](https://github.com/PennyLaneAI/catalyst/pull/232)

  - Improve portability on the frontend to be available on macOS. Use
    `.dylib`, remove unnecessary flags, and address behaviour difference in
    flags.
    [(#233)](https://github.com/PennyLaneAI/catalyst/pull/233)

  - Small compatibility changes in order for all integration tests to succeed
    on macOS.
    [(#234)](https://github.com/PennyLaneAI/catalyst/pull/234)

* Dialects can compile with older versions of clang by avoiding type mismatches.
  [(#228)](https://github.com/PennyLaneAI/catalyst/pull/228)

* The runtime is now built against `qir-stdlib` pre-build artifacts.
  [(#236)](https://github.com/PennyLaneAI/catalyst/pull/236)

* Small improvements have been made to the CI/CD, including fixing the Enzyme
  cache, generalize caches to other operating systems, fix build wheel
  recipe, and remove references to QIR in runtime's Makefile.
  [(#243)](https://github.com/PennyLaneAI/catalyst/pull/243)
  [(#247)](https://github.com/PennyLaneAI/catalyst/pull/247)


<h3>Breaking changes</h3>

* Support for Python 3.8 has been removed.
  [(#231)](https://github.com/PennyLaneAI/catalyst/pull/231)

* The default differentiation method on ``grad`` and ``jacobian`` is reverse-mode
  automatic differentiation instead of finite differences. When a QNode does not have a
  ``diff_method`` specified, it will default to using the parameter shift method instead of
  finite-differences.
  [(#244)](https://github.com/PennyLaneAI/catalyst/pull/244)
  [(#271)](https://github.com/PennyLaneAI/catalyst/pull/271)

* The JAX version used by Catalyst has been updated to `v0.4.14`, the minimum PennyLane version
  required is now `v0.32`.
  [(#264)](https://github.com/PennyLaneAI/catalyst/pull/264)

* Due to the change allowing Python container objects as inputs to QJIT-compiled functions, Python
  lists are no longer automatically converted to JAX arrays.
  [(#231)](https://github.com/PennyLaneAI/catalyst/pull/231)

  This means that indexing on lists when the index is not static will cause a
  `TracerIntegerConversionError`, consistent with JAX's behaviour.

  That is, the following example is no longer support:

  ```python
  @qjit
  def f(x: list, index: int):
      return x[index]
  ```

  However, if the parameter `x` above is a JAX or NumPy array, the compilation will continue to
  succeed.

* The `catalyst.grad` function has been renamed to `catalyst.jacobian` and supports differentiation
  of functions that return multiple or non-scalar outputs. A new `catalyst.grad` function has been
  added that enforces that it is differentiating a function with a single scalar return value.
  [(#254)](https://github.com/PennyLaneAI/catalyst/pull/254)

<h3>Bug fixes</h3>

* Fixed an issue preventing the differentiation of `qml.probs` with the parameter-shift method.
  [(#211)](https://github.com/PennyLaneAI/catalyst/pull/211)

* Fixed the incorrect return value data-type with functions returning `qml.counts`.
  [(#221)](https://github.com/PennyLaneAI/catalyst/pull/221)

* Fix segmentation fault when differentiating a function where a quantum measurement is used
  multiple times by the same operation.
  [(#242)](https://github.com/PennyLaneAI/catalyst/pull/242)

<h3>Contributors</h3>

This release contains contributions from (in alphabetical order):

Ali Asadi,
David Ittah,
Erick Ochoa Lopez,
Jacob Mai Peng,
Romain Moyard,
Sergei Mironov.


# Release 0.2.1

<h3>Bug fixes</h3>

* Add missing OpenQASM backend in binary distribution, which relies on the latest version of the
  AWS Braket plugin for PennyLane to resolve dependency issues between the plugin, Catalyst, and
  PennyLane. The Lightning-Kokkos backend with Serial and OpenMP modes is also added to the binary
  distribution.
  [#198](https://github.com/PennyLaneAI/catalyst/pull/198)

* Return a list of decompositions when calling the decomposition method for control operations.
  This allows Catalyst to be compatible with upstream PennyLane.
  [#241](https://github.com/PennyLaneAI/catalyst/pull/241)

<h3>Improvements</h3>

* When using OpenQASM-based devices the string representation of the circuit is printed on
  exception.
  [#199](https://github.com/PennyLaneAI/catalyst/pull/199)

* Use ``pybind11::module`` interface library instead of ``pybind11::embed`` in the runtime for
  OpenQasm backend to avoid linking to the python library at compile time.
  [#200](https://github.com/PennyLaneAI/catalyst/pull/200)

<h3>Contributors</h3>

This release contains contributions from (in alphabetical order):

Ali Asadi,
David Ittah.

# Release 0.2.0

<h3>New features</h3>

* Catalyst programs can now be used inside of a larger JAX workflow which uses
  JIT compilation, automatic differentiation, and other JAX transforms.
  [#96](https://github.com/PennyLaneAI/catalyst/pull/96)
  [#123](https://github.com/PennyLaneAI/catalyst/pull/123)
  [#167](https://github.com/PennyLaneAI/catalyst/pull/167)
  [#192](https://github.com/PennyLaneAI/catalyst/pull/192)

  For example, call a Catalyst qjit-compiled function from within a JAX jit-compiled
  function:

  ```python
  dev = qml.device("lightning.qubit", wires=1)

  @qjit
  @qml.qnode(dev)
  def circuit(x):
      qml.RX(jnp.pi * x[0], wires=0)
      qml.RY(x[1] ** 2, wires=0)
      qml.RX(x[1] * x[2], wires=0)
      return qml.probs(wires=0)

  @jax.jit
  def cost_fn(weights):
      x = jnp.sin(weights)
      return jnp.sum(jnp.cos(circuit(x)) ** 2)
  ```

  ```pycon
  >>> cost_fn(jnp.array([0.1, 0.2, 0.3]))
  Array(1.32269195, dtype=float64)
  ```

  Catalyst-compiled functions can now also be automatically differentiated
  via JAX, both in forward and reverse mode to first-order,

  ```pycon
  >>> jax.grad(cost_fn)(jnp.array([0.1, 0.2, 0.3]))
  Array([0.49249037, 0.05197949, 0.02991883], dtype=float64)
  ```

  as well as vectorized using `jax.vmap`:

  ```pycon
  >>> jax.vmap(cost_fn)(jnp.array([[0.1, 0.2, 0.3], [0.4, 0.5, 0.6]]))
  Array([1.32269195, 1.53905377], dtype=float64)
  ```

  In particular, this allows for a reduction in boilerplate when using
  JAX-compatible optimizers such as `jaxopt`:

  ```pycon
  >>> opt = jaxopt.GradientDescent(cost_fn)
  >>> params = jnp.array([0.1, 0.2, 0.3])
  >>> (final_params, _) = jax.jit(opt.run)(params)
  >>> final_params
  Array([-0.00320799,  0.03475223,  0.29362844], dtype=float64)
  ```

  Note that, in general, best performance will be seen when the Catalyst
  `@qjit` decorator is used to JIT the entire hybrid workflow. However, there
  may be cases where you may want to delegate only the quantum part of your
  workflow to Catalyst, and let JAX handle classical components (for example,
  due to missing a feature or compatibility issue in Catalyst).

* Support for Amazon Braket devices provided via the PennyLane-Braket plugin.
  [#118](https://github.com/PennyLaneAI/catalyst/pull/118)
  [#139](https://github.com/PennyLaneAI/catalyst/pull/139)
  [#179](https://github.com/PennyLaneAI/catalyst/pull/179)
  [#180](https://github.com/PennyLaneAI/catalyst/pull/180)

  This enables quantum subprograms within a JIT-compiled Catalyst workflow to
  execute on Braket simulator and hardware devices, including remote
  cloud-based simulators such as SV1.

  ```python
  def circuit(x, y):
      qml.RX(y * x, wires=0)
      qml.RX(x * 2, wires=1)
      return qml.expval(qml.PauliY(0) @ qml.PauliZ(1))

  @qjit
  def workflow(x: float, y: float):
      device = qml.device("braket.local.qubit", backend="braket_sv", wires=2)
      g = qml.qnode(device)(circuit)
      h = catalyst.grad(g)
      return h(x, y)

  workflow(1.0, 2.0)
  ```

  For a list of available devices, please see the [PennyLane-Braket](https://amazon-braket-pennylane-plugin-python.readthedocs.io/en/latest/)
  documentation.

  Internally, the quantum instructions are generating OpenQASM3 kernels at
  runtime; these are then executed on both local (`braket.local.qubit`) and
  remote (`braket.aws.qubit`) devices backed by Amazon Braket Python SDK,

  with measurement results then propagated back to the frontend.

  Note that at initial release, not all Catalyst features are supported with Braket.
  In particular, dynamic circuit features, such as mid-circuit measurements, will
  not work with Braket devices.

* Catalyst conditional functions defined via `@catalyst.cond` now support an arbitrary
  number of 'else if' chains.
  [#104](https://github.com/PennyLaneAI/catalyst/pull/104)

  ```python
  dev = qml.device("lightning.qubit", wires=1)

  @qjit
  @qml.qnode(dev)
  def circuit(x):

      @catalyst.cond(x > 2.7)
      def cond_fn():
          qml.RX(x, wires=0)

      @cond_fn.else_if(x > 1.4)
      def cond_elif():
          qml.RY(x, wires=0)

      @cond_fn.otherwise
      def cond_else():
          qml.RX(x ** 2, wires=0)

      cond_fn()

      return qml.probs(wires=0)
  ```

* Iterating in reverse is now supported with constant negative step sizes via `catalyst.for_loop`.
  [#129](https://github.com/PennyLaneAI/catalyst/pull/129)

  ```python
  dev = qml.device("lightning.qubit", wires=1)

  @qjit
  @qml.qnode(dev)
  def circuit(n):

      @catalyst.for_loop(n, 0, -1)
      def loop_fn(_):
          qml.PauliX(0)

      loop_fn()
      return measure(0)
  ```

* Additional gradient transforms for computing the vector-Jacobian product (VJP)
  and Jacobian-vector product (JVP) are now available in Catalyst.
  [#98](https://github.com/PennyLaneAI/catalyst/pull/98)

  Use `catalyst.vjp` to compute the forward-pass value and VJP:

  ```python
  @qjit
  def vjp(params, cotangent):
      def f(x):
          y = [jnp.sin(x[0]), x[1] ** 2, x[0] * x[1]]
          return jnp.stack(y)

      return catalyst.vjp(f, [params], [cotangent])
  ```

  ```pycon
  >>> x = jnp.array([0.1, 0.2])
  >>> dy = jnp.array([-0.5, 0.1, 0.3])
  >>> vjp(x, dy)
  [array([0.09983342, 0.04      , 0.02      ]),
   array([-0.43750208,  0.07000001])]
  ```

  Use `catalyst.jvp` to compute the forward-pass value and JVP:

  ```python
  @qjit
  def jvp(params, tangent):
      def f(x):
          y = [jnp.sin(x[0]), x[1] ** 2, x[0] * x[1]]
          return jnp.stack(y)

      return catalyst.jvp(f, [params], [tangent])
  ```

  ```pycon
  >>> x = jnp.array([0.1, 0.2])
  >>> tangent = jnp.array([0.3, 0.6])
  >>> jvp(x, tangent)
  [array([0.09983342, 0.04      , 0.02      ]),
   array([0.29850125, 0.24000006, 0.12      ])]
  ```

* Support for multiple backend devices within a single qjit-compiled function
  is now available.
  [#86](https://github.com/PennyLaneAI/catalyst/pull/86)
  [#89](https://github.com/PennyLaneAI/catalyst/pull/89)

  For example, if you compile the Catalyst runtime
  with `lightning.kokkos` support (via the compilation flag
  `ENABLE_LIGHTNING_KOKKOS=ON`), you can use `lightning.qubit` and
  `lightning.kokkos` within a singular workflow:

  ```python
  dev1 = qml.device("lightning.qubit", wires=1)
  dev2 = qml.device("lightning.kokkos", wires=1)

  @qml.qnode(dev1)
  def circuit1(x):
      qml.RX(jnp.pi * x[0], wires=0)
      qml.RY(x[1] ** 2, wires=0)
      qml.RX(x[1] * x[2], wires=0)
      return qml.var(qml.PauliZ(0))

  @qml.qnode(dev2)
  def circuit2(x):

      @catalyst.cond(x > 2.7)
      def cond_fn():
          qml.RX(x, wires=0)

      @cond_fn.otherwise
      def cond_else():
          qml.RX(x ** 2, wires=0)

      cond_fn()

      return qml.probs(wires=0)

  @qjit
  def cost(x):
      return circuit2(circuit1(x))
  ```

  ```pycon
  >>> x = jnp.array([0.54, 0.31])
  >>> cost(x)
  array([0.80842369, 0.19157631])
  ```

* Support for returning the variance of Hamiltonians,
  Hermitian matrices, and Tensors via `qml.var` has been added.
  [#124](https://github.com/PennyLaneAI/catalyst/pull/124)

  ```python
  dev = qml.device("lightning.qubit", wires=2)

  @qjit
  @qml.qnode(dev)
  def circuit(x):
      qml.RX(jnp.pi * x[0], wires=0)
      qml.RY(x[1] ** 2, wires=1)
      qml.CNOT(wires=[0, 1])
      qml.RX(x[1] * x[2], wires=0)
      return qml.var(qml.PauliZ(0) @ qml.PauliX(1))
  ```

  ```pycon
  >>> x = jnp.array([0.54, 0.31])
  >>> circuit(x)
  array(0.98851544)
  ```

<h3>Breaking changes</h3>

* The `catalyst.grad` function now supports using the differentiation
  method defined on the QNode (via the `diff_method` argument) rather than
  applying a global differentiation method.
  [#163](https://github.com/PennyLaneAI/catalyst/pull/163)

  As part of this change, the `method` argument now accepts
  the following options:

  - `method="auto"`:  Quantum components of the hybrid function are
    differentiated according to the corresponding QNode `diff_method`, while
    the classical computation is differentiated using traditional auto-diff.

    With this strategy, Catalyst only currently supports QNodes with
    `diff_method="param-shift" and `diff_method="adjoint"`.

  - `method="fd"`: First-order finite-differences for the entire hybrid function.
    The `diff_method` argument for each QNode is ignored.

  This is an intermediate step towards differentiating functions that
  internally call multiple QNodes, and towards supporting differentiation of
  classical postprocessing.

<h3>Improvements</h3>

* Catalyst has been upgraded to work with JAX v0.4.13.
  [#143](https://github.com/PennyLaneAI/catalyst/pull/143)
  [#185](https://github.com/PennyLaneAI/catalyst/pull/185)

* Add a Backprop operation for using autodifferentiation (AD) at the LLVM
  level with Enzyme AD. The Backprop operations has a bufferization pattern
  and a lowering to LLVM.
  [#107](https://github.com/PennyLaneAI/catalyst/pull/107)
  [#116](https://github.com/PennyLaneAI/catalyst/pull/116)

* Error handling has been improved. The runtime now throws more descriptive
  and unified expressions for runtime errors and assertions.
  [#92](https://github.com/PennyLaneAI/catalyst/pull/92)

* In preparation for easier debugging, the compiler has been refactored to
  allow easy prototyping of new compilation pipelines.
  [#38](https://github.com/PennyLaneAI/catalyst/pull/38)

  In the future, this will allow the ability to generate MLIR or LLVM-IR by
  loading input from a string or file, rather than generating it from Python.

  As part of this refactor, the following changes were made:

  - Passes are now classes. This allows developers/users looking to change
    flags to inherit from these passes and change the flags.

  - Passes are now passed as arguments to the compiler. Custom passes can just
    be passed to the compiler as an argument, as long as they implement a run
    method which takes an input and the output of this method can be fed to
    the next pass.

* Improved Python compatibility by providing a stable signature for user
  generated functions.
  [#106](https://github.com/PennyLaneAI/catalyst/pull/106)

* Handle C++ exceptions without unwinding the whole stack.
  [#99](https://github.com/PennyLaneAI/catalyst/pull/99)

* Reduce the number of classical invocations by counting the number of gate parameters in
  the `argmap` function.
  [#136](https://github.com/PennyLaneAI/catalyst/pull/136)

  Prior to this, the computation of hybrid gradients executed all of the classical code
  being differentiated in a `pcount` function that solely counted the number of gate
  parameters in the quantum circuit. This was so `argmap` and other downstream
  functions could allocate memrefs large enough to store all gate parameters.

  Now, instead of counting the number of parameters separately, a dynamically-resizable
  array is used in the `argmap` function directly to store the gate parameters. This
  removes one invocation of all of the classical code being differentiated.

* Use Tablegen to define MLIR passes instead of C++ to reduce overhead of adding new passes.
  [#157](https://github.com/PennyLaneAI/catalyst/pull/157)

* Perform constant folding on wire indices for `quantum.insert` and `quantum.extract` ops,
  used when writing (resp. reading) qubits to (resp. from) quantum registers.
  [#161](https://github.com/PennyLaneAI/catalyst/pull/161)

* Represent known named observables as members of an MLIR Enum rather than a raw integer.
  This improves IR readability.
  [#165](https://github.com/PennyLaneAI/catalyst/pull/165)

<h3>Bug fixes</h3>

* Fix a bug in the mapping from logical to concrete qubits for mid-circuit measurements.
  [#80](https://github.com/PennyLaneAI/catalyst/pull/80)

* Fix a bug in the way gradient result type is inferred.
  [#84](https://github.com/PennyLaneAI/catalyst/pull/84)

* Fix a memory regression and reduce memory footprint by removing unnecessary
  temporary buffers.
  [#100](https://github.com/PennyLaneAI/catalyst/pull/100)

* Provide a new abstraction to the `QuantumDevice` interface in the runtime
  called `DataView`. C++ implementations of the interface can iterate
  through and directly store results into the `DataView` independent of the
  underlying memory layout. This can eliminate redundant buffer copies at the
  interface boundaries, which has been applied to existing devices.
  [#109](https://github.com/PennyLaneAI/catalyst/pull/109)

* Reduce memory utilization by transferring ownership of buffers from the
  runtime to Python instead of copying them. This includes adding a compiler
  pass that copies global buffers into the heap as global buffers cannot be
  transferred to Python.
  [#112](https://github.com/PennyLaneAI/catalyst/pull/112)

* Temporary fix of use-after-free and dependency of uninitialized memory.
  [#121](https://github.com/PennyLaneAI/catalyst/pull/121)

* Fix file renaming within pass pipelines.
  [#126](https://github.com/PennyLaneAI/catalyst/pull/126)

* Fix the issue with the `do_queue` deprecation warnings in PennyLane.
  [#146](https://github.com/PennyLaneAI/catalyst/pull/146)

* Fix the issue with gradients failing to work with hybrid functions that
  contain constant `jnp.array` objects. This will enable PennyLane operators
  that have data in the form of a `jnp.array`, such as a Hamiltonian, to be
  included in a qjit-compiled function.
  [#152](https://github.com/PennyLaneAI/catalyst/pull/152)

  An example of a newly supported workflow:

  ```python
  coeffs = jnp.array([0.1, 0.2])
  terms = [qml.PauliX(0) @ qml.PauliZ(1), qml.PauliZ(0)]
  H = qml.Hamiltonian(coeffs, terms)

  @qjit
  @qml.qnode(qml.device("lightning.qubit", wires=2))
  def circuit(x):
    qml.RX(x[0], wires=0)
    qml.RY(x[1], wires=0)
    qml.CNOT(wires=[0, 1])
    return qml.expval(H)

  params = jnp.array([0.3, 0.4])
  jax.grad(circuit)(params)
  ```

<h3>Contributors</h3>

This release contains contributions from (in alphabetical order):

Ali Asadi,
David Ittah,
Erick Ochoa Lopez,
Jacob Mai Peng,
Romain Moyard,
Sergei Mironov.

# Release 0.1.2

<h3>New features</h3>

* Add an option to print verbose messages explaining the compilation process.
  [#68](https://github.com/PennyLaneAI/catalyst/pull/68)

* Allow ``catalyst.grad`` to be used on any traceable function (within a qjit context).
  This means the operation is no longer restricted to acting on ``qml.qnode``s only.
  [#75](https://github.com/PennyLaneAI/catalyst/pull/75)

<h3>Improvements</h3>

* Work in progress on a Lightning-Kokkos backend:

  Bring feature parity to the Lightning-Kokkos backend simulator.
  [#55](https://github.com/PennyLaneAI/catalyst/pull/55)

  Add support for variance measurements for all observables.
  [#70](https://github.com/PennyLaneAI/catalyst/pull/70)

* Build the runtime against qir-stdlib v0.1.0.
  [#58](https://github.com/PennyLaneAI/catalyst/pull/58)

* Replace input-checking assertions with exceptions.
  [#67](https://github.com/PennyLaneAI/catalyst/pull/67)

* Perform function inlining to improve optimizations and memory management within the compiler.
  [#72](https://github.com/PennyLaneAI/catalyst/pull/72)

<h3>Breaking changes</h3>

<h3>Bug fixes</h3>

* Several fixes to address memory leaks in the compiled program:

  Fix memory leaks from data that flows back into the Python environment.
  [#54](https://github.com/PennyLaneAI/catalyst/pull/54)

  Fix memory leaks resulting from partial bufferization at the MLIR level. This fix makes the
  necessary changes to reintroduce the ``-buffer-deallocation`` pass into the MLIR pass pipeline.
  The pass guarantees that all allocations contained within a function (that is allocations that are
  not returned from a function) are also deallocated.
  [#61](https://github.com/PennyLaneAI/catalyst/pull/61)

  Lift heap allocations for quantum op results from the runtime into the MLIR compiler core. This
  allows all memref buffers to be memory managed in MLIR using the
  [MLIR bufferization infrastructure](https://mlir.llvm.org/docs/Bufferization/).
  [#63](https://github.com/PennyLaneAI/catalyst/pull/63)

  Eliminate all memory leaks by tracking memory allocations at runtime. The memory allocations
  which are still alive when the compiled function terminates, will be freed in the
  finalization / teardown function.
  [#78](https://github.com/PennyLaneAI/catalyst/pull/78)

* Fix returning complex scalars from the compiled function.
  [#77](https://github.com/PennyLaneAI/catalyst/pull/77)

<h3>Contributors</h3>

This release contains contributions from (in alphabetical order):

Ali Asadi,
David Ittah,
Erick Ochoa Lopez,
Sergei Mironov.

# Release 0.1.1

<h3>New features</h3>

* Adds support for interpreting control flow operations.
  [#31](https://github.com/PennyLaneAI/catalyst/pull/31)

<h3>Improvements</h3>

* Adds fallback compiler drivers to increase reliability during linking phase. Also adds support for a
  CATALYST_CC environment variable for manual specification of the compiler driver used for linking.
  [#30](https://github.com/PennyLaneAI/catalyst/pull/30)

<h3>Breaking changes</h3>

<h3>Bug fixes</h3>

* Fixes the Catalyst image path in the readme to properly render on PyPI.

<h3>Contributors</h3>

This release contains contributions from (in alphabetical order):

Ali Asadi,
Erick Ochoa Lopez.

# Release 0.1.0

Initial public release.

<h3>Contributors</h3>

This release contains contributions from (in alphabetical order):

Ali Asadi,
Sam Banning,
David Ittah,
Josh Izaac,
Erick Ochoa Lopez,
Sergei Mironov,
Isidor Schoch.<|MERGE_RESOLUTION|>--- conflicted
+++ resolved
@@ -243,23 +243,21 @@
 * The function `__catalyst_inactive_callback` has the nofree attribute.
   [(#898)](https://github.com/PennyLaneAI/catalyst/pull/898)
 
-<<<<<<< HEAD
+* Callbacks now have nicer identifiers in their MLIR representation. The identifiers include
+  the name of the Python function being called back into.
+  [(#919)](https://github.com/PennyLaneAI/catalyst/pull/919)
+
+* Fix tracing of `SProd` operations to bring Catalyst in line with PennyLane v0.38.
+  [(#935)](https://github.com/PennyLaneAI/catalyst/pull/935)
+
+  After some changes in PennyLane, `Sprod.terms()` returns the terms as leaves
+  instead of a tree. This means that we need to manually trace each term and
+  finally multiply it with the coefficients to create a Hamiltonian.
+
 * The flaky test `test_dynamic_one_shot_several_mcms` in `frontend/test/pytest/test_mid_circuit_measurement.py`
   is now seeded for both the `default.qubit` reference run and the `lightning.qubit` qjit run, so it is now no
   longer flaky and always passes.
   [(#936)](https://github.com/PennyLaneAI/catalyst/pull/936)
-=======
-* Callbacks now have nicer identifiers in their MLIR representation. The identifiers include
-  the name of the Python function being called back into.
-  [(#919)](https://github.com/PennyLaneAI/catalyst/pull/919)
-
-* Fix tracing of `SProd` operations to bring Catalyst in line with PennyLane v0.38.
-  [(#935)](https://github.com/PennyLaneAI/catalyst/pull/935)
-
-  After some changes in PennyLane, `Sprod.terms()` returns the terms as leaves
-  instead of a tree. This means that we need to manually trace each term and
-  finally multiply it with the coefficients to create a Hamiltonian.
->>>>>>> daa71090
 
 <h3>Contributors</h3>
 
