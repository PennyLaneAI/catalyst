# Release 0.3.2

<h3>New features</h3>

<<<<<<< HEAD
* The experimental AutoGraph feature now supports Python `while` loops, allowing native Python loops
  to be captured and compiled with Catalyst.
  [(#318)](https://github.com/PennyLaneAI/catalyst/pull/318)
=======
* Debug compiled programs and print dynamic values at runtime with ``debug.print``
  [(#279)](https://github.com/PennyLaneAI/catalyst/pull/279)
  [(#356)](https://github.com/PennyLaneAI/catalyst/pull/356)

  You can now print arbitrary values from your running program, whether they are arrays, constants,
  strings, or abitrary Python objects. Note that while non-array Python objects
  *will* be printed at runtime, their string representation is captured at
  compile time, and thus will always be the same regardless of program inputs.
  The output for arrays optionally includes a descriptor for how the data is stored in memory
  ("memref").

  ```python
  @qjit
  def func(x: float):
      debug.print(x, memref=True)
      debug.print("exit")
  ```

  ```pycon
  >>> func(jnp.array(0.43))
  MemRef: base@ = 0x5629ff2b6680 rank = 0 offset = 0 sizes = [] strides = [] data =
  0.43
  exit
  ```

* Catalyst now officially supports macOS X86_64 devices, with macOS binary wheels
  available for both AARCH64 and X86_64 on PyPI.
  [(#347)](https://github.com/PennyLaneAI/catalyst/pull/347)
  [(#313)](https://github.com/PennyLaneAI/catalyst/pull/313)
>>>>>>> cdff8292

  ```python
  dev = qml.device("lightning.qubit", wires=4)

  @qjit(autograph=True)
  @qml.qnode(dev)
  def circuit(n: int, x: float):
      i = 0

      while i < n:
          qml.RX(x, wires=i)
          i += 1

      return qml.expval(qml.PauliZ(0))
  ```

  ```pycon
  >>> circuit(4, 0.32)
  array(0.94923542)
  ```

  This feature extends the existing AutoGraph support for Python `for` loops and `if` statements
  introduced in v0.3. Note that TensorFlow must be installed for AutoGraph support.

  For more details, please see the
  [AutoGraph guide](https://docs.pennylane.ai/projects/catalyst/en/stable/dev/autograph.html).

* In addition to loops and conditional branches, AutoGraph now supports native Python `and`, `or`
  and `not` operators in Boolean expressions.
  [(#325)](https://github.com/PennyLaneAI/catalyst/pull/325)

  ```python
  dev = qml.device("lightning.qubit", wires=1)

  @qjit(autograph=True)
  @qml.qnode(dev)
  def circuit(x: float):

      if x >= 0 and x < jnp.pi:
          qml.RX(x, wires=0)

      return qml.probs()
  ```

  ```pycon
  >>> circuit(0.43)
  array([0.95448287, 0.04551713])
  >>> circuit(4.54)
  array([1., 0.])
  ```

  Note that logical Boolean operators will only be captured by AutoGraph if all
  operands are dynamic variables (that is, a value known only at runtime, such
  as a measurement result or function argument). For other use
  cases, it is recommended to use the `jax.numpy.logical_*` set of functions where
  appropriate.

* Catalyst now officially supports macOS X86_64 devices, with macOS binary wheels
  available for both AARCH64 and X86_64.
  [(#347)](https://github.com/PennyLaneAI/catalyst/pull/347)
  [(#313)](https://github.com/PennyLaneAI/catalyst/pull/313)

* It is now possible to dynamically load third-party Catalyst compatible devices directly
  into a pre-installed Catalyst runtime on Linux.
  [(#327)](https://github.com/PennyLaneAI/catalyst/pull/327)

  To take advantage of this, third-party devices must implement the `Catalyst::Runtime::QuantumDevice`
  interface, in addition to defining the following method:

  ```cpp
  extern "C" Catalyst::Runtime::QuantumDevice*
  getCustomDevice() { return new CustomDevice(); }
  ```

  This support can also be integrated into existing PennyLane Python devices that inherit from
  the `QuantumDevice` class, by defining the `get_c_interface` static method.

  For more details, see the
  [custom devices documentation](https://docs.pennylane.ai/projects/catalyst/en/stable/dev/custom_devices.html).

<h3>Improvements</h3>

* Return values of conditional functions no longer need to be of exactly the same type.
  Type promotion is automatically applied to branch return values if their types don't match.
  [(#333)](https://github.com/PennyLaneAI/catalyst/pull/333)

  ```python
  @qjit
  def func(i: int, f: float):

      @cond(i < 3)
      def cond_fn():
          return i

      @cond_fn.otherwise
      def otherwise():
          return f

      return cond_fn()
  ```

  ```pycon
  >>> func(1, 4.0)
  array(1.0)
  ```

  Automatic type promotion across conditional branches also now works with AutoGraph:

  ```python
  @qjit(autograph=True)
  def func(i: int, f: float):

      if i < 3:
          i = i
      else:
          i = f

      return i
  ```

<<<<<<< HEAD
  ```pycon
  >>> func(1, 4.0)
  array(1.0)
  ```
=======
<h3>Breaking changes</h3>

* The axis ordering for `catalyst.jacobian` is updated to match `jax.jacobian`. Assume we have parameters of shape
  `[a,b]` and results of shape `[c,d]`. The jacobian would get the shape `[c,d,a,b]` instead of `[a,b,c,d]`.
  [(#283)](https://github.com/PennyLaneAI/catalyst/pull/283)
>>>>>>> cdff8292

* AutoGraph now supports converting functions even when they are invoked through functional wrappers such
  as `adjoint`, `ctrl`, `grad`, `jacobian`, etc.
  [(#336)](https://github.com/PennyLaneAI/catalyst/pull/336)

  For example, the following should now succeed:

  ```python
  def inner(n):
    for i in range(n):
      qml.T(i)

  @qjit(autograph=True)
  @qml.qnode(dev)
  def f(n: int):
      adjoint(inner)(n)
      return qml.state()
  ```

* To prepare for Catalyst's frontend being integrated with PennyLane, the appropriate plugin entry point
  interface has been added to Catalyst.
  [(#331)](https://github.com/PennyLaneAI/catalyst/pull/331)

  For any compiler packages seeking to be registered in PennyLane, the `entry_points`
  metadata under the the group name `pennylane.compilers` must be added, with the following entry points:

  - `context`: Path to the compilation evaluation context manager. This context manager should have
    the method `context.is_tracing()`, which returns True if called within a program that is being
    traced or captured.

  - `ops`: Path to the compiler operations module. This operations module may contain compiler
    specific versions of PennyLane operations. Within a JIT context, PennyLane operations may
    dispatch to these.

  - `qjit`: Path to the JIT compiler decorator provided by the compiler. This decorator should have
    the signature `qjit(fn, *args, **kwargs)`, where `fn` is the function to be compiled.
  
* The compiler driver diagnostic output has been improved, and now includes failing IR as well as
  the names of failing passes.
  [(#349)](https://github.com/PennyLaneAI/catalyst/pull/349)

* The scatter operation in the Catalyst dialect now uses an SCF for loop to avoid ballooning
  the compiled code.
  [(#307)](https://github.com/PennyLaneAI/catalyst/pull/307)

* The `CopyGlobalMemRefPass` pass of our MLIR processing pipeline now supports
  dynamically shaped arrays.
  [(#348)](https://github.com/PennyLaneAI/catalyst/pull/348)

* The Catalyst utility dialect is now included in the Catalyst MLIR C-API.
  [(#345)](https://github.com/PennyLaneAI/catalyst/pull/345)

* Fix an issue with the AutoGraph conversion system that would prevent the fallback to Python from
  working correctly in certain instances.
  [(#352)](https://github.com/PennyLaneAI/catalyst/pull/352)

  The following type of code is now supported:

  ```python
  @qjit(autograph=True)
  def f():
    l = jnp.array([1, 2])
    for _ in range(2):
        l = jnp.kron(l, l)
    return l
  ```

<h3>Breaking changes</h3>

* The axis ordering for `catalyst.jacobian` is updated to match `jax.jacobian`. Assuming we have
  parameters of shape `[a,b]` and results of shape `[c,d]`, the returned Jacobian will now have
  shape `[c, d, a, b]` instead of `[a, b, c, d]`.
  [(#283)](https://github.com/PennyLaneAI/catalyst/pull/283)

<h3>Bug fixes</h3>

* An upstream change in the PennyLane-Lightning project was addressed to prevent compilation issues
  in the `StateVectorLQubitDynamic` class in the runtime.
  The issue was introduced in [#499](https://github.com/PennyLaneAI/pennylane-lightning/pull/499).
  [(#322)](https://github.com/PennyLaneAI/catalyst/pull/322)

* The `requirements.txt` file to build Catalyst from source has been updated with a minimum pip
  version, `>=22.3`. Previous versions of pip are unable to perform editable installs when the
  system-wide site-packages are read-only, even when the `--user` flag is provided.
  [(#311)](https://github.com/PennyLaneAI/catalyst/pull/311)

* The frontend has been updated to make it compatible with PennyLane `MeasurementProcess` objects
  now being PyTrees in PennyLane version 0.33.
  [(#315)](https://github.com/PennyLaneAI/catalyst/pull/315)

<h3>Contributors</h3>

This release contains contributions from (in alphabetical order):

Ali Asadi,
David Ittah,
Sergei Mironov,
Romain Moyard,
Erick Ochoa Lopez.

# Release 0.3.1

<h3>New features</h3>

* The experimental AutoGraph feature, now supports Python `for` loops, allowing native Python loops
  to be captured and compiled with Catalyst.
  [(#258)](https://github.com/PennyLaneAI/catalyst/pull/258)

  ```python
  dev = qml.device("lightning.qubit", wires=n)

  @qjit(autograph=True)
  @qml.qnode(dev)
  def f(n):
      for i in range(n):
          qml.Hadamard(wires=i)

      return qml.expval(qml.PauliZ(0))
  ```

  This feature extends the existing AutoGraph support for Python `if` statements introduced in v0.3.
  Note that TensorFlow must be installed for AutoGraph support.

* The quantum control operation can now be used in conjunction with Catalyst control flow, such as
  loops and conditionals, via the new `catalyst.ctrl` function.
  [(#282)](https://github.com/PennyLaneAI/catalyst/pull/282)

  Similar in behaviour to the `qml.ctrl` control modifier from PennyLane, `catalyst.ctrl` can
  additionally wrap around quantum functions which contain control flow, such as the Catalyst
  `cond`, `for_loop`, and `while_loop` primitives.

  ```python
  @qjit
  @qml.qnode(qml.device("lightning.qubit", wires=4))
  def circuit(x):

      @for_loop(0, 3, 1)
      def repeat_rx(i):
          qml.RX(x / 2, wires=i)

      catalyst.ctrl(repeat_rx, control=3)()

      return qml.expval(qml.PauliZ(0))
  ```

  ```pycon
  >>> circuit(0.2)
  array(1.)
  ```

* Catalyst now supports JAX's `array.at[index]` notation for array element assignment and updating.
  [(#273)](https://github.com/PennyLaneAI/catalyst/pull/273)

  ```python
  @qjit
  def add_multiply(l: jax.core.ShapedArray((3,), dtype=float), idx: int):
      res = l.at[idx].multiply(3)
      res2 = l.at[idx].add(2)
      return res + res2

  res = add_multiply(jnp.array([0, 1, 2]), 2)
  ```

  ```pycon
  >>> res
  [0, 2, 10]
  ```

  For more details on available methods, see the
  [JAX documentation](https://jax.readthedocs.io/en/latest/_autosummary/jax.numpy.ndarray.at.html).

<h3>Improvements</h3>

* The Lightning backend device has been updated to work with the new PL-Lightning monorepo.
  [(#259)](https://github.com/PennyLaneAI/catalyst/pull/259)
  [(#277)](https://github.com/PennyLaneAI/catalyst/pull/277)

* A new compiler driver has been implemented in C++. This improves compile-time performance by
  avoiding *round-tripping*, which is when the entire program being compiled is dumped to
  a textual form and re-parsed by another tool.

  This is also a requirement for providing custom metadata at the LLVM level, which is
  necessary for better integration with tools like Enzyme. Finally, this makes it more natural
  to improve error messages originating from C++ when compared to the prior subprocess-based
  approach.
  [(#216)](https://github.com/PennyLaneAI/catalyst/pull/216)

* Support the `braket.devices.Devices` enum class and `s3_destination_folder`
  device options for AWS Braket remote devices.
  [(#278)](https://github.com/PennyLaneAI/catalyst/pull/278)

* Improvements have been made to the build process, including avoiding unnecessary processes such
  as removing `opt` and downloading the wheel.
  [(#298)](https://github.com/PennyLaneAI/catalyst/pull/298)

* Remove a linker warning about duplicate `rpath`s when Catalyst wheels are installed on macOS.
  [(#314)](https://github.com/PennyLaneAI/catalyst/pull/314)

<h3>Bug fixes</h3>

* Fix incompatibilities with GCC on Linux introduced in v0.3.0 when compiling user programs.
  Due to these, Catalyst v0.3.0 only works when clang is installed in the user environment.

  - Resolve an issue with an empty linker flag, causing `ld` to error.
    [(#276)](https://github.com/PennyLaneAI/catalyst/pull/276)

  - Resolve an issue with undefined symbols provided the Catalyst runtime.
    [(#316)](https://github.com/PennyLaneAI/catalyst/pull/316)

* Remove undocumented package dependency on the zlib/zstd compression library.
  [(#308)](https://github.com/PennyLaneAI/catalyst/pull/308)

* Fix filesystem issue when compiling multiple functions with the same name and
  `keep_intermediate=True`.
  [(#306)](https://github.com/PennyLaneAI/catalyst/pull/306)

* Add support for applying the `adjoint` operation to `QubitUnitary` gates.
  `QubitUnitary` was not able to be `adjoint`ed when the variable holding the unitary matrix might
  change. This can happen, for instance, inside of a for loop.
  To solve this issue, the unitary matrix gets stored in the array list via push and pops.
  The unitary matrix is later reconstructed from the array list and `QubitUnitary` can be executed
  in the `adjoint`ed context.
  [(#304)](https://github.com/PennyLaneAI/catalyst/pull/304)
  [(#310)](https://github.com/PennyLaneAI/catalyst/pull/310)

<h3>Contributors</h3>

This release contains contributions from (in alphabetical order):

Ali Asadi,
David Ittah,
Erick Ochoa Lopez,
Jacob Mai Peng,
Sergei Mironov,
Romain Moyard.

# Release 0.3.0

<h3>New features</h3>

* Catalyst now officially supports macOS ARM devices, such as Apple M1/M2 machines,
  with macOS binary wheels available on PyPI. For more details on the changes involved to support
  macOS, please see the improvements section.
  [(#229)](https://github.com/PennyLaneAI/catalyst/pull/230)
  [(#232)](https://github.com/PennyLaneAI/catalyst/pull/232)
  [(#233)](https://github.com/PennyLaneAI/catalyst/pull/233)
  [(#234)](https://github.com/PennyLaneAI/catalyst/pull/234)

* Write Catalyst-compatible programs with native Python conditional statements.
  [(#235)](https://github.com/PennyLaneAI/catalyst/pull/235)

  AutoGraph is a new, experimental, feature that automatically converts Python conditional
  statements like `if`, `else`, and `elif`, into their equivalent functional forms provided by
  Catalyst (such as `catalyst.cond`).

  This feature is currently opt-in, and requires setting the `autograph=True` flag in the `qjit`
  decorator:

  ```python
  dev = qml.device("lightning.qubit", wires=1)

  @qjit(autograph=True)
  @qml.qnode(dev)
  def f(x):
      if x < 0.5:
          qml.RY(jnp.sin(x), wires=0)
      else:
          qml.RX(jnp.cos(x), wires=0)

      return qml.expval(qml.PauliZ(0))
  ```

  The implementation is based on the AutoGraph module from TensorFlow, and requires a working
  TensorFlow installation be available. In addition, Python loops (`for` and `while`) are not
  yet supported, and do not work in AutoGraph mode.

  Note that there are some caveats when using this feature especially around the use of global
  variables or object mutation inside of methods. A functional style is always recommended when
  using `qjit` or AutoGraph.

* The quantum adjoint operation can now be used in conjunction with Catalyst control flow, such as
  loops and conditionals. For this purpose a new instruction, `catalyst.adjoint`, has been added.
  [(#220)](https://github.com/PennyLaneAI/catalyst/pull/220)

  `catalyst.adjoint` can wrap around quantum functions which contain the Catalyst `cond`,
  `for_loop`, and `while_loop` primitives. Previously, the usage of `qml.adjoint` on functions with
  these primitives would result in decomposition errors. Note that a future release of Catalyst will
  merge the behaviour of `catalyst.adjoint` into `qml.adjoint` for convenience.

  ```python
  dev = qml.device("lightning.qubit", wires=3)

  @qjit
  @qml.qnode(dev)
  def circuit(x):

      @for_loop(0, 3, 1)
      def repeat_rx(i):
          qml.RX(x / 2, wires=i)

      adjoint(repeat_rx)()

      return qml.expval(qml.PauliZ(0))
  ```

  ```pycon
  >>> circuit(0.2)
  array(0.99500417)
  ```

  Additionally, the ability to natively represent the adjoint construct in Catalyst's program
  representation (IR) was added.

* QJIT-compiled programs now support (nested) container types as inputs and outputs of compiled
  functions. This includes lists and dictionaries, as well as any data structure implementing the
  [PyTree protocol](https://jax.readthedocs.io/en/latest/pytrees.html).
  [(#215)](https://github.com/PennyLaneAI/catalyst/pull/215)
  [(#221)](https://github.com/PennyLaneAI/catalyst/pull/221)

  For example, a program that accepts and returns a mix of dictionaries, lists, and tuples:

  ```python
  @qjit
  def workflow(params1, params2):
      res1 = params1["a"][0][0] + params2[1]
      return {"y1": jnp.sin(res1), "y2": jnp.cos(res1)}
  ```

  ```pycon
  >>> params1 = {"a": [[0.1], 0.2]}
  >>> params2 = (0.6, 0.8)
  >>> workflow(params1, params2)
  array(0.78332691)
  ```

* Compile-time backpropagation of arbitrary hybrid programs is now supported, via integration with
  [Enzyme AD](https://enzyme.mit.edu/).
  [(#158)](https://github.com/PennyLaneAI/catalyst/pull/158)
  [(#193)](https://github.com/PennyLaneAI/catalyst/pull/193)
  [(#224)](https://github.com/PennyLaneAI/catalyst/pull/224)
  [(#225)](https://github.com/PennyLaneAI/catalyst/pull/225)
  [(#239)](https://github.com/PennyLaneAI/catalyst/pull/239)
  [(#244)](https://github.com/PennyLaneAI/catalyst/pull/244)

  This allows `catalyst.grad` to differentiate hybrid functions that contain both classical
  pre-processing (inside & outside of QNodes), QNodes, as well as classical post-processing
  (outside of QNodes) via a combination of backpropagation and quantum gradient methods.

  The new default for the differentiation `method` attribute in `catalyst.grad` has been changed to
  `"auto"`, which performs Enzyme-based reverse mode AD on classical code, in conjunction with the
  quantum `diff_method` specified on each QNode:

  ```python
  dev = qml.device("lightning.qubit", wires=1)

  @qml.qnode(dev, diff_method="parameter-shift")
  def circuit(theta):
      qml.RX(jnp.exp(theta ** 2) / jnp.cos(theta / 4), wires=0)
      return qml.expval(qml.PauliZ(wires=0))
  ```

  ```pycon
  >>> grad = qjit(catalyst.grad(circuit, method="auto"))
  >>> grad(jnp.pi)
  array(0.05938718)
  ```

  The reworked differentiation pipeline means you can now compute exact derivatives of programs with
  both classical pre- and post-processing, as shown below:

  ```python
  @qml.qnode(qml.device("lightning.qubit", wires=1), diff_method="adjoint")
  def circuit(theta):
      qml.RX(jnp.exp(theta ** 2) / jnp.cos(theta / 4), wires=0)
      return qml.expval(qml.PauliZ(wires=0))

  def loss(theta):
      return jnp.pi / jnp.tanh(circuit(theta))

  @qjit
  def grad_loss(theta):
      return catalyst.grad(loss)(theta)
  ```

  ```pycon
  >>> grad_loss(1.0)
  array(-1.90958669)
  ```

  You can also use multiple QNodes with different differentiation methods:

  ```python
  @qml.qnode(qml.device("lightning.qubit", wires=1), diff_method="parameter-shift")
  def circuit_A(params):
      qml.RX(jnp.exp(params[0] ** 2) / jnp.cos(params[1] / 4), wires=0)
      return qml.probs()

  @qml.qnode(qml.device("lightning.qubit", wires=1), diff_method="adjoint")
  def circuit_B(params):
      qml.RX(jnp.exp(params[1] ** 2) / jnp.cos(params[0] / 4), wires=0)
      return qml.expval(qml.PauliZ(wires=0))

  def loss(params):
      return jnp.prod(circuit_A(params)) + circuit_B(params)

  @qjit
  def grad_loss(theta):
      return catalyst.grad(loss)(theta)
  ```

  ```pycon
  >>> grad_loss(jnp.array([1.0, 2.0]))
  array([ 0.57367285, 44.4911605 ])
  ```

  And you can differentiate purely classical functions as well:

  ```python
  def square(x: float):
      return x ** 2

  @qjit
  def dsquare(x: float):
      return catalyst.grad(square)(x)
  ```

  ```pycon
  >>> dsquare(2.3)
  array(4.6)
  ```

  Note that the current implementation of reverse mode AD is restricted to 1st order derivatives,
  but you can still use `catalyst.grad(method="fd")` is still available to perform a finite
  differences approximation of _any_ differentiable function.

* Add support for the new PennyLane arithmetic operators.
  [(#250)](https://github.com/PennyLaneAI/catalyst/pull/250)

  PennyLane is in the process of replacing `Hamiltonian` and `Tensor` observables with a set of
  general arithmetic operators. These consist of
  [Prod](https://docs.pennylane.ai/en/stable/code/api/pennylane.ops.op_math.Prod.html),
  [Sum](https://docs.pennylane.ai/en/stable/code/api/pennylane.ops.op_math.Sum.html) and
  [SProd](https://docs.pennylane.ai/en/stable/code/api/pennylane.ops.op_math.SProd.html).

  By default, using dunder methods (eg. `+`, `-`, `@`, `*`) to combine
  operators with scalars or other operators will create `Hamiltonian` and
  `Tensor` objects. However, these two methods will be deprecated in coming
  releases of PennyLane.

  To enable the new arithmetic operators, one can use `Prod`, `Sum`, and
  `Sprod` directly or activate them by calling [enable_new_opmath](https://docs.pennylane.ai/en/stable/code/api/pennylane.operation.enable_new_opmath.html)
  at the beginning of your PennyLane program.

  ``` python
  dev = qml.device("lightning.qubit", wires=2)

  @qjit
  @qml.qnode(dev)
  def circuit(x: float, y: float):
      qml.RX(x, wires=0)
      qml.RX(y, wires=1)
      qml.CNOT(wires=[0, 1])
      return qml.expval(0.2 * qml.PauliX(wires=0) - 0.4 * qml.PauliY(wires=1))
  ```

  ```pycon
  >>> qml.operation.enable_new_opmath()
  >>> qml.operation.active_new_opmath()
  True
  >>> circuit(np.pi / 4, np.pi / 2)
  array(0.28284271)
  ```

<h3>Improvements</h3>

* Better support for Hamiltonian observables:

  - Allow Hamiltonian observables with integer coefficients.
    [(#248)](https://github.com/PennyLaneAI/catalyst/pull/248)

    For example, compiling the following circuit wasn't previously allowed, but is
    now supported in Catalyst:

    ```python
    dev = qml.device("lightning.qubit", wires=2)

    @qjit
    @qml.qnode(dev)
    def circuit(x: float, y: float):
        qml.RX(x, wires=0)
        qml.RY(y, wires=1)

        coeffs = [1, 2]
        obs = [qml.PauliZ(0), qml.PauliZ(1)]
        return qml.expval(qml.Hamiltonian(coeffs, obs))
    ```

  - Allow nested Hamiltonian observables.
    [(#255)](https://github.com/PennyLaneAI/catalyst/pull/255)

    ```python
    @qjit
    @qml.qnode(qml.device("lightning.qubit", wires=3))
    def circuit(x, y, coeffs1, coeffs2):
        qml.RX(x, wires=0)
        qml.RX(y, wires=1)
        qml.RY(x + y, wires=2)

        obs = [
            qml.PauliX(0) @ qml.PauliZ(1),
            qml.Hamiltonian(coeffs1, [qml.PauliZ(0) @ qml.Hadamard(2)]),
        ]

        return qml.var(qml.Hamiltonian(coeffs2, obs))
    ```

* Various performance improvements:

  - The execution and compile time of programs has been reduced, by generating more efficient code
    and avoiding unnecessary optimizations. Specifically, a scalarization procedure was added to the
    MLIR pass pipeline, and LLVM IR compilation is now invoked with optimization level 0.
    [(#217)](https://github.com/PennyLaneAI/catalyst/pull/217)

  - The execution time of compiled functions has been improved in the frontend.
    [(#213)](https://github.com/PennyLaneAI/catalyst/pull/213)

    Specifically, the following changes have been made, which leads to a small but measurable
    improvement when using larger matrices as inputs, or functions with many inputs:

    + only loading the user program library once per compilation,
    + generating return value types only once per compilation,
    + avoiding unnecessary type promotion, and
    + avoiding unnecessary array copies.

  - Peak memory utilization of a JIT compiled program has been reduced, by allowing tensors to be
    scheduled for deallocation. Previously, the tensors were not deallocated until the end of the
    call to the JIT compiled function.
    [(#201)](https://github.com/PennyLaneAI/catalyst/pull/201)

* Various improvements have been made to enable Catalyst to compile on macOS:

  - Remove unnecessary `reinterpret_cast` from `ObsManager`. Removal of
    these `reinterpret_cast` allows compilation of the runtime to succeed
    in macOS. macOS uses an ILP32 mode for Aarch64 where they use the full 64
    bit mode but with 32 bit Integer, Long, and Pointers. This patch also
    changes a test file to prevent a mismatch in machines which compile using
    ILP32 mode.
    [(#229)](https://github.com/PennyLaneAI/catalyst/pull/230)

  - Allow runtime to be compiled on macOS. Substitute `nproc` with a call to
    `os.cpu_count()` and use correct flags for `ld.64`.
    [(#232)](https://github.com/PennyLaneAI/catalyst/pull/232)

  - Improve portability on the frontend to be available on macOS. Use
    `.dylib`, remove unnecessary flags, and address behaviour difference in
    flags.
    [(#233)](https://github.com/PennyLaneAI/catalyst/pull/233)

  - Small compatibility changes in order for all integration tests to succeed
    on macOS.
    [(#234)](https://github.com/PennyLaneAI/catalyst/pull/234)

* Dialects can compile with older versions of clang by avoiding type mismatches.
  [(#228)](https://github.com/PennyLaneAI/catalyst/pull/228)

* The runtime is now built against `qir-stdlib` pre-build artifacts.
  [(#236)](https://github.com/PennyLaneAI/catalyst/pull/236)

* Small improvements have been made to the CI/CD, including fixing the Enzyme
  cache, generalize caches to other operating systems, fix build wheel
  recipe, and remove references to QIR in runtime's Makefile.
  [(#243)](https://github.com/PennyLaneAI/catalyst/pull/243)
  [(#247)](https://github.com/PennyLaneAI/catalyst/pull/247)


<h3>Breaking changes</h3>

* Support for Python 3.8 has been removed.
  [(#231)](https://github.com/PennyLaneAI/catalyst/pull/231)

* The default differentiation method on ``grad`` and ``jacobian`` is reverse-mode
  automatic differentiation instead of finite differences. When a QNode does not have a
  ``diff_method`` specified, it will default to using the parameter shift method instead of
  finite-differences.
  [(#244)](https://github.com/PennyLaneAI/catalyst/pull/244)
  [(#271)](https://github.com/PennyLaneAI/catalyst/pull/271)

* The JAX version used by Catalyst has been updated to `v0.4.14`, the minimum PennyLane version
  required is now `v0.32`.
  [(#264)](https://github.com/PennyLaneAI/catalyst/pull/264)

* Due to the change allowing Python container objects as inputs to QJIT-compiled functions, Python
  lists are no longer automatically converted to JAX arrays.
  [(#231)](https://github.com/PennyLaneAI/catalyst/pull/231)

  This means that indexing on lists when the index is not static will cause a
  `TracerIntegerConversionError`, consistent with JAX's behaviour.

  That is, the following example is no longer support:

  ```python
  @qjit
  def f(x: list, index: int):
      return x[index]
  ```

  However, if the parameter `x` above is a JAX or NumPy array, the compilation will continue to
  succeed.

* The `catalyst.grad` function has been renamed to `catalyst.jacobian` and supports differentiation
  of functions that return multiple or non-scalar outputs. A new `catalyst.grad` function has been
  added that enforces that it is differentiating a function with a single scalar return value.
  [(#254)](https://github.com/PennyLaneAI/catalyst/pull/254)

<h3>Bug fixes</h3>

* Fixed an issue preventing the differentiation of `qml.probs` with the parameter-shift method.
  [(#211)](https://github.com/PennyLaneAI/catalyst/pull/211)

* Fixed the incorrect return value data-type with functions returning `qml.counts`.
  [(#221)](https://github.com/PennyLaneAI/catalyst/pull/221)

* Fix segmentation fault when differentiating a function where a quantum measurement is used
  multiple times by the same operation.
  [(#242)](https://github.com/PennyLaneAI/catalyst/pull/242)

<h3>Contributors</h3>

This release contains contributions from (in alphabetical order):

Ali Asadi,
David Ittah,
Erick Ochoa Lopez,
Jacob Mai Peng,
Romain Moyard,
Sergei Mironov.


# Release 0.2.1

<h3>Bug fixes</h3>

* Add missing OpenQASM backend in binary distribution, which relies on the latest version of the
  AWS Braket plugin for PennyLane to resolve dependency issues between the plugin, Catalyst, and
  PennyLane. The Lightning-Kokkos backend with Serial and OpenMP modes is also added to the binary
  distribution.
  [#198](https://github.com/PennyLaneAI/catalyst/pull/198)

* Return a list of decompositions when calling the decomposition method for control operations.
  This allows Catalyst to be compatible with upstream PennyLane.
  [#241](https://github.com/PennyLaneAI/catalyst/pull/241)

<h3>Improvements</h3>

* When using OpenQASM-based devices the string representation of the circuit is printed on
  exception.
  [#199](https://github.com/PennyLaneAI/catalyst/pull/199)

* Use ``pybind11::module`` interface library instead of ``pybind11::embed`` in the runtime for
  OpenQasm backend to avoid linking to the python library at compile time.
  [#200](https://github.com/PennyLaneAI/catalyst/pull/200)

<h3>Contributors</h3>

This release contains contributions from (in alphabetical order):

Ali Asadi,
David Ittah.

# Release 0.2.0

<h3>New features</h3>

* Catalyst programs can now be used inside of a larger JAX workflow which uses
  JIT compilation, automatic differentiation, and other JAX transforms.
  [#96](https://github.com/PennyLaneAI/catalyst/pull/96)
  [#123](https://github.com/PennyLaneAI/catalyst/pull/123)
  [#167](https://github.com/PennyLaneAI/catalyst/pull/167)
  [#192](https://github.com/PennyLaneAI/catalyst/pull/192)

  For example, call a Catalyst qjit-compiled function from within a JAX jit-compiled
  function:

  ```python
  dev = qml.device("lightning.qubit", wires=1)

  @qjit
  @qml.qnode(dev)
  def circuit(x):
      qml.RX(jnp.pi * x[0], wires=0)
      qml.RY(x[1] ** 2, wires=0)
      qml.RX(x[1] * x[2], wires=0)
      return qml.probs(wires=0)

  @jax.jit
  def cost_fn(weights):
      x = jnp.sin(weights)
      return jnp.sum(jnp.cos(circuit(x)) ** 2)
  ```

  ```pycon
  >>> cost_fn(jnp.array([0.1, 0.2, 0.3]))
  Array(1.32269195, dtype=float64)
  ```

  Catalyst-compiled functions can now also be automatically differentiated
  via JAX, both in forward and reverse mode to first-order,

  ```pycon
  >>> jax.grad(cost_fn)(jnp.array([0.1, 0.2, 0.3]))
  Array([0.49249037, 0.05197949, 0.02991883], dtype=float64)
  ```

  as well as vectorized using `jax.vmap`:

  ```pycon
  >>> jax.vmap(cost_fn)(jnp.array([[0.1, 0.2, 0.3], [0.4, 0.5, 0.6]]))
  Array([1.32269195, 1.53905377], dtype=float64)
  ```

  In particular, this allows for a reduction in boilerplate when using
  JAX-compatible optimizers such as `jaxopt`:

  ```pycon
  >>> opt = jaxopt.GradientDescent(cost_fn)
  >>> params = jnp.array([0.1, 0.2, 0.3])
  >>> (final_params, _) = jax.jit(opt.run)(params)
  >>> final_params
  Array([-0.00320799,  0.03475223,  0.29362844], dtype=float64)
  ```

  Note that, in general, best performance will be seen when the Catalyst
  `@qjit` decorator is used to JIT the entire hybrid workflow. However, there
  may be cases where you may want to delegate only the quantum part of your
  workflow to Catalyst, and let JAX handle classical components (for example,
  due to missing a feature or compatibility issue in Catalyst).

* Support for Amazon Braket devices provided via the PennyLane-Braket plugin.
  [#118](https://github.com/PennyLaneAI/catalyst/pull/118)
  [#139](https://github.com/PennyLaneAI/catalyst/pull/139)
  [#179](https://github.com/PennyLaneAI/catalyst/pull/179)
  [#180](https://github.com/PennyLaneAI/catalyst/pull/180)

  This enables quantum subprograms within a JIT-compiled Catalyst workflow to
  execute on Braket simulator and hardware devices, including remote
  cloud-based simulators such as SV1.

  ```python
  def circuit(x, y):
      qml.RX(y * x, wires=0)
      qml.RX(x * 2, wires=1)
      return qml.expval(qml.PauliY(0) @ qml.PauliZ(1))

  @qjit
  def workflow(x: float, y: float):
      device = qml.device("braket.local.qubit", backend="braket_sv", wires=2)
      g = qml.qnode(device)(circuit)
      h = catalyst.grad(g)
      return h(x, y)

  workflow(1.0, 2.0)
  ```

  For a list of available devices, please see the [PennyLane-Braket](https://amazon-braket-pennylane-plugin-python.readthedocs.io/en/latest/)
  documentation.

  Internally, the quantum instructions are generating OpenQASM3 kernels at
  runtime; these are then executed on both local (`braket.local.qubit`) and
  remote (`braket.aws.qubit`) devices backed by Amazon Braket Python SDK,

  with measurement results then propagated back to the frontend.

  Note that at initial release, not all Catalyst features are supported with Braket.
  In particular, dynamic circuit features, such as mid-circuit measurements, will
  not work with Braket devices.

* Catalyst conditional functions defined via `@catalyst.cond` now support an arbitrary
  number of 'else if' chains.
  [#104](https://github.com/PennyLaneAI/catalyst/pull/104)

  ```python
  dev = qml.device("lightning.qubit", wires=1)

  @qjit
  @qml.qnode(dev)
  def circuit(x):

      @catalyst.cond(x > 2.7)
      def cond_fn():
          qml.RX(x, wires=0)

      @cond_fn.else_if(x > 1.4)
      def cond_elif():
          qml.RY(x, wires=0)

      @cond_fn.otherwise
      def cond_else():
          qml.RX(x ** 2, wires=0)

      cond_fn()

      return qml.probs(wires=0)
  ```

* Iterating in reverse is now supported with constant negative step sizes via `catalyst.for_loop`.
  [#129](https://github.com/PennyLaneAI/catalyst/pull/129)

  ```python
  dev = qml.device("lightning.qubit", wires=1)

  @qjit
  @qml.qnode(dev)
  def circuit(n):

      @catalyst.for_loop(n, 0, -1)
      def loop_fn(_):
          qml.PauliX(0)

      loop_fn()
      return measure(0)
  ```

* Additional gradient transforms for computing the vector-Jacobian product (VJP)
  and Jacobian-vector product (JVP) are now available in Catalyst.
  [#98](https://github.com/PennyLaneAI/catalyst/pull/98)

  Use `catalyst.vjp` to compute the forward-pass value and VJP:

  ```python
  @qjit
  def vjp(params, cotangent):
      def f(x):
          y = [jnp.sin(x[0]), x[1] ** 2, x[0] * x[1]]
          return jnp.stack(y)

      return catalyst.vjp(f, [params], [cotangent])
  ```

  ```pycon
  >>> x = jnp.array([0.1, 0.2])
  >>> dy = jnp.array([-0.5, 0.1, 0.3])
  >>> vjp(x, dy)
  [array([0.09983342, 0.04      , 0.02      ]),
   array([-0.43750208,  0.07000001])]
  ```

  Use `catalyst.jvp` to compute the forward-pass value and JVP:

  ```python
  @qjit
  def jvp(params, tangent):
      def f(x):
          y = [jnp.sin(x[0]), x[1] ** 2, x[0] * x[1]]
          return jnp.stack(y)

      return catalyst.jvp(f, [params], [tangent])
  ```

  ```pycon
  >>> x = jnp.array([0.1, 0.2])
  >>> tangent = jnp.array([0.3, 0.6])
  >>> jvp(x, tangent)
  [array([0.09983342, 0.04      , 0.02      ]),
   array([0.29850125, 0.24000006, 0.12      ])]
  ```

* Support for multiple backend devices within a single qjit-compiled function
  is now available.
  [#86](https://github.com/PennyLaneAI/catalyst/pull/86)
  [#89](https://github.com/PennyLaneAI/catalyst/pull/89)

  For example, if you compile the Catalyst runtime
  with `lightning.kokkos` support (via the compilation flag
  `ENABLE_LIGHTNING_KOKKOS=ON`), you can use `lightning.qubit` and
  `lightning.kokkos` within a singular workflow:

  ```python
  dev1 = qml.device("lightning.qubit", wires=1)
  dev2 = qml.device("lightning.kokkos", wires=1)

  @qml.qnode(dev1)
  def circuit1(x):
      qml.RX(jnp.pi * x[0], wires=0)
      qml.RY(x[1] ** 2, wires=0)
      qml.RX(x[1] * x[2], wires=0)
      return qml.var(qml.PauliZ(0))

  @qml.qnode(dev2)
  def circuit2(x):

      @catalyst.cond(x > 2.7)
      def cond_fn():
          qml.RX(x, wires=0)

      @cond_fn.otherwise
      def cond_else():
          qml.RX(x ** 2, wires=0)

      cond_fn()

      return qml.probs(wires=0)

  @qjit
  def cost(x):
      return circuit2(circuit1(x))
  ```

  ```pycon
  >>> x = jnp.array([0.54, 0.31])
  >>> cost(x)
  array([0.80842369, 0.19157631])
  ```

* Support for returning the variance of Hamiltonians,
  Hermitian matrices, and Tensors via `qml.var` has been added.
  [#124](https://github.com/PennyLaneAI/catalyst/pull/124)

  ```python
  dev = qml.device("lightning.qubit", wires=2)

  @qjit
  @qml.qnode(dev)
  def circuit(x):
      qml.RX(jnp.pi * x[0], wires=0)
      qml.RY(x[1] ** 2, wires=1)
      qml.CNOT(wires=[0, 1])
      qml.RX(x[1] * x[2], wires=0)
      return qml.var(qml.PauliZ(0) @ qml.PauliX(1))
  ```

  ```pycon
  >>> x = jnp.array([0.54, 0.31])
  >>> circuit(x)
  array(0.98851544)
  ```

<h3>Breaking changes</h3>

* The `catalyst.grad` function now supports using the differentiation
  method defined on the QNode (via the `diff_method` argument) rather than
  applying a global differentiation method.
  [#163](https://github.com/PennyLaneAI/catalyst/pull/163)

  As part of this change, the `method` argument now accepts
  the following options:

  - `method="auto"`:  Quantum components of the hybrid function are
    differentiated according to the corresponding QNode `diff_method`, while
    the classical computation is differentiated using traditional auto-diff.

    With this strategy, Catalyst only currently supports QNodes with
    `diff_method="param-shift" and `diff_method="adjoint"`.

  - `method="fd"`: First-order finite-differences for the entire hybrid function.
    The `diff_method` argument for each QNode is ignored.

  This is an intermediate step towards differentiating functions that
  internally call multiple QNodes, and towards supporting differentiation of
  classical postprocessing.

<h3>Improvements</h3>

* Catalyst has been upgraded to work with JAX v0.4.13.
  [#143](https://github.com/PennyLaneAI/catalyst/pull/143)
  [#185](https://github.com/PennyLaneAI/catalyst/pull/185)

* Add a Backprop operation for using autodifferentiation (AD) at the LLVM
  level with Enzyme AD. The Backprop operations has a bufferization pattern
  and a lowering to LLVM.
  [#107](https://github.com/PennyLaneAI/catalyst/pull/107)
  [#116](https://github.com/PennyLaneAI/catalyst/pull/116)

* Error handling has been improved. The runtime now throws more descriptive
  and unified expressions for runtime errors and assertions.
  [#92](https://github.com/PennyLaneAI/catalyst/pull/92)

* In preparation for easier debugging, the compiler has been refactored to
  allow easy prototyping of new compilation pipelines.
  [#38](https://github.com/PennyLaneAI/catalyst/pull/38)

  In the future, this will allow the ability to generate MLIR or LLVM-IR by
  loading input from a string or file, rather than generating it from Python.

  As part of this refactor, the following changes were made:

  - Passes are now classes. This allows developers/users looking to change
    flags to inherit from these passes and change the flags.

  - Passes are now passed as arguments to the compiler. Custom passes can just
    be passed to the compiler as an argument, as long as they implement a run
    method which takes an input and the output of this method can be fed to
    the next pass.

* Improved Python compatibility by providing a stable signature for user
  generated functions.
  [#106](https://github.com/PennyLaneAI/catalyst/pull/106)

* Handle C++ exceptions without unwinding the whole stack.
  [#99](https://github.com/PennyLaneAI/catalyst/pull/99)

* Reduce the number of classical invocations by counting the number of gate parameters in
  the `argmap` function.
  [#136](https://github.com/PennyLaneAI/catalyst/pull/136)

  Prior to this, the computation of hybrid gradients executed all of the classical code
  being differentiated in a `pcount` function that solely counted the number of gate
  parameters in the quantum circuit. This was so `argmap` and other downstream
  functions could allocate memrefs large enough to store all gate parameters.

  Now, instead of counting the number of parameters separately, a dynamically-resizable
  array is used in the `argmap` function directly to store the gate parameters. This
  removes one invocation of all of the classical code being differentiated.

* Use Tablegen to define MLIR passes instead of C++ to reduce overhead of adding new passes.
  [#157](https://github.com/PennyLaneAI/catalyst/pull/157)

* Perform constant folding on wire indices for `quantum.insert` and `quantum.extract` ops,
  used when writing (resp. reading) qubits to (resp. from) quantum registers.
  [#161](https://github.com/PennyLaneAI/catalyst/pull/161)

* Represent known named observables as members of an MLIR Enum rather than a raw integer.
  This improves IR readability.
  [#165](https://github.com/PennyLaneAI/catalyst/pull/165)

<h3>Bug fixes</h3>

* Fix a bug in the mapping from logical to concrete qubits for mid-circuit measurements.
  [#80](https://github.com/PennyLaneAI/catalyst/pull/80)

* Fix a bug in the way gradient result type is inferred.
  [#84](https://github.com/PennyLaneAI/catalyst/pull/84)

* Fix a memory regression and reduce memory footprint by removing unnecessary
  temporary buffers.
  [#100](https://github.com/PennyLaneAI/catalyst/pull/100)

* Provide a new abstraction to the `QuantumDevice` interface in the runtime
  called `DataView`. C++ implementations of the interface can iterate
  through and directly store results into the `DataView` independent of the
  underlying memory layout. This can eliminate redundant buffer copies at the
  interface boundaries, which has been applied to existing devices.
  [#109](https://github.com/PennyLaneAI/catalyst/pull/109)

* Reduce memory utilization by transferring ownership of buffers from the
  runtime to Python instead of copying them. This includes adding a compiler
  pass that copies global buffers into the heap as global buffers cannot be
  transferred to Python.
  [#112](https://github.com/PennyLaneAI/catalyst/pull/112)

* Temporary fix of use-after-free and dependency of uninitialized memory.
  [#121](https://github.com/PennyLaneAI/catalyst/pull/121)

* Fix file renaming within pass pipelines.
  [#126](https://github.com/PennyLaneAI/catalyst/pull/126)

* Fix the issue with the `do_queue` deprecation warnings in PennyLane.
  [#146](https://github.com/PennyLaneAI/catalyst/pull/146)

* Fix the issue with gradients failing to work with hybrid functions that
  contain constant `jnp.array` objects. This will enable PennyLane operators
  that have data in the form of a `jnp.array`, such as a Hamiltonian, to be
  included in a qjit-compiled function.
  [#152](https://github.com/PennyLaneAI/catalyst/pull/152)

  An example of a newly supported workflow:

  ```python
  coeffs = jnp.array([0.1, 0.2])
  terms = [qml.PauliX(0) @ qml.PauliZ(1), qml.PauliZ(0)]
  H = qml.Hamiltonian(coeffs, terms)

  @qjit
  @qml.qnode(qml.device("lightning.qubit", wires=2))
  def circuit(x):
    qml.RX(x[0], wires=0)
    qml.RY(x[1], wires=0)
    qml.CNOT(wires=[0, 1])
    return qml.expval(H)

  params = jnp.array([0.3, 0.4])
  jax.grad(circuit)(params)
  ```

<h3>Contributors</h3>

This release contains contributions from (in alphabetical order):

Ali Asadi,
David Ittah,
Erick Ochoa Lopez,
Jacob Mai Peng,
Romain Moyard,
Sergei Mironov.

# Release 0.1.2

<h3>New features</h3>

* Add an option to print verbose messages explaining the compilation process.
  [#68](https://github.com/PennyLaneAI/catalyst/pull/68)

* Allow ``catalyst.grad`` to be used on any traceable function (within a qjit context).
  This means the operation is no longer restricted to acting on ``qml.qnode``s only.
  [#75](https://github.com/PennyLaneAI/catalyst/pull/75)

<h3>Improvements</h3>

* Work in progress on a Lightning-Kokkos backend:

  Bring feature parity to the Lightning-Kokkos backend simulator.
  [#55](https://github.com/PennyLaneAI/catalyst/pull/55)

  Add support for variance measurements for all observables.
  [#70](https://github.com/PennyLaneAI/catalyst/pull/70)

* Build the runtime against qir-stdlib v0.1.0.
  [#58](https://github.com/PennyLaneAI/catalyst/pull/58)

* Replace input-checking assertions with exceptions.
  [#67](https://github.com/PennyLaneAI/catalyst/pull/67)

* Perform function inlining to improve optimizations and memory management within the compiler.
  [#72](https://github.com/PennyLaneAI/catalyst/pull/72)

<h3>Breaking changes</h3>

<h3>Bug fixes</h3>

* Several fixes to address memory leaks in the compiled program:

  Fix memory leaks from data that flows back into the Python environment.
  [#54](https://github.com/PennyLaneAI/catalyst/pull/54)

  Fix memory leaks resulting from partial bufferization at the MLIR level. This fix makes the
  necessary changes to reintroduce the ``-buffer-deallocation`` pass into the MLIR pass pipeline.
  The pass guarantees that all allocations contained within a function (that is allocations that are
  not returned from a function) are also deallocated.
  [#61](https://github.com/PennyLaneAI/catalyst/pull/61)

  Lift heap allocations for quantum op results from the runtime into the MLIR compiler core. This
  allows all memref buffers to be memory managed in MLIR using the
  [MLIR bufferization infrastructure](https://mlir.llvm.org/docs/Bufferization/).
  [#63](https://github.com/PennyLaneAI/catalyst/pull/63)

  Eliminate all memory leaks by tracking memory allocations at runtime. The memory allocations
  which are still alive when the compiled function terminates, will be freed in the
  finalization / teardown function.
  [#78](https://github.com/PennyLaneAI/catalyst/pull/78)

* Fix returning complex scalars from the compiled function.
  [#77](https://github.com/PennyLaneAI/catalyst/pull/77)

<h3>Contributors</h3>

This release contains contributions from (in alphabetical order):

Ali Asadi,
David Ittah,
Erick Ochoa Lopez,
Sergei Mironov.

# Release 0.1.1

<h3>New features</h3>

* Adds support for interpreting control flow operations.
  [#31](https://github.com/PennyLaneAI/catalyst/pull/31)

<h3>Improvements</h3>

* Adds fallback compiler drivers to increase reliability during linking phase. Also adds support for a
  CATALYST_CC environment variable for manual specification of the compiler driver used for linking.
  [#30](https://github.com/PennyLaneAI/catalyst/pull/30)

<h3>Breaking changes</h3>

<h3>Bug fixes</h3>

* Fixes the Catalyst image path in the readme to properly render on PyPI.

<h3>Contributors</h3>

This release contains contributions from (in alphabetical order):

Ali Asadi,
Erick Ochoa Lopez.

# Release 0.1.0

Initial public release.

<h3>Contributors</h3>

This release contains contributions from (in alphabetical order):

Ali Asadi,
Sam Banning,
David Ittah,
Josh Izaac,
Erick Ochoa Lopez,
Sergei Mironov,
Isidor Schoch.<|MERGE_RESOLUTION|>--- conflicted
+++ resolved
@@ -2,11 +2,66 @@
 
 <h3>New features</h3>
 
-<<<<<<< HEAD
 * The experimental AutoGraph feature now supports Python `while` loops, allowing native Python loops
   to be captured and compiled with Catalyst.
   [(#318)](https://github.com/PennyLaneAI/catalyst/pull/318)
-=======
+
+  ```python
+  dev = qml.device("lightning.qubit", wires=4)
+
+  @qjit(autograph=True)
+  @qml.qnode(dev)
+  def circuit(n: int, x: float):
+      i = 0
+
+      while i < n:
+          qml.RX(x, wires=i)
+          i += 1
+
+      return qml.expval(qml.PauliZ(0))
+  ```
+
+  ```pycon
+  >>> circuit(4, 0.32)
+  array(0.94923542)
+  ```
+
+  This feature extends the existing AutoGraph support for Python `for` loops and `if` statements
+  introduced in v0.3. Note that TensorFlow must be installed for AutoGraph support.
+
+  For more details, please see the
+  [AutoGraph guide](https://docs.pennylane.ai/projects/catalyst/en/stable/dev/autograph.html).
+
+* In addition to loops and conditional branches, AutoGraph now supports native Python `and`, `or`
+  and `not` operators in Boolean expressions.
+  [(#325)](https://github.com/PennyLaneAI/catalyst/pull/325)
+
+  ```python
+  dev = qml.device("lightning.qubit", wires=1)
+
+  @qjit(autograph=True)
+  @qml.qnode(dev)
+  def circuit(x: float):
+
+      if x >= 0 and x < jnp.pi:
+          qml.RX(x, wires=0)
+
+      return qml.probs()
+  ```
+
+  ```pycon
+  >>> circuit(0.43)
+  array([0.95448287, 0.04551713])
+  >>> circuit(4.54)
+  array([1., 0.])
+  ```
+
+  Note that logical Boolean operators will only be captured by AutoGraph if all
+  operands are dynamic variables (that is, a value known only at runtime, such
+  as a measurement result or function argument). For other use
+  cases, it is recommended to use the `jax.numpy.logical_*` set of functions where
+  appropriate.
+
 * Debug compiled programs and print dynamic values at runtime with ``debug.print``
   [(#279)](https://github.com/PennyLaneAI/catalyst/pull/279)
   [(#356)](https://github.com/PennyLaneAI/catalyst/pull/356)
@@ -33,68 +88,6 @@
   ```
 
 * Catalyst now officially supports macOS X86_64 devices, with macOS binary wheels
-  available for both AARCH64 and X86_64 on PyPI.
-  [(#347)](https://github.com/PennyLaneAI/catalyst/pull/347)
-  [(#313)](https://github.com/PennyLaneAI/catalyst/pull/313)
->>>>>>> cdff8292
-
-  ```python
-  dev = qml.device("lightning.qubit", wires=4)
-
-  @qjit(autograph=True)
-  @qml.qnode(dev)
-  def circuit(n: int, x: float):
-      i = 0
-
-      while i < n:
-          qml.RX(x, wires=i)
-          i += 1
-
-      return qml.expval(qml.PauliZ(0))
-  ```
-
-  ```pycon
-  >>> circuit(4, 0.32)
-  array(0.94923542)
-  ```
-
-  This feature extends the existing AutoGraph support for Python `for` loops and `if` statements
-  introduced in v0.3. Note that TensorFlow must be installed for AutoGraph support.
-
-  For more details, please see the
-  [AutoGraph guide](https://docs.pennylane.ai/projects/catalyst/en/stable/dev/autograph.html).
-
-* In addition to loops and conditional branches, AutoGraph now supports native Python `and`, `or`
-  and `not` operators in Boolean expressions.
-  [(#325)](https://github.com/PennyLaneAI/catalyst/pull/325)
-
-  ```python
-  dev = qml.device("lightning.qubit", wires=1)
-
-  @qjit(autograph=True)
-  @qml.qnode(dev)
-  def circuit(x: float):
-
-      if x >= 0 and x < jnp.pi:
-          qml.RX(x, wires=0)
-
-      return qml.probs()
-  ```
-
-  ```pycon
-  >>> circuit(0.43)
-  array([0.95448287, 0.04551713])
-  >>> circuit(4.54)
-  array([1., 0.])
-  ```
-
-  Note that logical Boolean operators will only be captured by AutoGraph if all
-  operands are dynamic variables (that is, a value known only at runtime, such
-  as a measurement result or function argument). For other use
-  cases, it is recommended to use the `jax.numpy.logical_*` set of functions where
-  appropriate.
-
-* Catalyst now officially supports macOS X86_64 devices, with macOS binary wheels
   available for both AARCH64 and X86_64.
   [(#347)](https://github.com/PennyLaneAI/catalyst/pull/347)
   [(#313)](https://github.com/PennyLaneAI/catalyst/pull/313)
@@ -157,18 +150,10 @@
       return i
   ```
 
-<<<<<<< HEAD
   ```pycon
   >>> func(1, 4.0)
   array(1.0)
   ```
-=======
-<h3>Breaking changes</h3>
-
-* The axis ordering for `catalyst.jacobian` is updated to match `jax.jacobian`. Assume we have parameters of shape
-  `[a,b]` and results of shape `[c,d]`. The jacobian would get the shape `[c,d,a,b]` instead of `[a,b,c,d]`.
-  [(#283)](https://github.com/PennyLaneAI/catalyst/pull/283)
->>>>>>> cdff8292
 
 * AutoGraph now supports converting functions even when they are invoked through functional wrappers such
   as `adjoint`, `ctrl`, `grad`, `jacobian`, etc.
