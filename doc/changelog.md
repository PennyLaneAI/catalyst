# Release 0.3.2-dev

<h3>New features</h3>

<h3>Improvements</h3>

<<<<<<< HEAD
* Improve the compiler driver diagnostic output even more. Now it dumps the failing IR as well as
  prints names of failing passes.
  [(#349)](https://github.com/PennyLaneAI/catalyst/pull/349)
=======
* Return values of conditional functions no longer need to be of exactly the same type. Catalyst
  would apply type promotion to branch return values if their types don't match.
  [(#333)](https://github.com/PennyLaneAI/catalyst/pull/333)

  ```python
  @qjit
  def func(i: int, f: float):
      @cond(i < 3)
      def cond_fn():
          return i
      @cond_fn.otherwise
      def otherwise():
          return f
      return cond_fn()
  ```

  ```pycon
  >>> func(1, 4.0)
  array(1.0)
  ```
>>>>>>> b3787a35

* Improve the `CopyGlobalMemRefPass` of our MLIR processing pipeline by adding the support of
  dynamically shaped arrays.
  [(#348)](https://github.com/PennyLaneAI/catalyst/pull/348)

* Improve the compiler driver diagnostic output. The driver now provides more context for error
  messages and includes a verbose trace if verbose mode is enabled.
  [(#303)](https://github.com/PennyLaneAI/catalyst/pull/303)

* Return values of conditional functions no longer need to be of exactly the same type. Catalyst
  would apply type promotion to branch return values if their types don't match.
  [(#333)](https://github.com/PennyLaneAI/catalyst/pull/333)

  ```python
  @qjit
  def func(i: int, f: float):
      @cond(i < 3)
      def cond_fn():
          return i
      @cond_fn.otherwise
      def otherwise():
          return f
      return cond_fn()
  ```

  ```pycon
  >>> func(1, 4.0)
  array(1.0)
  ```

* The AutoGraph feature, still experimental, now supports native Python `while` loops as well.
  [(#318)](https://github.com/PennyLaneAI/catalyst/pull/318)

  ```python
  @qjit(autograph=True)
  @qml.qnode(qml.device("lightning.qubit", wires=4))
  def circuit(n:int):
      i = 0
      while i < n:
          qml.RX(jnp.pi/2, wires=i)
          i += 1
      return qml.expval(qml.PauliZ(0))
  ```

* The AutoGraph feature now also supports native Python `and`, `or` and `not` operators in Boolean
  expressions.
  [(#325)](https://github.com/PennyLaneAI/catalyst/pull/325)

  ```python
  @qjit(autograph=True)
  @qml.qnode(qml.device("lightning.qubit", wires=1))
  def circuit(param:float):
      if param >= 0 and param < jnp.pi:
          qml.RX(param, wires=0)
      return qml.probs()
  ```

<h3>Breaking changes</h3>

* The axis ordering for `catalyst.jacobian` is updated to match `jax.jacobian`. Assume we have parameters of shape 
  `[a,b]` and results of shape `[c,d]`. The jacobian would get the shape `[c,d,a,b]` instead of `[a,b,c,d]`.
  [(#283)](https://github.com/PennyLaneAI/catalyst/pull/283)

<h3>Bug fixes</h3>

* The `requirements.txt` file to build Catalyst from source has been updated with a minimum PIP
  version, `>=22.3`. Previous versions of pip are unable to perform editable installs when the
  system-wide site-packages are read-only, even when the `--user` flag is provided.
  [(#311)](https://github.com/PennyLaneAI/catalyst/pull/311)

* Update the frontend to make it compatible with measurements as PyTrees in PennyLane `0.33.0`.
  [(#315)](https://github.com/PennyLaneAI/catalyst/pull/315)

* Add support for third party devices.
  Third party `QuantumDevice` implementations can now be loaded into the runtime.
  [(#327)](https://github.com/PennyLaneAI/catalyst/pull/327)

* Add `pennylane.compilers` entry points interface.
  [(#331)](https://github.com/PennyLaneAI/catalyst/pull/331)

  For any compiler packages seeking to be registered in PennyLane, this PR adds the `entry_points`
  metadata under the the group name `pennylane.compilers`, with the following entry points:

  - `context`: Path to the compilation evaluation context manager. This context manager should have
    the method context.is_tracing(), which returns True if called within a program that is being
    traced or captured.

  - `ops`: Path to the compiler operations module. This operations module may contain compiler
    specific versions of PennyLane operations. Within a JIT context, PennyLane operations may
    dispatch to these.

  - `qjit`: Path to the JIT compiler decorator provided by the compiler. This decorator should have
    the signature `qjit(fn, *args, **kwargs)`, where fn is the function to be compiled.

* Include the "Catalyst" utility dialect in our MLIR C-API.
  [(#345)](https://github.com/PennyLaneAI/catalyst/pull/345)

<h3>Breaking changes</h3>

* The axis ordering for `catalyst.jacobian` is updated to match `jax.jacobian`. Assume we have
  parameters of shape `[a,b]` and results of shape `[c,d]`. The jacobian would get the shape
  `[c,d,a,b]` instead of `[a,b,c,d]`.
  [(#283)](https://github.com/PennyLaneAI/catalyst/pull/283)

<h3>Bug fixes</h3>

* Enable AutoGraph to convert functions even when they are invoked through functional wrappers such
  as `adjoint`, `ctrl`, `grad`, `jacobian`, etc.
  [(#336)](https://github.com/PennyLaneAI/catalyst/pull/336)

  The following should now succeed:

  ```python
  def inner(n):
    for i in range(n):
      qml.T(i)

  @qjit(autograph=True)
  @qml.qnode(dev)
  def f(n: int):
      adjoint(inner)(n)
      return qml.state()
  ```

* Fixes the issue with missing `CFP_t` in `StateVectorLQubitDynamic` when building against the
  master branch of PennyLane-Lightning. This issue was introduced in
  [PR 499](https://github.com/PennyLaneAI/pennylane-lightning/pull/499).
  [(#322)](https://github.com/PennyLaneAI/catalyst/pull/322)

<h3>Contributors</h3>

This release contains contributions from (in alphabetical order):

Ali Asadi,
David Ittah,
Sergei Mironov,
Romain Moyard.

# Release 0.3.1

<h3>New features</h3>

* The experimental AutoGraph feature, now supports Python `for` loops, allowing native Python loops
  to be captured and compiled with Catalyst.
  [(#258)](https://github.com/PennyLaneAI/catalyst/pull/258)

  ```python
  dev = qml.device("lightning.qubit", wires=n)

  @qjit(autograph=True)
  @qml.qnode(dev)
  def f(n):
      for i in range(n):
          qml.Hadamard(wires=i)

      return qml.expval(qml.PauliZ(0))
  ```

  This feature extends the existing AutoGraph support for Python `if` statements introduced in v0.3.
  Note that TensorFlow must be installed for AutoGraph support.

* The quantum control operation can now be used in conjunction with Catalyst control flow, such as
  loops and conditionals, via the new `catalyst.ctrl` function.
  [(#282)](https://github.com/PennyLaneAI/catalyst/pull/282)

  Similar in behaviour to the `qml.ctrl` control modifier from PennyLane, `catalyst.ctrl` can
  additionally wrap around quantum functions which contain control flow, such as the Catalyst
  `cond`, `for_loop`, and `while_loop` primitives.

  ```python
  @qjit
  @qml.qnode(qml.device("lightning.qubit", wires=4))
  def circuit(x):

      @for_loop(0, 3, 1)
      def repeat_rx(i):
          qml.RX(x / 2, wires=i)

      catalyst.ctrl(repeat_rx, control=3)()

      return qml.expval(qml.PauliZ(0))
  ```

  ```pycon
  >>> circuit(0.2)
  array(1.)
  ```

* Catalyst now supports JAX's `array.at[index]` notation for array element assignment and updating.
  [(#273)](https://github.com/PennyLaneAI/catalyst/pull/273)

  ```python
  @qjit
  def add_multiply(l: jax.core.ShapedArray((3,), dtype=float), idx: int):
      res = l.at[idx].multiply(3)
      res2 = l.at[idx].add(2)
      return res + res2

  res = add_multiply(jnp.array([0, 1, 2]), 2)
  ```

  ```pycon
  >>> res
  [0, 2, 10]
  ```

  For more details on available methods, see the
  [JAX documentation](https://jax.readthedocs.io/en/latest/_autosummary/jax.numpy.ndarray.at.html).

<h3>Improvements</h3>

* The Lightning backend device has been updated to work with the new PL-Lightning monorepo.
  [(#259)](https://github.com/PennyLaneAI/catalyst/pull/259)
  [(#277)](https://github.com/PennyLaneAI/catalyst/pull/277)

* A new compiler driver has been implemented in C++. This improves compile-time performance by
  avoiding *round-tripping*, which is when the entire program being compiled is dumped to
  a textual form and re-parsed by another tool.

  This is also a requirement for providing custom metadata at the LLVM level, which is
  necessary for better integration with tools like Enzyme. Finally, this makes it more natural
  to improve error messages originating from C++ when compared to the prior subprocess-based
  approach.
  [(#216)](https://github.com/PennyLaneAI/catalyst/pull/216)

* Support the `braket.devices.Devices` enum class and `s3_destination_folder`
  device options for AWS Braket remote devices.
  [(#278)](https://github.com/PennyLaneAI/catalyst/pull/278)

* Improvements have been made to the build process, including avoiding unnecessary processes such
  as removing `opt` and downloading the wheel.
  [(#298)](https://github.com/PennyLaneAI/catalyst/pull/298)

* Remove a linker warning about duplicate `rpath`s when Catalyst wheels are installed on macOS.
  [(#314)](https://github.com/PennyLaneAI/catalyst/pull/314)

<h3>Bug fixes</h3>

* Fix incompatibilities with GCC on Linux introduced in v0.3.0 when compiling user programs.
  Due to these, Catalyst v0.3.0 only works when clang is installed in the user environment.

  - Resolve an issue with an empty linker flag, causing `ld` to error.
    [(#276)](https://github.com/PennyLaneAI/catalyst/pull/276)

  - Resolve an issue with undefined symbols provided the Catalyst runtime.
    [(#316)](https://github.com/PennyLaneAI/catalyst/pull/316)

* Remove undocumented package dependency on the zlib/zstd compression library.
  [(#308)](https://github.com/PennyLaneAI/catalyst/pull/308)

* Fix filesystem issue when compiling multiple functions with the same name and
  `keep_intermediate=True`.
  [(#306)](https://github.com/PennyLaneAI/catalyst/pull/306)

* Add support for applying the `adjoint` operation to `QubitUnitary` gates.
  `QubitUnitary` was not able to be `adjoint`ed when the variable holding the unitary matrix might
  change. This can happen, for instance, inside of a for loop.
  To solve this issue, the unitary matrix gets stored in the array list via push and pops.
  The unitary matrix is later reconstructed from the array list and `QubitUnitary` can be executed
  in the `adjoint`ed context.
  [(#304)](https://github.com/PennyLaneAI/catalyst/pull/304)
  [(#310)](https://github.com/PennyLaneAI/catalyst/pull/310)

<h3>Contributors</h3>

This release contains contributions from (in alphabetical order):

Ali Asadi,
David Ittah,
Erick Ochoa Lopez,
Jacob Mai Peng,
Sergei Mironov,
Romain Moyard.

# Release 0.3.0

<h3>New features</h3>

* Catalyst now officially supports macOS ARM devices, such as Apple M1/M2 machines,
  with macOS binary wheels available on PyPI. For more details on the changes involved to support
  macOS, please see the improvements section.
  [(#229)](https://github.com/PennyLaneAI/catalyst/pull/230)
  [(#232)](https://github.com/PennyLaneAI/catalyst/pull/232)
  [(#233)](https://github.com/PennyLaneAI/catalyst/pull/233)
  [(#234)](https://github.com/PennyLaneAI/catalyst/pull/234)

* Write Catalyst-compatible programs with native Python conditional statements.
  [(#235)](https://github.com/PennyLaneAI/catalyst/pull/235)

  AutoGraph is a new, experimental, feature that automatically converts Python conditional
  statements like `if`, `else`, and `elif`, into their equivalent functional forms provided by
  Catalyst (such as `catalyst.cond`).

  This feature is currently opt-in, and requires setting the `autograph=True` flag in the `qjit`
  decorator:

  ```python
  dev = qml.device("lightning.qubit", wires=1)

  @qjit(autograph=True)
  @qml.qnode(dev)
  def f(x):
      if x < 0.5:
          qml.RY(jnp.sin(x), wires=0)
      else:
          qml.RX(jnp.cos(x), wires=0)

      return qml.expval(qml.PauliZ(0))
  ```

  The implementation is based on the AutoGraph module from TensorFlow, and requires a working
  TensorFlow installation be available. In addition, Python loops (`for` and `while`) are not
  yet supported, and do not work in AutoGraph mode.

  Note that there are some caveats when using this feature especially around the use of global
  variables or object mutation inside of methods. A functional style is always recommended when
  using `qjit` or AutoGraph.

* The quantum adjoint operation can now be used in conjunction with Catalyst control flow, such as
  loops and conditionals. For this purpose a new instruction, `catalyst.adjoint`, has been added.
  [(#220)](https://github.com/PennyLaneAI/catalyst/pull/220)

  `catalyst.adjoint` can wrap around quantum functions which contain the Catalyst `cond`,
  `for_loop`, and `while_loop` primitives. Previously, the usage of `qml.adjoint` on functions with
  these primitives would result in decomposition errors. Note that a future release of Catalyst will
  merge the behaviour of `catalyst.adjoint` into `qml.adjoint` for convenience.

  ```python
  dev = qml.device("lightning.qubit", wires=3)

  @qjit
  @qml.qnode(dev)
  def circuit(x):

      @for_loop(0, 3, 1)
      def repeat_rx(i):
          qml.RX(x / 2, wires=i)

      adjoint(repeat_rx)()

      return qml.expval(qml.PauliZ(0))
  ```

  ```pycon
  >>> circuit(0.2)
  array(0.99500417)
  ```

  Additionally, the ability to natively represent the adjoint construct in Catalyst's program
  representation (IR) was added.

* QJIT-compiled programs now support (nested) container types as inputs and outputs of compiled
  functions. This includes lists and dictionaries, as well as any data structure implementing the
  [PyTree protocol](https://jax.readthedocs.io/en/latest/pytrees.html).
  [(#215)](https://github.com/PennyLaneAI/catalyst/pull/215)
  [(#221)](https://github.com/PennyLaneAI/catalyst/pull/221)

  For example, a program that accepts and returns a mix of dictionaries, lists, and tuples:

  ```python
  @qjit
  def workflow(params1, params2):
      res1 = params1["a"][0][0] + params2[1]
      return {"y1": jnp.sin(res1), "y2": jnp.cos(res1)}
  ```

  ```pycon
  >>> params1 = {"a": [[0.1], 0.2]}
  >>> params2 = (0.6, 0.8)
  >>> workflow(params1, params2)
  array(0.78332691)
  ```

* Compile-time backpropagation of arbitrary hybrid programs is now supported, via integration with
  [Enzyme AD](https://enzyme.mit.edu/).
  [(#158)](https://github.com/PennyLaneAI/catalyst/pull/158)
  [(#193)](https://github.com/PennyLaneAI/catalyst/pull/193)
  [(#224)](https://github.com/PennyLaneAI/catalyst/pull/224)
  [(#225)](https://github.com/PennyLaneAI/catalyst/pull/225)
  [(#239)](https://github.com/PennyLaneAI/catalyst/pull/239)
  [(#244)](https://github.com/PennyLaneAI/catalyst/pull/244)

  This allows `catalyst.grad` to differentiate hybrid functions that contain both classical
  pre-processing (inside & outside of QNodes), QNodes, as well as classical post-processing
  (outside of QNodes) via a combination of backpropagation and quantum gradient methods.

  The new default for the differentiation `method` attribute in `catalyst.grad` has been changed to
  `"auto"`, which performs Enzyme-based reverse mode AD on classical code, in conjunction with the
  quantum `diff_method` specified on each QNode:

  ```python
  dev = qml.device("lightning.qubit", wires=1)

  @qml.qnode(dev, diff_method="parameter-shift")
  def circuit(theta):
      qml.RX(jnp.exp(theta ** 2) / jnp.cos(theta / 4), wires=0)
      return qml.expval(qml.PauliZ(wires=0))
  ```

  ```pycon
  >>> grad = qjit(catalyst.grad(circuit, method="auto"))
  >>> grad(jnp.pi)
  array(0.05938718)
  ```

  The reworked differentiation pipeline means you can now compute exact derivatives of programs with
  both classical pre- and post-processing, as shown below:

  ```python
  @qml.qnode(qml.device("lightning.qubit", wires=1), diff_method="adjoint")
  def circuit(theta):
      qml.RX(jnp.exp(theta ** 2) / jnp.cos(theta / 4), wires=0)
      return qml.expval(qml.PauliZ(wires=0))

  def loss(theta):
      return jnp.pi / jnp.tanh(circuit(theta))

  @qjit
  def grad_loss(theta):
      return catalyst.grad(loss)(theta)
  ```

  ```pycon
  >>> grad_loss(1.0)
  array(-1.90958669)
  ```

  You can also use multiple QNodes with different differentiation methods:

  ```python
  @qml.qnode(qml.device("lightning.qubit", wires=1), diff_method="parameter-shift")
  def circuit_A(params):
      qml.RX(jnp.exp(params[0] ** 2) / jnp.cos(params[1] / 4), wires=0)
      return qml.probs()

  @qml.qnode(qml.device("lightning.qubit", wires=1), diff_method="adjoint")
  def circuit_B(params):
      qml.RX(jnp.exp(params[1] ** 2) / jnp.cos(params[0] / 4), wires=0)
      return qml.expval(qml.PauliZ(wires=0))

  def loss(params):
      return jnp.prod(circuit_A(params)) + circuit_B(params)

  @qjit
  def grad_loss(theta):
      return catalyst.grad(loss)(theta)
  ```

  ```pycon
  >>> grad_loss(jnp.array([1.0, 2.0]))
  array([ 0.57367285, 44.4911605 ])
  ```

  And you can differentiate purely classical functions as well:

  ```python
  def square(x: float):
      return x ** 2

  @qjit
  def dsquare(x: float):
      return catalyst.grad(square)(x)
  ```

  ```pycon
  >>> dsquare(2.3)
  array(4.6)
  ```

  Note that the current implementation of reverse mode AD is restricted to 1st order derivatives,
  but you can still use `catalyst.grad(method="fd")` is still available to perform a finite
  differences approximation of _any_ differentiable function.

* Add support for the new PennyLane arithmetic operators.
  [(#250)](https://github.com/PennyLaneAI/catalyst/pull/250)

  PennyLane is in the process of replacing `Hamiltonian` and `Tensor` observables with a set of
  general arithmetic operators. These consist of
  [Prod](https://docs.pennylane.ai/en/stable/code/api/pennylane.ops.op_math.Prod.html),
  [Sum](https://docs.pennylane.ai/en/stable/code/api/pennylane.ops.op_math.Sum.html) and
  [SProd](https://docs.pennylane.ai/en/stable/code/api/pennylane.ops.op_math.SProd.html).

  By default, using dunder methods (eg. `+`, `-`, `@`, `*`) to combine
  operators with scalars or other operators will create `Hamiltonian` and
  `Tensor` objects. However, these two methods will be deprecated in coming
  releases of PennyLane.

  To enable the new arithmetic operators, one can use `Prod`, `Sum`, and
  `Sprod` directly or activate them by calling [enable_new_opmath](https://docs.pennylane.ai/en/stable/code/api/pennylane.operation.enable_new_opmath.html)
  at the beginning of your PennyLane program.

  ``` python
  dev = qml.device("lightning.qubit", wires=2)

  @qjit
  @qml.qnode(dev)
  def circuit(x: float, y: float):
      qml.RX(x, wires=0)
      qml.RX(y, wires=1)
      qml.CNOT(wires=[0, 1])
      return qml.expval(0.2 * qml.PauliX(wires=0) - 0.4 * qml.PauliY(wires=1))
  ```

  ```pycon
  >>> qml.operation.enable_new_opmath()
  >>> qml.operation.active_new_opmath()
  True
  >>> circuit(np.pi / 4, np.pi / 2)
  array(0.28284271)
  ```

<h3>Improvements</h3>

* Better support for Hamiltonian observables:

  - Allow Hamiltonian observables with integer coefficients.
    [(#248)](https://github.com/PennyLaneAI/catalyst/pull/248)

    For example, compiling the following circuit wasn't previously allowed, but is
    now supported in Catalyst:

    ```python
    dev = qml.device("lightning.qubit", wires=2)

    @qjit
    @qml.qnode(dev)
    def circuit(x: float, y: float):
        qml.RX(x, wires=0)
        qml.RY(y, wires=1)

        coeffs = [1, 2]
        obs = [qml.PauliZ(0), qml.PauliZ(1)]
        return qml.expval(qml.Hamiltonian(coeffs, obs))
    ```

  - Allow nested Hamiltonian observables.
    [(#255)](https://github.com/PennyLaneAI/catalyst/pull/255)

    ```python
    @qjit
    @qml.qnode(qml.device("lightning.qubit", wires=3))
    def circuit(x, y, coeffs1, coeffs2):
        qml.RX(x, wires=0)
        qml.RX(y, wires=1)
        qml.RY(x + y, wires=2)

        obs = [
            qml.PauliX(0) @ qml.PauliZ(1),
            qml.Hamiltonian(coeffs1, [qml.PauliZ(0) @ qml.Hadamard(2)]),
        ]

        return qml.var(qml.Hamiltonian(coeffs2, obs))
    ```

* Various performance improvements:

  - The execution and compile time of programs has been reduced, by generating more efficient code
    and avoiding unnecessary optimizations. Specifically, a scalarization procedure was added to the
    MLIR pass pipeline, and LLVM IR compilation is now invoked with optimization level 0.
    [(#217)](https://github.com/PennyLaneAI/catalyst/pull/217)

  - The execution time of compiled functions has been improved in the frontend.
    [(#213)](https://github.com/PennyLaneAI/catalyst/pull/213)

    Specifically, the following changes have been made, which leads to a small but measurable
    improvement when using larger matrices as inputs, or functions with many inputs:

    + only loading the user program library once per compilation,
    + generating return value types only once per compilation,
    + avoiding unnecessary type promotion, and
    + avoiding unnecessary array copies.

  - Peak memory utilization of a JIT compiled program has been reduced, by allowing tensors to be
    scheduled for deallocation. Previously, the tensors were not deallocated until the end of the
    call to the JIT compiled function.
    [(#201)](https://github.com/PennyLaneAI/catalyst/pull/201)

* Various improvements have been made to enable Catalyst to compile on macOS:

  - Remove unnecessary `reinterpret_cast` from `ObsManager`. Removal of
    these `reinterpret_cast` allows compilation of the runtime to succeed
    in macOS. macOS uses an ILP32 mode for Aarch64 where they use the full 64
    bit mode but with 32 bit Integer, Long, and Pointers. This patch also
    changes a test file to prevent a mismatch in machines which compile using
    ILP32 mode.
    [(#229)](https://github.com/PennyLaneAI/catalyst/pull/230)

  - Allow runtime to be compiled on macOS. Substitute `nproc` with a call to
    `os.cpu_count()` and use correct flags for `ld.64`.
    [(#232)](https://github.com/PennyLaneAI/catalyst/pull/232)

  - Improve portability on the frontend to be available on macOS. Use
    `.dylib`, remove unnecessary flags, and address behaviour difference in
    flags.
    [(#233)](https://github.com/PennyLaneAI/catalyst/pull/233)

  - Small compatibility changes in order for all integration tests to succeed
    on macOS.
    [(#234)](https://github.com/PennyLaneAI/catalyst/pull/234)

* Dialects can compile with older versions of clang by avoiding type mismatches.
  [(#228)](https://github.com/PennyLaneAI/catalyst/pull/228)

* The runtime is now built against `qir-stdlib` pre-build artifacts.
  [(#236)](https://github.com/PennyLaneAI/catalyst/pull/236)

* Small improvements have been made to the CI/CD, including fixing the Enzyme
  cache, generalize caches to other operating systems, fix build wheel
  recipe, and remove references to QIR in runtime's Makefile.
  [(#243)](https://github.com/PennyLaneAI/catalyst/pull/243)
  [(#247)](https://github.com/PennyLaneAI/catalyst/pull/247)


<h3>Breaking changes</h3>

* Support for Python 3.8 has been removed.
  [(#231)](https://github.com/PennyLaneAI/catalyst/pull/231)

* The default differentiation method on ``grad`` and ``jacobian`` is reverse-mode
  automatic differentiation instead of finite differences. When a QNode does not have a
  ``diff_method`` specified, it will default to using the parameter shift method instead of
  finite-differences.
  [(#244)](https://github.com/PennyLaneAI/catalyst/pull/244)
  [(#271)](https://github.com/PennyLaneAI/catalyst/pull/271)

* The JAX version used by Catalyst has been updated to `v0.4.14`, the minimum PennyLane version
  required is now `v0.32`.
  [(#264)](https://github.com/PennyLaneAI/catalyst/pull/264)

* Due to the change allowing Python container objects as inputs to QJIT-compiled functions, Python
  lists are no longer automatically converted to JAX arrays.
  [(#231)](https://github.com/PennyLaneAI/catalyst/pull/231)

  This means that indexing on lists when the index is not static will cause a
  `TracerIntegerConversionError`, consistent with JAX's behaviour.

  That is, the following example is no longer support:

  ```python
  @qjit
  def f(x: list, index: int):
      return x[index]
  ```

  However, if the parameter `x` above is a JAX or NumPy array, the compilation will continue to
  succeed.

* The `catalyst.grad` function has been renamed to `catalyst.jacobian` and supports differentiation
  of functions that return multiple or non-scalar outputs. A new `catalyst.grad` function has been
  added that enforces that it is differentiating a function with a single scalar return value.
  [(#254)](https://github.com/PennyLaneAI/catalyst/pull/254)

<h3>Bug fixes</h3>

* Fixed an issue preventing the differentiation of `qml.probs` with the parameter-shift method.
  [(#211)](https://github.com/PennyLaneAI/catalyst/pull/211)

* Fixed the incorrect return value data-type with functions returning `qml.counts`.
  [(#221)](https://github.com/PennyLaneAI/catalyst/pull/221)

* Fix segmentation fault when differentiating a function where a quantum measurement is used
  multiple times by the same operation.
  [(#242)](https://github.com/PennyLaneAI/catalyst/pull/242)

<h3>Contributors</h3>

This release contains contributions from (in alphabetical order):

Ali Asadi,
David Ittah,
Erick Ochoa Lopez,
Jacob Mai Peng,
Romain Moyard,
Sergei Mironov.


# Release 0.2.1

<h3>Bug fixes</h3>

* Add missing OpenQASM backend in binary distribution, which relies on the latest version of the
  AWS Braket plugin for PennyLane to resolve dependency issues between the plugin, Catalyst, and
  PennyLane. The Lightning-Kokkos backend with Serial and OpenMP modes is also added to the binary
  distribution.
  [#198](https://github.com/PennyLaneAI/catalyst/pull/198)

* Return a list of decompositions when calling the decomposition method for control operations.
  This allows Catalyst to be compatible with upstream PennyLane.
  [#241](https://github.com/PennyLaneAI/catalyst/pull/241)

<h3>Improvements</h3>

* When using OpenQASM-based devices the string representation of the circuit is printed on
  exception.
  [#199](https://github.com/PennyLaneAI/catalyst/pull/199)

* Use ``pybind11::module`` interface library instead of ``pybind11::embed`` in the runtime for
  OpenQasm backend to avoid linking to the python library at compile time.
  [#200](https://github.com/PennyLaneAI/catalyst/pull/200)

<h3>Contributors</h3>

This release contains contributions from (in alphabetical order):

Ali Asadi,
David Ittah.

# Release 0.2.0

<h3>New features</h3>

* Catalyst programs can now be used inside of a larger JAX workflow which uses
  JIT compilation, automatic differentiation, and other JAX transforms.
  [#96](https://github.com/PennyLaneAI/catalyst/pull/96)
  [#123](https://github.com/PennyLaneAI/catalyst/pull/123)
  [#167](https://github.com/PennyLaneAI/catalyst/pull/167)
  [#192](https://github.com/PennyLaneAI/catalyst/pull/192)

  For example, call a Catalyst qjit-compiled function from within a JAX jit-compiled
  function:

  ```python
  dev = qml.device("lightning.qubit", wires=1)

  @qjit
  @qml.qnode(dev)
  def circuit(x):
      qml.RX(jnp.pi * x[0], wires=0)
      qml.RY(x[1] ** 2, wires=0)
      qml.RX(x[1] * x[2], wires=0)
      return qml.probs(wires=0)

  @jax.jit
  def cost_fn(weights):
      x = jnp.sin(weights)
      return jnp.sum(jnp.cos(circuit(x)) ** 2)
  ```

  ```pycon
  >>> cost_fn(jnp.array([0.1, 0.2, 0.3]))
  Array(1.32269195, dtype=float64)
  ```

  Catalyst-compiled functions can now also be automatically differentiated
  via JAX, both in forward and reverse mode to first-order,

  ```pycon
  >>> jax.grad(cost_fn)(jnp.array([0.1, 0.2, 0.3]))
  Array([0.49249037, 0.05197949, 0.02991883], dtype=float64)
  ```

  as well as vectorized using `jax.vmap`:

  ```pycon
  >>> jax.vmap(cost_fn)(jnp.array([[0.1, 0.2, 0.3], [0.4, 0.5, 0.6]]))
  Array([1.32269195, 1.53905377], dtype=float64)
  ```

  In particular, this allows for a reduction in boilerplate when using
  JAX-compatible optimizers such as `jaxopt`:

  ```pycon
  >>> opt = jaxopt.GradientDescent(cost_fn)
  >>> params = jnp.array([0.1, 0.2, 0.3])
  >>> (final_params, _) = jax.jit(opt.run)(params)
  >>> final_params
  Array([-0.00320799,  0.03475223,  0.29362844], dtype=float64)
  ```

  Note that, in general, best performance will be seen when the Catalyst
  `@qjit` decorator is used to JIT the entire hybrid workflow. However, there
  may be cases where you may want to delegate only the quantum part of your
  workflow to Catalyst, and let JAX handle classical components (for example,
  due to missing a feature or compatibility issue in Catalyst).

* Support for Amazon Braket devices provided via the PennyLane-Braket plugin.
  [#118](https://github.com/PennyLaneAI/catalyst/pull/118)
  [#139](https://github.com/PennyLaneAI/catalyst/pull/139)
  [#179](https://github.com/PennyLaneAI/catalyst/pull/179)
  [#180](https://github.com/PennyLaneAI/catalyst/pull/180)

  This enables quantum subprograms within a JIT-compiled Catalyst workflow to
  execute on Braket simulator and hardware devices, including remote
  cloud-based simulators such as SV1.

  ```python
  def circuit(x, y):
      qml.RX(y * x, wires=0)
      qml.RX(x * 2, wires=1)
      return qml.expval(qml.PauliY(0) @ qml.PauliZ(1))

  @qjit
  def workflow(x: float, y: float):
      device = qml.device("braket.local.qubit", backend="braket_sv", wires=2)
      g = qml.qnode(device)(circuit)
      h = catalyst.grad(g)
      return h(x, y)

  workflow(1.0, 2.0)
  ```

  For a list of available devices, please see the [PennyLane-Braket](https://amazon-braket-pennylane-plugin-python.readthedocs.io/en/latest/)
  documentation.

  Internally, the quantum instructions are generating OpenQASM3 kernels at
  runtime; these are then executed on both local (`braket.local.qubit`) and
  remote (`braket.aws.qubit`) devices backed by Amazon Braket Python SDK,

  with measurement results then propagated back to the frontend.

  Note that at initial release, not all Catalyst features are supported with Braket.
  In particular, dynamic circuit features, such as mid-circuit measurements, will
  not work with Braket devices.

* Catalyst conditional functions defined via `@catalyst.cond` now support an arbitrary
  number of 'else if' chains.
  [#104](https://github.com/PennyLaneAI/catalyst/pull/104)

  ```python
  dev = qml.device("lightning.qubit", wires=1)

  @qjit
  @qml.qnode(dev)
  def circuit(x):

      @catalyst.cond(x > 2.7)
      def cond_fn():
          qml.RX(x, wires=0)

      @cond_fn.else_if(x > 1.4)
      def cond_elif():
          qml.RY(x, wires=0)

      @cond_fn.otherwise
      def cond_else():
          qml.RX(x ** 2, wires=0)

      cond_fn()

      return qml.probs(wires=0)
  ```

* Iterating in reverse is now supported with constant negative step sizes via `catalyst.for_loop`.
  [#129](https://github.com/PennyLaneAI/catalyst/pull/129)

  ```python
  dev = qml.device("lightning.qubit", wires=1)

  @qjit
  @qml.qnode(dev)
  def circuit(n):

      @catalyst.for_loop(n, 0, -1)
      def loop_fn(_):
          qml.PauliX(0)

      loop_fn()
      return measure(0)
  ```

* Additional gradient transforms for computing the vector-Jacobian product (VJP)
  and Jacobian-vector product (JVP) are now available in Catalyst.
  [#98](https://github.com/PennyLaneAI/catalyst/pull/98)

  Use `catalyst.vjp` to compute the forward-pass value and VJP:

  ```python
  @qjit
  def vjp(params, cotangent):
      def f(x):
          y = [jnp.sin(x[0]), x[1] ** 2, x[0] * x[1]]
          return jnp.stack(y)

      return catalyst.vjp(f, [params], [cotangent])
  ```

  ```pycon
  >>> x = jnp.array([0.1, 0.2])
  >>> dy = jnp.array([-0.5, 0.1, 0.3])
  >>> vjp(x, dy)
  [array([0.09983342, 0.04      , 0.02      ]),
   array([-0.43750208,  0.07000001])]
  ```

  Use `catalyst.jvp` to compute the forward-pass value and JVP:

  ```python
  @qjit
  def jvp(params, tangent):
      def f(x):
          y = [jnp.sin(x[0]), x[1] ** 2, x[0] * x[1]]
          return jnp.stack(y)

      return catalyst.jvp(f, [params], [tangent])
  ```

  ```pycon
  >>> x = jnp.array([0.1, 0.2])
  >>> tangent = jnp.array([0.3, 0.6])
  >>> jvp(x, tangent)
  [array([0.09983342, 0.04      , 0.02      ]),
   array([0.29850125, 0.24000006, 0.12      ])]
  ```

* Support for multiple backend devices within a single qjit-compiled function
  is now available.
  [#86](https://github.com/PennyLaneAI/catalyst/pull/86)
  [#89](https://github.com/PennyLaneAI/catalyst/pull/89)

  For example, if you compile the Catalyst runtime
  with `lightning.kokkos` support (via the compilation flag
  `ENABLE_LIGHTNING_KOKKOS=ON`), you can use `lightning.qubit` and
  `lightning.kokkos` within a singular workflow:

  ```python
  dev1 = qml.device("lightning.qubit", wires=1)
  dev2 = qml.device("lightning.kokkos", wires=1)

  @qml.qnode(dev1)
  def circuit1(x):
      qml.RX(jnp.pi * x[0], wires=0)
      qml.RY(x[1] ** 2, wires=0)
      qml.RX(x[1] * x[2], wires=0)
      return qml.var(qml.PauliZ(0))

  @qml.qnode(dev2)
  def circuit2(x):

      @catalyst.cond(x > 2.7)
      def cond_fn():
          qml.RX(x, wires=0)

      @cond_fn.otherwise
      def cond_else():
          qml.RX(x ** 2, wires=0)

      cond_fn()

      return qml.probs(wires=0)

  @qjit
  def cost(x):
      return circuit2(circuit1(x))
  ```

  ```pycon
  >>> x = jnp.array([0.54, 0.31])
  >>> cost(x)
  array([0.80842369, 0.19157631])
  ```

* Support for returning the variance of Hamiltonians,
  Hermitian matrices, and Tensors via `qml.var` has been added.
  [#124](https://github.com/PennyLaneAI/catalyst/pull/124)

  ```python
  dev = qml.device("lightning.qubit", wires=2)

  @qjit
  @qml.qnode(dev)
  def circuit(x):
      qml.RX(jnp.pi * x[0], wires=0)
      qml.RY(x[1] ** 2, wires=1)
      qml.CNOT(wires=[0, 1])
      qml.RX(x[1] * x[2], wires=0)
      return qml.var(qml.PauliZ(0) @ qml.PauliX(1))
  ```

  ```pycon
  >>> x = jnp.array([0.54, 0.31])
  >>> circuit(x)
  array(0.98851544)
  ```

<h3>Breaking changes</h3>

* The `catalyst.grad` function now supports using the differentiation
  method defined on the QNode (via the `diff_method` argument) rather than
  applying a global differentiation method.
  [#163](https://github.com/PennyLaneAI/catalyst/pull/163)

  As part of this change, the `method` argument now accepts
  the following options:

  - `method="auto"`:  Quantum components of the hybrid function are
    differentiated according to the corresponding QNode `diff_method`, while
    the classical computation is differentiated using traditional auto-diff.

    With this strategy, Catalyst only currently supports QNodes with
    `diff_method="param-shift" and `diff_method="adjoint"`.

  - `method="fd"`: First-order finite-differences for the entire hybrid function.
    The `diff_method` argument for each QNode is ignored.

  This is an intermediate step towards differentiating functions that
  internally call multiple QNodes, and towards supporting differentiation of
  classical postprocessing.

<h3>Improvements</h3>

* Catalyst has been upgraded to work with JAX v0.4.13.
  [#143](https://github.com/PennyLaneAI/catalyst/pull/143)
  [#185](https://github.com/PennyLaneAI/catalyst/pull/185)

* Add a Backprop operation for using autodifferentiation (AD) at the LLVM
  level with Enzyme AD. The Backprop operations has a bufferization pattern
  and a lowering to LLVM.
  [#107](https://github.com/PennyLaneAI/catalyst/pull/107)
  [#116](https://github.com/PennyLaneAI/catalyst/pull/116)

* Error handling has been improved. The runtime now throws more descriptive
  and unified expressions for runtime errors and assertions.
  [#92](https://github.com/PennyLaneAI/catalyst/pull/92)

* In preparation for easier debugging, the compiler has been refactored to
  allow easy prototyping of new compilation pipelines.
  [#38](https://github.com/PennyLaneAI/catalyst/pull/38)

  In the future, this will allow the ability to generate MLIR or LLVM-IR by
  loading input from a string or file, rather than generating it from Python.

  As part of this refactor, the following changes were made:

  - Passes are now classes. This allows developers/users looking to change
    flags to inherit from these passes and change the flags.

  - Passes are now passed as arguments to the compiler. Custom passes can just
    be passed to the compiler as an argument, as long as they implement a run
    method which takes an input and the output of this method can be fed to
    the next pass.

* Improved Python compatibility by providing a stable signature for user
  generated functions.
  [#106](https://github.com/PennyLaneAI/catalyst/pull/106)

* Handle C++ exceptions without unwinding the whole stack.
  [#99](https://github.com/PennyLaneAI/catalyst/pull/99)

* Reduce the number of classical invocations by counting the number of gate parameters in
  the `argmap` function.
  [#136](https://github.com/PennyLaneAI/catalyst/pull/136)

  Prior to this, the computation of hybrid gradients executed all of the classical code
  being differentiated in a `pcount` function that solely counted the number of gate
  parameters in the quantum circuit. This was so `argmap` and other downstream
  functions could allocate memrefs large enough to store all gate parameters.

  Now, instead of counting the number of parameters separately, a dynamically-resizable
  array is used in the `argmap` function directly to store the gate parameters. This
  removes one invocation of all of the classical code being differentiated.

* Use Tablegen to define MLIR passes instead of C++ to reduce overhead of adding new passes.
  [#157](https://github.com/PennyLaneAI/catalyst/pull/157)

* Perform constant folding on wire indices for `quantum.insert` and `quantum.extract` ops,
  used when writing (resp. reading) qubits to (resp. from) quantum registers.
  [#161](https://github.com/PennyLaneAI/catalyst/pull/161)

* Represent known named observables as members of an MLIR Enum rather than a raw integer.
  This improves IR readability.
  [#165](https://github.com/PennyLaneAI/catalyst/pull/165)

<h3>Bug fixes</h3>

* Fix a bug in the mapping from logical to concrete qubits for mid-circuit measurements.
  [#80](https://github.com/PennyLaneAI/catalyst/pull/80)

* Fix a bug in the way gradient result type is inferred.
  [#84](https://github.com/PennyLaneAI/catalyst/pull/84)

* Fix a memory regression and reduce memory footprint by removing unnecessary
  temporary buffers.
  [#100](https://github.com/PennyLaneAI/catalyst/pull/100)

* Provide a new abstraction to the `QuantumDevice` interface in the runtime
  called `DataView`. C++ implementations of the interface can iterate
  through and directly store results into the `DataView` independent of the
  underlying memory layout. This can eliminate redundant buffer copies at the
  interface boundaries, which has been applied to existing devices.
  [#109](https://github.com/PennyLaneAI/catalyst/pull/109)

* Reduce memory utilization by transferring ownership of buffers from the
  runtime to Python instead of copying them. This includes adding a compiler
  pass that copies global buffers into the heap as global buffers cannot be
  transferred to Python.
  [#112](https://github.com/PennyLaneAI/catalyst/pull/112)

* Temporary fix of use-after-free and dependency of uninitialized memory.
  [#121](https://github.com/PennyLaneAI/catalyst/pull/121)

* Fix file renaming within pass pipelines.
  [#126](https://github.com/PennyLaneAI/catalyst/pull/126)

* Fix the issue with the `do_queue` deprecation warnings in PennyLane.
  [#146](https://github.com/PennyLaneAI/catalyst/pull/146)

* Fix the issue with gradients failing to work with hybrid functions that
  contain constant `jnp.array` objects. This will enable PennyLane operators
  that have data in the form of a `jnp.array`, such as a Hamiltonian, to be
  included in a qjit-compiled function.
  [#152](https://github.com/PennyLaneAI/catalyst/pull/152)

  An example of a newly supported workflow:

  ```python
  coeffs = jnp.array([0.1, 0.2])
  terms = [qml.PauliX(0) @ qml.PauliZ(1), qml.PauliZ(0)]
  H = qml.Hamiltonian(coeffs, terms)

  @qjit
  @qml.qnode(qml.device("lightning.qubit", wires=2))
  def circuit(x):
    qml.RX(x[0], wires=0)
    qml.RY(x[1], wires=0)
    qml.CNOT(wires=[0, 1])
    return qml.expval(H)

  params = jnp.array([0.3, 0.4])
  jax.grad(circuit)(params)
  ```

<h3>Contributors</h3>

This release contains contributions from (in alphabetical order):

Ali Asadi,
David Ittah,
Erick Ochoa Lopez,
Jacob Mai Peng,
Romain Moyard,
Sergei Mironov.

# Release 0.1.2

<h3>New features</h3>

* Add an option to print verbose messages explaining the compilation process.
  [#68](https://github.com/PennyLaneAI/catalyst/pull/68)

* Allow ``catalyst.grad`` to be used on any traceable function (within a qjit context).
  This means the operation is no longer restricted to acting on ``qml.qnode``s only.
  [#75](https://github.com/PennyLaneAI/catalyst/pull/75)

<h3>Improvements</h3>

* Work in progress on a Lightning-Kokkos backend:

  Bring feature parity to the Lightning-Kokkos backend simulator.
  [#55](https://github.com/PennyLaneAI/catalyst/pull/55)

  Add support for variance measurements for all observables.
  [#70](https://github.com/PennyLaneAI/catalyst/pull/70)

* Build the runtime against qir-stdlib v0.1.0.
  [#58](https://github.com/PennyLaneAI/catalyst/pull/58)

* Replace input-checking assertions with exceptions.
  [#67](https://github.com/PennyLaneAI/catalyst/pull/67)

* Perform function inlining to improve optimizations and memory management within the compiler.
  [#72](https://github.com/PennyLaneAI/catalyst/pull/72)

<h3>Breaking changes</h3>

<h3>Bug fixes</h3>

* Several fixes to address memory leaks in the compiled program:

  Fix memory leaks from data that flows back into the Python environment.
  [#54](https://github.com/PennyLaneAI/catalyst/pull/54)

  Fix memory leaks resulting from partial bufferization at the MLIR level. This fix makes the
  necessary changes to reintroduce the ``-buffer-deallocation`` pass into the MLIR pass pipeline.
  The pass guarantees that all allocations contained within a function (that is allocations that are
  not returned from a function) are also deallocated.
  [#61](https://github.com/PennyLaneAI/catalyst/pull/61)

  Lift heap allocations for quantum op results from the runtime into the MLIR compiler core. This
  allows all memref buffers to be memory managed in MLIR using the
  [MLIR bufferization infrastructure](https://mlir.llvm.org/docs/Bufferization/).
  [#63](https://github.com/PennyLaneAI/catalyst/pull/63)

  Eliminate all memory leaks by tracking memory allocations at runtime. The memory allocations
  which are still alive when the compiled function terminates, will be freed in the
  finalization / teardown function.
  [#78](https://github.com/PennyLaneAI/catalyst/pull/78)

* Fix returning complex scalars from the compiled function.
  [#77](https://github.com/PennyLaneAI/catalyst/pull/77)

<h3>Contributors</h3>

This release contains contributions from (in alphabetical order):

Ali Asadi,
David Ittah,
Erick Ochoa Lopez,
Sergei Mironov.

# Release 0.1.1

<h3>New features</h3>

* Adds support for interpreting control flow operations.
  [#31](https://github.com/PennyLaneAI/catalyst/pull/31)

<h3>Improvements</h3>

* Adds fallback compiler drivers to increase reliability during linking phase. Also adds support for a
  CATALYST_CC environment variable for manual specification of the compiler driver used for linking.
  [#30](https://github.com/PennyLaneAI/catalyst/pull/30)

<h3>Breaking changes</h3>

<h3>Bug fixes</h3>

* Fixes the Catalyst image path in the readme to properly render on PyPI.

<h3>Contributors</h3>

This release contains contributions from (in alphabetical order):

Ali Asadi,
Erick Ochoa Lopez.

# Release 0.1.0

Initial public release.

<h3>Contributors</h3>

This release contains contributions from (in alphabetical order):

Ali Asadi,
Sam Banning,
David Ittah,
Josh Izaac,
Erick Ochoa Lopez,
Sergei Mironov,
Isidor Schoch.<|MERGE_RESOLUTION|>--- conflicted
+++ resolved
@@ -4,11 +4,10 @@
 
 <h3>Improvements</h3>
 
-<<<<<<< HEAD
 * Improve the compiler driver diagnostic output even more. Now it dumps the failing IR as well as
   prints names of failing passes.
   [(#349)](https://github.com/PennyLaneAI/catalyst/pull/349)
-=======
+
 * Return values of conditional functions no longer need to be of exactly the same type. Catalyst
   would apply type promotion to branch return values if their types don't match.
   [(#333)](https://github.com/PennyLaneAI/catalyst/pull/333)
@@ -29,7 +28,6 @@
   >>> func(1, 4.0)
   array(1.0)
   ```
->>>>>>> b3787a35
 
 * Improve the `CopyGlobalMemRefPass` of our MLIR processing pipeline by adding the support of
   dynamically shaped arrays.
