--- conflicted
+++ resolved
@@ -204,7 +204,6 @@
 
 <h3>Bug fixes</h3>
 
-<<<<<<< HEAD
 * Circuits with preprocessing functions outside qnodes can now be differentiated.
   [(#332)](https://github.com/PennyLaneAI/catalyst/pull/332)
 
@@ -222,7 +221,7 @@
   ```pycon
   >>> g(0.4)
   0.3751720385067584
-=======
+
 * Fix a bug where scatter did not work correctly with list indices.
   [(#982)](https://github.com/PennyLaneAI/catalyst/pull/982)
 
@@ -239,7 +238,6 @@
   [[1. 1. 1.]
    [1. 1. 1.]
    [2. 2. 2.]]
->>>>>>> a267de1b
   ```
 
 * Static arguments can now be passed through a QNode when specified
