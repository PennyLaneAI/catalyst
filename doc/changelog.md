# Release 0.8.0-dev

<h3>New features</h3>

* JAX-compatible functions which run on classical accelerators such as GPUs via `catalyst.accelerate` now support autodifferentiation.
  [(#920)](https://github.com/PennyLaneAI/catalyst/pull/920)

  For example,

  ```python
  @qjit
  @grad
  def f(x):
    expm = catalyst.accelerate(jax.scipy.linalg.expm)
    return jnp.sum(expm(jnp.sin(x)) ** 2)
  ```

  ```pycon
  >>> x = jnp.array([[0.1, 0.2], [0.3, 0.4]])
  >>> f(x)
  >>> array([[2.80120452, 1.67518663],
      [1.61605839, 4.42856163]])
  ```

<h3>Improvements</h3>

* Catalyst is now compatible with Enzyme `v0.0.130`
  [(#898)](https://github.com/PennyLaneAI/catalyst/pull/898)

* Added support for the jax.numpy.argsort function so it works when compiled with qjit.
  [(#901)](https://github.com/PennyLaneAI/catalyst/pull/901)

* Callbacks now have nicer identifiers. The identifiers include the name of
  the python function being called back into.
  [(#919)](https://github.com/PennyLaneAI/catalyst/pull/919)

<<<<<<< HEAD
* Static_argnums now can be passed through a QNode
  [(#932)](https://github.com/PennyLaneAI/catalyst/pull/932)

  ```python
  dev = qml.device("lightning.qubit", wires=1)
  
  @qjit(static_argnums=(1,))
  @qml.qnode(dev)
  def circuit(x, c):
      print("Inside QNode:", c)
      qml.RY(c, 0)
      qml.RX(x, 0)
      return qml.expval(qml.PauliZ(0))
  ```

  ```pycon
  >>> circuit(0.5, 0.5)
  >>> "Inside QNode: 0.5"
=======
* Autograph now supports in-place array assignments with static slices. [(#843)](https://github.com/PennyLaneAI/catalyst/pull/843)

  For example,

  ```python
  @qjit(autograph=True)
  def f(x, y):
    y[1:10:2] = x
    return y
  ```

  ```pycon
  >>> f(jnp.ones(5), jnp.zeros(10))
  >>> Array([0., 1., 0., 1., 0., 1., 0., 1., 0., 1.], dtype=float64)
  ```
>>>>>>> ceafc680

<h3>Breaking changes</h3>
* Return values are `jax.Array` typed instead of `numpy.array`.
  [(#895)](https://github.com/PennyLaneAI/catalyst/pull/895)

<h3>Bug fixes</h3>

* Make Autograph copy `QNode` instead of creating new one from scratch to preserve information such as transforms and `mcm_method`. [(#900)](https://github.com/PennyLaneAI/catalyst/pull/900)
  
* Using float32 in callback functions would not crash in compilation phase anymore,
  but rather raise the appropriate type exception to the user.
  [(#916)]https://github.com/PennyLaneAI/catalyst/pull/916

<h3>Internal changes</h3>

* The function `inactive_callback` was renamed `__catalyst_inactive_callback`.
  [(#899)](https://github.com/PennyLaneAI/catalyst/pull/899)

* The function `__catalyst_inactive_callback` has the nofree attribute.
  [(#898)](https://github.com/PennyLaneAI/catalyst/pull/898)

<h3>Contributors</h3>

This release contains contributions from (in alphabetical order):

Mehrdad Malekmohammadi,
Romain Moyard,
Erick Ochoa,
Tzung-Han Juang,

# Release 0.7.0

<h3>New features</h3>

* Add support for accelerating classical processing via JAX with `catalyst.accelerate`.
  [(#805)](https://github.com/PennyLaneAI/catalyst/pull/805)

  Classical code that can be just-in-time compiled with JAX can now be seamlessly executed
  on GPUs or other accelerators with `catalyst.accelerate`, right inside of QJIT-compiled functions.

  ```python
  @accelerate(dev=jax.devices("gpu")[0])
  def classical_fn(x):
      return jnp.sin(x) ** 2

  @qjit
  def hybrid_fn(x):
      y = classical_fn(jnp.sqrt(x)) # will be executed on a GPU
      return jnp.cos(y)
  ```

  Available devices can be retrieved via
  `jax.devices()`. If not provided, the default value of
  `jax.devices()[0]` as determined by JAX will be used.

* Catalyst callback functions, such as `pure_callback`, `debug.callback`, and `debug.print`, now
  all support auto-differentiation.
  [(#706)](https://github.com/PennyLaneAI/catalyst/pull/706)
  [(#782)](https://github.com/PennyLaneAI/catalyst/pull/782)
  [(#822)](https://github.com/PennyLaneAI/catalyst/pull/822)
  [(#834)](https://github.com/PennyLaneAI/catalyst/pull/834)
  [(#882)](https://github.com/PennyLaneAI/catalyst/pull/882)
  [(#907)](https://github.com/PennyLaneAI/catalyst/pull/907)

  - When using callbacks that do not return any values, such as `catalyst.debug.callback` and
    `catalyst.debug.print`, these functions are marked as 'inactive' and do not contribute to or
    affect the derivative of the function:

    ```python
    import logging
  
    log = logging.getLogger(__name__)
    log.setLevel(logging.INFO)
  
    @qml.qjit
    @catalyst.grad
    def f(x):
        y = jnp.cos(x)
        catalyst.debug.print("Debug print: y = {0:.4f}", y)
        catalyst.debug.callback(lambda _: log.info("Value of y = %s", _))(y)
        return y ** 2
    ```
  
    ```pycon
    >>> f(0.54)
    INFO:__main__:Value of y = 0.8577086813638242
    Debug print: y = 0.8577
    array(-0.88195781)
    ```

  - Callbacks that *do* return values and may affect the qjit-compiled functions
    computation, such as `pure_callback`, may have custom derivatives manually
    registered with the Catalyst compiler in order to support differentiation.

    This can be done via the `pure_callback.fwd` and `pure_callback.bwd` methods, to specify how the
    forwards and backwards pass (the vector-Jacobian product) of the callback should be computed:

    ```python
    @catalyst.pure_callback
    def callback_fn(x) -> float:
        return np.sin(x[0]) * x[1]

    @callback_fn.fwd
    def callback_fn_fwd(x):
        # returns the evaluated function as well as residual
        # values that may be useful for the backwards pass
        return callback_fn(x), x

    @callback_fn.bwd
    def callback_fn_vjp(res, dy):
        # Accepts residuals from the forward pass, as well
        # as (one or more) cotangent vectors dy, and returns
        # a tuple of VJPs corresponding to each input parameter.

        def vjp(x, dy) -> (jax.ShapeDtypeStruct((2,), jnp.float64),):
            return (np.array([np.cos(x[0]) * dy * x[1], np.sin(x[0]) * dy]),)

        # The VJP function can also be a pure callback
        return catalyst.pure_callback(vjp)(res, dy)

    @qml.qjit
    @catalyst.grad
    def f(x):
        y = jnp.array([jnp.cos(x[0]), x[1]])
        return jnp.sin(callback_fn(y))
    ```

    ```pycon
    >>> x = jnp.array([0.1, 0.2])
    >>> f(x)
    array([-0.01071923,  0.82698717])
    ```

* Catalyst now supports the 'dynamic one shot' method for simulating circuits with mid-circuit
  measurements, which compared to other methods, may be advantageous for circuits with many
  mid-circuit measurements executed for few shots.
  [(#5617)](https://github.com/PennyLaneAI/pennylane/pull/5617)
  [(#798)](https://github.com/PennyLaneAI/catalyst/pull/798)

  The dynamic one shot method evaluates dynamic circuits by executing them one shot at a time via
  `catalyst.vmap`, sampling a dynamic execution path for each shot. This method only works for a
  QNode executing with finite shots, and it requires the device to support mid-circuit measurements
  natively.

  This new mode can be specified by using the `mcm_method` argument of the QNode:

  ```python
  dev = qml.device("lightning.qubit", wires=5, shots=20)

  @qml.qjit(autograph=True)
  @qml.qnode(dev, mcm_method="one-shot")
  def circuit(x):

      for i in range(10):
          qml.RX(x, 0)
          m = catalyst.measure(0)

          if m:
              qml.RY(x ** 2, 1)

          x = jnp.sin(x)

      return qml.expval(qml.Z(1))
  ```

  Catalyst's existing method for simulating mid-circuit measurements remains
  available via `mcm_method="single-branch-statistics"`.

  When using `mcm_method="one-shot"`, the `postselect_mode` keyword argument can also
  be used to specify whether the returned result should include `shots`-number of
  postselected measurements (`"fill-shots"`), or whether results should
  include all results, including invalid postselections (`"hw_like"`):

  ```python
  @qml.qjit
  @qml.qnode(dev, mcm_method="one-shot", postselect_mode="hw-like")
  def func(x):
      qml.RX(x, wires=0)
      m_0 = catalyst.measure(0, postselect=1)
      return qml.sample(wires=0)
  ```

  ```pycon
  >>> res = func(0.9)
  >>> res
  array([-2147483648, -2147483648,           1, -2147483648, -2147483648,
         -2147483648, -2147483648,           1, -2147483648, -2147483648,
         -2147483648, -2147483648,           1, -2147483648, -2147483648,
         -2147483648, -2147483648, -2147483648, -2147483648, -2147483648])
  >>> jnp.delete(res, jnp.where(res == np.iinfo(np.int32).min)[0])
  Array([1, 1, 1], dtype=int64)
  ```

  Note that invalid shots will not be discarded, but will be replaced by `np.iinfo(np.int32).min`.
  They will not be used for processing final results (like expectation values), but
  they will appear in the output of QNodes that return samples directly.

  For more details, see the [dynamic quantum circuit documentation](https://docs.pennylane.ai/en/latest/introduction/dynamic_quantum_circuits.html).

* Catalyst now has support for returning `qml.sample(m)` where `m` is the result of a mid-circuit
  measurement.
  [(#731)](https://github.com/PennyLaneAI/catalyst/pull/731)

  When used with `mcm_method="one-shot"`, this will return an array with one measurement
  result for each shot:

  ```python
  dev = qml.device("lightning.qubit", wires=2, shots=10)
  
  @qml.qjit
  @qml.qnode(dev, mcm_method="one-shot")
  def func(x):
      qml.RX(x, wires=0)
      m = catalyst.measure(0)
      qml.RX(x ** 2, wires=0)
      return qml.sample(m), qml.expval(qml.PauliZ(0))
  ```

  ```pycon
  >>> func(0.9)
  (array([0, 1, 0, 0, 0, 0, 1, 0, 0, 0]), array(0.4))
  ```

  In `mcm_method="single-branch-statistics"` mode, it will be equivalent to
  returning `m` directly from the quantum function --- that is, it will return
  a single boolean corresponding to the measurement in the branch selected:

  ```python
  @qml.qjit
  @qml.qnode(dev, mcm_method="single-branch-statistics")
  def func(x):
      qml.RX(x, wires=0)
      m = catalyst.measure(0)
      qml.RX(x ** 2, wires=0)
      return qml.sample(m), qml.expval(qml.PauliZ(0))
  ```

  ```pycon
  >>> func(0.9)
  (array(False), array(0.8))
  ```

* A new function, `catalyst.value_and_grad`, returns both the result of a function and
  its gradient with a single forward and backwards pass.
  [(#804)](https://github.com/PennyLaneAI/catalyst/pull/804)
  [(#859)](https://github.com/PennyLaneAI/catalyst/pull/859)

  This can be more efficient, and reduce overall quantum executions, compared to separately
  executing the function and then computing its gradient.

  For example:

  ```py
  dev = qml.device("lightning.qubit", wires=3)

  @qml.qnode(dev)
  def circuit(x):
      qml.RX(x, wires=0)
      qml.CNOT(wires=[0, 1])
      qml.RX(x, wires=2)
      return qml.probs()

  @qml.qjit
  @catalyst.value_and_grad
  def cost(x):
      return jnp.sum(jnp.cos(circuit(x)))
  ```

  ```pycon
  >>> cost(0.543)
  (array(7.64695856), array(0.33413963))
  ```

* Autograph now supports single index JAX array assignments
  [(#717)](https://github.com/PennyLaneAI/catalyst/pull/717)

  When using Autograph, syntax of the form `x[i] = y` where `i` is a single integer
  will now be automatically converted to the JAX equivalent of `x = x.at(i).set(y)`:

  ```python
  @qml.qjit(autograph=True)
  def f(array):
      result = jnp.ones(array.shape, dtype=array.dtype)

      for i, x in enumerate(array):
          result[i] = result[i] + x * 3

      return result
  ```

  ```pycon
  >>> f(jnp.array([-0.1, 0.12, 0.43, 0.54]))
  array([0.7 , 1.36, 2.29, 2.62])
  ```

* Catalyst now supports dynamically-shaped arrays in control-flow primitives. Arrays with dynamic
  shapes can now be used with `for_loop`, `while_loop`, and `cond` primitives.
  [(#775)](https://github.com/PennyLaneAI/catalyst/pull/775)
  [(#777)](https://github.com/PennyLaneAI/catalyst/pull/777)
  [(#830)](https://github.com/PennyLaneAI/catalyst/pull/830)

  ``` python
  @qjit
  def f(shape):
      a = jnp.ones([shape], dtype=float)

      @for_loop(0, 10, 2)
      def loop(i, a):
          return a + i

      return loop(a)
  ```
  ``` pycon
  >>> f(3)
  array([21., 21., 21.])
  ```

* Support has been added for disabling Autograph for specific functions.
  [(#705)](https://github.com/PennyLaneAI/catalyst/pull/705)
  [(#710)](https://github.com/PennyLaneAI/catalyst/pull/710)

  The decorator `catalyst.disable_autograph` allows one to disable Autograph
  from auto-converting specific external functions when called within a qjit-compiled
  function with `autograph=True`:

  ```python
  def approximate_e(n):
      num = 1.
      fac = 1.
      for i in range(1, n + 1):
          fac *= i
          num += 1. / fac
      return num
  
  @qml.qjit(autograph=True)
  def g(x: float, N: int):
  
      for i in range(N):
          x = x + catalyst.disable_autograph(approximate_e)(10) / x ** i
  
      return x
  ```

  ```pycon
  >>> g(0.1, 10)
  array(4.02997319)
  ```

  Note that for Autograph to be disabled, the decorated function must be
  defined **outside** the qjit-compiled function. If it is defined within
  the qjit-compiled function, it will continue to be converted with Autograph.

  In addition, Autograph can also be disabled for all externally defined functions
  within a qjit-compiled function via the context manager syntax:

  ```python
  @qml.qjit(autograph=True)
  def g(x: float, N: int):
  
      for i in range(N):
          with catalyst.disable_autograph:
            x = x + approximate_e(10) / x ** i
  
      return x
  ```

* Support for including a list of (sub)modules to be allowlisted for autograph conversion.
  [(#725)](https://github.com/PennyLaneAI/catalyst/pull/725)

  Although library code is not meant to be targeted by Autograph conversion,
  it sometimes make sense to enable it for specific submodules that might
  benefit from such conversion:

  ```py
  @qjit(autograph=True, autograph_include=["excluded_module.submodule"])
  def f(x):
    return excluded_module.submodule.func(x)

  ```

  For example, this might be useful if importing functionality from PennyLane (such as
  a transform or decomposition), and would like to have Autograph capture and convert
  associated control flow.

* Controlled operations that do not have a matrix representation defined are now supported via
  applying PennyLane's decomposition.
  [(#831)](https://github.com/PennyLaneAI/catalyst/pull/831)

  ``` python
  @qjit
  @qml.qnode(qml.device("lightning.qubit", wires=2))
  def circuit():
      qml.Hadamard(0)
      qml.ctrl(qml.TrotterProduct(H, time=2.4, order=2), control=[1])
      return qml.state()
  ```

* Catalyst has now officially support on Linux aarch64, with pre-built binaries
  available on PyPI; simply `pip install pennylane-catalyst` on Linux aarch64 systems.
  [(#767)](https://github.com/PennyLaneAI/catalyst/pull/767)

<h3>Improvements</h3>

* Validation is now performed for observables and operations to ensure that provided circuits
  are compatible with the devices for execution.
  [(#626)](https://github.com/PennyLaneAI/catalyst/pull/626)
  [(#783)](https://github.com/PennyLaneAI/catalyst/pull/783)

  ```python
  dev = qml.device("lightning.qubit", wires=2, shots=10000)

  @qjit
  @qml.qnode(dev)
  def circuit(x):
      qml.Hadamard(wires=0)
      qml.CRX(x, wires=[0, 1])
      return qml.var(qml.PauliZ(1))
  ```

  ```pycon
  >>> circuit(0.43)
  DifferentiableCompileError: Variance returns are forbidden in gradients
  ```

* Catalyst's adjoint and ctrl methods are now fully compatible with the PennyLane equivalent when
  applied to a single Operator. This should lead to improved compatibility with PennyLane library
  code, as well when reusing quantum functions with both Catalyst and PennyLane.
  [(#768)](https://github.com/PennyLaneAI/catalyst/pull/768)
  [(#771)](https://github.com/PennyLaneAI/catalyst/pull/771)
  [(#802)](https://github.com/PennyLaneAI/catalyst/pull/802)

* Controlled operations defined via specialized classes (like `Toffoli` or `ControlledQubitUnitary`)
  are now implemented as controlled versions of their base operation if the device supports it.
  In particular, `MultiControlledX` is no longer executed as a `QubitUnitary` with Lightning.
  [(#792)](https://github.com/PennyLaneAI/catalyst/pull/792)

* The Catalyst frontend now supports Python logging through PennyLane's `qml.logging` module.
  For more details, please see the [logging documentation](https://docs.pennylane.ai/en/stable/introduction/logging.html).
  [(#660)](https://github.com/PennyLaneAI/catalyst/pull/660)

* Catalyst now performs a stricter validation of the wire requirements for devices. In particular,
  only integer, continuous wire labels starting at 0 are allowed.
  [(#784)](https://github.com/PennyLaneAI/catalyst/pull/784)

* Catalyst no longer disallows quantum circuits with 0 qubits.
  [(#784)](https://github.com/PennyLaneAI/catalyst/pull/784)

* Added support for `IsingZZ` as a native gate in Catalyst. Previously, the IsingZZ gate would be
  decomposed into a CNOT and RZ gates, even if a device supported it.
  [(#730)](https://github.com/PennyLaneAI/catalyst/pull/730)

* All decorators in Catalyst, including `vmap`, `qjit`, `mitigate_with_zne`,
  as well as gradient decorators `grad`, `jacobian`, jvp`, and `vjp`, can now be used
  both with and without keyword arguments as a decorator without the need for
  `functools.partial`:
  [(#758)](https://github.com/PennyLaneAI/catalyst/pull/758)
  [(#761)](https://github.com/PennyLaneAI/catalyst/pull/761)
  [(#762)](https://github.com/PennyLaneAI/catalyst/pull/762)
  [(#763)](https://github.com/PennyLaneAI/catalyst/pull/763)

  ```python
  @qjit
  @grad(method="fd")
  def fn1(x):
      return x ** 2

  @qjit(autograph=True)
  @grad
  def fn2(x):
      return jnp.sin(x)
  ```

  ```pycon
  >>> fn1(0.43)
  array(0.8600001)
  >>> fn2(0.12)
  array(0.99280864)
  ```

* The built-in instrumentation with `detailed` output will no longer report the cumulative time for
  MLIR pipelines, since the cumulative time was being reported as just another step alongside
  individual timings for each pipeline.
  [(#772)](https://github.com/PennyLaneAI/catalyst/pull/772)

* Raise a better error message when no shots are specified and `qml.sample` or `qml.counts` is used.
  [(#786)](https://github.com/PennyLaneAI/catalyst/pull/786)

* The finite difference method for differentiation is now always allowed, even on functions with
  mid-circuit measurements, callbacks without custom derivates, or other operations that cannot
  be differentiated via traditional autodiff.
  [(#789)](https://github.com/PennyLaneAI/catalyst/pull/789)

* A `non_commuting_observables` flag has been added to the device TOML schema, indicating whether or
  not the device supports measuring non-commuting observables. If `false`, non-commuting
  measurements will be split into multiple executions.
  [(#821)](https://github.com/PennyLaneAI/catalyst/pull/821)

* The underlying PennyLane `Operation` objects for `cond`, `for_loop`, and `while_loop` can now be
  accessed directly via `body_function.operation`.
  [(#711)](https://github.com/PennyLaneAI/catalyst/pull/711)

  This can be beneficial when, among other things,
  writing transforms without using the queuing mechanism:

  ```python
  @qml.transform
  def my_quantum_transform(tape):
      ops = tape.operations.copy()

      @for_loop(0, 4, 1)
      def f(i, sum):
          qml.Hadamard(0)
          return sum+1

      res = f(0)
      ops.append(f.operation)   # This is now supported!

      def post_processing_fn(results):
          return results
      modified_tape = qml.tape.QuantumTape(ops, tape.measurements)
      print(res)
      print(modified_tape.operations)
      return [modified_tape], post_processing_fn

  @qml.qjit
  @my_quantum_transform
  @qml.qnode(qml.device("lightning.qubit", wires=2))
  def main():
      qml.Hadamard(0)
      return qml.probs()
  ```

  ```pycon
  >>> main()
  Traced<ShapedArray(int64[], weak_type=True)>with<DynamicJaxprTrace(level=2/1)>
  [Hadamard(wires=[0]), ForLoop(tapes=[[Hadamard(wires=[0])]])]
  (array([0.5, 0. , 0.5, 0. ]),)
  ```

<h3>Breaking changes</h3>

* The `mitigate_with_zne` function no longer accepts a `degree` parameter for polynomial fitting
  and instead accepts a callable to perform extrapolation. Any qjit-compatible extrapolation
  function is valid. Keyword arguments can be passed to this function using the
  `extrapolate_kwargs` keyword argument in `mitigate_with_zne`.
  [(#806)](https://github.com/PennyLaneAI/catalyst/pull/806)

* Binary distributions for Linux are now based on `manylinux_2_28` instead of `manylinux_2014`.
  As a result, Catalyst will only be compatible on systems with `glibc` versions `2.28` and above
  (e.g., Ubuntu 20.04 and above).
  [(#663)](https://github.com/PennyLaneAI/catalyst/pull/663)

<h3>Bug fixes</h3>

* Functions that have been annotated with return type
  annotations will now correctly compile with `@qjit`.
  [(#751)](https://github.com/PennyLaneAI/catalyst/pull/751)

* An issue in the Lightning backend for the Catalyst runtime has been fixed that would only compute
  approximate probabilities when implementing mid-circuit measurements. As a result, low shot numbers 
  would lead to unexpected behaviours or projections on zero probability states.
  Probabilities for mid-circuit measurements are now always computed analytically.
  [(#801)](https://github.com/PennyLaneAI/catalyst/pull/801)

* The Catalyst runtime now raises an error if a qubit is accessed out of bounds from the allocated
  register.
  [(#784)](https://github.com/PennyLaneAI/catalyst/pull/784)

* `jax.scipy.linalg.expm` is now supported within qjit-compiled functions.
  [(#733)](https://github.com/PennyLaneAI/catalyst/pull/733)
  [(#752)](https://github.com/PennyLaneAI/catalyst/pull/752)

  This required correctly linking openblas routines necessary for `jax.scipy.linalg.expm`.
  In this bug fix, four openblas routines were newly linked and are now discoverable by
  `stablehlo.custom_call@<blas_routine>`. They are `blas_dtrsm`, `blas_ztrsm`, `lapack_dgetrf`,
  `lapack_zgetrf`.

* Fixes a bug where QNodes that contained `QubitUnitary` with a complex matrix
  would error during gradient computation.
  [(#778)](https://github.com/PennyLaneAI/catalyst/pull/778)

* Callbacks can now return types which can be flattened and unflattened.
  [(#812)](https://github.com/PennyLaneAI/catalyst/pull/812)

* `catalyst.qjit` and `catalyst.grad` now work correctly on
  functions that have been wrapped with `functools.partial`.
  [(#820)](https://github.com/PennyLaneAI/catalyst/pull/820)

<h3>Internal changes</h3>

* Catalyst uses the `collapse` method of Lightning simulators in `Measure` to select a state vector
  branch and normalize.
  [(#801)](https://github.com/PennyLaneAI/catalyst/pull/801)

* Measurement process primitives for Catalyst's JAXPR representation now have a standardized
  call signature so that `shots` and `shape` can both be provided as keyword arguments.
  [(#790)](https://github.com/PennyLaneAI/catalyst/pull/790)

* The `QCtrl` class in Catalyst has been renamed to `HybridCtrl`, indicating its capability
  to contain a nested scope of both quantum and classical operations.
  Using `ctrl` on a single operation will now directly dispatch to the equivalent PennyLane class.
  [(#771)](https://github.com/PennyLaneAI/catalyst/pull/771)

* The `Adjoint` class in Catalyst has been renamed to `HybridAdjoint`, indicating its capability
  to contain a nested scope of both quantum and classical operations.
  Using `adjoint` on a single operation will now directly dispatch to the equivalent PennyLane class.
  [(#768)](https://github.com/PennyLaneAI/catalyst/pull/768)
  [(#802)](https://github.com/PennyLaneAI/catalyst/pull/802)

* Add support to use a locally cloned PennyLane Lightning repository with the runtime.
  [(#732)](https://github.com/PennyLaneAI/catalyst/pull/732)

* The `qjit_device.py` and `preprocessing.py` modules have been refactored into the sub-package
  `catalyst.device`.
  [(#721)](https://github.com/PennyLaneAI/catalyst/pull/721)

* The `ag_autograph.py` and `autograph.py` modules have been refactored into the sub-package
  `catalyst.autograph`.
  [(#722)](https://github.com/PennyLaneAI/catalyst/pull/722)

* Callback refactoring. This refactoring creates the classes `FlatCallable`
  and `MemrefCallable`.
  [(#742)](https://github.com/PennyLaneAI/catalyst/pull/742)

  The `FlatCallable` class is a `Callable` that is
  initialized by providing some parameters and kwparameters that match the
  the expected shapes that will be received at the callsite. Instead of taking
  shaped `*args` and `**kwargs`, it receives flattened arguments. The flattened
  arguments are unflattened with the shapes with which the function was
  initialized. The `FlatCallable` return values will allways be flattened
  before returning to the caller.

  The `MemrefCallable` is a subclass of `FlatCallable`. It takes a result type
  parameter during initialization that corresponds to the expected return type.
  This class is expected to be called only from the Catalyst runtime. It
  expects all arguments to be `void*` to memrefs. These `void*` are casted
  to MemrefStructDescriptors using ctypes, numpy arrays, and finally jax
  arrays. These flat jax arrays are then sent to the `FlatCallable`.
  `MemrefCallable` is again expected to be called only from within the Catalyst
  runtime. And the return values match those expected by Catalyst runtime.

  This separation allows for a better separation of concerns, provides a nicer
  interface and allows for multiple `MemrefCallable` to be defined for a single
  callback, which is necessary for custom gradient of `pure_callbacks`.

* A new `catalyst::gradient::GradientOpInterface` is available when querying the gradient method in
  the mlir c++ api.
  [(#800)](https://github.com/PennyLaneAI/catalyst/pull/800)

  `catalyst::gradient::GradOp`, `ValueAndGradOp`, `JVPOp`, and `VJPOp` now inherits traits in this
  new `GradientOpInterface`. The supported attributes are now `getMethod()`, `getCallee()`,
  `getDiffArgIndices()`, `getDiffArgIndicesAttr()`, `getFiniteDiffParam()`, and
  `getFiniteDiffParamAttr()`.

  - There are operations that could potentially be used as `GradOp`, `ValueAndGradOp`, `JVPOp` or
    `VJPOp`. When trying to get the gradient method, instead of doing
    ```C++
          auto gradOp = dyn_cast<GradOp>(op);
          auto jvpOp = dyn_cast<JVPOp>(op);
          auto vjpOp = dyn_cast<VJPOp>(op);

          llvm::StringRef MethodName;
          if (gradOp)
              MethodName = gradOp.getMethod();
          else if (jvpOp)
              MethodName = jvpOp.getMethod();
          else if (vjpOp)
              MethodName = vjpOp.getMethod();
    ```
    to identify which op it actually is and protect against segfaults (calling
    `nullptr.getMethod()`), in the new interface we just do
    ```C++
          auto gradOpInterface = cast<GradientOpInterface>(op);
          llvm::StringRef MethodName = gradOpInterface.getMethod();
    ```

  - Another advantage is that any concrete gradient operation object can behave like a
    `GradientOpInterface`:
    ```C++
    GradOp op; // or ValueAndGradOp op, ...
    auto foo = [](GradientOpInterface op){
      llvm::errs() << op.getCallee();
    };
    foo(op);  // this works!
    ```

  - Finally, concrete op specific methods can still be called by "reinterpret"-casting the interface
    back to a concrete op (provided the concrete op type is correct):
    ```C++
    auto foo = [](GradientOpInterface op){
      size_t numGradients = cast<ValueAndGradOp>(&op)->getGradients().size();
    };
    ValueAndGradOp op;
    foo(op);  // this works!
    ```

<h3>Contributors</h3>

This release contains contributions from (in alphabetical order):

Ali Asadi,
Lillian M.A. Frederiksen,
David Ittah,
Christina Lee,
Erick Ochoa,
Haochen Paul Wang,
Lee James O'Riordan,
Mehrdad Malekmohammadi,
Vincent Michaud-Rioux,
Mudit Pandey,
Raul Torres,
Sergei Mironov,
Tzung-Han Juang.

# Release 0.6.0

<h3>New features</h3>

* Catalyst now supports externally hosted callbacks with parameters and return values
  within qjit-compiled code. This provides the ability to insert native Python code
  into any qjit-compiled function, allowing for the capability to include subroutines
  that do not yet support qjit-compilation and enhancing the debugging experience.
  [(#540)](https://github.com/PennyLaneAI/catalyst/pull/540)
  [(#596)](https://github.com/PennyLaneAI/catalyst/pull/596)
  [(#610)](https://github.com/PennyLaneAI/catalyst/pull/610)
  [(#650)](https://github.com/PennyLaneAI/catalyst/pull/650)
  [(#649)](https://github.com/PennyLaneAI/catalyst/pull/649)
  [(#661)](https://github.com/PennyLaneAI/catalyst/pull/661)
  [(#686)](https://github.com/PennyLaneAI/catalyst/pull/686)
  [(#689)](https://github.com/PennyLaneAI/catalyst/pull/689)

  The following two callback functions are available:

  - `catalyst.pure_callback` supports callbacks of **pure** functions. That is, functions
    with no [side-effects](https://runestone.academy/ns/books/published/fopp/Functions/SideEffects.html) that accept parameters and return values. However, the return
    type and shape of the function must be known in advance, and is provided as a type signature.

    ```python
    @pure_callback
    def callback_fn(x) -> float:
        # here we call non-JAX compatible code, such
        # as standard NumPy
        return np.sin(x)

    @qjit
    def fn(x):
        return jnp.cos(callback_fn(x ** 2))
    ```
    ```pycon
    >>> fn(0.654)
    array(0.9151995)
    ```

  - `catalyst.debug.callback` supports callbacks of functions with **no** return values. This makes it
    an easy entry point for debugging, for example via printing or logging at runtime.

    ```python
    @catalyst.debug.callback
    def callback_fn(y):
        print("Value of y =", y)

    @qjit
    def fn(x):
        y = jnp.sin(x)
        callback_fn(y)
        return y ** 2
    ```
    ```pycon
    >>> fn(0.54)
    Value of y = 0.5141359916531132
    array(0.26433582)
    >>> fn(1.52)
    Value of y = 0.998710143975583
    array(0.99742195)
    ```

  Note that callbacks do not currently support differentiation, and cannot be used inside
  functions that `catalyst.grad` is applied to.

* More flexible runtime printing through support for format strings.
  [(#621)](https://github.com/PennyLaneAI/catalyst/pull/621)

  The `catalyst.debug.print` function has been updated to support Python-like format
  strings:

  ```python
  @qjit
  def cir(a, b, c):
      debug.print("{c} {b} {a}", a=a, b=b, c=c)
  ```

  ```pycon
  >>> cir(1, 2, 3)
  3 2 1
  ```

  Note that previous functionality of the print function to print out memory reference information
  of variables has been moved to `catalyst.debug.print_memref`.

* Catalyst now supports QNodes that execute on [Oxford Quantum Circuits (OQC)](https://www.oqc.tech/)
  superconducting hardware, via [OQC Cloud](https://docs.oqc.app).
  [(#578)](https://github.com/PennyLaneAI/catalyst/pull/578)
  [(#579)](https://github.com/PennyLaneAI/catalyst/pull/579)
  [(#691)](https://github.com/PennyLaneAI/catalyst/pull/691)

  To use OQC Cloud with Catalyst, simply ensure your credentials are set as environment variables,
  and load the `oqc.cloud` device to be used within your qjit-compiled workflows.

  ```python
  import os
  os.environ["OQC_EMAIL"] = "your_email"
  os.environ["OQC_PASSWORD"] = "your_password"
  os.environ["OQC_URL"] = "oqc_url"

  dev = qml.device("oqc.cloud", backend="lucy", shots=2012, wires=2)

  @qjit
  @qml.qnode(dev)
  def circuit(a: float):
      qml.Hadamard(0)
      qml.CNOT(wires=[0, 1])
      qml.RX(wires=0)
      return qml.counts(wires=[0, 1])

  print(circuit(0.2))
  ```

* Catalyst now ships with an instrumentation feature allowing to explore what steps are run during
  compilation and execution, and for how long.
  [(#528)](https://github.com/PennyLaneAI/catalyst/pull/528)
  [(#597)](https://github.com/PennyLaneAI/catalyst/pull/597)

  Instrumentation can be enabled from the frontend with the `catalyst.debug.instrumentation`
  context manager:

  ```pycon
  >>> @qjit
  ... def expensive_function(a, b):
  ...     return a + b
  >>> with debug.instrumentation("session_name", detailed=False):
  ...     expensive_function(1, 2)
  [DIAGNOSTICS] Running capture                   walltime: 3.299 ms      cputime: 3.294 ms       programsize: 0 lines
  [DIAGNOSTICS] Running generate_ir               walltime: 4.228 ms      cputime: 4.225 ms       programsize: 14 lines
  [DIAGNOSTICS] Running compile                   walltime: 57.182 ms     cputime: 12.109 ms      programsize: 121 lines
  [DIAGNOSTICS] Running run                       walltime: 1.075 ms      cputime: 1.072 ms
  ```

  The results will be appended to the provided file if the `filename` attribute is set, and printed
  to the console otherwise. The flag `detailed` determines whether individual steps in the compiler
  and runtime are instrumented, or whether only high-level steps like "program capture" and
  "compilation" are reported.

  Measurements currently include wall time, CPU time, and (intermediate) program size.

<h3>Improvements</h3>

* AutoGraph now supports return statements inside conditionals in qjit-compiled
  functions.
  [(#583)](https://github.com/PennyLaneAI/catalyst/pull/583)

  For example, the following pattern is now supported, as long as
  all return values have the same type:

  ```python
  @qjit(autograph=True)
  def fn(x):
      if x > 0:
          return jnp.sin(x)
      return jnp.cos(x)
  ```

  ```pycon
  >>> fn(0.1)
  array(0.09983342)
  >>> fn(-0.1)
  array(0.99500417)
  ```

  This support extends to quantum circuits:

  ```python
  dev = qml.device("lightning.qubit", wires=1)

  @qjit(autograph=True)
  @qml.qnode(dev)
  def f(x: float):
    qml.RX(x, wires=0)

    m = catalyst.measure(0)

    if not m:
        return m, qml.expval(qml.PauliZ(0))

    qml.RX(x ** 2, wires=0)

    return m, qml.expval(qml.PauliZ(0))
  ```

  ```pycon
  >>> f(1.4)
  (array(False), array(1.))
  >>> f(1.4)
  (array(True), array(0.37945176))
  ```

  Note that returning results with different types or shapes within the same function, such as
  different observables or differently shaped arrays, is not possible.

* Errors are now raised at compile time if the gradient of an unsupported function
  is requested.
  [(#204)](https://github.com/PennyLaneAI/catalyst/pull/204)

  At the moment, `CompileError` exceptions will be raised if at compile time it is found that code
  reachable from the gradient operation contains either a mid-circuit measurement, a callback, or a
  JAX-style custom call (which happens through the mitigation operation as well as certain JAX operations).

* Catalyst now supports devices built from the
  [new PennyLane device API](https://docs.pennylane.ai/en/stable/code/api/pennylane.devices.Device.html).
  [(#565)](https://github.com/PennyLaneAI/catalyst/pull/565)
  [(#598)](https://github.com/PennyLaneAI/catalyst/pull/598)
  [(#599)](https://github.com/PennyLaneAI/catalyst/pull/599)
  [(#636)](https://github.com/PennyLaneAI/catalyst/pull/636)
  [(#638)](https://github.com/PennyLaneAI/catalyst/pull/638)
  [(#664)](https://github.com/PennyLaneAI/catalyst/pull/664)
  [(#687)](https://github.com/PennyLaneAI/catalyst/pull/687)

  When using the new device API, Catalyst will discard the preprocessing from the original device,
  replacing it with Catalyst-specific preprocessing based on the TOML file provided by the device.
  Catalyst also requires that provided devices specify their wires upfront.

* A new compiler optimization that removes redundant chains of self inverse operations has been
  added. This is done within a new MLIR pass called `remove-chained-self-inverse`. Currently we
  only match redundant Hadamard operations, but the list of supported operations can be expanded.
  [(#630)](https://github.com/PennyLaneAI/catalyst/pull/630)

* The `catalyst.measure` operation is now more lenient in the accepted type for the `wires` parameter.
  In addition to a scalar, a 1D array is also accepted as long as it only contains one element.
  [(#623)](https://github.com/PennyLaneAI/catalyst/pull/623)

  For example, the following is now supported:

  ```python
  catalyst.measure(wires=jnp.array([0]))
  ```

* The compilation & execution of `@qjit` compiled functions can now be aborted using an interrupt
  signal (SIGINT). This includes using `CTRL-C` from a command line and the `Interrupt` button in
  a Jupyter Notebook.
  [(#642)](https://github.com/PennyLaneAI/catalyst/pull/642)

* The Catalyst Amazon Braket support has been updated to work with the latest version of the
  Amazon Braket PennyLane plugin (v1.25.0) and Amazon Braket Python SDK (v1.73.3)
  [(#620)](https://github.com/PennyLaneAI/catalyst/pull/620)
  [(#672)](https://github.com/PennyLaneAI/catalyst/pull/672)
  [(#673)](https://github.com/PennyLaneAI/catalyst/pull/673)

  Note that with this update, all declared qubits in a submitted program will always be measured, even if specific qubits were never used.

* An updated quantum device specification format, TOML schema v2, is now supported by Catalyst. This
  allows device authors to specify properties such as native quantum control
  support, gate invertibility, and differentiability on a per-operation level.
  [(#554)](https://github.com/PennyLaneAI/catalyst/pull/554)

  For more details on the new TOML schema, please refer to the
  [custom devices documentation](https://docs.pennylane.ai/projects/catalyst/en/latest/dev/custom_devices.html).

* An exception is now raised when OpenBLAS cannot be found by Catalyst during compilation.
  [(#643)](https://github.com/PennyLaneAI/catalyst/pull/643)

<h3>Breaking changes</h3>

* `qml.sample` and `qml.counts` now produce integer arrays for the sample array and basis state
  array when used without observables.
  [(#648)](https://github.com/PennyLaneAI/catalyst/pull/648)

* The endianness of counts in Catalyst now matches the convention of PennyLane.
  [(#601)](https://github.com/PennyLaneAI/catalyst/pull/601)

* `catalyst.debug.print` no longer supports the `memref` keyword argument.
  Please use `catalyst.debug.print_memref` instead.
  [(#621)](https://github.com/PennyLaneAI/catalyst/pull/621)

<h3>Bug fixes</h3>

* The QNode argument `diff_method=None` is now supported for QNodes within a qjit-compiled function.
  [(#658)](https://github.com/PennyLaneAI/catalyst/pull/658)

* A bug has been fixed where the C++ compiler driver was incorrectly being triggered twice.
  [(#594)](https://github.com/PennyLaneAI/catalyst/pull/594)

* Programs with `jnp.reshape` no longer fail.
  [(#592)](https://github.com/PennyLaneAI/catalyst/pull/592)

* A bug in the quantum adjoint routine in the compiler has been fixed, which didn't take into
  account control wires on operations in all instances.
  [(#591)](https://github.com/PennyLaneAI/catalyst/pull/591)

* A bug in the test suite causing stochastic autograph test failures has been fixed.
  [(#652)](https://github.com/PennyLaneAI/catalyst/pull/652)

* Running Catalyst tests should no longer raise `ResourceWarning` from the use of `tempfile.TemporaryDirectory`.
  [(#676)](https://github.com/PennyLaneAI/catalyst/pull/676)

* Raises an exception if the user has an incompatible CUDA Quantum version installed.
  [(#707)](https://github.com/PennyLaneAI/catalyst/pull/707)

<h3>Internal changes</h3>

* The deprecated `@qfunc` decorator, in use mainly by the LIT test suite, has been removed.
  [(#679)](https://github.com/PennyLaneAI/catalyst/pull/679)

* Catalyst now publishes a revision string under `catalyst.__revision__`, in addition
  to the existing `catalyst.__version__` string.
  The revision contains the Git commit hash of the repository at the time of packaging,
  or for editable installations the active commit hash at the time of package import.
  [(#560)](https://github.com/PennyLaneAI/catalyst/pull/560)

* The Python interpreter is now a shared resource across the runtime.
  [(#615)](https://github.com/PennyLaneAI/catalyst/pull/615)

  This change allows any part of the runtime to start executing Python code through pybind.

<h3>Contributors</h3>

This release contains contributions from (in alphabetical order):

Ali Asadi,
David Ittah,
Romain Moyard,
Sergei Mironov,
Erick Ochoa Lopez,
Lee James O'Riordan,
Muzammiluddin Syed.

# Release 0.5.0

<h3>New features</h3>

* Catalyst now provides a QJIT compatible `catalyst.vmap`
  function, which makes it even easier to modify functions to map over inputs
  with additional batch dimensions.
  [(#497)](https://github.com/PennyLaneAI/catalyst/pull/497)
  [(#569)](https://github.com/PennyLaneAI/catalyst/pull/569)

  When working with tensor/array frameworks in Python, it can be important to ensure that code is
  written to minimize usage of Python for loops (which can be slow and inefficient), and instead
  push as much of the computation through to the array manipulation library, by taking advantage of
  extra batch dimensions.

  For example, consider the following QNode:

  ```python
  dev = qml.device("lightning.qubit", wires=1)

  @qml.qnode(dev)
  def circuit(x, y):
      qml.RX(jnp.pi * x[0] + y, wires=0)
      qml.RY(x[1] ** 2, wires=0)
      qml.RX(x[1] * x[2], wires=0)
      return qml.expval(qml.PauliZ(0))
  ```

  ```pycon
  >>> circuit(jnp.array([0.1, 0.2, 0.3]), jnp.pi)
  Array(-0.93005586, dtype=float64)
  ```

  We can use `catalyst.vmap` to introduce additional batch dimensions to our input arguments,
  without needing to use a Python for loop:

  ```pycon
  >>> x = jnp.array([[0.1, 0.2, 0.3],
  ...                [0.4, 0.5, 0.6],
  ...                [0.7, 0.8, 0.9]])
  >>> y = jnp.array([jnp.pi, jnp.pi / 2, jnp.pi / 4])
  >>> qjit(vmap(cost))(x, y)
  array([-0.93005586, -0.97165424, -0.6987465 ])
  ```

  `catalyst.vmap()` has been implemented to match the same behaviour of `jax.vmap`, so should be a drop-in
  replacement in most cases. Under-the-hood, it is automatically inserting Catalyst-compatible for loops,
  which will be compiled and executed outside of Python for increased performance.

* Catalyst now supports compiling and executing QJIT-compiled QNodes using the
  CUDA Quantum compiler toolchain.
  [(#477)](https://github.com/PennyLaneAI/catalyst/pull/477)
  [(#536)](https://github.com/PennyLaneAI/catalyst/pull/536)
  [(#547)](https://github.com/PennyLaneAI/catalyst/pull/547)

  Simply import the CUDA Quantum `@cudaqjit` decorator to use this functionality:

  ```python
  from catalyst.cuda import cudaqjit
  ```

  Or, if using Catalyst from PennyLane, simply specify `@qml.qjit(compiler="cuda_quantum")`.

  The following devices are available when compiling with CUDA Quantum:

  * `softwareq.qpp`: a modern C++ state-vector simulator
  * `nvidia.custatevec`: The NVIDIA CuStateVec GPU simulator (with support for multi-gpu)
  * `nvidia.cutensornet`: The NVIDIA CuTensorNet GPU simulator (with support for matrix product state)

  For example:

  ```python
  dev = qml.device("softwareq.qpp", wires=2)

  @cudaqjit
  @qml.qnode(dev)
  def circuit(x):
      qml.RX(x[0], wires=0)
      qml.RY(x[1], wires=1)
      qml.CNOT(wires=[0, 1])
      return qml.expval(qml.PauliY(0))
  ```

  ```pycon
  >>> circuit(jnp.array([0.5, 1.4]))
  -0.47244976756708373
  ```

  Note that CUDA Quantum compilation currently does not have feature parity with Catalyst
  compilation; in particular, AutoGraph, control flow, differentiation, and various measurement
  statistics (such as probabilities and variance) are not yet supported.
  Classical code support is also limited.

* Catalyst now supports just-in-time compilation of static (compile-time constant) arguments.
  [(#476)](https://github.com/PennyLaneAI/catalyst/pull/476)
  [(#550)](https://github.com/PennyLaneAI/catalyst/pull/550)

  The `@qjit` decorator takes a new argument `static_argnums`, which specifies positional
  arguments of the decorated function should be treated as compile-time static arguments.

  This allows any hashable Python object to be passed to the function during compilation;
  the function will only be re-compiled if the hash value of the static arguments change.
  Otherwise, re-using previous static argument values will result in no re-compilation.

  ```python
  @qjit(static_argnums=(1,))
  def f(x, y):
      print(f"Compiling with y={y}")
      return x + y
  ```

  ```pycon
  >>> f(0.5, 0.3)
  Compiling with y=0.3
  array(0.8)
  >>> f(0.1, 0.3)  # no re-compilation occurs
  array(0.4)
  >>> f(0.1, 0.4)  # y changes, re-compilation
  Compiling with y=0.4
  array(0.5)
  ```

  This functionality can be used to support passing arbitrary Python objects to QJIT-compiled
  functions, as long as they are hashable:

  ```py
  from dataclasses import dataclass

  @dataclass
  class MyClass:
      val: int

      def __hash__(self):
          return hash(str(self))

  @qjit(static_argnums=(1,))
  def f(x: int, y: MyClass):
      return x + y.val
  ```

  ```pycon
  >>> f(1, MyClass(5))
  array(6)
  >>> f(1, MyClass(6))  # re-compilation
  array(7)
  >>> f(2, MyClass(5))  # no re-compilation
  array(7)
  ```

* Mid-circuit measurements now support post-selection and qubit reset when used with
  the Lightning simulators.
  [(#491)](https://github.com/PennyLaneAI/catalyst/pull/491)
  [(#507)](https://github.com/PennyLaneAI/catalyst/pull/507)

  To specify post-selection, simply pass the `postselect` argument to the `catalyst.measure`
  function:

  ```python
  dev = qml.device("lightning.qubit", wires=1)

  @qjit
  @qml.qnode(dev)
  def f():
      qml.Hadamard(0)
      m = measure(0, postselect=1)
      return qml.expval(qml.PauliZ(0))
  ```

  Likewise, to reset a wire after mid-circuit measurement, simply specify `reset=True`:

  ```python
  dev = qml.device("lightning.qubit", wires=1)

  @qjit
  @qml.qnode(dev)
  def f():
      qml.Hadamard(0)
      m = measure(0, reset=True)
      return qml.expval(qml.PauliZ(0))
  ```

<h3>Improvements</h3>

* Catalyst now supports Python 3.12
  [(#532)](https://github.com/PennyLaneAI/catalyst/pull/532)

* The JAX version used by Catalyst has been updated to `v0.4.23`.
  [(#428)](https://github.com/PennyLaneAI/catalyst/pull/428)

* Catalyst now supports the `qml.GlobalPhase` operation.
  [(#563)](https://github.com/PennyLaneAI/catalyst/pull/563)

* Native support for `qml.PSWAP` and `qml.ISWAP` gates on Amazon Braket devices has been added.
  [(#458)](https://github.com/PennyLaneAI/catalyst/pull/458)

  Specifically, a circuit like

  ```py
  dev = qml.device("braket.local.qubit", wires=2, shots=100)

  @qjit
  @qml.qnode(dev)
  def f(x: float):
      qml.Hadamard(0)
      qml.PSWAP(x, wires=[0, 1])
      qml.ISWAP(wires=[1, 0])
      return qml.probs()
  ```

* Add support for `GlobalPhase` gate in the runtime.
  [(#563)](https://github.com/PennyLaneAI/catalyst/pull/563)

  would no longer decompose the `PSWAP` and `ISWAP` gates.

* The `qml.BlockEncode` operator is now supported with Catalyst.
  [(#483)](https://github.com/PennyLaneAI/catalyst/pull/483)

* Catalyst no longer relies on a TensorFlow installation for its AutoGraph functionality. Instead,
  the standalone `diastatic-malt` package is used and automatically installed as a dependency.
  [(#401)](https://github.com/PennyLaneAI/catalyst/pull/401)

* The `@qjit` decorator will remember previously compiled functions when the PyTree metadata
  of arguments changes, in addition to also remembering compiled functions when static
  arguments change.
  [(#522)](https://github.com/PennyLaneAI/catalyst/pull/531)

  The following example will no longer trigger a third compilation:
  ```py
  @qjit
  def func(x):
      print("compiling")
      return x
  ```
  ```pycon
  >>> func([1,]);             # list
  compiling
  >>> func((2,));             # tuple
  compiling
  >>> func([3,]);             # list
  ```

  Note however that in order to keep overheads low, changing the argument *type* or *shape* (in a
  promotion incompatible way) may override a previously stored function (with identical PyTree
  metadata and static argument values):

  ```py
  @qjit
  def func(x):
      print("compiling")
      return x
  ```
  ```pycon
  >>> func(jnp.array(1));     # scalar
  compiling
  >>> func(jnp.array([2.]));  # 1-D array
  compiling
  >>> func(jnp.array(3));     # scalar
  compiling
  ```

* Catalyst gradient functions (`grad`, `jacobian`, `vjp`, and `jvp`) now support
  being applied to functions that use (nested) container
  types as inputs and outputs. This includes lists and dictionaries, as well
  as any data structure implementing the [PyTree protocol](https://jax.readthedocs.io/en/latest/pytrees.html).
  [(#500)](https://github.com/PennyLaneAI/catalyst/pull/500)
  [(#501)](https://github.com/PennyLaneAI/catalyst/pull/501)
  [(#508)](https://github.com/PennyLaneAI/catalyst/pull/508)
  [(#549)](https://github.com/PennyLaneAI/catalyst/pull/549)

  ```py
  dev = qml.device("lightning.qubit", wires=1)

  @qml.qnode(dev)
  def circuit(phi, psi):
      qml.RY(phi, wires=0)
      qml.RX(psi, wires=0)
      return [{"expval0": qml.expval(qml.PauliZ(0))}, qml.expval(qml.PauliZ(0))]

  psi = 0.1
  phi = 0.2
  ```
  ```pycon
  >>> qjit(jacobian(circuit, argnum=[0, 1]))(psi, phi)
  [{'expval0': (array(-0.0978434), array(-0.19767681))}, (array(-0.0978434), array(-0.19767681))]
  ```

* Support has been added for linear algebra functions which depend on computing the eigenvalues
  of symmetric matrices, such as `np.sqrt_matrix()`.
  [(#488)](https://github.com/PennyLaneAI/catalyst/pull/488)

  For example, you can compile `qml.math.sqrt_matrix`:

  ```python
  @qml.qjit
  def workflow(A):
      B = qml.math.sqrt_matrix(A)
      return B @ A
  ```

  Internally, this involves support for lowering the eigenvectors/values computation lapack method
  `lapack_dsyevd` via `stablehlo.custom_call`.

* Additional debugging functions are now available in the `catalyst.debug` directory.
  [(#529)](https://github.com/PennyLaneAI/catalyst/pull/529)
  [(#522)](https://github.com/PennyLaneAI/catalyst/pull/531)

  This includes:

  - `filter_static_args(args, static_argnums)` to remove static values from arguments using the
    provided index list.

  - `get_cmain(fn, *args)` to return a C program that calls a jitted function with the provided
    arguments.

  - `print_compilation_stage(fn, stage)` to print one of the recorded compilation stages for a
    JIT-compiled function.

  For more details, please see the `catalyst.debug` documentation.

* Remove redundant copies of TOML files for `lightning.kokkos` and `lightning.qubit`.
  [(#472)](https://github.com/PennyLaneAI/catalyst/pull/472)

  `lightning.kokkos` and `lightning.qubit` now ship with their own TOML file. As such, we use the TOML file provided by them.

* Capturing quantum circuits with many gates prior to compilation is now quadratically faster (up to
  a factor), by removing `qextract_p` and `qinst_p` from forced-order primitives.
  [(#469)](https://github.com/PennyLaneAI/catalyst/pull/469)

* Update `AllocateQubit` and `AllocateQubits` in `LightningKokkosSimulator` to preserve
  the current state-vector before qubit re-allocations in the runtime dynamic qubits management.
  [(#479)](https://github.com/PennyLaneAI/catalyst/pull/479)

* The [PennyLane custom compiler entry point name convention has changed](https://github.com/PennyLaneAI/pennylane/pull/5140), necessitating
  a change to the Catalyst entry points.
  [(#493)](https://github.com/PennyLaneAI/catalyst/pull/493)

<h3>Breaking changes</h3>

* Catalyst gradient functions now match the Jax convention for the returned axes of
  gradients, Jacobians, VJPs, and JVPs. As a result, the returned tensor shape from various
  Catalyst gradient functions may differ compared to previous versions of Catalyst.
  [(#500)](https://github.com/PennyLaneAI/catalyst/pull/500)
  [(#501)](https://github.com/PennyLaneAI/catalyst/pull/501)
  [(#508)](https://github.com/PennyLaneAI/catalyst/pull/508)

* The Catalyst Python frontend has been partially refactored. The impact on user-facing
  functionality is minimal, but the location of certain classes and methods used by the package
  may have changed.
  [(#529)](https://github.com/PennyLaneAI/catalyst/pull/529)
  [(#522)](https://github.com/PennyLaneAI/catalyst/pull/531)

  The following changes have been made:

  * Some debug methods and features on the QJIT class have been turned into free functions and moved
    to the `catalyst.debug` module, which will now appear in the public documention. This includes
    compiling a program from IR, obtaining a C program to invoke a compiled function from, and
    printing fine-grained MLIR compilation stages.

  * The `compilation_pipelines.py` module has been renamed to `jit.py`, and certain functionality
    has been moved out (see following items).

  * A new module `compiled_functions.py` now manages low-level access to compiled functions.

  * A new module `tracing/type_signatures.py` handles functionality related managing arguments
    and type signatures during the tracing process.

  * The `contexts.py` module has been moved from `utils` to the new `tracing` sub-module.

<h3>Internal changes</h3>

* Changes to the runtime QIR API and dependencies, to avoid symbol conflicts
  with other libraries that utilize QIR.
  [(#464)](https://github.com/PennyLaneAI/catalyst/pull/464)
  [(#470)](https://github.com/PennyLaneAI/catalyst/pull/470)

  The existing Catalyst runtime implements QIR as a library that can be linked against a QIR module.
  This works great when Catalyst is the only implementor of QIR, however it may generate
  symbol conflicts when used alongside other QIR implementations.

  To avoid this, two changes were necessary:

  * The Catalyst runtime now has a different API from QIR instructions.

    The runtime has been modified such that QIR instructions are lowered to functions where
    the `__quantum__` part of the function name is replaced with `__catalyst__`. This prevents
    the possibility of symbol conflicts with other libraries that implement QIR as a library.

  * The Catalyst runtime no longer depends on QIR runner's stdlib.

    We no longer depend nor link against QIR runner's stdlib. By linking against QIR runner's stdlib,
    some definitions persisted that may be different than ones used by third party implementors. To
    prevent symbol conflicts QIR runner's stdlib was removed and is no longer linked against. As a
    result, the following functions are now defined and implemented in Catalyst's runtime:

    * `int64_t __catalyst__rt__array_get_size_1d(QirArray *)`
    * `int8_t *__catalyst__rt__array_get_element_ptr_1d(QirArray *, int64_t)`

    and the following functions were removed since the frontend does not generate them

    * `QirString *__catalyst__rt__qubit_to_string(QUBIT *)`
    * `QirString *__catalyst__rt__result_to_string(RESULT *)`

* Fix an issue when no qubit number was specified for the `qinst` primitive. The primitive now
  correctly deduces the number of qubits when no gate parameters are present. This change is not
  user facing.
  [(#496)](https://github.com/PennyLaneAI/catalyst/pull/496)

<h3>Bug fixes</h3>

* Fixed a bug where differentiation of sliced arrays would result in an error.
  [(#552)](https://github.com/PennyLaneAI/catalyst/pull/552)

  ```py
  def f(x):
    return jax.numpy.sum(x[::2])

  x = jax.numpy.array([0.1, 0.2, 0.3, 0.4])
  ```
  ```pycon
  >>> catalyst.qjit(catalyst.grad(f))(x)
  [1. 0. 1. 0.]
  ```

* Fixed a bug where quantum control applied to a subcircuit was not correctly mapping wires,
  and the wires in the nested region remained unchanged.
  [(#555)](https://github.com/PennyLaneAI/catalyst/pull/555)

* Catalyst will no longer print a warning that recompilation is triggered when a `@qjit` decorated
  function with no arguments is invoke without having been compiled first, for example via the use
  of `target="mlir"`.
  [(#522)](https://github.com/PennyLaneAI/catalyst/pull/531)

* Fixes a bug in the configuration of dynamic shaped arrays that would cause certain program to
  error with `TypeError: cannot unpack non-iterable ShapedArray object`.
  [(#526)](https://github.com/PennyLaneAI/catalyst/pull/526)

  This is fixed by replacing the code which updates the `JAX_DYNAMIC_SHAPES` option with a
  `transient_jax_config()` context manager which temporarily sets the value of
  `JAX_DYNAMIC_SHAPES` to True and then restores the original configuration value following the
  yield. The context manager is used by `trace_to_jaxpr()` and `lower_jaxpr_to_mlir()`.

* Exceptions encountered in the runtime when using the `@qjit` option `async_qnodes=Tue`
  will now be properly propagated to the frontend.
  [(#447)](https://github.com/PennyLaneAI/catalyst/pull/447)
  [(#510)](https://github.com/PennyLaneAI/catalyst/pull/510)

  This is done by:
  * changeing `llvm.call` to `llvm.invoke`
  * setting async runtime tokens and values to be errors
  * deallocating live tokens and values

* Fixes a bug when computing gradients with the indexing/slicing,
  by fixing the scatter operation lowering when `updatedWindowsDim` is empty.
  [(#475)](https://github.com/PennyLaneAI/catalyst/pull/475)

* Fix the issue in `LightningKokkos::AllocateQubits` with allocating too many qubit IDs on
  qubit re-allocation.
  [(#473)](https://github.com/PennyLaneAI/catalyst/pull/473)

* Fixed an issue where wires was incorrectly set as `<Wires = [<WiresEnum.AnyWires: -1>]>`
  when using `catalyst.adjoint` and `catalyst.ctrl`, by adding a `wires` property to
  these operations.
  [(#480)](https://github.com/PennyLaneAI/catalyst/pull/480)

* Fix the issue with multiple lapack symbol definitions in the compiled program by updating
  the `stablehlo.custom_call` conversion pass.
  [(#488)](https://github.com/PennyLaneAI/catalyst/pull/488)

<h3>Contributors</h3>

This release contains contributions from (in alphabetical order):

Mikhail Andrenkov,
Ali Asadi,
David Ittah,
Tzung-Han Juang,
Erick Ochoa Lopez,
Romain Moyard,
Raul Torres,
Haochen Paul Wang.

# Release 0.4.1

<h3>Improvements</h3>

* Catalyst wheels are now packaged with OpenMP and ZStd, which avoids installing additional
  requirements separately in order to use pre-packaged Catalyst binaries.
  [(#457)](https://github.com/PennyLaneAI/catalyst/pull/457)
  [(#478)](https://github.com/PennyLaneAI/catalyst/pull/478)

  Note that OpenMP support for the `lightning.kokkos` backend has been disabled on macOS x86_64, due
  to memory issues in the computation of Lightning's adjoint-jacobian in the presence of multiple
  OMP threads.

<h3>Bug fixes</h3>

* Resolve an infinite recursion in the decomposition of the `Controlled`
  operator whenever computing a Unitary matrix for the operator fails.
  [(#468)](https://github.com/PennyLaneAI/catalyst/pull/468)

* Resolve a failure to generate gradient code for specific input circuits.
  [(#439)](https://github.com/PennyLaneAI/catalyst/pull/439)

  In this case, `jnp.mod`
  was used to compute wire values in a for loop, which prevented the gradient
  architecture from fully separating quantum and classical code. The following
  program is now supported:
  ```py
  @qjit
  @grad
  @qml.qnode(dev)
  def f(x):
      def cnot_loop(j):
          qml.CNOT(wires=[j, jnp.mod((j + 1), 4)])

      for_loop(0, 4, 1)(cnot_loop)()

      return qml.expval(qml.PauliZ(0))
  ```

* Resolve unpredictable behaviour when importing libraries that share Catalyst's LLVM dependency
  (e.g. TensorFlow). In some cases, both packages exporting the same symbols from their shared
  libraries can lead to process crashes and other unpredictable behaviour, since the wrong functions
  can be called if both libraries are loaded in the current process.
  The fix involves building shared libraries with hidden (macOS) or protected (linux) symbol
  visibility by default, exporting only what is necessary.
  [(#465)](https://github.com/PennyLaneAI/catalyst/pull/465)

* Resolve a failure to find the SciPy OpenBLAS library when running Catalyst,
  due to a different SciPy version being used to build Catalyst than to run it.
  [(#471)](https://github.com/PennyLaneAI/catalyst/pull/471)

* Resolve a memory leak in the runtime stemming from  missing calls to device destructors
  at the end of programs.
  [(#446)](https://github.com/PennyLaneAI/catalyst/pull/446)

<h3>Contributors</h3>

This release contains contributions from (in alphabetical order):

Ali Asadi,
David Ittah.

# Release 0.4.0

<h3>New features</h3>

* Catalyst is now accessible directly within the PennyLane user interface,
  once Catalyst is installed, allowing easy access to Catalyst just-in-time
  functionality.

  Through the use of the `qml.qjit` decorator, entire workflows can be JIT
  compiled down to a machine binary on first-function execution, including both quantum
  and classical processing. Subsequent calls to the compiled function will execute
  the previously-compiled binary, resulting in significant performance improvements.

  ```python
  import pennylane as qml

  dev = qml.device("lightning.qubit", wires=2)

  @qml.qjit
  @qml.qnode(dev)
  def circuit(theta):
      qml.Hadamard(wires=0)
      qml.RX(theta, wires=1)
      qml.CNOT(wires=[0, 1])
      return qml.expval(qml.PauliZ(wires=1))
  ```

  ```pycon
  >>> circuit(0.5)  # the first call, compilation occurs here
  array(0.)
  >>> circuit(0.5)  # the precompiled quantum function is called
  array(0.)
  ```

  Currently, PennyLane supports the [Catalyst hybrid compiler](https://github.com/pennylaneai/catalyst)
  with the `qml.qjit` decorator, which directly aliases Catalyst's `catalyst.qjit`.

  In addition to the above `qml.qjit` integration, the following native PennyLane functions can now
  be used with the `qjit` decorator: `qml.adjoint`, `qml.ctrl`, `qml.grad`, `qml.jacobian`,
  `qml.vjp`, `qml.jvp`, and `qml.adjoint`, `qml.while_loop`, `qml.for_loop`, `qml.cond`. These will
  alias to the corresponding Catalyst functions when used within a `qjit` context.

  For more details on these functions, please refer to the
 [PennyLane compiler documentation](https://docs.pennylane.ai/en/stable/introduction/compiling_workflows.html) and
 [compiler module documentation](https://docs.pennylane.ai/en/stable/code/qml_compiler.html).

* Just-in-time compiled functions now support asynchronuous execution of QNodes.
  [(#374)](https://github.com/PennyLaneAI/catalyst/pull/374)
  [(#381)](https://github.com/PennyLaneAI/catalyst/pull/381)
  [(#420)](https://github.com/PennyLaneAI/catalyst/pull/420)
  [(#424)](https://github.com/PennyLaneAI/catalyst/pull/424)
  [(#433)](https://github.com/PennyLaneAI/catalyst/pull/433)

  Simply specify `async_qnodes=True` when using the `@qjit` decorator to enable the async
  execution of QNodes. Currently, asynchronous execution is only supported by
  `lightning.qubit` and `lightning.kokkos`.

  Asynchronous execution will be most beneficial for just-in-time compiled functions that
  contain --- or generate --- multiple QNodes.

  For example,

  ```python
  dev = qml.device("lightning.qubit", wires=2)

  @qml.qnode(device=dev)
  def circuit(params):
      qml.RX(params[0], wires=0)
      qml.RY(params[1], wires=1)
      qml.CNOT(wires=[0, 1])
      return qml.expval(qml.PauliZ(wires=0))

  @qjit(async_qnodes=True)
  def multiple_qnodes(params):
      x = jnp.sin(params)
      y = jnp.cos(params)
      z = jnp.array([circuit(x), circuit(y)]) # will be executed in parallel
      return circuit(z)
  ```
  ``` pycon
  >>> func(jnp.array([1.0, 2.0]))
  1.0
  ```

  Here, the first two circuit executions will occur in parallel across multiple threads,
  as their execution can occur indepdently.

* Preliminary support for PennyLane transforms has been added.
  [(#280)](https://github.com/PennyLaneAI/catalyst/pull/280)

  ```python
  @qjit
  @qml.transforms.split_non_commuting
  @qml.qnode(dev)
  def circuit(x):
      qml.RX(x,wires=0)
      return [qml.expval(qml.PauliY(0)), qml.expval(qml.PauliZ(0))]
  ```

  ```pycon
  >>> circuit(0.4)
  [array(-0.51413599), array(0.85770868)]
  ```

  Currently, most PennyLane transforms will work with Catalyst
  as long as:

  - The circuit does not include any Catalyst-specific features, such
    as Catalyst control flow or measurement,

  - The QNode returns only lists of measurement processes,

  - AutoGraph is disabled, and

  - The transformation does not require or depend on the numeric value of
    dynamic variables.

* Catalyst now supports just-in-time compilation of dynamically-shaped arrays.
  [(#366)](https://github.com/PennyLaneAI/catalyst/pull/366)
  [(#386)](https://github.com/PennyLaneAI/catalyst/pull/385)
  [(#390)](https://github.com/PennyLaneAI/catalyst/pull/390)
  [(#411)](https://github.com/PennyLaneAI/catalyst/pull/411)

  The `@qjit` decorator can now be used to compile functions that accepts or contain tensors
  whose dimensions are not known at compile time; runtime execution with different shapes
  is supported without recompilation.

  In addition, standard tensor initialization functions `jax.numpy.ones`, `jnp.zeros`, and
  `jnp.empty` now accept dynamic variables (where the value is only known at
  runtime).

  ``` python
  @qjit
  def func(size: int):
      return jax.numpy.ones([size, size], dtype=float)
  ```

  ``` pycon
  >>> func(3)
  [[1. 1. 1.]
   [1. 1. 1.]
   [1. 1. 1.]]
  ```

  When passing tensors as arguments to compiled functions, the
  `abstracted_axes` keyword argument to the `@qjit` decorator can be used to specify
  which axes of the input arguments should be treated as abstract (and thus
  avoid recompilation).

  For example, without specifying `abstracted_axes`, the following `sum` function
  would recompile each time an array of different size is passed
  as an argument:

  ```pycon
  >>> @qjit
  >>> def sum_fn(x):
  >>>     return jnp.sum(x)
  >>> sum_fn(jnp.array([1]))     # Compilation happens here.
  >>> sum_fn(jnp.array([1, 1]))  # And here!
  ```

  By passing `abstracted_axes`, we can specify that the first axes
  of the first argument is to be treated as dynamic during initial compilation:

  ```pycon
  >>> @qjit(abstracted_axes={0: "n"})
  >>> def sum_fn(x):
  >>>     return jnp.sum(x)
  >>> sum_fn(jnp.array([1]))     # Compilation happens here.
  >>> sum_fn(jnp.array([1, 1]))  # No need to recompile.
  ```

  Note that support for dynamic arrays in control-flow primitives (such as loops),
  is not yet supported.

* Error mitigation using the zero-noise extrapolation method is now available through the
  `catalyst.mitigate_with_zne` transform.
  [(#324)](https://github.com/PennyLaneAI/catalyst/pull/324)
  [(#414)](https://github.com/PennyLaneAI/catalyst/pull/414)

  For example, given a noisy device (such as noisy hardware available through Amazon Braket):

  ```python
  dev = qml.device("noisy.device", wires=2)

  @qml.qnode(device=dev)
  def circuit(x, n):

      @for_loop(0, n, 1)
      def loop_rx(i):
          qml.RX(x, wires=0)

      loop_rx()

      qml.Hadamard(wires=0)
      qml.RZ(x, wires=0)
      loop_rx()
      qml.RZ(x, wires=0)
      qml.CNOT(wires=[1, 0])
      qml.Hadamard(wires=1)
      return qml.expval(qml.PauliY(wires=0))

  @qjit
  def mitigated_circuit(args, n):
      s = jax.numpy.array([1, 2, 3])
      return mitigate_with_zne(circuit, scale_factors=s)(args, n)
  ```

  ```pycon
  >>> mitigated_circuit(0.2, 5)
  0.5655341100116512
  ```

  In addition, a mitigation dialect has been added to the MLIR layer of Catalyst.
  It contains a Zero Noise Extrapolation (ZNE) operation,
  with a lowering to a global folded circuit.

<h3>Improvements</h3>

* The three backend devices provided with Catalyst, `lightning.qubit`, `lightning.kokkos`, and
  `braket.aws`, are now dynamically loaded at runtime.
  [(#343)](https://github.com/PennyLaneAI/catalyst/pull/343)
  [(#400)](https://github.com/PennyLaneAI/catalyst/pull/400)

  This takes advantage of the new backend plugin system provided in Catalyst v0.3.2,
  and allows the devices to be packaged separately from the runtime CAPI. Provided backend
  devices are now loaded at runtime, instead of being linked at compile time.

  For more details on the backend plugin system, see the
  [custom devices documentation](https://docs.pennylane.ai/projects/catalyst/en/stable/dev/custom_devices.html).

* Finite-shot measurement statistics (`expval`, `var`, and `probs`) are now supported
  for the `lightning.qubit` and `lightning.kokkos` devices. Previously, exact statistics
  were returned even when finite shots were specified.
  [(#392)](https://github.com/PennyLaneAI/catalyst/pull/392)
  [(#410)](https://github.com/PennyLaneAI/catalyst/pull/410)

  ```pycon
  >>> dev = qml.device("lightning.qubit", wires=2, shots=100)
  >>> @qjit
  >>> @qml.qnode(dev)
  >>> def circuit(x):
  >>>     qml.RX(x, wires=0)
  >>>     return qml.probs(wires=0)
  >>> circuit(0.54)
  array([0.94, 0.06])
  >>> circuit(0.54)
  array([0.93, 0.07])
  ```

* Catalyst gradient functions `grad`, `jacobian`, `jvp`, and `vjp` can now be invoked from
  outside a `@qjit` context.
  [(#375)](https://github.com/PennyLaneAI/catalyst/pull/375)

  This simplifies the process of writing functions where compilation
  can be turned on and off easily by adding or removing the decorator. The functions dispatch to
  their JAX equivalents when the compilation is turned off.

  ```python
  dev = qml.device("lightning.qubit", wires=2)

  @qml.qnode(dev)
  def circuit(x):
      qml.RX(x, wires=0)
      return qml.expval(qml.PauliZ(0))
  ```

  ```pycon
  >>> grad(circuit)(0.54)  # dispatches to jax.grad
  Array(-0.51413599, dtype=float64, weak_type=True)
  >>> qjit(grad(circuit))(0.54). # differentiates using Catalyst
  array(-0.51413599)
  ```

* New `lightning.qubit` configuration options are now supported via the `qml.device` loader,
  including Markov Chain Monte Carlo sampling support.
  [(#369)](https://github.com/PennyLaneAI/catalyst/pull/369)

  ```python
  dev = qml.device("lightning.qubit", wires=2, shots=1000, mcmc=True)

  @qml.qnode(dev)
  def circuit(x):
      qml.RX(x, wires=0)
      return qml.expval(qml.PauliZ(0))
  ```

  ```pycon
  >>> circuit(0.54)
  array(0.856)
  ```

* Improvements have been made to the runtime and quantum MLIR dialect in order
  to support asynchronous execution.

  - The runtime now supports multiple active devices managed via a device pool. The new `RTDevice`
    data-class and `RTDeviceStatus` along with the `thread_local` device instance pointer enable
    the runtime to better scope the lifetime of device instances concurrently. With these changes,
    one can create multiple active devices and execute multiple programs in a multithreaded
    environment.
    [(#381)](https://github.com/PennyLaneAI/catalyst/pull/381)

  - The ability to dynamically release devices has been added via `DeviceReleaseOp` in the Quantum
    MLIR dialect. This is lowered to the `__quantum__rt__device_release()` runtime instruction,
    which updates the status of the device instance from `Active` to `Inactive`. The runtime will reuse
    this deactivated instance instead of creating a new one automatically at runtime in a
    multi-QNode workflow when another device with identical specifications is requested.
    [(#381)](https://github.com/PennyLaneAI/catalyst/pull/381)

  - The `DeviceOp` definition in the Quantum MLIR dialect has been updated to lower a tuple
    of device information `('lib', 'name', 'kwargs')` to a single device initialization call
    `__quantum__rt__device_init(int8_t *, int8_t *, int8_t *)`. This allows the runtime to initialize
    device instances without keeping partial information of the device
    [(#396)](https://github.com/PennyLaneAI/catalyst/pull/396)

* The quantum adjoint compiler routine has been extended to support function calls that affect the
  quantum state within an adjoint region. Note that the function may only provide a single result
  consisting of the quantum register. By itself this provides no user-facing changes, but compiler
  pass developers may now generate quantum adjoint operations around a block of code containing
  function calls as well as quantum operations and control flow operations.
  [(#353)](https://github.com/PennyLaneAI/catalyst/pull/353)

* The allocation and deallocation operations in MLIR (`AllocOp`, `DeallocOp`) now follow simple
  value semantics for qubit register values, instead of modelling memory in the MLIR trait system.
  Similarly, the frontend generates proper value semantics by deallocating the final register value.

  The change enables functions at the MLIR level to accept and return quantum register values,
  which would otherwise not be correctly identified as aliases of existing register values by the
  bufferization system.
  [(#360)](https://github.com/PennyLaneAI/catalyst/pull/360)

<h3>Breaking changes</h3>

* Third party devices must now provide a configuration TOML file, in order to specify their
  supported operations, measurements, and features for Catalyst compatibility. For more information
  please visit the [Custom Devices](https://docs.pennylane.ai/projects/catalyst/en/latest/dev/custom_devices.html) section in our documentation.
  [(#369)](https://github.com/PennyLaneAI/catalyst/pull/369)

<h3>Bug fixes</h3>

* Resolves a bug in the compiler's differentiation engine that results in a segmentation fault
  when [attempting to differentiate non-differentiable quantum operations](https://github.com/PennyLaneAI/catalyst/issues/384).
  The fix ensures that all existing quantum operation types are removed during gradient passes that
  extract classical code from a QNode function. It also adds a verification step that will raise an error
  if a gradient pass cannot successfully eliminate all quantum operations for such functions.
  [(#397)](https://github.com/PennyLaneAI/catalyst/issues/397)

* Resolves a bug that caused unpredictable behaviour when printing string values with
  the `debug.print` function. The issue was caused by non-null-terminated strings.
  [(#418)](https://github.com/PennyLaneAI/catalyst/pull/418)

<h3>Contributors</h3>

This release contains contributions from (in alphabetical order):

Ali Asadi,
David Ittah,
Romain Moyard,
Sergei Mironov,
Erick Ochoa Lopez,
Shuli Shu.

# Release 0.3.2

<h3>New features</h3>

* The experimental AutoGraph feature now supports Python `while` loops, allowing native Python loops
  to be captured and compiled with Catalyst.
  [(#318)](https://github.com/PennyLaneAI/catalyst/pull/318)

  ```python
  dev = qml.device("lightning.qubit", wires=4)

  @qjit(autograph=True)
  @qml.qnode(dev)
  def circuit(n: int, x: float):
      i = 0

      while i < n:
          qml.RX(x, wires=i)
          i += 1

      return qml.expval(qml.PauliZ(0))
  ```

  ```pycon
  >>> circuit(4, 0.32)
  array(0.94923542)
  ```

  This feature extends the existing AutoGraph support for Python `for` loops and `if` statements
  introduced in v0.3. Note that TensorFlow must be installed for AutoGraph support.

  For more details, please see the
  [AutoGraph guide](https://docs.pennylane.ai/projects/catalyst/en/stable/dev/autograph.html).

* In addition to loops and conditional branches, AutoGraph now supports native Python `and`, `or`
  and `not` operators in Boolean expressions.
  [(#325)](https://github.com/PennyLaneAI/catalyst/pull/325)

  ```python
  dev = qml.device("lightning.qubit", wires=1)

  @qjit(autograph=True)
  @qml.qnode(dev)
  def circuit(x: float):

      if x >= 0 and x < jnp.pi:
          qml.RX(x, wires=0)

      return qml.probs()
  ```

  ```pycon
  >>> circuit(0.43)
  array([0.95448287, 0.04551713])
  >>> circuit(4.54)
  array([1., 0.])
  ```

  Note that logical Boolean operators will only be captured by AutoGraph if all
  operands are dynamic variables (that is, a value known only at runtime, such
  as a measurement result or function argument). For other use
  cases, it is recommended to use the `jax.numpy.logical_*` set of functions where
  appropriate.

* Debug compiled programs and print dynamic values at runtime with ``debug.print``
  [(#279)](https://github.com/PennyLaneAI/catalyst/pull/279)
  [(#356)](https://github.com/PennyLaneAI/catalyst/pull/356)

  You can now print arbitrary values from your running program, whether they are arrays, constants,
  strings, or abitrary Python objects. Note that while non-array Python objects
  *will* be printed at runtime, their string representation is captured at
  compile time, and thus will always be the same regardless of program inputs.
  The output for arrays optionally includes a descriptor for how the data is stored in memory
  ("memref").

  ```python
  @qjit
  def func(x: float):
      debug.print(x, memref=True)
      debug.print("exit")
  ```

  ```pycon
  >>> func(jnp.array(0.43))
  MemRef: base@ = 0x5629ff2b6680 rank = 0 offset = 0 sizes = [] strides = [] data =
  0.43
  exit
  ```

* Catalyst now officially supports macOS X86_64 devices, with macOS binary wheels
  available for both AARCH64 and X86_64.
  [(#347)](https://github.com/PennyLaneAI/catalyst/pull/347)
  [(#313)](https://github.com/PennyLaneAI/catalyst/pull/313)

* It is now possible to dynamically load third-party Catalyst compatible devices directly
  into a pre-installed Catalyst runtime on Linux.
  [(#327)](https://github.com/PennyLaneAI/catalyst/pull/327)

  To take advantage of this, third-party devices must implement the `Catalyst::Runtime::QuantumDevice`
  interface, in addition to defining the following method:

  ```cpp
  extern "C" Catalyst::Runtime::QuantumDevice*
  getCustomDevice() { return new CustomDevice(); }
  ```

  This support can also be integrated into existing PennyLane Python devices that inherit from
  the `QuantumDevice` class, by defining the `get_c_interface` static method.

  For more details, see the
  [custom devices documentation](https://docs.pennylane.ai/projects/catalyst/en/stable/dev/custom_devices.html).

<h3>Improvements</h3>

* Return values of conditional functions no longer need to be of exactly the same type.
  Type promotion is automatically applied to branch return values if their types don't match.
  [(#333)](https://github.com/PennyLaneAI/catalyst/pull/333)

  ```python
  @qjit
  def func(i: int, f: float):

      @cond(i < 3)
      def cond_fn():
          return i

      @cond_fn.otherwise
      def otherwise():
          return f

      return cond_fn()
  ```

  ```pycon
  >>> func(1, 4.0)
  array(1.0)
  ```

  Automatic type promotion across conditional branches also works with AutoGraph:

  ```python
  @qjit(autograph=True)
  def func(i: int, f: float):

      if i < 3:
          i = i
      else:
          i = f

      return i
  ```

  ```pycon
  >>> func(1, 4.0)
  array(1.0)
  ```

* AutoGraph now supports converting functions even when they are invoked through functional wrappers such
  as `adjoint`, `ctrl`, `grad`, `jacobian`, etc.
  [(#336)](https://github.com/PennyLaneAI/catalyst/pull/336)

  For example, the following should now succeed:

  ```python
  def inner(n):
    for i in range(n):
      qml.T(i)

  @qjit(autograph=True)
  @qml.qnode(dev)
  def f(n: int):
      adjoint(inner)(n)
      return qml.state()
  ```

* To prepare for Catalyst's frontend being integrated with PennyLane, the appropriate plugin entry point
  interface has been added to Catalyst.
  [(#331)](https://github.com/PennyLaneAI/catalyst/pull/331)

  For any compiler packages seeking to be registered in PennyLane, the `entry_points`
  metadata under the the group name `pennylane.compilers` must be added, with the following entry points:

  - `context`: Path to the compilation evaluation context manager. This context manager should have
    the method `context.is_tracing()`, which returns True if called within a program that is being
    traced or captured.

  - `ops`: Path to the compiler operations module. This operations module may contain compiler
    specific versions of PennyLane operations. Within a JIT context, PennyLane operations may
    dispatch to these.

  - `qjit`: Path to the JIT compiler decorator provided by the compiler. This decorator should have
    the signature `qjit(fn, *args, **kwargs)`, where `fn` is the function to be compiled.

* The compiler driver diagnostic output has been improved, and now includes failing IR as well as
  the names of failing passes.
  [(#349)](https://github.com/PennyLaneAI/catalyst/pull/349)

* The scatter operation in the Catalyst dialect now uses an SCF for loop to avoid ballooning
  the compiled code.
  [(#307)](https://github.com/PennyLaneAI/catalyst/pull/307)

* The `CopyGlobalMemRefPass` pass of our MLIR processing pipeline now supports
  dynamically shaped arrays.
  [(#348)](https://github.com/PennyLaneAI/catalyst/pull/348)

* The Catalyst utility dialect is now included in the Catalyst MLIR C-API.
  [(#345)](https://github.com/PennyLaneAI/catalyst/pull/345)

* Fix an issue with the AutoGraph conversion system that would prevent the fallback to Python from
  working correctly in certain instances.
  [(#352)](https://github.com/PennyLaneAI/catalyst/pull/352)

  The following type of code is now supported:

  ```python
  @qjit(autograph=True)
  def f():
    l = jnp.array([1, 2])
    for _ in range(2):
        l = jnp.kron(l, l)
    return l
  ```

* Catalyst now supports `jax.numpy.polyfit` inside a qjitted function.
  [(#367)](https://github.com/PennyLaneAI/catalyst/pull/367/)

* Catalyst now supports custom calls (including the one from HLO). We added support in MLIR (operation, bufferization
  and lowering). In the `lib_custom_calls`, developers then implement their custom calls and use external functions
  directly (e.g. Lapack). The OpenBlas library is taken from Scipy and linked in Catalyst, therefore any function from
  it can be used.
  [(#367)](https://github.com/PennyLaneAI/catalyst/pull/367/)

<h3>Breaking changes</h3>

* The axis ordering for `catalyst.jacobian` is updated to match `jax.jacobian`. Assuming we have
  parameters of shape `[a,b]` and results of shape `[c,d]`, the returned Jacobian will now have
  shape `[c, d, a, b]` instead of `[a, b, c, d]`.
  [(#283)](https://github.com/PennyLaneAI/catalyst/pull/283)

<h3>Bug fixes</h3>

* An upstream change in the PennyLane-Lightning project was addressed to prevent compilation issues
  in the `StateVectorLQubitDynamic` class in the runtime.
  The issue was introduced in [#499](https://github.com/PennyLaneAI/pennylane-lightning/pull/499).
  [(#322)](https://github.com/PennyLaneAI/catalyst/pull/322)

* The `requirements.txt` file to build Catalyst from source has been updated with a minimum pip
  version, `>=22.3`. Previous versions of pip are unable to perform editable installs when the
  system-wide site-packages are read-only, even when the `--user` flag is provided.
  [(#311)](https://github.com/PennyLaneAI/catalyst/pull/311)

* The frontend has been updated to make it compatible with PennyLane `MeasurementProcess` objects
  now being PyTrees in PennyLane version 0.33.
  [(#315)](https://github.com/PennyLaneAI/catalyst/pull/315)

<h3>Contributors</h3>

This release contains contributions from (in alphabetical order):

Ali Asadi,
David Ittah,
Sergei Mironov,
Romain Moyard,
Erick Ochoa Lopez.

# Release 0.3.1

<h3>New features</h3>

* The experimental AutoGraph feature, now supports Python `for` loops, allowing native Python loops
  to be captured and compiled with Catalyst.
  [(#258)](https://github.com/PennyLaneAI/catalyst/pull/258)

  ```python
  dev = qml.device("lightning.qubit", wires=n)

  @qjit(autograph=True)
  @qml.qnode(dev)
  def f(n):
      for i in range(n):
          qml.Hadamard(wires=i)

      return qml.expval(qml.PauliZ(0))
  ```

  This feature extends the existing AutoGraph support for Python `if` statements introduced in v0.3.
  Note that TensorFlow must be installed for AutoGraph support.

* The quantum control operation can now be used in conjunction with Catalyst control flow, such as
  loops and conditionals, via the new `catalyst.ctrl` function.
  [(#282)](https://github.com/PennyLaneAI/catalyst/pull/282)

  Similar in behaviour to the `qml.ctrl` control modifier from PennyLane, `catalyst.ctrl` can
  additionally wrap around quantum functions which contain control flow, such as the Catalyst
  `cond`, `for_loop`, and `while_loop` primitives.

  ```python
  @qjit
  @qml.qnode(qml.device("lightning.qubit", wires=4))
  def circuit(x):

      @for_loop(0, 3, 1)
      def repeat_rx(i):
          qml.RX(x / 2, wires=i)

      catalyst.ctrl(repeat_rx, control=3)()

      return qml.expval(qml.PauliZ(0))
  ```

  ```pycon
  >>> circuit(0.2)
  array(1.)
  ```

* Catalyst now supports JAX's `array.at[index]` notation for array element assignment and updating.
  [(#273)](https://github.com/PennyLaneAI/catalyst/pull/273)

  ```python
  @qjit
  def add_multiply(l: jax.core.ShapedArray((3,), dtype=float), idx: int):
      res = l.at[idx].multiply(3)
      res2 = l.at[idx].add(2)
      return res + res2

  res = add_multiply(jnp.array([0, 1, 2]), 2)
  ```

  ```pycon
  >>> res
  [0, 2, 10]
  ```

  For more details on available methods, see the
  [JAX documentation](https://jax.readthedocs.io/en/latest/_autosummary/jax.numpy.ndarray.at.html).

<h3>Improvements</h3>

* The Lightning backend device has been updated to work with the new PL-Lightning monorepo.
  [(#259)](https://github.com/PennyLaneAI/catalyst/pull/259)
  [(#277)](https://github.com/PennyLaneAI/catalyst/pull/277)

* A new compiler driver has been implemented in C++. This improves compile-time performance by
  avoiding *round-tripping*, which is when the entire program being compiled is dumped to
  a textual form and re-parsed by another tool.

  This is also a requirement for providing custom metadata at the LLVM level, which is
  necessary for better integration with tools like Enzyme. Finally, this makes it more natural
  to improve error messages originating from C++ when compared to the prior subprocess-based
  approach.
  [(#216)](https://github.com/PennyLaneAI/catalyst/pull/216)

* Support the `braket.devices.Devices` enum class and `s3_destination_folder`
  device options for AWS Braket remote devices.
  [(#278)](https://github.com/PennyLaneAI/catalyst/pull/278)

* Improvements have been made to the build process, including avoiding unnecessary processes such
  as removing `opt` and downloading the wheel.
  [(#298)](https://github.com/PennyLaneAI/catalyst/pull/298)

* Remove a linker warning about duplicate `rpath`s when Catalyst wheels are installed on macOS.
  [(#314)](https://github.com/PennyLaneAI/catalyst/pull/314)

<h3>Bug fixes</h3>

* Fix incompatibilities with GCC on Linux introduced in v0.3.0 when compiling user programs.
  Due to these, Catalyst v0.3.0 only works when clang is installed in the user environment.

  - Resolve an issue with an empty linker flag, causing `ld` to error.
    [(#276)](https://github.com/PennyLaneAI/catalyst/pull/276)

  - Resolve an issue with undefined symbols provided the Catalyst runtime.
    [(#316)](https://github.com/PennyLaneAI/catalyst/pull/316)

* Remove undocumented package dependency on the zlib/zstd compression library.
  [(#308)](https://github.com/PennyLaneAI/catalyst/pull/308)

* Fix filesystem issue when compiling multiple functions with the same name and
  `keep_intermediate=True`.
  [(#306)](https://github.com/PennyLaneAI/catalyst/pull/306)

* Add support for applying the `adjoint` operation to `QubitUnitary` gates.
  `QubitUnitary` was not able to be `adjoint`ed when the variable holding the unitary matrix might
  change. This can happen, for instance, inside of a for loop.
  To solve this issue, the unitary matrix gets stored in the array list via push and pops.
  The unitary matrix is later reconstructed from the array list and `QubitUnitary` can be executed
  in the `adjoint`ed context.
  [(#304)](https://github.com/PennyLaneAI/catalyst/pull/304)
  [(#310)](https://github.com/PennyLaneAI/catalyst/pull/310)

<h3>Contributors</h3>

This release contains contributions from (in alphabetical order):

Ali Asadi,
David Ittah,
Erick Ochoa Lopez,
Jacob Mai Peng,
Sergei Mironov,
Romain Moyard.

# Release 0.3.0

<h3>New features</h3>

* Catalyst now officially supports macOS ARM devices, such as Apple M1/M2 machines,
  with macOS binary wheels available on PyPI. For more details on the changes involved to support
  macOS, please see the improvements section.
  [(#229)](https://github.com/PennyLaneAI/catalyst/pull/230)
  [(#232)](https://github.com/PennyLaneAI/catalyst/pull/232)
  [(#233)](https://github.com/PennyLaneAI/catalyst/pull/233)
  [(#234)](https://github.com/PennyLaneAI/catalyst/pull/234)

* Write Catalyst-compatible programs with native Python conditional statements.
  [(#235)](https://github.com/PennyLaneAI/catalyst/pull/235)

  AutoGraph is a new, experimental, feature that automatically converts Python conditional
  statements like `if`, `else`, and `elif`, into their equivalent functional forms provided by
  Catalyst (such as `catalyst.cond`).

  This feature is currently opt-in, and requires setting the `autograph=True` flag in the `qjit`
  decorator:

  ```python
  dev = qml.device("lightning.qubit", wires=1)

  @qjit(autograph=True)
  @qml.qnode(dev)
  def f(x):
      if x < 0.5:
          qml.RY(jnp.sin(x), wires=0)
      else:
          qml.RX(jnp.cos(x), wires=0)

      return qml.expval(qml.PauliZ(0))
  ```

  The implementation is based on the AutoGraph module from TensorFlow, and requires a working
  TensorFlow installation be available. In addition, Python loops (`for` and `while`) are not
  yet supported, and do not work in AutoGraph mode.

  Note that there are some caveats when using this feature especially around the use of global
  variables or object mutation inside of methods. A functional style is always recommended when
  using `qjit` or AutoGraph.

* The quantum adjoint operation can now be used in conjunction with Catalyst control flow, such as
  loops and conditionals. For this purpose a new instruction, `catalyst.adjoint`, has been added.
  [(#220)](https://github.com/PennyLaneAI/catalyst/pull/220)

  `catalyst.adjoint` can wrap around quantum functions which contain the Catalyst `cond`,
  `for_loop`, and `while_loop` primitives. Previously, the usage of `qml.adjoint` on functions with
  these primitives would result in decomposition errors. Note that a future release of Catalyst will
  merge the behaviour of `catalyst.adjoint` into `qml.adjoint` for convenience.

  ```python
  dev = qml.device("lightning.qubit", wires=3)

  @qjit
  @qml.qnode(dev)
  def circuit(x):

      @for_loop(0, 3, 1)
      def repeat_rx(i):
          qml.RX(x / 2, wires=i)

      adjoint(repeat_rx)()

      return qml.expval(qml.PauliZ(0))
  ```

  ```pycon
  >>> circuit(0.2)
  array(0.99500417)
  ```

  Additionally, the ability to natively represent the adjoint construct in Catalyst's program
  representation (IR) was added.

* QJIT-compiled programs now support (nested) container types as inputs and outputs of compiled
  functions. This includes lists and dictionaries, as well as any data structure implementing the
  [PyTree protocol](https://jax.readthedocs.io/en/latest/pytrees.html).
  [(#215)](https://github.com/PennyLaneAI/catalyst/pull/215)
  [(#221)](https://github.com/PennyLaneAI/catalyst/pull/221)

  For example, a program that accepts and returns a mix of dictionaries, lists, and tuples:

  ```python
  @qjit
  def workflow(params1, params2):
      res1 = params1["a"][0][0] + params2[1]
      return {"y1": jnp.sin(res1), "y2": jnp.cos(res1)}
  ```

  ```pycon
  >>> params1 = {"a": [[0.1], 0.2]}
  >>> params2 = (0.6, 0.8)
  >>> workflow(params1, params2)
  array(0.78332691)
  ```

* Compile-time backpropagation of arbitrary hybrid programs is now supported, via integration with
  [Enzyme AD](https://enzyme.mit.edu/).
  [(#158)](https://github.com/PennyLaneAI/catalyst/pull/158)
  [(#193)](https://github.com/PennyLaneAI/catalyst/pull/193)
  [(#224)](https://github.com/PennyLaneAI/catalyst/pull/224)
  [(#225)](https://github.com/PennyLaneAI/catalyst/pull/225)
  [(#239)](https://github.com/PennyLaneAI/catalyst/pull/239)
  [(#244)](https://github.com/PennyLaneAI/catalyst/pull/244)

  This allows `catalyst.grad` to differentiate hybrid functions that contain both classical
  pre-processing (inside & outside of QNodes), QNodes, as well as classical post-processing
  (outside of QNodes) via a combination of backpropagation and quantum gradient methods.

  The new default for the differentiation `method` attribute in `catalyst.grad` has been changed to
  `"auto"`, which performs Enzyme-based reverse mode AD on classical code, in conjunction with the
  quantum `diff_method` specified on each QNode:

  ```python
  dev = qml.device("lightning.qubit", wires=1)

  @qml.qnode(dev, diff_method="parameter-shift")
  def circuit(theta):
      qml.RX(jnp.exp(theta ** 2) / jnp.cos(theta / 4), wires=0)
      return qml.expval(qml.PauliZ(wires=0))
  ```

  ```pycon
  >>> grad = qjit(catalyst.grad(circuit, method="auto"))
  >>> grad(jnp.pi)
  array(0.05938718)
  ```

  The reworked differentiation pipeline means you can now compute exact derivatives of programs with
  both classical pre- and post-processing, as shown below:

  ```python
  @qml.qnode(qml.device("lightning.qubit", wires=1), diff_method="adjoint")
  def circuit(theta):
      qml.RX(jnp.exp(theta ** 2) / jnp.cos(theta / 4), wires=0)
      return qml.expval(qml.PauliZ(wires=0))

  def loss(theta):
      return jnp.pi / jnp.tanh(circuit(theta))

  @qjit
  def grad_loss(theta):
      return catalyst.grad(loss)(theta)
  ```

  ```pycon
  >>> grad_loss(1.0)
  array(-1.90958669)
  ```

  You can also use multiple QNodes with different differentiation methods:

  ```python
  @qml.qnode(qml.device("lightning.qubit", wires=1), diff_method="parameter-shift")
  def circuit_A(params):
      qml.RX(jnp.exp(params[0] ** 2) / jnp.cos(params[1] / 4), wires=0)
      return qml.probs()

  @qml.qnode(qml.device("lightning.qubit", wires=1), diff_method="adjoint")
  def circuit_B(params):
      qml.RX(jnp.exp(params[1] ** 2) / jnp.cos(params[0] / 4), wires=0)
      return qml.expval(qml.PauliZ(wires=0))

  def loss(params):
      return jnp.prod(circuit_A(params)) + circuit_B(params)

  @qjit
  def grad_loss(theta):
      return catalyst.grad(loss)(theta)
  ```

  ```pycon
  >>> grad_loss(jnp.array([1.0, 2.0]))
  array([ 0.57367285, 44.4911605 ])
  ```

  And you can differentiate purely classical functions as well:

  ```python
  def square(x: float):
      return x ** 2

  @qjit
  def dsquare(x: float):
      return catalyst.grad(square)(x)
  ```

  ```pycon
  >>> dsquare(2.3)
  array(4.6)
  ```

  Note that the current implementation of reverse mode AD is restricted to 1st order derivatives,
  but you can still use `catalyst.grad(method="fd")` is still available to perform a finite
  differences approximation of _any_ differentiable function.

* Add support for the new PennyLane arithmetic operators.
  [(#250)](https://github.com/PennyLaneAI/catalyst/pull/250)

  PennyLane is in the process of replacing `Hamiltonian` and `Tensor` observables with a set of
  general arithmetic operators. These consist of
  [Prod](https://docs.pennylane.ai/en/stable/code/api/pennylane.ops.op_math.Prod.html),
  [Sum](https://docs.pennylane.ai/en/stable/code/api/pennylane.ops.op_math.Sum.html) and
  [SProd](https://docs.pennylane.ai/en/stable/code/api/pennylane.ops.op_math.SProd.html).

  By default, using dunder methods (eg. `+`, `-`, `@`, `*`) to combine
  operators with scalars or other operators will create `Hamiltonian` and
  `Tensor` objects. However, these two methods will be deprecated in coming
  releases of PennyLane.

  To enable the new arithmetic operators, one can use `Prod`, `Sum`, and
  `Sprod` directly or activate them by calling [enable_new_opmath](https://docs.pennylane.ai/en/stable/code/api/pennylane.operation.enable_new_opmath.html)
  at the beginning of your PennyLane program.

  ``` python
  dev = qml.device("lightning.qubit", wires=2)

  @qjit
  @qml.qnode(dev)
  def circuit(x: float, y: float):
      qml.RX(x, wires=0)
      qml.RX(y, wires=1)
      qml.CNOT(wires=[0, 1])
      return qml.expval(0.2 * qml.PauliX(wires=0) - 0.4 * qml.PauliY(wires=1))
  ```

  ```pycon
  >>> qml.operation.enable_new_opmath()
  >>> qml.operation.active_new_opmath()
  True
  >>> circuit(np.pi / 4, np.pi / 2)
  array(0.28284271)
  ```

<h3>Improvements</h3>

* Better support for Hamiltonian observables:

  - Allow Hamiltonian observables with integer coefficients.
    [(#248)](https://github.com/PennyLaneAI/catalyst/pull/248)

    For example, compiling the following circuit wasn't previously allowed, but is
    now supported in Catalyst:

    ```python
    dev = qml.device("lightning.qubit", wires=2)

    @qjit
    @qml.qnode(dev)
    def circuit(x: float, y: float):
        qml.RX(x, wires=0)
        qml.RY(y, wires=1)

        coeffs = [1, 2]
        obs = [qml.PauliZ(0), qml.PauliZ(1)]
        return qml.expval(qml.Hamiltonian(coeffs, obs))
    ```

  - Allow nested Hamiltonian observables.
    [(#255)](https://github.com/PennyLaneAI/catalyst/pull/255)

    ```python
    @qjit
    @qml.qnode(qml.device("lightning.qubit", wires=3))
    def circuit(x, y, coeffs1, coeffs2):
        qml.RX(x, wires=0)
        qml.RX(y, wires=1)
        qml.RY(x + y, wires=2)

        obs = [
            qml.PauliX(0) @ qml.PauliZ(1),
            qml.Hamiltonian(coeffs1, [qml.PauliZ(0) @ qml.Hadamard(2)]),
        ]

        return qml.var(qml.Hamiltonian(coeffs2, obs))
    ```

* Various performance improvements:

  - The execution and compile time of programs has been reduced, by generating more efficient code
    and avoiding unnecessary optimizations. Specifically, a scalarization procedure was added to the
    MLIR pass pipeline, and LLVM IR compilation is now invoked with optimization level 0.
    [(#217)](https://github.com/PennyLaneAI/catalyst/pull/217)

  - The execution time of compiled functions has been improved in the frontend.
    [(#213)](https://github.com/PennyLaneAI/catalyst/pull/213)

    Specifically, the following changes have been made, which leads to a small but measurable
    improvement when using larger matrices as inputs, or functions with many inputs:

    + only loading the user program library once per compilation,
    + generating return value types only once per compilation,
    + avoiding unnecessary type promotion, and
    + avoiding unnecessary array copies.

  - Peak memory utilization of a JIT compiled program has been reduced, by allowing tensors to be
    scheduled for deallocation. Previously, the tensors were not deallocated until the end of the
    call to the JIT compiled function.
    [(#201)](https://github.com/PennyLaneAI/catalyst/pull/201)

* Various improvements have been made to enable Catalyst to compile on macOS:

  - Remove unnecessary `reinterpret_cast` from `ObsManager`. Removal of
    these `reinterpret_cast` allows compilation of the runtime to succeed
    in macOS. macOS uses an ILP32 mode for Aarch64 where they use the full 64
    bit mode but with 32 bit Integer, Long, and Pointers. This patch also
    changes a test file to prevent a mismatch in machines which compile using
    ILP32 mode.
    [(#229)](https://github.com/PennyLaneAI/catalyst/pull/230)

  - Allow runtime to be compiled on macOS. Substitute `nproc` with a call to
    `os.cpu_count()` and use correct flags for `ld.64`.
    [(#232)](https://github.com/PennyLaneAI/catalyst/pull/232)

  - Improve portability on the frontend to be available on macOS. Use
    `.dylib`, remove unnecessary flags, and address behaviour difference in
    flags.
    [(#233)](https://github.com/PennyLaneAI/catalyst/pull/233)

  - Small compatibility changes in order for all integration tests to succeed
    on macOS.
    [(#234)](https://github.com/PennyLaneAI/catalyst/pull/234)

* Dialects can compile with older versions of clang by avoiding type mismatches.
  [(#228)](https://github.com/PennyLaneAI/catalyst/pull/228)

* The runtime is now built against `qir-stdlib` pre-build artifacts.
  [(#236)](https://github.com/PennyLaneAI/catalyst/pull/236)

* Small improvements have been made to the CI/CD, including fixing the Enzyme
  cache, generalize caches to other operating systems, fix build wheel
  recipe, and remove references to QIR in runtime's Makefile.
  [(#243)](https://github.com/PennyLaneAI/catalyst/pull/243)
  [(#247)](https://github.com/PennyLaneAI/catalyst/pull/247)


<h3>Breaking changes</h3>

* Support for Python 3.8 has been removed.
  [(#231)](https://github.com/PennyLaneAI/catalyst/pull/231)

* The default differentiation method on ``grad`` and ``jacobian`` is reverse-mode
  automatic differentiation instead of finite differences. When a QNode does not have a
  ``diff_method`` specified, it will default to using the parameter shift method instead of
  finite-differences.
  [(#244)](https://github.com/PennyLaneAI/catalyst/pull/244)
  [(#271)](https://github.com/PennyLaneAI/catalyst/pull/271)

* The JAX version used by Catalyst has been updated to `v0.4.14`, the minimum PennyLane version
  required is now `v0.32`.
  [(#264)](https://github.com/PennyLaneAI/catalyst/pull/264)

* Due to the change allowing Python container objects as inputs to QJIT-compiled functions, Python
  lists are no longer automatically converted to JAX arrays.
  [(#231)](https://github.com/PennyLaneAI/catalyst/pull/231)

  This means that indexing on lists when the index is not static will cause a
  `TracerIntegerConversionError`, consistent with JAX's behaviour.

  That is, the following example is no longer support:

  ```python
  @qjit
  def f(x: list, index: int):
      return x[index]
  ```

  However, if the parameter `x` above is a JAX or NumPy array, the compilation will continue to
  succeed.

* The `catalyst.grad` function has been renamed to `catalyst.jacobian` and supports differentiation
  of functions that return multiple or non-scalar outputs. A new `catalyst.grad` function has been
  added that enforces that it is differentiating a function with a single scalar return value.
  [(#254)](https://github.com/PennyLaneAI/catalyst/pull/254)

<h3>Bug fixes</h3>

* Fixed an issue preventing the differentiation of `qml.probs` with the parameter-shift method.
  [(#211)](https://github.com/PennyLaneAI/catalyst/pull/211)

* Fixed the incorrect return value data-type with functions returning `qml.counts`.
  [(#221)](https://github.com/PennyLaneAI/catalyst/pull/221)

* Fix segmentation fault when differentiating a function where a quantum measurement is used
  multiple times by the same operation.
  [(#242)](https://github.com/PennyLaneAI/catalyst/pull/242)

<h3>Contributors</h3>

This release contains contributions from (in alphabetical order):

Ali Asadi,
David Ittah,
Erick Ochoa Lopez,
Jacob Mai Peng,
Romain Moyard,
Sergei Mironov.


# Release 0.2.1

<h3>Bug fixes</h3>

* Add missing OpenQASM backend in binary distribution, which relies on the latest version of the
  AWS Braket plugin for PennyLane to resolve dependency issues between the plugin, Catalyst, and
  PennyLane. The Lightning-Kokkos backend with Serial and OpenMP modes is also added to the binary
  distribution.
  [#198](https://github.com/PennyLaneAI/catalyst/pull/198)

* Return a list of decompositions when calling the decomposition method for control operations.
  This allows Catalyst to be compatible with upstream PennyLane.
  [#241](https://github.com/PennyLaneAI/catalyst/pull/241)

<h3>Improvements</h3>

* When using OpenQASM-based devices the string representation of the circuit is printed on
  exception.
  [#199](https://github.com/PennyLaneAI/catalyst/pull/199)

* Use ``pybind11::module`` interface library instead of ``pybind11::embed`` in the runtime for
  OpenQasm backend to avoid linking to the python library at compile time.
  [#200](https://github.com/PennyLaneAI/catalyst/pull/200)

<h3>Contributors</h3>

This release contains contributions from (in alphabetical order):

Ali Asadi,
David Ittah.

# Release 0.2.0

<h3>New features</h3>

* Catalyst programs can now be used inside of a larger JAX workflow which uses
  JIT compilation, automatic differentiation, and other JAX transforms.
  [#96](https://github.com/PennyLaneAI/catalyst/pull/96)
  [#123](https://github.com/PennyLaneAI/catalyst/pull/123)
  [#167](https://github.com/PennyLaneAI/catalyst/pull/167)
  [#192](https://github.com/PennyLaneAI/catalyst/pull/192)

  For example, call a Catalyst qjit-compiled function from within a JAX jit-compiled
  function:

  ```python
  dev = qml.device("lightning.qubit", wires=1)

  @qjit
  @qml.qnode(dev)
  def circuit(x):
      qml.RX(jnp.pi * x[0], wires=0)
      qml.RY(x[1] ** 2, wires=0)
      qml.RX(x[1] * x[2], wires=0)
      return qml.probs(wires=0)

  @jax.jit
  def cost_fn(weights):
      x = jnp.sin(weights)
      return jnp.sum(jnp.cos(circuit(x)) ** 2)
  ```

  ```pycon
  >>> cost_fn(jnp.array([0.1, 0.2, 0.3]))
  Array(1.32269195, dtype=float64)
  ```

  Catalyst-compiled functions can now also be automatically differentiated
  via JAX, both in forward and reverse mode to first-order,

  ```pycon
  >>> jax.grad(cost_fn)(jnp.array([0.1, 0.2, 0.3]))
  Array([0.49249037, 0.05197949, 0.02991883], dtype=float64)
  ```

  as well as vectorized using `jax.vmap`:

  ```pycon
  >>> jax.vmap(cost_fn)(jnp.array([[0.1, 0.2, 0.3], [0.4, 0.5, 0.6]]))
  Array([1.32269195, 1.53905377], dtype=float64)
  ```

  In particular, this allows for a reduction in boilerplate when using
  JAX-compatible optimizers such as `jaxopt`:

  ```pycon
  >>> opt = jaxopt.GradientDescent(cost_fn)
  >>> params = jnp.array([0.1, 0.2, 0.3])
  >>> (final_params, _) = jax.jit(opt.run)(params)
  >>> final_params
  Array([-0.00320799,  0.03475223,  0.29362844], dtype=float64)
  ```

  Note that, in general, best performance will be seen when the Catalyst
  `@qjit` decorator is used to JIT the entire hybrid workflow. However, there
  may be cases where you may want to delegate only the quantum part of your
  workflow to Catalyst, and let JAX handle classical components (for example,
  due to missing a feature or compatibility issue in Catalyst).

* Support for Amazon Braket devices provided via the PennyLane-Braket plugin.
  [#118](https://github.com/PennyLaneAI/catalyst/pull/118)
  [#139](https://github.com/PennyLaneAI/catalyst/pull/139)
  [#179](https://github.com/PennyLaneAI/catalyst/pull/179)
  [#180](https://github.com/PennyLaneAI/catalyst/pull/180)

  This enables quantum subprograms within a JIT-compiled Catalyst workflow to
  execute on Braket simulator and hardware devices, including remote
  cloud-based simulators such as SV1.

  ```python
  def circuit(x, y):
      qml.RX(y * x, wires=0)
      qml.RX(x * 2, wires=1)
      return qml.expval(qml.PauliY(0) @ qml.PauliZ(1))

  @qjit
  def workflow(x: float, y: float):
      device = qml.device("braket.local.qubit", backend="braket_sv", wires=2)
      g = qml.qnode(device)(circuit)
      h = catalyst.grad(g)
      return h(x, y)

  workflow(1.0, 2.0)
  ```

  For a list of available devices, please see the [PennyLane-Braket](https://amazon-braket-pennylane-plugin-python.readthedocs.io/en/latest/)
  documentation.

  Internally, the quantum instructions are generating OpenQASM3 kernels at
  runtime; these are then executed on both local (`braket.local.qubit`) and
  remote (`braket.aws.qubit`) devices backed by Amazon Braket Python SDK,

  with measurement results then propagated back to the frontend.

  Note that at initial release, not all Catalyst features are supported with Braket.
  In particular, dynamic circuit features, such as mid-circuit measurements, will
  not work with Braket devices.

* Catalyst conditional functions defined via `@catalyst.cond` now support an arbitrary
  number of 'else if' chains.
  [#104](https://github.com/PennyLaneAI/catalyst/pull/104)

  ```python
  dev = qml.device("lightning.qubit", wires=1)

  @qjit
  @qml.qnode(dev)
  def circuit(x):

      @catalyst.cond(x > 2.7)
      def cond_fn():
          qml.RX(x, wires=0)

      @cond_fn.else_if(x > 1.4)
      def cond_elif():
          qml.RY(x, wires=0)

      @cond_fn.otherwise
      def cond_else():
          qml.RX(x ** 2, wires=0)

      cond_fn()

      return qml.probs(wires=0)
  ```

* Iterating in reverse is now supported with constant negative step sizes via `catalyst.for_loop`.
  [#129](https://github.com/PennyLaneAI/catalyst/pull/129)

  ```python
  dev = qml.device("lightning.qubit", wires=1)

  @qjit
  @qml.qnode(dev)
  def circuit(n):

      @catalyst.for_loop(n, 0, -1)
      def loop_fn(_):
          qml.PauliX(0)

      loop_fn()
      return measure(0)
  ```

* Additional gradient transforms for computing the vector-Jacobian product (VJP)
  and Jacobian-vector product (JVP) are now available in Catalyst.
  [#98](https://github.com/PennyLaneAI/catalyst/pull/98)

  Use `catalyst.vjp` to compute the forward-pass value and VJP:

  ```python
  @qjit
  def vjp(params, cotangent):
      def f(x):
          y = [jnp.sin(x[0]), x[1] ** 2, x[0] * x[1]]
          return jnp.stack(y)

      return catalyst.vjp(f, [params], [cotangent])
  ```

  ```pycon
  >>> x = jnp.array([0.1, 0.2])
  >>> dy = jnp.array([-0.5, 0.1, 0.3])
  >>> vjp(x, dy)
  [array([0.09983342, 0.04      , 0.02      ]),
   array([-0.43750208,  0.07000001])]
  ```

  Use `catalyst.jvp` to compute the forward-pass value and JVP:

  ```python
  @qjit
  def jvp(params, tangent):
      def f(x):
          y = [jnp.sin(x[0]), x[1] ** 2, x[0] * x[1]]
          return jnp.stack(y)

      return catalyst.jvp(f, [params], [tangent])
  ```

  ```pycon
  >>> x = jnp.array([0.1, 0.2])
  >>> tangent = jnp.array([0.3, 0.6])
  >>> jvp(x, tangent)
  [array([0.09983342, 0.04      , 0.02      ]),
   array([0.29850125, 0.24000006, 0.12      ])]
  ```

* Support for multiple backend devices within a single qjit-compiled function
  is now available.
  [#86](https://github.com/PennyLaneAI/catalyst/pull/86)
  [#89](https://github.com/PennyLaneAI/catalyst/pull/89)

  For example, if you compile the Catalyst runtime
  with `lightning.kokkos` support (via the compilation flag
  `ENABLE_LIGHTNING_KOKKOS=ON`), you can use `lightning.qubit` and
  `lightning.kokkos` within a singular workflow:

  ```python
  dev1 = qml.device("lightning.qubit", wires=1)
  dev2 = qml.device("lightning.kokkos", wires=1)

  @qml.qnode(dev1)
  def circuit1(x):
      qml.RX(jnp.pi * x[0], wires=0)
      qml.RY(x[1] ** 2, wires=0)
      qml.RX(x[1] * x[2], wires=0)
      return qml.var(qml.PauliZ(0))

  @qml.qnode(dev2)
  def circuit2(x):

      @catalyst.cond(x > 2.7)
      def cond_fn():
          qml.RX(x, wires=0)

      @cond_fn.otherwise
      def cond_else():
          qml.RX(x ** 2, wires=0)

      cond_fn()

      return qml.probs(wires=0)

  @qjit
  def cost(x):
      return circuit2(circuit1(x))
  ```

  ```pycon
  >>> x = jnp.array([0.54, 0.31])
  >>> cost(x)
  array([0.80842369, 0.19157631])
  ```

* Support for returning the variance of Hamiltonians,
  Hermitian matrices, and Tensors via `qml.var` has been added.
  [#124](https://github.com/PennyLaneAI/catalyst/pull/124)

  ```python
  dev = qml.device("lightning.qubit", wires=2)

  @qjit
  @qml.qnode(dev)
  def circuit(x):
      qml.RX(jnp.pi * x[0], wires=0)
      qml.RY(x[1] ** 2, wires=1)
      qml.CNOT(wires=[0, 1])
      qml.RX(x[1] * x[2], wires=0)
      return qml.var(qml.PauliZ(0) @ qml.PauliX(1))
  ```

  ```pycon
  >>> x = jnp.array([0.54, 0.31])
  >>> circuit(x)
  array(0.98851544)
  ```

<h3>Breaking changes</h3>

* The `catalyst.grad` function now supports using the differentiation
  method defined on the QNode (via the `diff_method` argument) rather than
  applying a global differentiation method.
  [#163](https://github.com/PennyLaneAI/catalyst/pull/163)

  As part of this change, the `method` argument now accepts
  the following options:

  - `method="auto"`:  Quantum components of the hybrid function are
    differentiated according to the corresponding QNode `diff_method`, while
    the classical computation is differentiated using traditional auto-diff.

    With this strategy, Catalyst only currently supports QNodes with
    `diff_method="param-shift" and `diff_method="adjoint"`.

  - `method="fd"`: First-order finite-differences for the entire hybrid function.
    The `diff_method` argument for each QNode is ignored.

  This is an intermediate step towards differentiating functions that
  internally call multiple QNodes, and towards supporting differentiation of
  classical postprocessing.

<h3>Improvements</h3>

* Catalyst has been upgraded to work with JAX v0.4.13.
  [#143](https://github.com/PennyLaneAI/catalyst/pull/143)
  [#185](https://github.com/PennyLaneAI/catalyst/pull/185)

* Add a Backprop operation for using autodifferentiation (AD) at the LLVM
  level with Enzyme AD. The Backprop operations has a bufferization pattern
  and a lowering to LLVM.
  [#107](https://github.com/PennyLaneAI/catalyst/pull/107)
  [#116](https://github.com/PennyLaneAI/catalyst/pull/116)

* Error handling has been improved. The runtime now throws more descriptive
  and unified expressions for runtime errors and assertions.
  [#92](https://github.com/PennyLaneAI/catalyst/pull/92)

* In preparation for easier debugging, the compiler has been refactored to
  allow easy prototyping of new compilation pipelines.
  [#38](https://github.com/PennyLaneAI/catalyst/pull/38)

  In the future, this will allow the ability to generate MLIR or LLVM-IR by
  loading input from a string or file, rather than generating it from Python.

  As part of this refactor, the following changes were made:

  - Passes are now classes. This allows developers/users looking to change
    flags to inherit from these passes and change the flags.

  - Passes are now passed as arguments to the compiler. Custom passes can just
    be passed to the compiler as an argument, as long as they implement a run
    method which takes an input and the output of this method can be fed to
    the next pass.

* Improved Python compatibility by providing a stable signature for user
  generated functions.
  [#106](https://github.com/PennyLaneAI/catalyst/pull/106)

* Handle C++ exceptions without unwinding the whole stack.
  [#99](https://github.com/PennyLaneAI/catalyst/pull/99)

* Reduce the number of classical invocations by counting the number of gate parameters in
  the `argmap` function.
  [#136](https://github.com/PennyLaneAI/catalyst/pull/136)

  Prior to this, the computation of hybrid gradients executed all of the classical code
  being differentiated in a `pcount` function that solely counted the number of gate
  parameters in the quantum circuit. This was so `argmap` and other downstream
  functions could allocate memrefs large enough to store all gate parameters.

  Now, instead of counting the number of parameters separately, a dynamically-resizable
  array is used in the `argmap` function directly to store the gate parameters. This
  removes one invocation of all of the classical code being differentiated.

* Use Tablegen to define MLIR passes instead of C++ to reduce overhead of adding new passes.
  [#157](https://github.com/PennyLaneAI/catalyst/pull/157)

* Perform constant folding on wire indices for `quantum.insert` and `quantum.extract` ops,
  used when writing (resp. reading) qubits to (resp. from) quantum registers.
  [#161](https://github.com/PennyLaneAI/catalyst/pull/161)

* Represent known named observables as members of an MLIR Enum rather than a raw integer.
  This improves IR readability.
  [#165](https://github.com/PennyLaneAI/catalyst/pull/165)

<h3>Bug fixes</h3>

* Fix a bug in the mapping from logical to concrete qubits for mid-circuit measurements.
  [#80](https://github.com/PennyLaneAI/catalyst/pull/80)

* Fix a bug in the way gradient result type is inferred.
  [#84](https://github.com/PennyLaneAI/catalyst/pull/84)

* Fix a memory regression and reduce memory footprint by removing unnecessary
  temporary buffers.
  [#100](https://github.com/PennyLaneAI/catalyst/pull/100)

* Provide a new abstraction to the `QuantumDevice` interface in the runtime
  called `DataView`. C++ implementations of the interface can iterate
  through and directly store results into the `DataView` independent of the
  underlying memory layout. This can eliminate redundant buffer copies at the
  interface boundaries, which has been applied to existing devices.
  [#109](https://github.com/PennyLaneAI/catalyst/pull/109)

* Reduce memory utilization by transferring ownership of buffers from the
  runtime to Python instead of copying them. This includes adding a compiler
  pass that copies global buffers into the heap as global buffers cannot be
  transferred to Python.
  [#112](https://github.com/PennyLaneAI/catalyst/pull/112)

* Temporary fix of use-after-free and dependency of uninitialized memory.
  [#121](https://github.com/PennyLaneAI/catalyst/pull/121)

* Fix file renaming within pass pipelines.
  [#126](https://github.com/PennyLaneAI/catalyst/pull/126)

* Fix the issue with the `do_queue` deprecation warnings in PennyLane.
  [#146](https://github.com/PennyLaneAI/catalyst/pull/146)

* Fix the issue with gradients failing to work with hybrid functions that
  contain constant `jnp.array` objects. This will enable PennyLane operators
  that have data in the form of a `jnp.array`, such as a Hamiltonian, to be
  included in a qjit-compiled function.
  [#152](https://github.com/PennyLaneAI/catalyst/pull/152)

  An example of a newly supported workflow:

  ```python
  coeffs = jnp.array([0.1, 0.2])
  terms = [qml.PauliX(0) @ qml.PauliZ(1), qml.PauliZ(0)]
  H = qml.Hamiltonian(coeffs, terms)

  @qjit
  @qml.qnode(qml.device("lightning.qubit", wires=2))
  def circuit(x):
    qml.RX(x[0], wires=0)
    qml.RY(x[1], wires=0)
    qml.CNOT(wires=[0, 1])
    return qml.expval(H)

  params = jnp.array([0.3, 0.4])
  jax.grad(circuit)(params)
  ```

<h3>Contributors</h3>

This release contains contributions from (in alphabetical order):

Ali Asadi,
David Ittah,
Erick Ochoa Lopez,
Jacob Mai Peng,
Romain Moyard,
Sergei Mironov.

# Release 0.1.2

<h3>New features</h3>

* Add an option to print verbose messages explaining the compilation process.
  [#68](https://github.com/PennyLaneAI/catalyst/pull/68)

* Allow ``catalyst.grad`` to be used on any traceable function (within a qjit context).
  This means the operation is no longer restricted to acting on ``qml.qnode``s only.
  [#75](https://github.com/PennyLaneAI/catalyst/pull/75)

<h3>Improvements</h3>

* Work in progress on a Lightning-Kokkos backend:

  Bring feature parity to the Lightning-Kokkos backend simulator.
  [#55](https://github.com/PennyLaneAI/catalyst/pull/55)

  Add support for variance measurements for all observables.
  [#70](https://github.com/PennyLaneAI/catalyst/pull/70)

* Build the runtime against qir-stdlib v0.1.0.
  [#58](https://github.com/PennyLaneAI/catalyst/pull/58)

* Replace input-checking assertions with exceptions.
  [#67](https://github.com/PennyLaneAI/catalyst/pull/67)

* Perform function inlining to improve optimizations and memory management within the compiler.
  [#72](https://github.com/PennyLaneAI/catalyst/pull/72)

<h3>Breaking changes</h3>

<h3>Bug fixes</h3>

* Several fixes to address memory leaks in the compiled program:

  Fix memory leaks from data that flows back into the Python environment.
  [#54](https://github.com/PennyLaneAI/catalyst/pull/54)

  Fix memory leaks resulting from partial bufferization at the MLIR level. This fix makes the
  necessary changes to reintroduce the ``-buffer-deallocation`` pass into the MLIR pass pipeline.
  The pass guarantees that all allocations contained within a function (that is allocations that are
  not returned from a function) are also deallocated.
  [#61](https://github.com/PennyLaneAI/catalyst/pull/61)

  Lift heap allocations for quantum op results from the runtime into the MLIR compiler core. This
  allows all memref buffers to be memory managed in MLIR using the
  [MLIR bufferization infrastructure](https://mlir.llvm.org/docs/Bufferization/).
  [#63](https://github.com/PennyLaneAI/catalyst/pull/63)

  Eliminate all memory leaks by tracking memory allocations at runtime. The memory allocations
  which are still alive when the compiled function terminates, will be freed in the
  finalization / teardown function.
  [#78](https://github.com/PennyLaneAI/catalyst/pull/78)

* Fix returning complex scalars from the compiled function.
  [#77](https://github.com/PennyLaneAI/catalyst/pull/77)

<h3>Contributors</h3>

This release contains contributions from (in alphabetical order):

Ali Asadi,
David Ittah,
Erick Ochoa Lopez,
Sergei Mironov.

# Release 0.1.1

<h3>New features</h3>

* Adds support for interpreting control flow operations.
  [#31](https://github.com/PennyLaneAI/catalyst/pull/31)

<h3>Improvements</h3>

* Adds fallback compiler drivers to increase reliability during linking phase. Also adds support for a
  CATALYST_CC environment variable for manual specification of the compiler driver used for linking.
  [#30](https://github.com/PennyLaneAI/catalyst/pull/30)

<h3>Breaking changes</h3>

<h3>Bug fixes</h3>

* Fixes the Catalyst image path in the readme to properly render on PyPI.

<h3>Contributors</h3>

This release contains contributions from (in alphabetical order):

Ali Asadi,
Erick Ochoa Lopez.

# Release 0.1.0

Initial public release.

<h3>Contributors</h3>

This release contains contributions from (in alphabetical order):

Ali Asadi,
Sam Banning,
David Ittah,
Josh Izaac,
Erick Ochoa Lopez,
Sergei Mironov,
Isidor Schoch.<|MERGE_RESOLUTION|>--- conflicted
+++ resolved
@@ -34,7 +34,6 @@
   the python function being called back into.
   [(#919)](https://github.com/PennyLaneAI/catalyst/pull/919)
 
-<<<<<<< HEAD
 * Static_argnums now can be passed through a QNode
   [(#932)](https://github.com/PennyLaneAI/catalyst/pull/932)
 
@@ -53,7 +52,7 @@
   ```pycon
   >>> circuit(0.5, 0.5)
   >>> "Inside QNode: 0.5"
-=======
+
 * Autograph now supports in-place array assignments with static slices. [(#843)](https://github.com/PennyLaneAI/catalyst/pull/843)
 
   For example,
@@ -69,7 +68,6 @@
   >>> f(jnp.ones(5), jnp.zeros(10))
   >>> Array([0., 1., 0., 1., 0., 1., 0., 1., 0., 1.], dtype=float64)
   ```
->>>>>>> ceafc680
 
 <h3>Breaking changes</h3>
 * Return values are `jax.Array` typed instead of `numpy.array`.
