# Release 0.6.0

<h3>New features</h3>

* Catalyst now supports external host callbacks with parameters and return values
  within qjit-compiled code. This provides the ability to insert native Python code
  into any qjit-compiled function, allowing for both enhanced debugging ability as well
  as the capability to include subroutines that do not yet support qjit-compilation.
  [(#540)](https://github.com/PennyLaneAI/catalyst/pull/540)
  [(#596)](https://github.com/PennyLaneAI/catalyst/pull/596)
  [(#610)](https://github.com/PennyLaneAI/catalyst/pull/610)
  [(#650)](https://github.com/PennyLaneAI/catalyst/pull/650)
  [(#649)](https://github.com/PennyLaneAI/catalyst/pull/649)
  [(#661)](https://github.com/PennyLaneAI/catalyst/pull/661)
  [(#686)](https://github.com/PennyLaneAI/catalyst/pull/686)
  [(#689)](https://github.com/PennyLaneAI/catalyst/pull/689)

  The following two callback functions are available:

  - `catalyst.pure_callback` supports callbacks of **pure** functions. That is, functions
    with no side-effects that accept parameters and return values. However, the return
    type and shape of the function must be known in advance, and is provided as a type signature.

    ```python
    @catalyst.pure_callback
    def callback_fn(x) -> float:
        # here we call non-JAX compatible code, such
        # as standard NumPy
        return np.sin(x)

    @qml.qjit
    def fn(x):
        return jnp.cos(callback_fn(x ** 2))
    ```
    ```pycon
    >>> fn(0.654)
    array(0.9151995)
    ```

  - `catalyst.debug.callback` supports callbacks of functions with **no** return values. This makes it
    an easy entry point for debugging, for example via printing or logging at runtime.

    ```python
    @catalyst.debug.callback
    def callback_fn(y):
        print("Value of y =", y)

    @qml.qjit
    def fn(x):
        y = jnp.sin(x)
        callback_fn(y)
        return y ** 2
    ```
    ```pycon
    >>> fn(0.54)
    Value of y = 0.5141359916531132
    array(0.26433582)
    >>> fn(1.52)
    Value of y = 0.998710143975583
    array(0.99742195)
    ```
  
  Note that callbacks do not currently support differentiation, and cannot be used inside
  functions that `catalyst.grad` is applied to.

* More flexible runtime printing through support for format strings.
  [(#621)](https://github.com/PennyLaneAI/catalyst/pull/621)

  The `catalyst.debug.print` function has been updated to support Python-like format
  strings:

  ```py
  @qjit
  def cir(a, b, c):
      debug.print("{c} {b} {a}", a=a, b=b, c=c)
  ```

  ```pycon
  >>> cir(1, 2, 3)
  3 2 1
  ```

  Note that previous functionality of the print function to print out memory reference information
  of variables has been moved to `catalyst.debug.print_memref`.

* Catalyst now supports QNodes that execute on [Oxford Quantum Circuits (OQC)](https://www.oqc.tech/)
  superconducting hardware, via [OQC Cloud](https://docs.oqc.app).
  [(#578)](https://github.com/PennyLaneAI/catalyst/pull/578)
  [(#579)](https://github.com/PennyLaneAI/catalyst/pull/579)
  [(#691)](https://github.com/PennyLaneAI/catalyst/pull/691)

  To use OQC Cloud with Catalyst, simply ensure your credentials are set as environment variables, and load the `oqc.remote` device to be used within your qjit-compiled
  workflows.

  ```py
  import os
  os.environ["OQC_EMAIL"] = "your_email"
  os.environ["OQC_PASSWORD"] = "your_password"
  os.environ["OQC_URL"] = "oqc_url"

  dev = qml.device("oqc.cloud", backend="lucy", shots=2012, wires=2)

  @catalyst.qjit
  @qml.qnode(dev)
  def circuit(a: float):
      qml.Hadamard(0)
      qml.CNOT(wires=[0, 1])
      qml.RX(wires=0)
      return qml.counts(wires=[0, 1])

  print(circuit(0.2))
  ```

* Catalyst now ships with an instrumentation feature allowing to explore what steps are run during
  compilation and execution, and for how long.
  [(#528)](https://github.com/PennyLaneAI/catalyst/pull/528)
  [(#597)](https://github.com/PennyLaneAI/catalyst/pull/597)

  Instrumentation can be enabled from the frontend with the `catalyst.debug.instrumentation`
  context manager:

  ```pycon
  >>> @qjit
  ... def expensive_function(a, b):
  ...     return a + b
  >>> with debug.instrumentation("session_name", detailed=False):
  >>>     expensive_function(1, 2)
  2024-04-29 18:19:29.349886:
  name: session_name
  system:
    os: Linux-6.1.58+-x86_64-with-glibc2.35
    arch: x86_64
    python: 3.10.12
  results:
    - capture:
        walltime: 6.296216
        cputime: 2.715764
        programsize: 0
    - generate_ir:
        walltime: 8.84289
        cputime: 8.836589
        programsize: 14
    - compile:
        walltime: 199.249725
        cputime: 38.820425
        programsize: 121
    - run:
        walltime: 1.053613
        cputime: 1.019584
  ```

  The results will be appended to the provided file if the `filename` attribute is set, and printed
  to the console otherwise. The flag `detailed` determines whether individual steps in the compiler
  and runtime are instrumented, or whether only high-level steps like "program capture" and
  "compilation" are reported.

  Measurements currently include wall time, CPU time, and (intermediate) program size.

<h3>Improvements</h3>

<<<<<<< HEAD
* AutoGraph now supports return statements inside conditionals in qjit-compiled
  functions.
  [(#583)](https://github.com/PennyLaneAI/catalyst/pull/583)
=======
* `qml.sample` and `qml.counts` now produce integer arrays for the sample array and basis state
  array when used without observables.
  [(#648)](https://github.com/PennyLaneAI/catalyst/pull/648)

* Update minimum Amazon-Braket-PennyLane-Plugin support to v1.25.0.
  [(#673)](https://github.com/PennyLaneAI/catalyst/pull/673)
  [(#672)](https://github.com/PennyLaneAI/catalyst/pull/672)
>>>>>>> 8b7fb994

  For example, the following pattern is now supported, as long as
  all return values have the same type:

  ```pycon
  >>> @qml.qjit(autograph=True)
  ... def fn(x):
  ...     if x > 0:
  ...         return jnp.sin(x)
  ...     return jnp.cos(x)
  >>> fn(0.1)
  array(0.09983342)
  >>> fn(-0.1)
  array(0.99500417)
  ```

  This support extends to quantum circuits:

  ```py
  dev = qml.device("lightning.qubit", wires=1)

  @qjit(autograph=True)
  @qml.qnode(dev)
  def f(x: float):
    qml.RX(x, wires=0)

    m = catalyst.measure(0)

    if not m:
        return m, qml.expval(qml.PauliZ(0))

    qml.RX(x ** 2, wires=0)

    return m, qml.expval(qml.PauliZ(0))
  ```

  ```pycon
  >>> f(1.4)
  (array(False), array(1.))
  >>> f(1.4)
  (array(True), array(0.37945176))
  ```

  Note that returning results with different types or shapes within the same function, such as
  different observables or differently shaped arrays, is not possible.

* Catalyst now supports devices built from the
  [new PennyLane device API](https://docs.pennylane.ai/en/stable/code/api/pennylane.devices.Device.html).
  [(#565)](https://github.com/PennyLaneAI/catalyst/pull/565)
  [(#598)](https://github.com/PennyLaneAI/catalyst/pull/598)
  [(#599)](https://github.com/PennyLaneAI/catalyst/pull/599)
  [(#636)](https://github.com/PennyLaneAI/catalyst/pull/636)
  [(#638)](https://github.com/PennyLaneAI/catalyst/pull/638)
  [(#664)](https://github.com/PennyLaneAI/catalyst/pull/664)

  When using the new device API, Catalyst will discard the preprocessing from the original device,
  replacing it with Catalyst-specific preprocessing based on the TOML file provided by the device.
  Catalyst also requires that provided devices specify their wires upfront.

* A new compiler optimization that removes redundant chains of self inverse operations has been
  added. This is done within a new MLIR pass called `remove-chained-self-inverse`. Currently we
  only match redundant Hadamard operations, but the list of supported operations can be expanded.
  [(#630)](https://github.com/PennyLaneAI/catalyst/pull/630)

* The compilation & execution of `@qjit` compiled functions can now be aborted using an interrupt
  signal (SIGINT). This includes using `CTRL-C` from a command line and the `Interrupt` button in
  a Jupyter Notebook.
  [(#642)](https://github.com/PennyLaneAI/catalyst/pull/642)

* The Catalyst Amazon Braket support has been updated to work with the latest version of the
  Amazon Braket PennyLane plugin (v1.25.0) and Amazon Braket Python SDK (v1.73.3)
  [(#620)](https://github.com/PennyLaneAI/catalyst/pull/620)
  [(#672)](https://github.com/PennyLaneAI/catalyst/pull/672)
  [(#673)](https://github.com/PennyLaneAI/catalyst/pull/673)

  Note that with this update, all declared qubits in a submitted program will always be measured, even if specific qubits were never used.

* An updated quantum device specification format is now supported by Catalyst. The device TOML schema v2
  allow device authors to specify properties such as native quantum control
  support, gate invertibility, or differentiability, at a per-operation level.
  [(#554)](https://github.com/PennyLaneAI/catalyst/pull/554)

* An exception is now raised when OpenBLAS cannot be found by Catalyst.
  [(#643)](https://github.com/PennyLaneAI/catalyst/pull/643)

<h3>Breaking changes</h3>

* `catalyst.debug.print` no longer supports the `memref` keyword argument.
  Please use `catalyst.debug.print_memref` instead.
  [(#621)](https://github.com/PennyLaneAI/catalyst/pull/621)

<h3>Bug fixes</h3>

* Fix `measurement_from_counts` following an update of a private function in PennyLane.
  [(#687)](https://github.com/PennyLaneAI/catalyst/pull/687)

* Enable support for QNode argument `diff_method=None` with QJIT.
  [(#658)](https://github.com/PennyLaneAI/catalyst/pull/658)

* Allow `catalyst.measure` to receive 1D arrays for the `wires` parameter as long as they only
  contain one element.
  [(#623)](https://github.com/PennyLaneAI/catalyst/pull/623)

* Allow all Catalyst gates to receive `wire` values of less than 64 bitwidth.
  [(#623)](https://github.com/PennyLaneAI/catalyst/pull/623)

* Fix the endianness of counts in Catalyst and matches PennyLane.
  [(#601)](https://github.com/PennyLaneAI/catalyst/pull/601)

* Fix the issue of triggering the C++ compiler driver twice.
  [(#594)](https://github.com/PennyLaneAI/catalyst/pull/594)

* Adds lowering pass for `shape` operations. This allows programs with `jnp.reshape` to succeed.
  Some templates may use `jnp.reshape`.
  [(#592)](https://github.com/PennyLaneAI/catalyst/pull/592)

* Fixes adjoint lowering bug that did not take into account control wires.
  [(#591)](https://github.com/PennyLaneAI/catalyst/pull/591)

* Fix a stochastic autograph test failure due to broadly turning warnings into errors.
  [(#652)](https://github.com/PennyLaneAI/catalyst/pull/652)

* Running tests should no longer see `ResourceWarning` from `tempfile.TemporaryDirectory`.
  [(#676)](https://github.com/PennyLaneAI/catalyst/pull/676)

<h3>Internal changes</h3>

* The deprecated `@qfunc` decorator, in use mainly by the LIT test suite, has been removed.
  [(#679)](https://github.com/PennyLaneAI/catalyst/pull/679)

* Catalyst publishes Git revision string seen at the time of the packaging as
  `catalyst.__revision__` . For editable installations, the revision is read at the time of
  module import.
  [(#560)](https://github.com/PennyLaneAI/catalyst/pull/560)

* The Python interpreter is now a shared resource across the runtime.
  [(#615)](https://github.com/PennyLaneAI/catalyst/pull/615)

  This change allows any part of the runtime to start executing Python code through pybind.

<h3>Contributors</h3>

This release contains contributions from (in alphabetical order):

Ali Asadi,
David Ittah,
Romain Moyard,
Sergei Mironov,
Erick Ochoa Lopez,
Lee James O'Riordan,
Muzammiluddin Syed.

# Release 0.5.0

<h3>New features</h3>

* Catalyst now provides a QJIT compatible `catalyst.vmap`
  function, which makes it even easier to modify functions to map over inputs
  with additional batch dimensions.
  [(#497)](https://github.com/PennyLaneAI/catalyst/pull/497)
  [(#569)](https://github.com/PennyLaneAI/catalyst/pull/569)

  When working with tensor/array frameworks in Python, it can be important to ensure that code is
  written to minimize usage of Python for loops (which can be slow and inefficient), and instead
  push as much of the computation through to the array manipulation library, by taking advantage of
  extra batch dimensions.

  For example, consider the following QNode:

  ```python
  dev = qml.device("lightning.qubit", wires=1)

  @qml.qnode(dev)
  def circuit(x, y):
      qml.RX(jnp.pi * x[0] + y, wires=0)
      qml.RY(x[1] ** 2, wires=0)
      qml.RX(x[1] * x[2], wires=0)
      return qml.expval(qml.PauliZ(0))
  ```

  ```pycon
  >>> circuit(jnp.array([0.1, 0.2, 0.3]), jnp.pi)
  Array(-0.93005586, dtype=float64)
  ```

  We can use `catalyst.vmap` to introduce additional batch dimensions to our input arguments,
  without needing to use a Python for loop:

  ```pycon
  >>> x = jnp.array([[0.1, 0.2, 0.3],
  ...                [0.4, 0.5, 0.6],
  ...                [0.7, 0.8, 0.9]])
  >>> y = jnp.array([jnp.pi, jnp.pi / 2, jnp.pi / 4])
  >>> qjit(vmap(cost))(x, y)
  array([-0.93005586, -0.97165424, -0.6987465 ])
  ```

  `catalyst.vmap()` has been implemented to match the same behaviour of `jax.vmap`, so should be a drop-in
  replacement in most cases. Under-the-hood, it is automatically inserting Catalyst-compatible for loops,
  which will be compiled and executed outside of Python for increased performance.

* Catalyst now supports compiling and executing QJIT-compiled QNodes using the
  CUDA Quantum compiler toolchain.
  [(#477)](https://github.com/PennyLaneAI/catalyst/pull/477)
  [(#536)](https://github.com/PennyLaneAI/catalyst/pull/536)
  [(#547)](https://github.com/PennyLaneAI/catalyst/pull/547)

  Simply import the CUDA Quantum `@cudaqjit` decorator to use this functionality:

  ```python
  from catalyst.cuda import cudaqjit
  ```

  Or, if using Catalyst from PennyLane, simply specify `@qml.qjit(compiler="cuda_quantum")`.

  The following devices are available when compiling with CUDA Quantum:

  * `softwareq.qpp`: a modern C++ statevector simulator
  * `nvidia.custatevec`: The NVIDIA CuStateVec GPU simulator (with support for multi-gpu)
  * `nvidia.cutensornet`: The NVIDIA CuTensorNet GPU simulator (with support for matrix product state)

  For example:

  ```python
  dev = qml.device("softwareq.qpp", wires=2)

  @cudaqjit
  @qml.qnode(dev)
  def circuit(x):
      qml.RX(x[0], wires=0)
      qml.RY(x[1], wires=1)
      qml.CNOT(wires=[0, 1])
      return qml.expval(qml.PauliY(0))
  ```

  ```pycon
  >>> circuit(jnp.array([0.5, 1.4]))
  -0.47244976756708373
  ```

  Note that CUDA Quantum compilation currently does not have feature parity with Catalyst
  compilation; in particular, AutoGraph, control flow, differentiation, and various measurement
  statistics (such as probabilities and variance) are not yet supported.
  Classical code support is also limited.

* Catalyst now supports just-in-time compilation of static (compile-time constant) arguments.
  [(#476)](https://github.com/PennyLaneAI/catalyst/pull/476)
  [(#550)](https://github.com/PennyLaneAI/catalyst/pull/550)

  The `@qjit` decorator takes a new argument `static_argnums`, which specifies positional
  arguments of the decorated function should be treated as compile-time static arguments.

  This allows any hashable Python object to be passed to the function during compilation;
  the function will only be re-compiled if the hash value of the static arguments change.
  Otherwise, re-using previous static argument values will result in no re-compilation.

  ```python
  @qjit(static_argnums=(1,))
  def f(x, y):
      print(f"Compiling with y={y}")
      return x + y
  ```

  ```pycon
  >>> f(0.5, 0.3)
  Compiling with y=0.3
  array(0.8)
  >>> f(0.1, 0.3)  # no re-compilation occurs
  array(0.4)
  >>> f(0.1, 0.4)  # y changes, re-compilation
  Compiling with y=0.4
  array(0.5)
  ```

  This functionality can be used to support passing arbitrary Python objects to QJIT-compiled
  functions, as long as they are hashable:

  ```py
  from dataclasses import dataclass

  @dataclass
  class MyClass:
      val: int

      def __hash__(self):
          return hash(str(self))

  @qjit(static_argnums=(1,))
  def f(x: int, y: MyClass):
      return x + y.val
  ```

  ```pycon
  >>> f(1, MyClass(5))
  array(6)
  >>> f(1, MyClass(6))  # re-compilation
  array(7)
  >>> f(2, MyClass(5))  # no re-compilation
  array(7)
  ```

* Mid-circuit measurements now support post-selection and qubit reset when used with
  the Lightning simulators.
  [(#491)](https://github.com/PennyLaneAI/catalyst/pull/491)
  [(#507)](https://github.com/PennyLaneAI/catalyst/pull/507)

  To specify post-selection, simply pass the `postselect` argument to the `catalyst.measure`
  function:

  ```python
  dev = qml.device("lightning.qubit", wires=1)

  @qjit
  @qml.qnode(dev)
  def f():
      qml.Hadamard(0)
      m = measure(0, postselect=1)
      return qml.expval(qml.PauliZ(0))
  ```

  Likewise, to reset a wire after mid-circuit measurement, simply specify `reset=True`:

  ```python
  dev = qml.device("lightning.qubit", wires=1)

  @qjit
  @qml.qnode(dev)
  def f():
      qml.Hadamard(0)
      m = measure(0, reset=True)
      return qml.expval(qml.PauliZ(0))
  ```

<h3>Improvements</h3>

* Catalyst now supports Python 3.12
  [(#532)](https://github.com/PennyLaneAI/catalyst/pull/532)

* The JAX version used by Catalyst has been updated to `v0.4.23`.
  [(#428)](https://github.com/PennyLaneAI/catalyst/pull/428)

* Catalyst now supports the `qml.GlobalPhase` operation.
  [(#563)](https://github.com/PennyLaneAI/catalyst/pull/563)

* Native support for `qml.PSWAP` and `qml.ISWAP` gates on Amazon Braket devices has been added.
  [(#458)](https://github.com/PennyLaneAI/catalyst/pull/458)

  Specifically, a circuit like

  ```py
  dev = qml.device("braket.local.qubit", wires=2, shots=100)

  @qjit
  @qml.qnode(dev)
  def f(x: float):
      qml.Hadamard(0)
      qml.PSWAP(x, wires=[0, 1])
      qml.ISWAP(wires=[1, 0])
      return qml.probs()
  ```

* Add support for `GlobalPhase` gate in the runtime.
  [(#563)](https://github.com/PennyLaneAI/catalyst/pull/563)

  would no longer decompose the `PSWAP` and `ISWAP` gates.

* The `qml.BlockEncode` operator is now supported with Catalyst.
  [(#483)](https://github.com/PennyLaneAI/catalyst/pull/483)

* Catalyst no longer relies on a TensorFlow installation for its AutoGraph functionality. Instead,
  the standalone `diastatic-malt` package is used and automatically installed as a dependency.
  [(#401)](https://github.com/PennyLaneAI/catalyst/pull/401)

* The `@qjit` decorator will remember previously compiled functions when the PyTree metadata
  of arguments changes, in addition to also remembering compiled functions when static
  arguments change.
  [(#522)](https://github.com/PennyLaneAI/catalyst/pull/531)

  The following example will no longer trigger a third compilation:
  ```py
  @qjit
  def func(x):
      print("compiling")
      return x
  ```
  ```pycon
  >>> func([1,]);             # list
  compiling
  >>> func((2,));             # tuple
  compiling
  >>> func([3,]);             # list
  ```

  Note however that in order to keep overheads low, changing the argument *type* or *shape* (in a
  promotion incompatible way) may override a previously stored function (with identical PyTree
  metadata and static argument values):

  ```py
  @qjit
  def func(x):
      print("compiling")
      return x
  ```
  ```pycon
  >>> func(jnp.array(1));     # scalar
  compiling
  >>> func(jnp.array([2.]));  # 1-D array
  compiling
  >>> func(jnp.array(3));     # scalar
  compiling
  ```

* Catalyst gradient functions (`grad`, `jacobian`, `vjp`, and `jvp`) now support
  being applied to functions that use (nested) container
  types as inputs and outputs. This includes lists and dictionaries, as well
  as any data structure implementing the [PyTree protocol](https://jax.readthedocs.io/en/latest/pytrees.html).
  [(#500)](https://github.com/PennyLaneAI/catalyst/pull/500)
  [(#501)](https://github.com/PennyLaneAI/catalyst/pull/501)
  [(#508)](https://github.com/PennyLaneAI/catalyst/pull/508)
  [(#549)](https://github.com/PennyLaneAI/catalyst/pull/549)

  ```py
  dev = qml.device("lightning.qubit", wires=1)

  @qml.qnode(dev)
  def circuit(phi, psi):
      qml.RY(phi, wires=0)
      qml.RX(psi, wires=0)
      return [{"expval0": qml.expval(qml.PauliZ(0))}, qml.expval(qml.PauliZ(0))]

  psi = 0.1
  phi = 0.2
  ```
  ```pycon
  >>> qjit(jacobian(circuit, argnum=[0, 1]))(psi, phi)
  [{'expval0': (array(-0.0978434), array(-0.19767681))}, (array(-0.0978434), array(-0.19767681))]
  ```

* Support has been added for linear algebra functions which depend on computing the eigenvalues
  of symmetric matrices, such as `np.sqrt_matrix()`.
  [(#488)](https://github.com/PennyLaneAI/catalyst/pull/488)

  For example, you can compile `qml.math.sqrt_matrix`:

  ```python
  @qml.qjit
  def workflow(A):
      B = qml.math.sqrt_matrix(A)
      return B @ A
  ```

  Internally, this involves support for lowering the eigenvectors/values computation lapack method
  `lapack_dsyevd` via `stablehlo.custom_call`.

* Additional debugging functions are now available in the `catalyst.debug` directory.
  [(#529)](https://github.com/PennyLaneAI/catalyst/pull/529)
  [(#522)](https://github.com/PennyLaneAI/catalyst/pull/531)

  This includes:

  - `filter_static_args(args, static_argnums)` to remove static values from arguments using the
    provided index list.

  - `get_cmain(fn, *args)` to return a C program that calls a jitted function with the provided
    arguments.

  - `print_compilation_stage(fn, stage)` to print one of the recorded compilation stages for a
    JIT-compiled function.

  For more details, please see the `catalyst.debug` documentation.

* Remove redundant copies of TOML files for `lightning.kokkos` and `lightning.qubit`.
  [(#472)](https://github.com/PennyLaneAI/catalyst/pull/472)

  `lightning.kokkos` and `lightning.qubit` now ship with their own TOML file. As such, we use the TOML file provided by them.

* Capturing quantum circuits with many gates prior to compilation is now quadratically faster (up to
  a factor), by removing `qextract_p` and `qinst_p` from forced-order primitives.
  [(#469)](https://github.com/PennyLaneAI/catalyst/pull/469)

* Update `AllocateQubit` and `AllocateQubits` in `LightningKokkosSimulator` to preserve
  the current state-vector before qubit re-allocations in the runtime dynamic qubits management.
  [(#479)](https://github.com/PennyLaneAI/catalyst/pull/479)

* The [PennyLane custom compiler entry point name convention has changed](https://github.com/PennyLaneAI/pennylane/pull/5140), necessitating
  a change to the Catalyst entry points.
  [(#493)](https://github.com/PennyLaneAI/catalyst/pull/493)

<h3>Breaking changes</h3>

* Catalyst gradient functions now match the Jax convention for the returned axes of
  gradients, Jacobians, VJPs, and JVPs. As a result, the returned tensor shape from various
  Catalyst gradient functions may differ compared to previous versions of Catalyst.
  [(#500)](https://github.com/PennyLaneAI/catalyst/pull/500)
  [(#501)](https://github.com/PennyLaneAI/catalyst/pull/501)
  [(#508)](https://github.com/PennyLaneAI/catalyst/pull/508)

* The Catalyst Python frontend has been partially refactored. The impact on user-facing
  functionality is minimal, but the location of certain classes and methods used by the package
  may have changed.
  [(#529)](https://github.com/PennyLaneAI/catalyst/pull/529)
  [(#522)](https://github.com/PennyLaneAI/catalyst/pull/531)

  The following changes have been made:

  * Some debug methods and features on the QJIT class have been turned into free functions and moved
    to the `catalyst.debug` module, which will now appear in the public documention. This includes
    compiling a program from IR, obtaining a C program to invoke a compiled function from, and
    printing fine-grained MLIR compilation stages.

  * The `compilation_pipelines.py` module has been renamed to `jit.py`, and certain functionality
    has been moved out (see following items).

  * A new module `compiled_functions.py` now manages low-level access to compiled functions.

  * A new module `tracing/type_signatures.py` handles functionality related managing arguments
    and type signatures during the tracing process.

  * The `contexts.py` module has been moved from `utils` to the new `tracing` sub-module.

<h3>Internal changes</h3>

* Changes to the runtime QIR API and dependencies, to avoid symbol conflicts
  with other libraries that utilize QIR.
  [(#464)](https://github.com/PennyLaneAI/catalyst/pull/464)
  [(#470)](https://github.com/PennyLaneAI/catalyst/pull/470)

  The existing Catalyst runtime implements QIR as a library that can be linked against a QIR module.
  This works great when Catalyst is the only implementor of QIR, however it may generate
  symbol conflicts when used alongside other QIR implementations.

  To avoid this, two changes were necessary:

  * The Catalyst runtime now has a different API from QIR instructions.

    The runtime has been modified such that QIR instructions are lowered to functions where
    the `__quantum__` part of the function name is replaced with `__catalyst__`. This prevents
    the possibility of symbol conflicts with other libraries that implement QIR as a library.

  * The Catalyst runtime no longer depends on QIR runner's stdlib.

    We no longer depend nor link against QIR runner's stdlib. By linking against QIR runner's stdlib,
    some definitions persisted that may be different than ones used by third party implementors. To
    prevent symbol conflicts QIR runner's stdlib was removed and is no longer linked against. As a
    result, the following functions are now defined and implemented in Catalyst's runtime:

    * `int64_t __catalyst__rt__array_get_size_1d(QirArray *)`
    * `int8_t *__catalyst__rt__array_get_element_ptr_1d(QirArray *, int64_t)`

    and the following functions were removed since the frontend does not generate them

    * `QirString *__catalyst__rt__qubit_to_string(QUBIT *)`
    * `QirString *__catalyst__rt__result_to_string(RESULT *)`

* Fix an issue when no qubit number was specified for the `qinst` primitive. The primitive now
  correctly deduces the number of qubits when no gate parameters are present. This change is not
  user facing.
  [(#496)](https://github.com/PennyLaneAI/catalyst/pull/496)

<h3>Bug fixes</h3>

* Fixed a bug where differentiation of sliced arrays would result in an error.
  [(#552)](https://github.com/PennyLaneAI/catalyst/pull/552)

  ```py
  def f(x):
    return jax.numpy.sum(x[::2])

  x = jax.numpy.array([0.1, 0.2, 0.3, 0.4])
  ```
  ```pycon
  >>> catalyst.qjit(catalyst.grad(f))(x)
  [1. 0. 1. 0.]
  ```

* Fixed a bug where quantum control applied to a subcircuit was not correctly mapping wires,
  and the wires in the nested region remained unchanged.
  [(#555)](https://github.com/PennyLaneAI/catalyst/pull/555)

* Catalyst will no longer print a warning that recompilation is triggered when a `@qjit` decorated
  function with no arguments is invoke without having been compiled first, for example via the use
  of `target="mlir"`.
  [(#522)](https://github.com/PennyLaneAI/catalyst/pull/531)

* Fixes a bug in the configuration of dynamic shaped arrays that would cause certain program to
  error with `TypeError: cannot unpack non-iterable ShapedArray object`.
  [(#526)](https://github.com/PennyLaneAI/catalyst/pull/526)

  This is fixed by replacing the code which updates the `JAX_DYNAMIC_SHAPES` option with a
  `transient_jax_config()` context manager which temporarily sets the value of
  `JAX_DYNAMIC_SHAPES` to True and then restores the original configuration value following the
  yield. The context manager is used by `trace_to_jaxpr()` and `lower_jaxpr_to_mlir()`.

* Exceptions encountered in the runtime when using the `@qjit` option `async_qnodes=Tue`
  will now be properly propagated to the frontend.
  [(#447)](https://github.com/PennyLaneAI/catalyst/pull/447)
  [(#510)](https://github.com/PennyLaneAI/catalyst/pull/510)

  This is done by:
  * changeing `llvm.call` to `llvm.invoke`
  * setting async runtime tokens and values to be errors
  * deallocating live tokens and values

* Fixes a bug when computing gradients with the indexing/slicing,
  by fixing the scatter operation lowering when `updatedWindowsDim` is empty.
  [(#475)](https://github.com/PennyLaneAI/catalyst/pull/475)

* Fix the issue in `LightningKokkos::AllocateQubits` with allocating too many qubit IDs on
  qubit re-allocation.
  [(#473)](https://github.com/PennyLaneAI/catalyst/pull/473)

* Fixed an issue where wires was incorrectly set as `<Wires = [<WiresEnum.AnyWires: -1>]>`
  when using `catalyst.adjoint` and `catalyst.ctrl`, by adding a `wires` property to
  these operations.
  [(#480)](https://github.com/PennyLaneAI/catalyst/pull/480)

* Fix the issue with multiple lapack symbol definitions in the compiled program by updating
  the `stablehlo.custom_call` conversion pass.
  [(#488)](https://github.com/PennyLaneAI/catalyst/pull/488)

<h3>Contributors</h3>

This release contains contributions from (in alphabetical order):

Mikhail Andrenkov,
Ali Asadi,
David Ittah,
Tzung-Han Juang,
Erick Ochoa Lopez,
Romain Moyard,
Raul Torres,
Haochen Paul Wang.

# Release 0.4.1

<h3>Improvements</h3>

* Catalyst wheels are now packaged with OpenMP and ZStd, which avoids installing additional
  requirements separately in order to use pre-packaged Catalyst binaries.
  [(#457)](https://github.com/PennyLaneAI/catalyst/pull/457)
  [(#478)](https://github.com/PennyLaneAI/catalyst/pull/478)

  Note that OpenMP support for the `lightning.kokkos` backend has been disabled on macOS x86_64, due
  to memory issues in the computation of Lightning's adjoint-jacobian in the presence of multiple
  OMP threads.

<h3>Bug fixes</h3>

* Resolve an infinite recursion in the decomposition of the `Controlled`
  operator whenever computing a Unitary matrix for the operator fails.
  [(#468)](https://github.com/PennyLaneAI/catalyst/pull/468)

* Resolve a failure to generate gradient code for specific input circuits.
  [(#439)](https://github.com/PennyLaneAI/catalyst/pull/439)

  In this case, `jnp.mod`
  was used to compute wire values in a for loop, which prevented the gradient
  architecture from fully separating quantum and classical code. The following
  program is now supported:
  ```py
  @qjit
  @grad
  @qml.qnode(dev)
  def f(x):
      def cnot_loop(j):
          qml.CNOT(wires=[j, jnp.mod((j + 1), 4)])

      for_loop(0, 4, 1)(cnot_loop)()

      return qml.expval(qml.PauliZ(0))
  ```

* Resolve unpredictable behaviour when importing libraries that share Catalyst's LLVM dependency
  (e.g. TensorFlow). In some cases, both packages exporting the same symbols from their shared
  libraries can lead to process crashes and other unpredictable behaviour, since the wrong functions
  can be called if both libraries are loaded in the current process.
  The fix involves building shared libraries with hidden (macOS) or protected (linux) symbol
  visibility by default, exporting only what is necessary.
  [(#465)](https://github.com/PennyLaneAI/catalyst/pull/465)

* Resolve a failure to find the SciPy OpenBLAS library when running Catalyst,
  due to a different SciPy version being used to build Catalyst than to run it.
  [(#471)](https://github.com/PennyLaneAI/catalyst/pull/471)

* Resolve a memory leak in the runtime stemming from  missing calls to device destructors
  at the end of programs.
  [(#446)](https://github.com/PennyLaneAI/catalyst/pull/446)

<h3>Contributors</h3>

This release contains contributions from (in alphabetical order):

Ali Asadi,
David Ittah.

# Release 0.4.0

<h3>New features</h3>

* Catalyst is now accessible directly within the PennyLane user interface,
  once Catalyst is installed, allowing easy access to Catalyst just-in-time
  functionality.

  Through the use of the `qml.qjit` decorator, entire workflows can be JIT
  compiled down to a machine binary on first-function execution, including both quantum
  and classical processing. Subsequent calls to the compiled function will execute
  the previously-compiled binary, resulting in significant performance improvements.

  ```python
  import pennylane as qml

  dev = qml.device("lightning.qubit", wires=2)

  @qml.qjit
  @qml.qnode(dev)
  def circuit(theta):
      qml.Hadamard(wires=0)
      qml.RX(theta, wires=1)
      qml.CNOT(wires=[0, 1])
      return qml.expval(qml.PauliZ(wires=1))
  ```

  ```pycon
  >>> circuit(0.5)  # the first call, compilation occurs here
  array(0.)
  >>> circuit(0.5)  # the precompiled quantum function is called
  array(0.)
  ```

  Currently, PennyLane supports the [Catalyst hybrid compiler](https://github.com/pennylaneai/catalyst)
  with the `qml.qjit` decorator, which directly aliases Catalyst's `catalyst.qjit`.

  In addition to the above `qml.qjit` integration, the following native PennyLane functions can now
  be used with the `qjit` decorator: `qml.adjoint`, `qml.ctrl`, `qml.grad`, `qml.jacobian`,
  `qml.vjp`, `qml.jvp`, and `qml.adjoint`, `qml.while_loop`, `qml.for_loop`, `qml.cond`. These will
  alias to the corresponding Catalyst functions when used within a `qjit` context.

  For more details on these functions, please refer to the
 [PennyLane compiler documentation](https://docs.pennylane.ai/en/stable/introduction/compiling_workflows.html) and
 [compiler module documentation](https://docs.pennylane.ai/en/stable/code/qml_compiler.html).

* Just-in-time compiled functions now support asynchronuous execution of QNodes.
  [(#374)](https://github.com/PennyLaneAI/catalyst/pull/374)
  [(#381)](https://github.com/PennyLaneAI/catalyst/pull/381)
  [(#420)](https://github.com/PennyLaneAI/catalyst/pull/420)
  [(#424)](https://github.com/PennyLaneAI/catalyst/pull/424)
  [(#433)](https://github.com/PennyLaneAI/catalyst/pull/433)

  Simply specify `async_qnodes=True` when using the `@qjit` decorator to enable the async
  execution of QNodes. Currently, asynchronous execution is only supported by
  `lightning.qubit` and `lightning.kokkos`.

  Asynchronous execution will be most beneficial for just-in-time compiled functions that
  contain --- or generate --- multiple QNodes.

  For example,

  ```python
  dev = qml.device("lightning.qubit", wires=2)

  @qml.qnode(device=dev)
  def circuit(params):
      qml.RX(params[0], wires=0)
      qml.RY(params[1], wires=1)
      qml.CNOT(wires=[0, 1])
      return qml.expval(qml.PauliZ(wires=0))

  @qjit(async_qnodes=True)
  def multiple_qnodes(params):
      x = jnp.sin(params)
      y = jnp.cos(params)
      z = jnp.array([circuit(x), circuit(y)]) # will be executed in parallel
      return circuit(z)
  ```
  ``` pycon
  >>> func(jnp.array([1.0, 2.0]))
  1.0
  ```

  Here, the first two circuit executions will occur in parallel across multiple threads,
  as their execution can occur indepdently.

* Preliminary support for PennyLane transforms has been added.
  [(#280)](https://github.com/PennyLaneAI/catalyst/pull/280)

  ```python
  @qjit
  @qml.transforms.split_non_commuting
  @qml.qnode(dev)
  def circuit(x):
      qml.RX(x,wires=0)
      return [qml.expval(qml.PauliY(0)), qml.expval(qml.PauliZ(0))]
  ```

  ```pycon
  >>> circuit(0.4)
  [array(-0.51413599), array(0.85770868)]
  ```

  Currently, most PennyLane transforms will work with Catalyst
  as long as:

  - The circuit does not include any Catalyst-specific features, such
    as Catalyst control flow or measurement,

  - The QNode returns only lists of measurement processes,

  - AutoGraph is disabled, and

  - The transformation does not require or depend on the numeric value of
    dynamic variables.

* Catalyst now supports just-in-time compilation of dynamically-shaped arrays.
  [(#366)](https://github.com/PennyLaneAI/catalyst/pull/366)
  [(#386)](https://github.com/PennyLaneAI/catalyst/pull/385)
  [(#390)](https://github.com/PennyLaneAI/catalyst/pull/390)
  [(#411)](https://github.com/PennyLaneAI/catalyst/pull/411)

  The `@qjit` decorator can now be used to compile functions that accepts or contain tensors
  whose dimensions are not known at compile time; runtime execution with different shapes
  is supported without recompilation.

  In addition, standard tensor initialization functions `jax.numpy.ones`, `jnp.zeros`, and
  `jnp.empty` now accept dynamic variables (where the value is only known at
  runtime).

  ``` python
  @qjit
  def func(size: int):
      return jax.numpy.ones([size, size], dtype=float)
  ```

  ``` pycon
  >>> func(3)
  [[1. 1. 1.]
   [1. 1. 1.]
   [1. 1. 1.]]
  ```

  When passing tensors as arguments to compiled functions, the
  `abstracted_axes` keyword argument to the `@qjit` decorator can be used to specify
  which axes of the input arguments should be treated as abstract (and thus
  avoid recompilation).

  For example, without specifying `abstracted_axes`, the following `sum` function
  would recompile each time an array of different size is passed
  as an argument:

  ```pycon
  >>> @qjit
  >>> def sum_fn(x):
  >>>     return jnp.sum(x)
  >>> sum_fn(jnp.array([1]))     # Compilation happens here.
  >>> sum_fn(jnp.array([1, 1]))  # And here!
  ```

  By passing `abstracted_axes`, we can specify that the first axes
  of the first argument is to be treated as dynamic during initial compilation:

  ```pycon
  >>> @qjit(abstracted_axes={0: "n"})
  >>> def sum_fn(x):
  >>>     return jnp.sum(x)
  >>> sum_fn(jnp.array([1]))     # Compilation happens here.
  >>> sum_fn(jnp.array([1, 1]))  # No need to recompile.
  ```

  Note that support for dynamic arrays in control-flow primitives (such as loops),
  is not yet supported.

* Error mitigation using the zero-noise extrapolation method is now available through the
  `catalyst.mitigate_with_zne` transform.
  [(#324)](https://github.com/PennyLaneAI/catalyst/pull/324)
  [(#414)](https://github.com/PennyLaneAI/catalyst/pull/414)

  For example, given a noisy device (such as noisy hardware available through Amazon Braket):

  ```python
  dev = qml.device("noisy.device", wires=2)

  @qml.qnode(device=dev)
  def circuit(x, n):

      @for_loop(0, n, 1)
      def loop_rx(i):
          qml.RX(x, wires=0)

      loop_rx()

      qml.Hadamard(wires=0)
      qml.RZ(x, wires=0)
      loop_rx()
      qml.RZ(x, wires=0)
      qml.CNOT(wires=[1, 0])
      qml.Hadamard(wires=1)
      return qml.expval(qml.PauliY(wires=0))

  @qjit
  def mitigated_circuit(args, n):
      s = jax.numpy.array([1, 2, 3])
      return mitigate_with_zne(circuit, scale_factors=s)(args, n)
  ```

  ```pycon
  >>> mitigated_circuit(0.2, 5)
  0.5655341100116512
  ```

  In addition, a mitigation dialect has been added to the MLIR layer of Catalyst.
  It contains a Zero Noise Extrapolation (ZNE) operation,
  with a lowering to a global folded circuit.

<h3>Improvements</h3>

* The three backend devices provided with Catalyst, `lightning.qubit`, `lightning.kokkos`, and
  `braket.aws`, are now dynamically loaded at runtime.
  [(#343)](https://github.com/PennyLaneAI/catalyst/pull/343)
  [(#400)](https://github.com/PennyLaneAI/catalyst/pull/400)

  This takes advantage of the new backend plugin system provided in Catalyst v0.3.2,
  and allows the devices to be packaged separately from the runtime CAPI. Provided backend
  devices are now loaded at runtime, instead of being linked at compile time.

  For more details on the backend plugin system, see the
  [custom devices documentation](https://docs.pennylane.ai/projects/catalyst/en/stable/dev/custom_devices.html).

* Finite-shot measurement statistics (`expval`, `var`, and `probs`) are now supported
  for the `lightning.qubit` and `lightning.kokkos` devices. Previously, exact statistics
  were returned even when finite shots were specified.
  [(#392)](https://github.com/PennyLaneAI/catalyst/pull/392)
  [(#410)](https://github.com/PennyLaneAI/catalyst/pull/410)

  ```pycon
  >>> dev = qml.device("lightning.qubit", wires=2, shots=100)
  >>> @qjit
  >>> @qml.qnode(dev)
  >>> def circuit(x):
  >>>     qml.RX(x, wires=0)
  >>>     return qml.probs(wires=0)
  >>> circuit(0.54)
  array([0.94, 0.06])
  >>> circuit(0.54)
  array([0.93, 0.07])
  ```

* Catalyst gradient functions `grad`, `jacobian`, `jvp`, and `vjp` can now be invoked from
  outside a `@qjit` context.
  [(#375)](https://github.com/PennyLaneAI/catalyst/pull/375)

  This simplifies the process of writing functions where compilation
  can be turned on and off easily by adding or removing the decorator. The functions dispatch to
  their JAX equivalents when the compilation is turned off.

  ```python
  dev = qml.device("lightning.qubit", wires=2)

  @qml.qnode(dev)
  def circuit(x):
      qml.RX(x, wires=0)
      return qml.expval(qml.PauliZ(0))
  ```

  ```pycon
  >>> grad(circuit)(0.54)  # dispatches to jax.grad
  Array(-0.51413599, dtype=float64, weak_type=True)
  >>> qjit(grad(circuit))(0.54). # differentiates using Catalyst
  array(-0.51413599)
  ```

* New `lightning.qubit` configuration options are now supported via the `qml.device` loader,
  including Markov Chain Monte Carlo sampling support.
  [(#369)](https://github.com/PennyLaneAI/catalyst/pull/369)

  ```python
  dev = qml.device("lightning.qubit", wires=2, shots=1000, mcmc=True)

  @qml.qnode(dev)
  def circuit(x):
      qml.RX(x, wires=0)
      return qml.expval(qml.PauliZ(0))
  ```

  ```pycon
  >>> circuit(0.54)
  array(0.856)
  ```

* Improvements have been made to the runtime and quantum MLIR dialect in order
  to support asynchronous execution.

  - The runtime now supports multiple active devices managed via a device pool. The new `RTDevice`
    data-class and `RTDeviceStatus` along with the `thread_local` device instance pointer enable
    the runtime to better scope the lifetime of device instances concurrently. With these changes,
    one can create multiple active devices and execute multiple programs in a multithreaded
    environment.
    [(#381)](https://github.com/PennyLaneAI/catalyst/pull/381)

  - The ability to dynamically release devices has been added via `DeviceReleaseOp` in the Quantum
    MLIR dialect. This is lowered to the `__quantum__rt__device_release()` runtime instruction,
    which updates the status of the device instance from `Active` to `Inactive`. The runtime will reuse
    this deactivated instance instead of creating a new one automatically at runtime in a
    multi-QNode workflow when another device with identical specifications is requested.
    [(#381)](https://github.com/PennyLaneAI/catalyst/pull/381)

  - The `DeviceOp` definition in the Quantum MLIR dialect has been updated to lower a tuple
    of device information `('lib', 'name', 'kwargs')` to a single device initialization call
    `__quantum__rt__device_init(int8_t *, int8_t *, int8_t *)`. This allows the runtime to initialize
    device instances without keeping partial information of the device
    [(#396)](https://github.com/PennyLaneAI/catalyst/pull/396)

* The quantum adjoint compiler routine has been extended to support function calls that affect the
  quantum state within an adjoint region. Note that the function may only provide a single result
  consisting of the quantum register. By itself this provides no user-facing changes, but compiler
  pass developers may now generate quantum adjoint operations around a block of code containing
  function calls as well as quantum operations and control flow operations.
  [(#353)](https://github.com/PennyLaneAI/catalyst/pull/353)

* The allocation and deallocation operations in MLIR (`AllocOp`, `DeallocOp`) now follow simple
  value semantics for qubit register values, instead of modelling memory in the MLIR trait system.
  Similarly, the frontend generates proper value semantics by deallocating the final register value.

  The change enables functions at the MLIR level to accept and return quantum register values,
  which would otherwise not be correctly identified as aliases of existing register values by the
  bufferization system.
  [(#360)](https://github.com/PennyLaneAI/catalyst/pull/360)

<h3>Breaking changes</h3>

* Third party devices must now provide a configuration TOML file, in order to specify their
  supported operations, measurements, and features for Catalyst compatibility. For more information
  please visit the [Custom Devices](https://docs.pennylane.ai/projects/catalyst/en/latest/dev/custom_devices.html) section in our documentation.
  [(#369)](https://github.com/PennyLaneAI/catalyst/pull/369)

<h3>Bug fixes</h3>

* Resolves a bug in the compiler's differentiation engine that results in a segmentation fault
  when [attempting to differentiate non-differentiable quantum operations](https://github.com/PennyLaneAI/catalyst/issues/384).
  The fix ensures that all existing quantum operation types are removed during gradient passes that
  extract classical code from a QNode function. It also adds a verification step that will raise an error
  if a gradient pass cannot successfully eliminate all quantum operations for such functions.
  [(#397)](https://github.com/PennyLaneAI/catalyst/issues/397)

* Resolves a bug that caused unpredictable behaviour when printing string values with
  the `debug.print` function. The issue was caused by non-null-terminated strings.
  [(#418)](https://github.com/PennyLaneAI/catalyst/pull/418)

<h3>Contributors</h3>

This release contains contributions from (in alphabetical order):

Ali Asadi,
David Ittah,
Romain Moyard,
Sergei Mironov,
Erick Ochoa Lopez,
Shuli Shu.

# Release 0.3.2

<h3>New features</h3>

* The experimental AutoGraph feature now supports Python `while` loops, allowing native Python loops
  to be captured and compiled with Catalyst.
  [(#318)](https://github.com/PennyLaneAI/catalyst/pull/318)

  ```python
  dev = qml.device("lightning.qubit", wires=4)

  @qjit(autograph=True)
  @qml.qnode(dev)
  def circuit(n: int, x: float):
      i = 0

      while i < n:
          qml.RX(x, wires=i)
          i += 1

      return qml.expval(qml.PauliZ(0))
  ```

  ```pycon
  >>> circuit(4, 0.32)
  array(0.94923542)
  ```

  This feature extends the existing AutoGraph support for Python `for` loops and `if` statements
  introduced in v0.3. Note that TensorFlow must be installed for AutoGraph support.

  For more details, please see the
  [AutoGraph guide](https://docs.pennylane.ai/projects/catalyst/en/stable/dev/autograph.html).

* In addition to loops and conditional branches, AutoGraph now supports native Python `and`, `or`
  and `not` operators in Boolean expressions.
  [(#325)](https://github.com/PennyLaneAI/catalyst/pull/325)

  ```python
  dev = qml.device("lightning.qubit", wires=1)

  @qjit(autograph=True)
  @qml.qnode(dev)
  def circuit(x: float):

      if x >= 0 and x < jnp.pi:
          qml.RX(x, wires=0)

      return qml.probs()
  ```

  ```pycon
  >>> circuit(0.43)
  array([0.95448287, 0.04551713])
  >>> circuit(4.54)
  array([1., 0.])
  ```

  Note that logical Boolean operators will only be captured by AutoGraph if all
  operands are dynamic variables (that is, a value known only at runtime, such
  as a measurement result or function argument). For other use
  cases, it is recommended to use the `jax.numpy.logical_*` set of functions where
  appropriate.

* Debug compiled programs and print dynamic values at runtime with ``debug.print``
  [(#279)](https://github.com/PennyLaneAI/catalyst/pull/279)
  [(#356)](https://github.com/PennyLaneAI/catalyst/pull/356)

  You can now print arbitrary values from your running program, whether they are arrays, constants,
  strings, or abitrary Python objects. Note that while non-array Python objects
  *will* be printed at runtime, their string representation is captured at
  compile time, and thus will always be the same regardless of program inputs.
  The output for arrays optionally includes a descriptor for how the data is stored in memory
  ("memref").

  ```python
  @qjit
  def func(x: float):
      debug.print(x, memref=True)
      debug.print("exit")
  ```

  ```pycon
  >>> func(jnp.array(0.43))
  MemRef: base@ = 0x5629ff2b6680 rank = 0 offset = 0 sizes = [] strides = [] data =
  0.43
  exit
  ```

* Catalyst now officially supports macOS X86_64 devices, with macOS binary wheels
  available for both AARCH64 and X86_64.
  [(#347)](https://github.com/PennyLaneAI/catalyst/pull/347)
  [(#313)](https://github.com/PennyLaneAI/catalyst/pull/313)

* It is now possible to dynamically load third-party Catalyst compatible devices directly
  into a pre-installed Catalyst runtime on Linux.
  [(#327)](https://github.com/PennyLaneAI/catalyst/pull/327)

  To take advantage of this, third-party devices must implement the `Catalyst::Runtime::QuantumDevice`
  interface, in addition to defining the following method:

  ```cpp
  extern "C" Catalyst::Runtime::QuantumDevice*
  getCustomDevice() { return new CustomDevice(); }
  ```

  This support can also be integrated into existing PennyLane Python devices that inherit from
  the `QuantumDevice` class, by defining the `get_c_interface` static method.

  For more details, see the
  [custom devices documentation](https://docs.pennylane.ai/projects/catalyst/en/stable/dev/custom_devices.html).

<h3>Improvements</h3>

* Return values of conditional functions no longer need to be of exactly the same type.
  Type promotion is automatically applied to branch return values if their types don't match.
  [(#333)](https://github.com/PennyLaneAI/catalyst/pull/333)

  ```python
  @qjit
  def func(i: int, f: float):

      @cond(i < 3)
      def cond_fn():
          return i

      @cond_fn.otherwise
      def otherwise():
          return f

      return cond_fn()
  ```

  ```pycon
  >>> func(1, 4.0)
  array(1.0)
  ```

  Automatic type promotion across conditional branches also works with AutoGraph:

  ```python
  @qjit(autograph=True)
  def func(i: int, f: float):

      if i < 3:
          i = i
      else:
          i = f

      return i
  ```

  ```pycon
  >>> func(1, 4.0)
  array(1.0)
  ```

* AutoGraph now supports converting functions even when they are invoked through functional wrappers such
  as `adjoint`, `ctrl`, `grad`, `jacobian`, etc.
  [(#336)](https://github.com/PennyLaneAI/catalyst/pull/336)

  For example, the following should now succeed:

  ```python
  def inner(n):
    for i in range(n):
      qml.T(i)

  @qjit(autograph=True)
  @qml.qnode(dev)
  def f(n: int):
      adjoint(inner)(n)
      return qml.state()
  ```

* To prepare for Catalyst's frontend being integrated with PennyLane, the appropriate plugin entry point
  interface has been added to Catalyst.
  [(#331)](https://github.com/PennyLaneAI/catalyst/pull/331)

  For any compiler packages seeking to be registered in PennyLane, the `entry_points`
  metadata under the the group name `pennylane.compilers` must be added, with the following entry points:

  - `context`: Path to the compilation evaluation context manager. This context manager should have
    the method `context.is_tracing()`, which returns True if called within a program that is being
    traced or captured.

  - `ops`: Path to the compiler operations module. This operations module may contain compiler
    specific versions of PennyLane operations. Within a JIT context, PennyLane operations may
    dispatch to these.

  - `qjit`: Path to the JIT compiler decorator provided by the compiler. This decorator should have
    the signature `qjit(fn, *args, **kwargs)`, where `fn` is the function to be compiled.

* The compiler driver diagnostic output has been improved, and now includes failing IR as well as
  the names of failing passes.
  [(#349)](https://github.com/PennyLaneAI/catalyst/pull/349)

* The scatter operation in the Catalyst dialect now uses an SCF for loop to avoid ballooning
  the compiled code.
  [(#307)](https://github.com/PennyLaneAI/catalyst/pull/307)

* The `CopyGlobalMemRefPass` pass of our MLIR processing pipeline now supports
  dynamically shaped arrays.
  [(#348)](https://github.com/PennyLaneAI/catalyst/pull/348)

* The Catalyst utility dialect is now included in the Catalyst MLIR C-API.
  [(#345)](https://github.com/PennyLaneAI/catalyst/pull/345)

* Fix an issue with the AutoGraph conversion system that would prevent the fallback to Python from
  working correctly in certain instances.
  [(#352)](https://github.com/PennyLaneAI/catalyst/pull/352)

  The following type of code is now supported:

  ```python
  @qjit(autograph=True)
  def f():
    l = jnp.array([1, 2])
    for _ in range(2):
        l = jnp.kron(l, l)
    return l
  ```

* Catalyst now supports `jax.numpy.polyfit` inside a qjitted function.
  [(#367)](https://github.com/PennyLaneAI/catalyst/pull/367/)

* Catalyst now supports custom calls (including the one from HLO). We added support in MLIR (operation, bufferization
  and lowering). In the `lib_custom_calls`, developers then implement their custom calls and use external functions
  directly (e.g. Lapack). The OpenBlas library is taken from Scipy and linked in Catalyst, therefore any function from
  it can be used.
  [(#367)](https://github.com/PennyLaneAI/catalyst/pull/367/)

<h3>Breaking changes</h3>

* The axis ordering for `catalyst.jacobian` is updated to match `jax.jacobian`. Assuming we have
  parameters of shape `[a,b]` and results of shape `[c,d]`, the returned Jacobian will now have
  shape `[c, d, a, b]` instead of `[a, b, c, d]`.
  [(#283)](https://github.com/PennyLaneAI/catalyst/pull/283)

<h3>Bug fixes</h3>

* An upstream change in the PennyLane-Lightning project was addressed to prevent compilation issues
  in the `StateVectorLQubitDynamic` class in the runtime.
  The issue was introduced in [#499](https://github.com/PennyLaneAI/pennylane-lightning/pull/499).
  [(#322)](https://github.com/PennyLaneAI/catalyst/pull/322)

* The `requirements.txt` file to build Catalyst from source has been updated with a minimum pip
  version, `>=22.3`. Previous versions of pip are unable to perform editable installs when the
  system-wide site-packages are read-only, even when the `--user` flag is provided.
  [(#311)](https://github.com/PennyLaneAI/catalyst/pull/311)

* The frontend has been updated to make it compatible with PennyLane `MeasurementProcess` objects
  now being PyTrees in PennyLane version 0.33.
  [(#315)](https://github.com/PennyLaneAI/catalyst/pull/315)

<h3>Contributors</h3>

This release contains contributions from (in alphabetical order):

Ali Asadi,
David Ittah,
Sergei Mironov,
Romain Moyard,
Erick Ochoa Lopez.

# Release 0.3.1

<h3>New features</h3>

* The experimental AutoGraph feature, now supports Python `for` loops, allowing native Python loops
  to be captured and compiled with Catalyst.
  [(#258)](https://github.com/PennyLaneAI/catalyst/pull/258)

  ```python
  dev = qml.device("lightning.qubit", wires=n)

  @qjit(autograph=True)
  @qml.qnode(dev)
  def f(n):
      for i in range(n):
          qml.Hadamard(wires=i)

      return qml.expval(qml.PauliZ(0))
  ```

  This feature extends the existing AutoGraph support for Python `if` statements introduced in v0.3.
  Note that TensorFlow must be installed for AutoGraph support.

* The quantum control operation can now be used in conjunction with Catalyst control flow, such as
  loops and conditionals, via the new `catalyst.ctrl` function.
  [(#282)](https://github.com/PennyLaneAI/catalyst/pull/282)

  Similar in behaviour to the `qml.ctrl` control modifier from PennyLane, `catalyst.ctrl` can
  additionally wrap around quantum functions which contain control flow, such as the Catalyst
  `cond`, `for_loop`, and `while_loop` primitives.

  ```python
  @qjit
  @qml.qnode(qml.device("lightning.qubit", wires=4))
  def circuit(x):

      @for_loop(0, 3, 1)
      def repeat_rx(i):
          qml.RX(x / 2, wires=i)

      catalyst.ctrl(repeat_rx, control=3)()

      return qml.expval(qml.PauliZ(0))
  ```

  ```pycon
  >>> circuit(0.2)
  array(1.)
  ```

* Catalyst now supports JAX's `array.at[index]` notation for array element assignment and updating.
  [(#273)](https://github.com/PennyLaneAI/catalyst/pull/273)

  ```python
  @qjit
  def add_multiply(l: jax.core.ShapedArray((3,), dtype=float), idx: int):
      res = l.at[idx].multiply(3)
      res2 = l.at[idx].add(2)
      return res + res2

  res = add_multiply(jnp.array([0, 1, 2]), 2)
  ```

  ```pycon
  >>> res
  [0, 2, 10]
  ```

  For more details on available methods, see the
  [JAX documentation](https://jax.readthedocs.io/en/latest/_autosummary/jax.numpy.ndarray.at.html).

<h3>Improvements</h3>

* The Lightning backend device has been updated to work with the new PL-Lightning monorepo.
  [(#259)](https://github.com/PennyLaneAI/catalyst/pull/259)
  [(#277)](https://github.com/PennyLaneAI/catalyst/pull/277)

* A new compiler driver has been implemented in C++. This improves compile-time performance by
  avoiding *round-tripping*, which is when the entire program being compiled is dumped to
  a textual form and re-parsed by another tool.

  This is also a requirement for providing custom metadata at the LLVM level, which is
  necessary for better integration with tools like Enzyme. Finally, this makes it more natural
  to improve error messages originating from C++ when compared to the prior subprocess-based
  approach.
  [(#216)](https://github.com/PennyLaneAI/catalyst/pull/216)

* Support the `braket.devices.Devices` enum class and `s3_destination_folder`
  device options for AWS Braket remote devices.
  [(#278)](https://github.com/PennyLaneAI/catalyst/pull/278)

* Improvements have been made to the build process, including avoiding unnecessary processes such
  as removing `opt` and downloading the wheel.
  [(#298)](https://github.com/PennyLaneAI/catalyst/pull/298)

* Remove a linker warning about duplicate `rpath`s when Catalyst wheels are installed on macOS.
  [(#314)](https://github.com/PennyLaneAI/catalyst/pull/314)

<h3>Bug fixes</h3>

* Fix incompatibilities with GCC on Linux introduced in v0.3.0 when compiling user programs.
  Due to these, Catalyst v0.3.0 only works when clang is installed in the user environment.

  - Resolve an issue with an empty linker flag, causing `ld` to error.
    [(#276)](https://github.com/PennyLaneAI/catalyst/pull/276)

  - Resolve an issue with undefined symbols provided the Catalyst runtime.
    [(#316)](https://github.com/PennyLaneAI/catalyst/pull/316)

* Remove undocumented package dependency on the zlib/zstd compression library.
  [(#308)](https://github.com/PennyLaneAI/catalyst/pull/308)

* Fix filesystem issue when compiling multiple functions with the same name and
  `keep_intermediate=True`.
  [(#306)](https://github.com/PennyLaneAI/catalyst/pull/306)

* Add support for applying the `adjoint` operation to `QubitUnitary` gates.
  `QubitUnitary` was not able to be `adjoint`ed when the variable holding the unitary matrix might
  change. This can happen, for instance, inside of a for loop.
  To solve this issue, the unitary matrix gets stored in the array list via push and pops.
  The unitary matrix is later reconstructed from the array list and `QubitUnitary` can be executed
  in the `adjoint`ed context.
  [(#304)](https://github.com/PennyLaneAI/catalyst/pull/304)
  [(#310)](https://github.com/PennyLaneAI/catalyst/pull/310)

<h3>Contributors</h3>

This release contains contributions from (in alphabetical order):

Ali Asadi,
David Ittah,
Erick Ochoa Lopez,
Jacob Mai Peng,
Sergei Mironov,
Romain Moyard.

# Release 0.3.0

<h3>New features</h3>

* Catalyst now officially supports macOS ARM devices, such as Apple M1/M2 machines,
  with macOS binary wheels available on PyPI. For more details on the changes involved to support
  macOS, please see the improvements section.
  [(#229)](https://github.com/PennyLaneAI/catalyst/pull/230)
  [(#232)](https://github.com/PennyLaneAI/catalyst/pull/232)
  [(#233)](https://github.com/PennyLaneAI/catalyst/pull/233)
  [(#234)](https://github.com/PennyLaneAI/catalyst/pull/234)

* Write Catalyst-compatible programs with native Python conditional statements.
  [(#235)](https://github.com/PennyLaneAI/catalyst/pull/235)

  AutoGraph is a new, experimental, feature that automatically converts Python conditional
  statements like `if`, `else`, and `elif`, into their equivalent functional forms provided by
  Catalyst (such as `catalyst.cond`).

  This feature is currently opt-in, and requires setting the `autograph=True` flag in the `qjit`
  decorator:

  ```python
  dev = qml.device("lightning.qubit", wires=1)

  @qjit(autograph=True)
  @qml.qnode(dev)
  def f(x):
      if x < 0.5:
          qml.RY(jnp.sin(x), wires=0)
      else:
          qml.RX(jnp.cos(x), wires=0)

      return qml.expval(qml.PauliZ(0))
  ```

  The implementation is based on the AutoGraph module from TensorFlow, and requires a working
  TensorFlow installation be available. In addition, Python loops (`for` and `while`) are not
  yet supported, and do not work in AutoGraph mode.

  Note that there are some caveats when using this feature especially around the use of global
  variables or object mutation inside of methods. A functional style is always recommended when
  using `qjit` or AutoGraph.

* The quantum adjoint operation can now be used in conjunction with Catalyst control flow, such as
  loops and conditionals. For this purpose a new instruction, `catalyst.adjoint`, has been added.
  [(#220)](https://github.com/PennyLaneAI/catalyst/pull/220)

  `catalyst.adjoint` can wrap around quantum functions which contain the Catalyst `cond`,
  `for_loop`, and `while_loop` primitives. Previously, the usage of `qml.adjoint` on functions with
  these primitives would result in decomposition errors. Note that a future release of Catalyst will
  merge the behaviour of `catalyst.adjoint` into `qml.adjoint` for convenience.

  ```python
  dev = qml.device("lightning.qubit", wires=3)

  @qjit
  @qml.qnode(dev)
  def circuit(x):

      @for_loop(0, 3, 1)
      def repeat_rx(i):
          qml.RX(x / 2, wires=i)

      adjoint(repeat_rx)()

      return qml.expval(qml.PauliZ(0))
  ```

  ```pycon
  >>> circuit(0.2)
  array(0.99500417)
  ```

  Additionally, the ability to natively represent the adjoint construct in Catalyst's program
  representation (IR) was added.

* QJIT-compiled programs now support (nested) container types as inputs and outputs of compiled
  functions. This includes lists and dictionaries, as well as any data structure implementing the
  [PyTree protocol](https://jax.readthedocs.io/en/latest/pytrees.html).
  [(#215)](https://github.com/PennyLaneAI/catalyst/pull/215)
  [(#221)](https://github.com/PennyLaneAI/catalyst/pull/221)

  For example, a program that accepts and returns a mix of dictionaries, lists, and tuples:

  ```python
  @qjit
  def workflow(params1, params2):
      res1 = params1["a"][0][0] + params2[1]
      return {"y1": jnp.sin(res1), "y2": jnp.cos(res1)}
  ```

  ```pycon
  >>> params1 = {"a": [[0.1], 0.2]}
  >>> params2 = (0.6, 0.8)
  >>> workflow(params1, params2)
  array(0.78332691)
  ```

* Compile-time backpropagation of arbitrary hybrid programs is now supported, via integration with
  [Enzyme AD](https://enzyme.mit.edu/).
  [(#158)](https://github.com/PennyLaneAI/catalyst/pull/158)
  [(#193)](https://github.com/PennyLaneAI/catalyst/pull/193)
  [(#224)](https://github.com/PennyLaneAI/catalyst/pull/224)
  [(#225)](https://github.com/PennyLaneAI/catalyst/pull/225)
  [(#239)](https://github.com/PennyLaneAI/catalyst/pull/239)
  [(#244)](https://github.com/PennyLaneAI/catalyst/pull/244)

  This allows `catalyst.grad` to differentiate hybrid functions that contain both classical
  pre-processing (inside & outside of QNodes), QNodes, as well as classical post-processing
  (outside of QNodes) via a combination of backpropagation and quantum gradient methods.

  The new default for the differentiation `method` attribute in `catalyst.grad` has been changed to
  `"auto"`, which performs Enzyme-based reverse mode AD on classical code, in conjunction with the
  quantum `diff_method` specified on each QNode:

  ```python
  dev = qml.device("lightning.qubit", wires=1)

  @qml.qnode(dev, diff_method="parameter-shift")
  def circuit(theta):
      qml.RX(jnp.exp(theta ** 2) / jnp.cos(theta / 4), wires=0)
      return qml.expval(qml.PauliZ(wires=0))
  ```

  ```pycon
  >>> grad = qjit(catalyst.grad(circuit, method="auto"))
  >>> grad(jnp.pi)
  array(0.05938718)
  ```

  The reworked differentiation pipeline means you can now compute exact derivatives of programs with
  both classical pre- and post-processing, as shown below:

  ```python
  @qml.qnode(qml.device("lightning.qubit", wires=1), diff_method="adjoint")
  def circuit(theta):
      qml.RX(jnp.exp(theta ** 2) / jnp.cos(theta / 4), wires=0)
      return qml.expval(qml.PauliZ(wires=0))

  def loss(theta):
      return jnp.pi / jnp.tanh(circuit(theta))

  @qjit
  def grad_loss(theta):
      return catalyst.grad(loss)(theta)
  ```

  ```pycon
  >>> grad_loss(1.0)
  array(-1.90958669)
  ```

  You can also use multiple QNodes with different differentiation methods:

  ```python
  @qml.qnode(qml.device("lightning.qubit", wires=1), diff_method="parameter-shift")
  def circuit_A(params):
      qml.RX(jnp.exp(params[0] ** 2) / jnp.cos(params[1] / 4), wires=0)
      return qml.probs()

  @qml.qnode(qml.device("lightning.qubit", wires=1), diff_method="adjoint")
  def circuit_B(params):
      qml.RX(jnp.exp(params[1] ** 2) / jnp.cos(params[0] / 4), wires=0)
      return qml.expval(qml.PauliZ(wires=0))

  def loss(params):
      return jnp.prod(circuit_A(params)) + circuit_B(params)

  @qjit
  def grad_loss(theta):
      return catalyst.grad(loss)(theta)
  ```

  ```pycon
  >>> grad_loss(jnp.array([1.0, 2.0]))
  array([ 0.57367285, 44.4911605 ])
  ```

  And you can differentiate purely classical functions as well:

  ```python
  def square(x: float):
      return x ** 2

  @qjit
  def dsquare(x: float):
      return catalyst.grad(square)(x)
  ```

  ```pycon
  >>> dsquare(2.3)
  array(4.6)
  ```

  Note that the current implementation of reverse mode AD is restricted to 1st order derivatives,
  but you can still use `catalyst.grad(method="fd")` is still available to perform a finite
  differences approximation of _any_ differentiable function.

* Add support for the new PennyLane arithmetic operators.
  [(#250)](https://github.com/PennyLaneAI/catalyst/pull/250)

  PennyLane is in the process of replacing `Hamiltonian` and `Tensor` observables with a set of
  general arithmetic operators. These consist of
  [Prod](https://docs.pennylane.ai/en/stable/code/api/pennylane.ops.op_math.Prod.html),
  [Sum](https://docs.pennylane.ai/en/stable/code/api/pennylane.ops.op_math.Sum.html) and
  [SProd](https://docs.pennylane.ai/en/stable/code/api/pennylane.ops.op_math.SProd.html).

  By default, using dunder methods (eg. `+`, `-`, `@`, `*`) to combine
  operators with scalars or other operators will create `Hamiltonian` and
  `Tensor` objects. However, these two methods will be deprecated in coming
  releases of PennyLane.

  To enable the new arithmetic operators, one can use `Prod`, `Sum`, and
  `Sprod` directly or activate them by calling [enable_new_opmath](https://docs.pennylane.ai/en/stable/code/api/pennylane.operation.enable_new_opmath.html)
  at the beginning of your PennyLane program.

  ``` python
  dev = qml.device("lightning.qubit", wires=2)

  @qjit
  @qml.qnode(dev)
  def circuit(x: float, y: float):
      qml.RX(x, wires=0)
      qml.RX(y, wires=1)
      qml.CNOT(wires=[0, 1])
      return qml.expval(0.2 * qml.PauliX(wires=0) - 0.4 * qml.PauliY(wires=1))
  ```

  ```pycon
  >>> qml.operation.enable_new_opmath()
  >>> qml.operation.active_new_opmath()
  True
  >>> circuit(np.pi / 4, np.pi / 2)
  array(0.28284271)
  ```

<h3>Improvements</h3>

* Better support for Hamiltonian observables:

  - Allow Hamiltonian observables with integer coefficients.
    [(#248)](https://github.com/PennyLaneAI/catalyst/pull/248)

    For example, compiling the following circuit wasn't previously allowed, but is
    now supported in Catalyst:

    ```python
    dev = qml.device("lightning.qubit", wires=2)

    @qjit
    @qml.qnode(dev)
    def circuit(x: float, y: float):
        qml.RX(x, wires=0)
        qml.RY(y, wires=1)

        coeffs = [1, 2]
        obs = [qml.PauliZ(0), qml.PauliZ(1)]
        return qml.expval(qml.Hamiltonian(coeffs, obs))
    ```

  - Allow nested Hamiltonian observables.
    [(#255)](https://github.com/PennyLaneAI/catalyst/pull/255)

    ```python
    @qjit
    @qml.qnode(qml.device("lightning.qubit", wires=3))
    def circuit(x, y, coeffs1, coeffs2):
        qml.RX(x, wires=0)
        qml.RX(y, wires=1)
        qml.RY(x + y, wires=2)

        obs = [
            qml.PauliX(0) @ qml.PauliZ(1),
            qml.Hamiltonian(coeffs1, [qml.PauliZ(0) @ qml.Hadamard(2)]),
        ]

        return qml.var(qml.Hamiltonian(coeffs2, obs))
    ```

* Various performance improvements:

  - The execution and compile time of programs has been reduced, by generating more efficient code
    and avoiding unnecessary optimizations. Specifically, a scalarization procedure was added to the
    MLIR pass pipeline, and LLVM IR compilation is now invoked with optimization level 0.
    [(#217)](https://github.com/PennyLaneAI/catalyst/pull/217)

  - The execution time of compiled functions has been improved in the frontend.
    [(#213)](https://github.com/PennyLaneAI/catalyst/pull/213)

    Specifically, the following changes have been made, which leads to a small but measurable
    improvement when using larger matrices as inputs, or functions with many inputs:

    + only loading the user program library once per compilation,
    + generating return value types only once per compilation,
    + avoiding unnecessary type promotion, and
    + avoiding unnecessary array copies.

  - Peak memory utilization of a JIT compiled program has been reduced, by allowing tensors to be
    scheduled for deallocation. Previously, the tensors were not deallocated until the end of the
    call to the JIT compiled function.
    [(#201)](https://github.com/PennyLaneAI/catalyst/pull/201)

* Various improvements have been made to enable Catalyst to compile on macOS:

  - Remove unnecessary `reinterpret_cast` from `ObsManager`. Removal of
    these `reinterpret_cast` allows compilation of the runtime to succeed
    in macOS. macOS uses an ILP32 mode for Aarch64 where they use the full 64
    bit mode but with 32 bit Integer, Long, and Pointers. This patch also
    changes a test file to prevent a mismatch in machines which compile using
    ILP32 mode.
    [(#229)](https://github.com/PennyLaneAI/catalyst/pull/230)

  - Allow runtime to be compiled on macOS. Substitute `nproc` with a call to
    `os.cpu_count()` and use correct flags for `ld.64`.
    [(#232)](https://github.com/PennyLaneAI/catalyst/pull/232)

  - Improve portability on the frontend to be available on macOS. Use
    `.dylib`, remove unnecessary flags, and address behaviour difference in
    flags.
    [(#233)](https://github.com/PennyLaneAI/catalyst/pull/233)

  - Small compatibility changes in order for all integration tests to succeed
    on macOS.
    [(#234)](https://github.com/PennyLaneAI/catalyst/pull/234)

* Dialects can compile with older versions of clang by avoiding type mismatches.
  [(#228)](https://github.com/PennyLaneAI/catalyst/pull/228)

* The runtime is now built against `qir-stdlib` pre-build artifacts.
  [(#236)](https://github.com/PennyLaneAI/catalyst/pull/236)

* Small improvements have been made to the CI/CD, including fixing the Enzyme
  cache, generalize caches to other operating systems, fix build wheel
  recipe, and remove references to QIR in runtime's Makefile.
  [(#243)](https://github.com/PennyLaneAI/catalyst/pull/243)
  [(#247)](https://github.com/PennyLaneAI/catalyst/pull/247)


<h3>Breaking changes</h3>

* Support for Python 3.8 has been removed.
  [(#231)](https://github.com/PennyLaneAI/catalyst/pull/231)

* The default differentiation method on ``grad`` and ``jacobian`` is reverse-mode
  automatic differentiation instead of finite differences. When a QNode does not have a
  ``diff_method`` specified, it will default to using the parameter shift method instead of
  finite-differences.
  [(#244)](https://github.com/PennyLaneAI/catalyst/pull/244)
  [(#271)](https://github.com/PennyLaneAI/catalyst/pull/271)

* The JAX version used by Catalyst has been updated to `v0.4.14`, the minimum PennyLane version
  required is now `v0.32`.
  [(#264)](https://github.com/PennyLaneAI/catalyst/pull/264)

* Due to the change allowing Python container objects as inputs to QJIT-compiled functions, Python
  lists are no longer automatically converted to JAX arrays.
  [(#231)](https://github.com/PennyLaneAI/catalyst/pull/231)

  This means that indexing on lists when the index is not static will cause a
  `TracerIntegerConversionError`, consistent with JAX's behaviour.

  That is, the following example is no longer support:

  ```python
  @qjit
  def f(x: list, index: int):
      return x[index]
  ```

  However, if the parameter `x` above is a JAX or NumPy array, the compilation will continue to
  succeed.

* The `catalyst.grad` function has been renamed to `catalyst.jacobian` and supports differentiation
  of functions that return multiple or non-scalar outputs. A new `catalyst.grad` function has been
  added that enforces that it is differentiating a function with a single scalar return value.
  [(#254)](https://github.com/PennyLaneAI/catalyst/pull/254)

<h3>Bug fixes</h3>

* Fixed an issue preventing the differentiation of `qml.probs` with the parameter-shift method.
  [(#211)](https://github.com/PennyLaneAI/catalyst/pull/211)

* Fixed the incorrect return value data-type with functions returning `qml.counts`.
  [(#221)](https://github.com/PennyLaneAI/catalyst/pull/221)

* Fix segmentation fault when differentiating a function where a quantum measurement is used
  multiple times by the same operation.
  [(#242)](https://github.com/PennyLaneAI/catalyst/pull/242)

<h3>Contributors</h3>

This release contains contributions from (in alphabetical order):

Ali Asadi,
David Ittah,
Erick Ochoa Lopez,
Jacob Mai Peng,
Romain Moyard,
Sergei Mironov.


# Release 0.2.1

<h3>Bug fixes</h3>

* Add missing OpenQASM backend in binary distribution, which relies on the latest version of the
  AWS Braket plugin for PennyLane to resolve dependency issues between the plugin, Catalyst, and
  PennyLane. The Lightning-Kokkos backend with Serial and OpenMP modes is also added to the binary
  distribution.
  [#198](https://github.com/PennyLaneAI/catalyst/pull/198)

* Return a list of decompositions when calling the decomposition method for control operations.
  This allows Catalyst to be compatible with upstream PennyLane.
  [#241](https://github.com/PennyLaneAI/catalyst/pull/241)

<h3>Improvements</h3>

* When using OpenQASM-based devices the string representation of the circuit is printed on
  exception.
  [#199](https://github.com/PennyLaneAI/catalyst/pull/199)

* Use ``pybind11::module`` interface library instead of ``pybind11::embed`` in the runtime for
  OpenQasm backend to avoid linking to the python library at compile time.
  [#200](https://github.com/PennyLaneAI/catalyst/pull/200)

<h3>Contributors</h3>

This release contains contributions from (in alphabetical order):

Ali Asadi,
David Ittah.

# Release 0.2.0

<h3>New features</h3>

* Catalyst programs can now be used inside of a larger JAX workflow which uses
  JIT compilation, automatic differentiation, and other JAX transforms.
  [#96](https://github.com/PennyLaneAI/catalyst/pull/96)
  [#123](https://github.com/PennyLaneAI/catalyst/pull/123)
  [#167](https://github.com/PennyLaneAI/catalyst/pull/167)
  [#192](https://github.com/PennyLaneAI/catalyst/pull/192)

  For example, call a Catalyst qjit-compiled function from within a JAX jit-compiled
  function:

  ```python
  dev = qml.device("lightning.qubit", wires=1)

  @qjit
  @qml.qnode(dev)
  def circuit(x):
      qml.RX(jnp.pi * x[0], wires=0)
      qml.RY(x[1] ** 2, wires=0)
      qml.RX(x[1] * x[2], wires=0)
      return qml.probs(wires=0)

  @jax.jit
  def cost_fn(weights):
      x = jnp.sin(weights)
      return jnp.sum(jnp.cos(circuit(x)) ** 2)
  ```

  ```pycon
  >>> cost_fn(jnp.array([0.1, 0.2, 0.3]))
  Array(1.32269195, dtype=float64)
  ```

  Catalyst-compiled functions can now also be automatically differentiated
  via JAX, both in forward and reverse mode to first-order,

  ```pycon
  >>> jax.grad(cost_fn)(jnp.array([0.1, 0.2, 0.3]))
  Array([0.49249037, 0.05197949, 0.02991883], dtype=float64)
  ```

  as well as vectorized using `jax.vmap`:

  ```pycon
  >>> jax.vmap(cost_fn)(jnp.array([[0.1, 0.2, 0.3], [0.4, 0.5, 0.6]]))
  Array([1.32269195, 1.53905377], dtype=float64)
  ```

  In particular, this allows for a reduction in boilerplate when using
  JAX-compatible optimizers such as `jaxopt`:

  ```pycon
  >>> opt = jaxopt.GradientDescent(cost_fn)
  >>> params = jnp.array([0.1, 0.2, 0.3])
  >>> (final_params, _) = jax.jit(opt.run)(params)
  >>> final_params
  Array([-0.00320799,  0.03475223,  0.29362844], dtype=float64)
  ```

  Note that, in general, best performance will be seen when the Catalyst
  `@qjit` decorator is used to JIT the entire hybrid workflow. However, there
  may be cases where you may want to delegate only the quantum part of your
  workflow to Catalyst, and let JAX handle classical components (for example,
  due to missing a feature or compatibility issue in Catalyst).

* Support for Amazon Braket devices provided via the PennyLane-Braket plugin.
  [#118](https://github.com/PennyLaneAI/catalyst/pull/118)
  [#139](https://github.com/PennyLaneAI/catalyst/pull/139)
  [#179](https://github.com/PennyLaneAI/catalyst/pull/179)
  [#180](https://github.com/PennyLaneAI/catalyst/pull/180)

  This enables quantum subprograms within a JIT-compiled Catalyst workflow to
  execute on Braket simulator and hardware devices, including remote
  cloud-based simulators such as SV1.

  ```python
  def circuit(x, y):
      qml.RX(y * x, wires=0)
      qml.RX(x * 2, wires=1)
      return qml.expval(qml.PauliY(0) @ qml.PauliZ(1))

  @qjit
  def workflow(x: float, y: float):
      device = qml.device("braket.local.qubit", backend="braket_sv", wires=2)
      g = qml.qnode(device)(circuit)
      h = catalyst.grad(g)
      return h(x, y)

  workflow(1.0, 2.0)
  ```

  For a list of available devices, please see the [PennyLane-Braket](https://amazon-braket-pennylane-plugin-python.readthedocs.io/en/latest/)
  documentation.

  Internally, the quantum instructions are generating OpenQASM3 kernels at
  runtime; these are then executed on both local (`braket.local.qubit`) and
  remote (`braket.aws.qubit`) devices backed by Amazon Braket Python SDK,

  with measurement results then propagated back to the frontend.

  Note that at initial release, not all Catalyst features are supported with Braket.
  In particular, dynamic circuit features, such as mid-circuit measurements, will
  not work with Braket devices.

* Catalyst conditional functions defined via `@catalyst.cond` now support an arbitrary
  number of 'else if' chains.
  [#104](https://github.com/PennyLaneAI/catalyst/pull/104)

  ```python
  dev = qml.device("lightning.qubit", wires=1)

  @qjit
  @qml.qnode(dev)
  def circuit(x):

      @catalyst.cond(x > 2.7)
      def cond_fn():
          qml.RX(x, wires=0)

      @cond_fn.else_if(x > 1.4)
      def cond_elif():
          qml.RY(x, wires=0)

      @cond_fn.otherwise
      def cond_else():
          qml.RX(x ** 2, wires=0)

      cond_fn()

      return qml.probs(wires=0)
  ```

* Iterating in reverse is now supported with constant negative step sizes via `catalyst.for_loop`.
  [#129](https://github.com/PennyLaneAI/catalyst/pull/129)

  ```python
  dev = qml.device("lightning.qubit", wires=1)

  @qjit
  @qml.qnode(dev)
  def circuit(n):

      @catalyst.for_loop(n, 0, -1)
      def loop_fn(_):
          qml.PauliX(0)

      loop_fn()
      return measure(0)
  ```

* Additional gradient transforms for computing the vector-Jacobian product (VJP)
  and Jacobian-vector product (JVP) are now available in Catalyst.
  [#98](https://github.com/PennyLaneAI/catalyst/pull/98)

  Use `catalyst.vjp` to compute the forward-pass value and VJP:

  ```python
  @qjit
  def vjp(params, cotangent):
      def f(x):
          y = [jnp.sin(x[0]), x[1] ** 2, x[0] * x[1]]
          return jnp.stack(y)

      return catalyst.vjp(f, [params], [cotangent])
  ```

  ```pycon
  >>> x = jnp.array([0.1, 0.2])
  >>> dy = jnp.array([-0.5, 0.1, 0.3])
  >>> vjp(x, dy)
  [array([0.09983342, 0.04      , 0.02      ]),
   array([-0.43750208,  0.07000001])]
  ```

  Use `catalyst.jvp` to compute the forward-pass value and JVP:

  ```python
  @qjit
  def jvp(params, tangent):
      def f(x):
          y = [jnp.sin(x[0]), x[1] ** 2, x[0] * x[1]]
          return jnp.stack(y)

      return catalyst.jvp(f, [params], [tangent])
  ```

  ```pycon
  >>> x = jnp.array([0.1, 0.2])
  >>> tangent = jnp.array([0.3, 0.6])
  >>> jvp(x, tangent)
  [array([0.09983342, 0.04      , 0.02      ]),
   array([0.29850125, 0.24000006, 0.12      ])]
  ```

* Support for multiple backend devices within a single qjit-compiled function
  is now available.
  [#86](https://github.com/PennyLaneAI/catalyst/pull/86)
  [#89](https://github.com/PennyLaneAI/catalyst/pull/89)

  For example, if you compile the Catalyst runtime
  with `lightning.kokkos` support (via the compilation flag
  `ENABLE_LIGHTNING_KOKKOS=ON`), you can use `lightning.qubit` and
  `lightning.kokkos` within a singular workflow:

  ```python
  dev1 = qml.device("lightning.qubit", wires=1)
  dev2 = qml.device("lightning.kokkos", wires=1)

  @qml.qnode(dev1)
  def circuit1(x):
      qml.RX(jnp.pi * x[0], wires=0)
      qml.RY(x[1] ** 2, wires=0)
      qml.RX(x[1] * x[2], wires=0)
      return qml.var(qml.PauliZ(0))

  @qml.qnode(dev2)
  def circuit2(x):

      @catalyst.cond(x > 2.7)
      def cond_fn():
          qml.RX(x, wires=0)

      @cond_fn.otherwise
      def cond_else():
          qml.RX(x ** 2, wires=0)

      cond_fn()

      return qml.probs(wires=0)

  @qjit
  def cost(x):
      return circuit2(circuit1(x))
  ```

  ```pycon
  >>> x = jnp.array([0.54, 0.31])
  >>> cost(x)
  array([0.80842369, 0.19157631])
  ```

* Support for returning the variance of Hamiltonians,
  Hermitian matrices, and Tensors via `qml.var` has been added.
  [#124](https://github.com/PennyLaneAI/catalyst/pull/124)

  ```python
  dev = qml.device("lightning.qubit", wires=2)

  @qjit
  @qml.qnode(dev)
  def circuit(x):
      qml.RX(jnp.pi * x[0], wires=0)
      qml.RY(x[1] ** 2, wires=1)
      qml.CNOT(wires=[0, 1])
      qml.RX(x[1] * x[2], wires=0)
      return qml.var(qml.PauliZ(0) @ qml.PauliX(1))
  ```

  ```pycon
  >>> x = jnp.array([0.54, 0.31])
  >>> circuit(x)
  array(0.98851544)
  ```

<h3>Breaking changes</h3>

* The `catalyst.grad` function now supports using the differentiation
  method defined on the QNode (via the `diff_method` argument) rather than
  applying a global differentiation method.
  [#163](https://github.com/PennyLaneAI/catalyst/pull/163)

  As part of this change, the `method` argument now accepts
  the following options:

  - `method="auto"`:  Quantum components of the hybrid function are
    differentiated according to the corresponding QNode `diff_method`, while
    the classical computation is differentiated using traditional auto-diff.

    With this strategy, Catalyst only currently supports QNodes with
    `diff_method="param-shift" and `diff_method="adjoint"`.

  - `method="fd"`: First-order finite-differences for the entire hybrid function.
    The `diff_method` argument for each QNode is ignored.

  This is an intermediate step towards differentiating functions that
  internally call multiple QNodes, and towards supporting differentiation of
  classical postprocessing.

<h3>Improvements</h3>

* Catalyst has been upgraded to work with JAX v0.4.13.
  [#143](https://github.com/PennyLaneAI/catalyst/pull/143)
  [#185](https://github.com/PennyLaneAI/catalyst/pull/185)

* Add a Backprop operation for using autodifferentiation (AD) at the LLVM
  level with Enzyme AD. The Backprop operations has a bufferization pattern
  and a lowering to LLVM.
  [#107](https://github.com/PennyLaneAI/catalyst/pull/107)
  [#116](https://github.com/PennyLaneAI/catalyst/pull/116)

* Error handling has been improved. The runtime now throws more descriptive
  and unified expressions for runtime errors and assertions.
  [#92](https://github.com/PennyLaneAI/catalyst/pull/92)

* In preparation for easier debugging, the compiler has been refactored to
  allow easy prototyping of new compilation pipelines.
  [#38](https://github.com/PennyLaneAI/catalyst/pull/38)

  In the future, this will allow the ability to generate MLIR or LLVM-IR by
  loading input from a string or file, rather than generating it from Python.

  As part of this refactor, the following changes were made:

  - Passes are now classes. This allows developers/users looking to change
    flags to inherit from these passes and change the flags.

  - Passes are now passed as arguments to the compiler. Custom passes can just
    be passed to the compiler as an argument, as long as they implement a run
    method which takes an input and the output of this method can be fed to
    the next pass.

* Improved Python compatibility by providing a stable signature for user
  generated functions.
  [#106](https://github.com/PennyLaneAI/catalyst/pull/106)

* Handle C++ exceptions without unwinding the whole stack.
  [#99](https://github.com/PennyLaneAI/catalyst/pull/99)

* Reduce the number of classical invocations by counting the number of gate parameters in
  the `argmap` function.
  [#136](https://github.com/PennyLaneAI/catalyst/pull/136)

  Prior to this, the computation of hybrid gradients executed all of the classical code
  being differentiated in a `pcount` function that solely counted the number of gate
  parameters in the quantum circuit. This was so `argmap` and other downstream
  functions could allocate memrefs large enough to store all gate parameters.

  Now, instead of counting the number of parameters separately, a dynamically-resizable
  array is used in the `argmap` function directly to store the gate parameters. This
  removes one invocation of all of the classical code being differentiated.

* Use Tablegen to define MLIR passes instead of C++ to reduce overhead of adding new passes.
  [#157](https://github.com/PennyLaneAI/catalyst/pull/157)

* Perform constant folding on wire indices for `quantum.insert` and `quantum.extract` ops,
  used when writing (resp. reading) qubits to (resp. from) quantum registers.
  [#161](https://github.com/PennyLaneAI/catalyst/pull/161)

* Represent known named observables as members of an MLIR Enum rather than a raw integer.
  This improves IR readability.
  [#165](https://github.com/PennyLaneAI/catalyst/pull/165)

<h3>Bug fixes</h3>

* Fix a bug in the mapping from logical to concrete qubits for mid-circuit measurements.
  [#80](https://github.com/PennyLaneAI/catalyst/pull/80)

* Fix a bug in the way gradient result type is inferred.
  [#84](https://github.com/PennyLaneAI/catalyst/pull/84)

* Fix a memory regression and reduce memory footprint by removing unnecessary
  temporary buffers.
  [#100](https://github.com/PennyLaneAI/catalyst/pull/100)

* Provide a new abstraction to the `QuantumDevice` interface in the runtime
  called `DataView`. C++ implementations of the interface can iterate
  through and directly store results into the `DataView` independent of the
  underlying memory layout. This can eliminate redundant buffer copies at the
  interface boundaries, which has been applied to existing devices.
  [#109](https://github.com/PennyLaneAI/catalyst/pull/109)

* Reduce memory utilization by transferring ownership of buffers from the
  runtime to Python instead of copying them. This includes adding a compiler
  pass that copies global buffers into the heap as global buffers cannot be
  transferred to Python.
  [#112](https://github.com/PennyLaneAI/catalyst/pull/112)

* Temporary fix of use-after-free and dependency of uninitialized memory.
  [#121](https://github.com/PennyLaneAI/catalyst/pull/121)

* Fix file renaming within pass pipelines.
  [#126](https://github.com/PennyLaneAI/catalyst/pull/126)

* Fix the issue with the `do_queue` deprecation warnings in PennyLane.
  [#146](https://github.com/PennyLaneAI/catalyst/pull/146)

* Fix the issue with gradients failing to work with hybrid functions that
  contain constant `jnp.array` objects. This will enable PennyLane operators
  that have data in the form of a `jnp.array`, such as a Hamiltonian, to be
  included in a qjit-compiled function.
  [#152](https://github.com/PennyLaneAI/catalyst/pull/152)

  An example of a newly supported workflow:

  ```python
  coeffs = jnp.array([0.1, 0.2])
  terms = [qml.PauliX(0) @ qml.PauliZ(1), qml.PauliZ(0)]
  H = qml.Hamiltonian(coeffs, terms)

  @qjit
  @qml.qnode(qml.device("lightning.qubit", wires=2))
  def circuit(x):
    qml.RX(x[0], wires=0)
    qml.RY(x[1], wires=0)
    qml.CNOT(wires=[0, 1])
    return qml.expval(H)

  params = jnp.array([0.3, 0.4])
  jax.grad(circuit)(params)
  ```

<h3>Contributors</h3>

This release contains contributions from (in alphabetical order):

Ali Asadi,
David Ittah,
Erick Ochoa Lopez,
Jacob Mai Peng,
Romain Moyard,
Sergei Mironov.

# Release 0.1.2

<h3>New features</h3>

* Add an option to print verbose messages explaining the compilation process.
  [#68](https://github.com/PennyLaneAI/catalyst/pull/68)

* Allow ``catalyst.grad`` to be used on any traceable function (within a qjit context).
  This means the operation is no longer restricted to acting on ``qml.qnode``s only.
  [#75](https://github.com/PennyLaneAI/catalyst/pull/75)

<h3>Improvements</h3>

* Work in progress on a Lightning-Kokkos backend:

  Bring feature parity to the Lightning-Kokkos backend simulator.
  [#55](https://github.com/PennyLaneAI/catalyst/pull/55)

  Add support for variance measurements for all observables.
  [#70](https://github.com/PennyLaneAI/catalyst/pull/70)

* Build the runtime against qir-stdlib v0.1.0.
  [#58](https://github.com/PennyLaneAI/catalyst/pull/58)

* Replace input-checking assertions with exceptions.
  [#67](https://github.com/PennyLaneAI/catalyst/pull/67)

* Perform function inlining to improve optimizations and memory management within the compiler.
  [#72](https://github.com/PennyLaneAI/catalyst/pull/72)

<h3>Breaking changes</h3>

<h3>Bug fixes</h3>

* Several fixes to address memory leaks in the compiled program:

  Fix memory leaks from data that flows back into the Python environment.
  [#54](https://github.com/PennyLaneAI/catalyst/pull/54)

  Fix memory leaks resulting from partial bufferization at the MLIR level. This fix makes the
  necessary changes to reintroduce the ``-buffer-deallocation`` pass into the MLIR pass pipeline.
  The pass guarantees that all allocations contained within a function (that is allocations that are
  not returned from a function) are also deallocated.
  [#61](https://github.com/PennyLaneAI/catalyst/pull/61)

  Lift heap allocations for quantum op results from the runtime into the MLIR compiler core. This
  allows all memref buffers to be memory managed in MLIR using the
  [MLIR bufferization infrastructure](https://mlir.llvm.org/docs/Bufferization/).
  [#63](https://github.com/PennyLaneAI/catalyst/pull/63)

  Eliminate all memory leaks by tracking memory allocations at runtime. The memory allocations
  which are still alive when the compiled function terminates, will be freed in the
  finalization / teardown function.
  [#78](https://github.com/PennyLaneAI/catalyst/pull/78)

* Fix returning complex scalars from the compiled function.
  [#77](https://github.com/PennyLaneAI/catalyst/pull/77)

<h3>Contributors</h3>

This release contains contributions from (in alphabetical order):

Ali Asadi,
David Ittah,
Erick Ochoa Lopez,
Sergei Mironov.

# Release 0.1.1

<h3>New features</h3>

* Adds support for interpreting control flow operations.
  [#31](https://github.com/PennyLaneAI/catalyst/pull/31)

<h3>Improvements</h3>

* Adds fallback compiler drivers to increase reliability during linking phase. Also adds support for a
  CATALYST_CC environment variable for manual specification of the compiler driver used for linking.
  [#30](https://github.com/PennyLaneAI/catalyst/pull/30)

<h3>Breaking changes</h3>

<h3>Bug fixes</h3>

* Fixes the Catalyst image path in the readme to properly render on PyPI.

<h3>Contributors</h3>

This release contains contributions from (in alphabetical order):

Ali Asadi,
Erick Ochoa Lopez.

# Release 0.1.0

Initial public release.

<h3>Contributors</h3>

This release contains contributions from (in alphabetical order):

Ali Asadi,
Sam Banning,
David Ittah,
Josh Izaac,
Erick Ochoa Lopez,
Sergei Mironov,
Isidor Schoch.<|MERGE_RESOLUTION|>--- conflicted
+++ resolved
@@ -158,19 +158,9 @@
 
 <h3>Improvements</h3>
 
-<<<<<<< HEAD
 * AutoGraph now supports return statements inside conditionals in qjit-compiled
   functions.
   [(#583)](https://github.com/PennyLaneAI/catalyst/pull/583)
-=======
-* `qml.sample` and `qml.counts` now produce integer arrays for the sample array and basis state
-  array when used without observables.
-  [(#648)](https://github.com/PennyLaneAI/catalyst/pull/648)
-
-* Update minimum Amazon-Braket-PennyLane-Plugin support to v1.25.0.
-  [(#673)](https://github.com/PennyLaneAI/catalyst/pull/673)
-  [(#672)](https://github.com/PennyLaneAI/catalyst/pull/672)
->>>>>>> 8b7fb994
 
   For example, the following pattern is now supported, as long as
   all return values have the same type:
@@ -257,6 +247,10 @@
   [(#643)](https://github.com/PennyLaneAI/catalyst/pull/643)
 
 <h3>Breaking changes</h3>
+
+* `qml.sample` and `qml.counts` now produce integer arrays for the sample array and basis state
+  array when used without observables.
+  [(#648)](https://github.com/PennyLaneAI/catalyst/pull/648)
 
 * `catalyst.debug.print` no longer supports the `memref` keyword argument.
   Please use `catalyst.debug.print_memref` instead.
