# Release 0.8.0-dev

<h3>New features</h3>

* JAX-compatible functions that run on classical accelerators, such as GPUs, via `catalyst.accelerate` now support autodifferentiation.
  [(#920)](https://github.com/PennyLaneAI/catalyst/pull/920)

  For example,

  ```python
  from catalyst import qjit, grad

  @qjit
  @grad
  def f(x):
      expm = catalyst.accelerate(jax.scipy.linalg.expm)
      return jnp.sum(expm(jnp.sin(x)) ** 2)
  ```

  ```pycon
  >>> x = jnp.array([[0.1, 0.2], [0.3, 0.4]])
  >>> f(x)
  Array([[2.80120452, 1.67518663],
         [1.61605839, 4.42856163]], dtype=float64)
  ```

* Assertions can now be raised at runtime via the `catalyst.debug_assert` function.
  [(#925)](https://github.com/PennyLaneAI/catalyst/pull/925)

  Python-based exceptions (via `raise`) and assertions (via `assert`)
  will always be evaluated at program capture time, before certain runtime information
  may be available.

  Use `debug_assert` to instead raise assertions at runtime, including
  assertions that depend on values of dynamic variables.

  For example,

  ```python
  from catalyst import debug_assert

  @qjit
  def f(x):
      debug_assert(x < 5, "x was greater than 5")
      return x * 8
  ```

  ```pycon
  >>> f(4)
  Array(32, dtype=int64)
  >>> f(6)
  RuntimeError: x was greater than 5
  ```

  Assertions can be disabled globally for a qjit-compiled function
  via the ``disable_assertions`` keyword argument:

  ```python
  @qjit(disable_assertions=True)
  def g(x):
      debug_assert(x < 5, "x was greater than 5")
      return x * 8
  ```

  ```pycon
  >>> g(6)
  Array(48, dtype=int64)
  ```

* A `qjit` run for `lightning.qubit` and `lightning.kokkos` can now be seeded.
  [(#936)](https://github.com/PennyLaneAI/catalyst/pull/936)

  The `qjit` decorator now can take in an argument `seed`, which is an unsigned 32-bit integer.
  Different `qjit` objects with the same seed (including repeated calls to the same `qjit`)
  will return the same sequence of measurement results everytime.

  ```python
  dev = qml.device("lightning.qubit", wires=1)

  @qjit(seed=37)
  def workflow():
      @qml.qnode(dev)
      def circuit():
          qml.Hadamard(0)
          m = measure(0)
          @cond(m)
          def cfun0():
              qml.Hadamard(0)
          cfun0()
          return qml.probs()
      return circuit(), circuit(), circuit(), circuit()

  @qjit(seed=37)
  def workflow_another():
      @qml.qnode(dev)
      def circuit():
          qml.Hadamard(0)
          m = measure(0)
          @cond(m)
          def cfun0():
              qml.Hadamard(0)
          cfun0()
          return qml.probs()
      return circuit(), circuit(), circuit(), circuit()

  print(workflow())
  print(workflow())
  print(workflow_another())

  >>>
  (Array([1., 0.], dtype=float64), Array([1., 0.], dtype=float64), Array([1., 0.], dtype=float64), Array([0.5, 0.5], dtype=float64))
  (Array([1., 0.], dtype=float64), Array([1., 0.], dtype=float64), Array([1., 0.], dtype=float64), Array([0.5, 0.5], dtype=float64))
  (Array([1., 0.], dtype=float64), Array([1., 0.], dtype=float64), Array([1., 0.], dtype=float64), Array([0.5, 0.5], dtype=float64))

  ```

* Exponential extrapolation is now a supported method of extrapolation when using `mitigate_with_zne`.
  [(#953)](https://github.com/PennyLaneAI/catalyst/pull/953)

  This new functionality fits the data from noise-scaled circuits with an exponential function,
  and returns the zero-noise value. This functionality is available through the pennylane module
  as follows
  ```py
  from pennylane.transforms import exponential_extrapolate

  catalyst.mitigate_with_zne(
      circuit, scale_factors=jax.numpy.array([1, 2, 3]), extrapolate=exponential_extrapolate
  )
  ```

* A frontend decorator can be applied to a qnode to signal a compiler pass run.
  [(#911)](https://github.com/PennyLaneAI/catalyst/pull/911)

  A new module, `catalyst.passes` (file `frontend/catalyst/passes.py`), is added to
  provide UI access for pass decorators. This PR adds the `cancel_inverses` decorator,
  which runs the `-removed-chained-self-inverse` mlir pass that cancels two neighbouring
  Hadamard gates.

  ```python
  from catalyst.debug import print_compilation_stage
  from catalyst.passes import cancel_inverses

  dev = qml.device("lightning.qubit", wires=1)

  @qjit(keep_intermediate=True)
  def workflow():
      @cancel_inverses
      @qml.qnode(dev)
      def f(x: float):
          qml.RX(x, wires=0)
          qml.Hadamard(wires=0)
          qml.Hadamard(wires=0)
          return qml.expval(qml.PauliZ(0))

      @qml.qnode(dev)
      def g(x: float):
          qml.RX(x, wires=0)
          qml.Hadamard(wires=0)
          qml.Hadamard(wires=0)
          return qml.expval(qml.PauliZ(0))

      ff = f(1.0)
      gg = g(1.0)

      return ff, gg

  >>> workflow()
  (Array(0.54030231, dtype=float64), Array(0.54030231, dtype=float64))
  >>> print_compilation_stage(workflow, "QuantumCompilationPass")
  func.func private @f {
  ...
      %out_qubits = quantum.custom "RX"(%extracted) %1 : !quantum.bit
      %2 = quantum.namedobs %out_qubits[ PauliZ] : !quantum.obs
      %3 = quantum.expval %2 : f64
  ...
  }
  func.func private @g {
  ...
      %out_qubits = quantum.custom "RX"(%extracted) %1 : !quantum.bit
      %out_qubits_0 = quantum.custom "Hadamard"() %out_qubits : !quantum.bit
      %out_qubits_1 = quantum.custom "Hadamard"() %out_qubits_0 : !quantum.bit
      %2 = quantum.namedobs %out_qubits_1[ PauliZ] : !quantum.obs
      %3 = quantum.expval %2 : f64
  ...
  }
  ```

* Catalyst now has debug interfaces `get_compilation_stage` and `replace_ir` to acquire and
  recompile the IR from a given pipeline pass. They can only be used with `keep_intermediate=True`.
  `get_compilation_stage` is renamed from `print_compilation_stage` and now returns a IR string.
  [(#981)](https://github.com/PennyLaneAI/catalyst/pull/981)

  ```py
  from catalyst import qjit

  @qjit(keep_intermediate=True)
  def f(x):
      return x**2
  ```

  ```pycon
  >>> f(2.0)
  4.0
  ```

  ```py
  from catalyst.debug import get_pipeline_output, replace_ir

  old_ir = get_pipeline_output(f, "HLOLoweringPass")
  new_ir = old_ir.replace(
      "%2 = arith.mulf %in, %in_0 : f64\n",
      "%t = arith.mulf %in, %in_0 : f64\n    %2 = arith.mulf %t, %in_0 : f64\n"
  )
  replace_ir(f, "HLOLoweringPass", new_ir)
  ```

  ```pycon
  >>> f(2.0)
   8.0
  ```

* Catalyst now supports c executable generation with `catalyst.debug.compile_executable`.
  A bug is fixed in `catalyst.debug.get_cmain` to support multi-dimensional arrays as
  function inputs. 
  [(#1003)](https://github.com/PennyLaneAI/catalyst/pull/1003)

  ```py
  import subprocess
  from catalyst import qjit
  from catalyst.debug import compile_executable, print_memref
  
  @qjit
  def f(x):
      y = x*x
      print_memref(y)
      return y
  f(5)
  binary = compile_executable(f, 5)
  result = subprocess.run(binary, capture_output=True, text=True, check=True)
  result.stdout
  ```
  
  ```pycon
  >>> MemRef: base@ = 0x5df35987b780 rank = 0 offset = 0 sizes = [] strides = [] data =
  25
  MemRef: base@ = 0x5df35987b780 rank = 0 offset = 0 sizes = [] strides = [] data =
  25
  ```

<h3>Improvements</h3>

* Eliminate (some) scalar tensors from the IR by adding a `linalg-detensorize` pass at the end of the HLO lowering passes.
  [(#1010)](https://github.com/PennyLaneAI/catalyst/pull/1010)

* Catalyst now supports keyword arguments for qjit-compiled functions.
  [(#1004)](https://github.com/PennyLaneAI/catalyst/pull/1004)

* Catalyst is now compatible with Enzyme `v0.0.130`
  [(#898)](https://github.com/PennyLaneAI/catalyst/pull/898)

* Support has been added for the `jax.numpy.argsort`
  function within qjit-compiled functions.
  [(#901)](https://github.com/PennyLaneAI/catalyst/pull/901)

* Autograph now supports in-place array assignments with static slices.
  [(#843)](https://github.com/PennyLaneAI/catalyst/pull/843)

  For example,

  ```python
  @qjit(autograph=True)
  def f(x, y):
      y[1:10:2] = x
      return y
  ```

  ```pycon
  >>> f(jnp.ones(5), jnp.zeros(10))
  Array([0., 1., 0., 1., 0., 1., 0., 1., 0., 1.], dtype=float64)
  ```

* Autograph now works when `qjit` is applied to a function decorated with
  `vmap`, `cond`, `for_loop` or `while_loop`. Previously, stacking the
  autograph-enabled qjit decorator directly on top of other Catalyst
  decorators would lead to errors.
  [(#835)](https://github.com/PennyLaneAI/catalyst/pull/835)
  [(#938)](https://github.com/PennyLaneAI/catalyst/pull/938)
  [(#942)](https://github.com/PennyLaneAI/catalyst/pull/942)

  ```python
  from catalyst import vmap, qjit

  dev = qml.device("lightning.qubit", wires=2)

  @qml.qnode(dev)
  def circuit(x):
      qml.RX(x, wires=0)
      return qml.expval(qml.PauliZ(0))
  ```

  ```pycon
  >>> x = jnp.array([0.1, 0.2, 0.3])
  >>> qjit(vmap(circuit), autograph=True)(x)
  Array([0.99500417, 0.98006658, 0.95533649], dtype=float64)
  ```

* Verification is now performed before compilation to confirm that the measurements included in the quantum tape
  are compatible with the device.
  [(#945)](https://github.com/PennyLaneAI/catalyst/pull/945)
  [(#962)](https://github.com/PennyLaneAI/catalyst/pull/962)

* Update JAX to `v0.4.28`.
  [(#931)](https://github.com/PennyLaneAI/catalyst/pull/931)
  [(#995)](https://github.com/PennyLaneAI/catalyst/pull/995)

* Adds `catalyst.from_plxpr.from_plxpr` for converting a PennyLane variant jaxpr into a
  Catalyst variant jaxpr.
  [(#837)](https://github.com/PennyLaneAI/catalyst/pull/837)

* On devices that support it, initial state preparation routines `qml.StatePrep` and `qml.BasisState`
  are no longer decomposed when using Catalyst, improving compilation & runtime performance.
  [(#955)](https://github.com/PennyLaneAI/catalyst/pull/955)

* Improve error messaging for `catalyst.jvp` when the callee input type and the tangent
  type are not compatible by performing type-checking at the MLIR level. Note that the
  equivalent type checking is already performed in `catalyst.vjp`.
  [(#1020)](https://github.com/PennyLaneAI/catalyst/pull/1020)
  [(#1030)](https://github.com/PennyLaneAI/catalyst/pull/1030)

* Add type checking and improve error messaging in the frontend `catalyst.jvp` and
  `catalyst.vjp` functions.
  [(#1031)](https://github.com/PennyLaneAI/catalyst/pull/1031)

  ```python
  from catalyst import qjit, jvp

  def foo(x):
      return 2 * x, x * x

  @qjit()
  def workflow(x: float):
      return jvp(foo, (x,), (1,))
  #                          ^
  #                          Expected tangent dtype float, but got int
  ```

  ```
  TypeError: function params and tangents arguments to catalyst.jvp do not match;
  dtypes must be equal. Got function params dtype float64 and so expected tangent
  dtype float64, but got tangent dtype int64 instead.
  ```

* Add a script for setting up a Frontend-Only Development Environment that does not require
  compilation, as it uses the TestPyPI wheel shared libraries.
  [(#1022)](https://github.com/PennyLaneAI/catalyst/pull/1022)

<h3>Breaking changes</h3>

* The `argnum` keyword argument in the `grad`, `jacobian`, `value_and_grad`,
  `vjp`, and `jvp` functions has been renamed to `argnums` to better match JAX.
  [(#1036)](https://github.com/PennyLaneAI/catalyst/pull/1036)

* Return values of qjit-compiled functions that were previously `numpy.ndarray` are now of type
  `jax.Array` instead. This should have minimal impact, but code that depends on the output of
  qjit-compiled function being NumPy arrays will need to be updated.
  [(#895)](https://github.com/PennyLaneAI/catalyst/pull/895)

* Support for TOML files in Schema 1 has been disabled.
  [(#960)](https://github.com/PennyLaneAI/catalyst/pull/960)

* The `mitigate_with_zne` function no longer accepts a `degree` parameter for polynomial fitting
  and instead accepts a callable to perform extrapolation. Any qjit-compatible extrapolation
  function is valid. Keyword arguments can be passed to this function using the
  `extrapolate_kwargs` keyword argument in `mitigate_with_zne`.
  [(#806)](https://github.com/PennyLaneAI/catalyst/pull/806)

* The QuantumDevice API has now added the functions `SetState` and `SetBasisState`
  for simulators that may benefit from instructions that directly set the state.
  Implementing these methods is optional, and device support can be indicated via
  the `initial_state_prep` flag in the TOML configuration file.
  [(#955)](https://github.com/PennyLaneAI/catalyst/pull/955)

<h3>Bug fixes</h3>

* Catalyst no longer generates a `QubitUnitary` operation during decomposition if a device doesn't
  support it. Instead, the operation that would lead to a `QubitUnitary` is either decomposed or
  raises an error.
  [(#1002)](https://github.com/PennyLaneAI/catalyst/pull/1002)

* Catalyst now preserves output PyTrees in QNodes executed with `mcm_method="one-shot"`.
  [(#957)](https://github.com/PennyLaneAI/catalyst/pull/957)

  For example:

  ```python
  dev = qml.device("lightning.qubit", wires=1, shots=20)
  @qml.qjit
  @qml.qnode(dev, mcm_method="one-shot")
  def func(x):
      qml.RX(x, wires=0)
      m_0 = catalyst.measure(0, postselect=1)
      return {"hi": qml.expval(qml.Z(0))}
  ```

  ```pycon
  >>> func(0.9)
  {'hi': Array(-1., dtype=float64)}
  ```

* Fix a bug where scatter did not work correctly with list indices.
  [(#982)](https://github.com/PennyLaneAI/catalyst/pull/982)

  ```python
  A = jnp.ones([3, 3]) * 2

  def update(A):
      A = A.at[[0, 1], :].set(jnp.ones([2, 3]), indices_are_sorted=True, unique_indices=True)
      return A
  ```

  ```pycon
  >>> update
  [[1. 1. 1.]
   [1. 1. 1.]
   [2. 2. 2.]]
  ```

* Static arguments can now be passed through a QNode when specified
  with the `static_argnums` keyword argument.
  [(#932)](https://github.com/PennyLaneAI/catalyst/pull/932)

  ```python
  dev = qml.device("lightning.qubit", wires=1)

  @qjit(static_argnums=(1,))
  @qml.qnode(dev)
  def circuit(x, c):
      print("Inside QNode:", c)
      qml.RY(c, 0)
      qml.RX(x, 0)
      return qml.expval(qml.PauliZ(0))
  ```

  When executing the qjit-compiled function above, `c` will
  be a static variable with value known at compile time:

  ```pycon
  >>> circuit(0.5, 0.5)
  "Inside QNode: 0.5"
  Array(0.77015115, dtype=float64)
  ```

  Changing the value of `c` will result in re-compilation:

  ```pycon
  >>> circuit(0.5, 0.8)
  "Inside QNode: 0.8"
  Array(0.61141766, dtype=float64)
  ```

* Fixes a bug where Catalyst would fail to apply quantum transforms and preserve
  QNode configuration settings when Autograph was enabled.
  [(#900)](https://github.com/PennyLaneAI/catalyst/pull/900)


* `pure_callback` will no longer cause a crash in the compiler if the return type
  signature is declared incorrectly and the callback function is differentiated.
  [(#916)](https://github.com/PennyLaneAI/catalyst/pull/916)

* AutoGraph will now correctly convert conditional statements where the condition is a non-boolean
  static value.
  [(#944)](https://github.com/PennyLaneAI/catalyst/pull/944)

  Internally, statically known non-boolean predicates (such as `1`) will be
  converted to `bool`:

  ```python
  @qml.qjit(autograph=True)
  def workflow(x):
      n = 1

      if n:
          y = x ** 2
      else:
          y = x

      return y
  ```

* `value_and_grad` will now correctly differentiate functions with multiple arguments.
  [(#1034)](https://github.com/PennyLaneAI/catalyst/pull/1034)

* `cancel_inverses` will now no longer mutate the original qnode, and instead it will perform
  the mlir pass on a cloned copy of the qnode.
  [(#1037)](https://github.com/PennyLaneAI/catalyst/pull/1037)

<h3>Documentation</h3>

* A page has been added to the documentation, listing devices that are
  Catalyst compatible.
  [(#966)](https://github.com/PennyLaneAI/catalyst/pull/966)

<h3>Internal changes</h3>

* When memrefs have no identity layout, memrefs copy operations are replaced by the linalg copy operation.
  It does not use a runtime function but instead lowers to scf and standard dialects. It also ensures
  a better compatibility with Enzyme.
  [(#917)](https://github.com/PennyLaneAI/catalyst/pull/917)

* llvm O2 and Enzyme passes are only run when needed (gradients presents). Async execution of QNodes triggers now triggers a
   Coroutine lowering pass.
  [(#968)](https://github.com/PennyLaneAI/catalyst/pull/968)

* The function `inactive_callback` was renamed `__catalyst_inactive_callback`.
  [(#899)](https://github.com/PennyLaneAI/catalyst/pull/899)

* The function `__catalyst_inactive_callback` has the nofree attribute.
  [(#898)](https://github.com/PennyLaneAI/catalyst/pull/898)

* `catalyst.dynamic_one_shot` uses `postselect_mode="pad-invalid-samples"` in favour of `interface="jax"` when processing results.
  [(#956)](https://github.com/PennyLaneAI/catalyst/pull/956)

* Callbacks now have nicer identifiers in their MLIR representation. The identifiers include
  the name of the Python function being called back into.
  [(#919)](https://github.com/PennyLaneAI/catalyst/pull/919)

* Fix tracing of `SProd` operations to bring Catalyst in line with PennyLane v0.38.
  [(#935)](https://github.com/PennyLaneAI/catalyst/pull/935)

  After some changes in PennyLane, `Sprod.terms()` returns the terms as leaves
  instead of a tree. This means that we need to manually trace each term and
  finally multiply it with the coefficients to create a Hamiltonian.

* The function `mitigate_with_zne` accomodates a `folding` input argument for specifying the type of
  circuit folding technique to be used by the error-mitigation routine
  (only `global` value is supported to date.)
  [(#946)](https://github.com/PennyLaneAI/catalyst/pull/946)

* Catalyst's implementation of Lightning Kokkos plugin has been removed in favor of Lightning's one.
  [(#974)](https://github.com/PennyLaneAI/catalyst/pull/974)

<h3>Contributors</h3>

This release contains contributions from (in alphabetical order):

Joey Carter,
Alessandro Cosentino,
Lillian M. A. Frederiksen,
Josh Izaac,
Christina Lee,
Kunwar Maheep Singh,
Mehrdad Malekmohammadi,
Romain Moyard,
Erick Ochoa Lopez,
Mudit Pandey,
Nate Stemen,
<<<<<<< HEAD
Dan Strano,
=======
>>>>>>> b95d8622
Raul Torres,
Tzung-Han Juang,
Paul Haochen Wang,

# Release 0.7.0

<h3>New features</h3>

* Add support for accelerating classical processing via JAX with `catalyst.accelerate`.
  [(#805)](https://github.com/PennyLaneAI/catalyst/pull/805)

  Classical code that can be just-in-time compiled with JAX can now be seamlessly executed
  on GPUs or other accelerators with `catalyst.accelerate`, right inside of QJIT-compiled functions.

  ```python
  @accelerate(dev=jax.devices("gpu")[0])
  def classical_fn(x):
      return jnp.sin(x) ** 2

  @qjit
  def hybrid_fn(x):
      y = classical_fn(jnp.sqrt(x)) # will be executed on a GPU
      return jnp.cos(y)
  ```

  Available devices can be retrieved via
  `jax.devices()`. If not provided, the default value of
  `jax.devices()[0]` as determined by JAX will be used.

* Catalyst callback functions, such as `pure_callback`, `debug.callback`, and `debug.print`, now
  all support auto-differentiation.
  [(#706)](https://github.com/PennyLaneAI/catalyst/pull/706)
  [(#782)](https://github.com/PennyLaneAI/catalyst/pull/782)
  [(#822)](https://github.com/PennyLaneAI/catalyst/pull/822)
  [(#834)](https://github.com/PennyLaneAI/catalyst/pull/834)
  [(#882)](https://github.com/PennyLaneAI/catalyst/pull/882)
  [(#907)](https://github.com/PennyLaneAI/catalyst/pull/907)

  - When using callbacks that do not return any values, such as `catalyst.debug.callback` and
    `catalyst.debug.print`, these functions are marked as 'inactive' and do not contribute to or
    affect the derivative of the function:

    ```python
    import logging

    log = logging.getLogger(__name__)
    log.setLevel(logging.INFO)

    @qml.qjit
    @catalyst.grad
    def f(x):
        y = jnp.cos(x)
        catalyst.debug.print("Debug print: y = {0:.4f}", y)
        catalyst.debug.callback(lambda _: log.info("Value of y = %s", _))(y)
        return y ** 2
    ```

    ```pycon
    >>> f(0.54)
    INFO:__main__:Value of y = 0.8577086813638242
    Debug print: y = 0.8577
    array(-0.88195781)
    ```

  - Callbacks that *do* return values and may affect the qjit-compiled functions
    computation, such as `pure_callback`, may have custom derivatives manually
    registered with the Catalyst compiler in order to support differentiation.

    This can be done via the `pure_callback.fwd` and `pure_callback.bwd` methods, to specify how the
    forwards and backwards pass (the vector-Jacobian product) of the callback should be computed:

    ```python
    @catalyst.pure_callback
    def callback_fn(x) -> float:
        return np.sin(x[0]) * x[1]

    @callback_fn.fwd
    def callback_fn_fwd(x):
        # returns the evaluated function as well as residual
        # values that may be useful for the backwards pass
        return callback_fn(x), x

    @callback_fn.bwd
    def callback_fn_vjp(res, dy):
        # Accepts residuals from the forward pass, as well
        # as (one or more) cotangent vectors dy, and returns
        # a tuple of VJPs corresponding to each input parameter.

        def vjp(x, dy) -> (jax.ShapeDtypeStruct((2,), jnp.float64),):
            return (np.array([np.cos(x[0]) * dy * x[1], np.sin(x[0]) * dy]),)

        # The VJP function can also be a pure callback
        return catalyst.pure_callback(vjp)(res, dy)

    @qml.qjit
    @catalyst.grad
    def f(x):
        y = jnp.array([jnp.cos(x[0]), x[1]])
        return jnp.sin(callback_fn(y))
    ```

    ```pycon
    >>> x = jnp.array([0.1, 0.2])
    >>> f(x)
    array([-0.01071923,  0.82698717])
    ```

* Catalyst now supports the 'dynamic one shot' method for simulating circuits with mid-circuit
  measurements, which compared to other methods, may be advantageous for circuits with many
  mid-circuit measurements executed for few shots.
  [(#5617)](https://github.com/PennyLaneAI/pennylane/pull/5617)
  [(#798)](https://github.com/PennyLaneAI/catalyst/pull/798)

  The dynamic one shot method evaluates dynamic circuits by executing them one shot at a time via
  `catalyst.vmap`, sampling a dynamic execution path for each shot. This method only works for a
  QNode executing with finite shots, and it requires the device to support mid-circuit measurements
  natively.

  This new mode can be specified by using the `mcm_method` argument of the QNode:

  ```python
  dev = qml.device("lightning.qubit", wires=5, shots=20)

  @qml.qjit(autograph=True)
  @qml.qnode(dev, mcm_method="one-shot")
  def circuit(x):

      for i in range(10):
          qml.RX(x, 0)
          m = catalyst.measure(0)

          if m:
              qml.RY(x ** 2, 1)

          x = jnp.sin(x)

      return qml.expval(qml.Z(1))
  ```

  Catalyst's existing method for simulating mid-circuit measurements remains
  available via `mcm_method="single-branch-statistics"`.

  When using `mcm_method="one-shot"`, the `postselect_mode` keyword argument can also
  be used to specify whether the returned result should include `shots`-number of
  postselected measurements (`"fill-shots"`), or whether results should
  include all results, including invalid postselections (`"hw_like"`):

  ```python
  @qml.qjit
  @qml.qnode(dev, mcm_method="one-shot", postselect_mode="hw-like")
  def func(x):
      qml.RX(x, wires=0)
      m_0 = catalyst.measure(0, postselect=1)
      return qml.sample(wires=0)
  ```

  ```pycon
  >>> res = func(0.9)
  >>> res
  array([-2147483648, -2147483648,           1, -2147483648, -2147483648,
         -2147483648, -2147483648,           1, -2147483648, -2147483648,
         -2147483648, -2147483648,           1, -2147483648, -2147483648,
         -2147483648, -2147483648, -2147483648, -2147483648, -2147483648])
  >>> jnp.delete(res, jnp.where(res == np.iinfo(np.int32).min)[0])
  Array([1, 1, 1], dtype=int64)
  ```

  Note that invalid shots will not be discarded, but will be replaced by `np.iinfo(np.int32).min`.
  They will not be used for processing final results (like expectation values), but
  they will appear in the output of QNodes that return samples directly.

  For more details, see the [dynamic quantum circuit documentation](https://docs.pennylane.ai/en/latest/introduction/dynamic_quantum_circuits.html).

* Catalyst now has support for returning `qml.sample(m)` where `m` is the result of a mid-circuit
  measurement.
  [(#731)](https://github.com/PennyLaneAI/catalyst/pull/731)

  When used with `mcm_method="one-shot"`, this will return an array with one measurement
  result for each shot:

  ```python
  dev = qml.device("lightning.qubit", wires=2, shots=10)

  @qml.qjit
  @qml.qnode(dev, mcm_method="one-shot")
  def func(x):
      qml.RX(x, wires=0)
      m = catalyst.measure(0)
      qml.RX(x ** 2, wires=0)
      return qml.sample(m), qml.expval(qml.PauliZ(0))
  ```

  ```pycon
  >>> func(0.9)
  (array([0, 1, 0, 0, 0, 0, 1, 0, 0, 0]), array(0.4))
  ```

  In `mcm_method="single-branch-statistics"` mode, it will be equivalent to
  returning `m` directly from the quantum function --- that is, it will return
  a single boolean corresponding to the measurement in the branch selected:

  ```python
  @qml.qjit
  @qml.qnode(dev, mcm_method="single-branch-statistics")
  def func(x):
      qml.RX(x, wires=0)
      m = catalyst.measure(0)
      qml.RX(x ** 2, wires=0)
      return qml.sample(m), qml.expval(qml.PauliZ(0))
  ```

  ```pycon
  >>> func(0.9)
  (array(False), array(0.8))
  ```

* A new function, `catalyst.value_and_grad`, returns both the result of a function and
  its gradient with a single forward and backwards pass.
  [(#804)](https://github.com/PennyLaneAI/catalyst/pull/804)
  [(#859)](https://github.com/PennyLaneAI/catalyst/pull/859)

  This can be more efficient, and reduce overall quantum executions, compared to separately
  executing the function and then computing its gradient.

  For example:

  ```py
  dev = qml.device("lightning.qubit", wires=3)

  @qml.qnode(dev)
  def circuit(x):
      qml.RX(x, wires=0)
      qml.CNOT(wires=[0, 1])
      qml.RX(x, wires=2)
      return qml.probs()

  @qml.qjit
  @catalyst.value_and_grad
  def cost(x):
      return jnp.sum(jnp.cos(circuit(x)))
  ```

  ```pycon
  >>> cost(0.543)
  (array(7.64695856), array(0.33413963))
  ```

* Autograph now supports single index JAX array assignments
  [(#717)](https://github.com/PennyLaneAI/catalyst/pull/717)

  When using Autograph, syntax of the form `x[i] = y` where `i` is a single integer
  will now be automatically converted to the JAX equivalent of `x = x.at(i).set(y)`:

  ```python
  @qml.qjit(autograph=True)
  def f(array):
      result = jnp.ones(array.shape, dtype=array.dtype)

      for i, x in enumerate(array):
          result[i] = result[i] + x * 3

      return result
  ```

  ```pycon
  >>> f(jnp.array([-0.1, 0.12, 0.43, 0.54]))
  array([0.7 , 1.36, 2.29, 2.62])
  ```

* Catalyst now supports dynamically-shaped arrays in control-flow primitives. Arrays with dynamic
  shapes can now be used with `for_loop`, `while_loop`, and `cond` primitives.
  [(#775)](https://github.com/PennyLaneAI/catalyst/pull/775)
  [(#777)](https://github.com/PennyLaneAI/catalyst/pull/777)
  [(#830)](https://github.com/PennyLaneAI/catalyst/pull/830)

  ``` python
  @qjit
  def f(shape):
      a = jnp.ones([shape], dtype=float)

      @for_loop(0, 10, 2)
      def loop(i, a):
          return a + i

      return loop(a)
  ```
  ``` pycon
  >>> f(3)
  array([21., 21., 21.])
  ```

* Support has been added for disabling Autograph for specific functions.
  [(#705)](https://github.com/PennyLaneAI/catalyst/pull/705)
  [(#710)](https://github.com/PennyLaneAI/catalyst/pull/710)

  The decorator `catalyst.disable_autograph` allows one to disable Autograph
  from auto-converting specific external functions when called within a qjit-compiled
  function with `autograph=True`:

  ```python
  def approximate_e(n):
      num = 1.
      fac = 1.
      for i in range(1, n + 1):
          fac *= i
          num += 1. / fac
      return num

  @qml.qjit(autograph=True)
  def g(x: float, N: int):

      for i in range(N):
          x = x + catalyst.disable_autograph(approximate_e)(10) / x ** i

      return x
  ```

  ```pycon
  >>> g(0.1, 10)
  array(4.02997319)
  ```

  Note that for Autograph to be disabled, the decorated function must be
  defined **outside** the qjit-compiled function. If it is defined within
  the qjit-compiled function, it will continue to be converted with Autograph.

  In addition, Autograph can also be disabled for all externally defined functions
  within a qjit-compiled function via the context manager syntax:

  ```python
  @qml.qjit(autograph=True)
  def g(x: float, N: int):

      for i in range(N):
          with catalyst.disable_autograph:
            x = x + approximate_e(10) / x ** i

      return x
  ```

* Support for including a list of (sub)modules to be allowlisted for autograph conversion.
  [(#725)](https://github.com/PennyLaneAI/catalyst/pull/725)

  Although library code is not meant to be targeted by Autograph conversion,
  it sometimes make sense to enable it for specific submodules that might
  benefit from such conversion:

  ```py
  @qjit(autograph=True, autograph_include=["excluded_module.submodule"])
  def f(x):
    return excluded_module.submodule.func(x)

  ```

  For example, this might be useful if importing functionality from PennyLane (such as
  a transform or decomposition), and would like to have Autograph capture and convert
  associated control flow.

* Controlled operations that do not have a matrix representation defined are now supported via
  applying PennyLane's decomposition.
  [(#831)](https://github.com/PennyLaneAI/catalyst/pull/831)

  ``` python
  @qjit
  @qml.qnode(qml.device("lightning.qubit", wires=2))
  def circuit():
      qml.Hadamard(0)
      qml.ctrl(qml.TrotterProduct(H, time=2.4, order=2), control=[1])
      return qml.state()
  ```

* Catalyst has now officially support on Linux aarch64, with pre-built binaries
  available on PyPI; simply `pip install pennylane-catalyst` on Linux aarch64 systems.
  [(#767)](https://github.com/PennyLaneAI/catalyst/pull/767)

<h3>Improvements</h3>

* Validation is now performed for observables and operations to ensure that provided circuits
  are compatible with the devices for execution.
  [(#626)](https://github.com/PennyLaneAI/catalyst/pull/626)
  [(#783)](https://github.com/PennyLaneAI/catalyst/pull/783)

  ```python
  dev = qml.device("lightning.qubit", wires=2, shots=10000)

  @qjit
  @qml.qnode(dev)
  def circuit(x):
      qml.Hadamard(wires=0)
      qml.CRX(x, wires=[0, 1])
      return qml.var(qml.PauliZ(1))
  ```

  ```pycon
  >>> circuit(0.43)
  DifferentiableCompileError: Variance returns are forbidden in gradients
  ```

* Catalyst's adjoint and ctrl methods are now fully compatible with the PennyLane equivalent when
  applied to a single Operator. This should lead to improved compatibility with PennyLane library
  code, as well when reusing quantum functions with both Catalyst and PennyLane.
  [(#768)](https://github.com/PennyLaneAI/catalyst/pull/768)
  [(#771)](https://github.com/PennyLaneAI/catalyst/pull/771)
  [(#802)](https://github.com/PennyLaneAI/catalyst/pull/802)

* Controlled operations defined via specialized classes (like `Toffoli` or `ControlledQubitUnitary`)
  are now implemented as controlled versions of their base operation if the device supports it.
  In particular, `MultiControlledX` is no longer executed as a `QubitUnitary` with Lightning.
  [(#792)](https://github.com/PennyLaneAI/catalyst/pull/792)

* The Catalyst frontend now supports Python logging through PennyLane's `qml.logging` module.
  For more details, please see the [logging documentation](https://docs.pennylane.ai/en/stable/introduction/logging.html).
  [(#660)](https://github.com/PennyLaneAI/catalyst/pull/660)

* Catalyst now performs a stricter validation of the wire requirements for devices. In particular,
  only integer, continuous wire labels starting at 0 are allowed.
  [(#784)](https://github.com/PennyLaneAI/catalyst/pull/784)

* Catalyst no longer disallows quantum circuits with 0 qubits.
  [(#784)](https://github.com/PennyLaneAI/catalyst/pull/784)

* Added support for `IsingZZ` as a native gate in Catalyst. Previously, the IsingZZ gate would be
  decomposed into a CNOT and RZ gates, even if a device supported it.
  [(#730)](https://github.com/PennyLaneAI/catalyst/pull/730)

* All decorators in Catalyst, including `vmap`, `qjit`, `mitigate_with_zne`,
  as well as gradient decorators `grad`, `jacobian`, `jvp`, and `vjp`, can now be used
  both with and without keyword arguments as a decorator without the need for
  `functools.partial`:
  [(#758)](https://github.com/PennyLaneAI/catalyst/pull/758)
  [(#761)](https://github.com/PennyLaneAI/catalyst/pull/761)
  [(#762)](https://github.com/PennyLaneAI/catalyst/pull/762)
  [(#763)](https://github.com/PennyLaneAI/catalyst/pull/763)

  ```python
  @qjit
  @grad(method="fd")
  def fn1(x):
      return x ** 2

  @qjit(autograph=True)
  @grad
  def fn2(x):
      return jnp.sin(x)
  ```

  ```pycon
  >>> fn1(0.43)
  array(0.8600001)
  >>> fn2(0.12)
  array(0.99280864)
  ```

* The built-in instrumentation with `detailed` output will no longer report the cumulative time for
  MLIR pipelines, since the cumulative time was being reported as just another step alongside
  individual timings for each pipeline.
  [(#772)](https://github.com/PennyLaneAI/catalyst/pull/772)

* Raise a better error message when no shots are specified and `qml.sample` or `qml.counts` is used.
  [(#786)](https://github.com/PennyLaneAI/catalyst/pull/786)

* The finite difference method for differentiation is now always allowed, even on functions with
  mid-circuit measurements, callbacks without custom derivates, or other operations that cannot
  be differentiated via traditional autodiff.
  [(#789)](https://github.com/PennyLaneAI/catalyst/pull/789)

* A `non_commuting_observables` flag has been added to the device TOML schema, indicating whether or
  not the device supports measuring non-commuting observables. If `false`, non-commuting
  measurements will be split into multiple executions.
  [(#821)](https://github.com/PennyLaneAI/catalyst/pull/821)

* The underlying PennyLane `Operation` objects for `cond`, `for_loop`, and `while_loop` can now be
  accessed directly via `body_function.operation`.
  [(#711)](https://github.com/PennyLaneAI/catalyst/pull/711)

  This can be beneficial when, among other things,
  writing transforms without using the queuing mechanism:

  ```python
  @qml.transform
  def my_quantum_transform(tape):
      ops = tape.operations.copy()

      @for_loop(0, 4, 1)
      def f(i, sum):
          qml.Hadamard(0)
          return sum+1

      res = f(0)
      ops.append(f.operation)   # This is now supported!

      def post_processing_fn(results):
          return results
      modified_tape = qml.tape.QuantumTape(ops, tape.measurements)
      print(res)
      print(modified_tape.operations)
      return [modified_tape], post_processing_fn

  @qml.qjit
  @my_quantum_transform
  @qml.qnode(qml.device("lightning.qubit", wires=2))
  def main():
      qml.Hadamard(0)
      return qml.probs()
  ```

  ```pycon
  >>> main()
  Traced<ShapedArray(int64[], weak_type=True)>with<DynamicJaxprTrace(level=2/1)>
  [Hadamard(wires=[0]), ForLoop(tapes=[[Hadamard(wires=[0])]])]
  (array([0.5, 0. , 0.5, 0. ]),)
  ```

<h3>Breaking changes</h3>

* Binary distributions for Linux are now based on `manylinux_2_28` instead of `manylinux_2014`.
  As a result, Catalyst will only be compatible on systems with `glibc` versions `2.28` and above
  (e.g., Ubuntu 20.04 and above).
  [(#663)](https://github.com/PennyLaneAI/catalyst/pull/663)

<h3>Bug fixes</h3>

* Functions that have been annotated with return type
  annotations will now correctly compile with `@qjit`.
  [(#751)](https://github.com/PennyLaneAI/catalyst/pull/751)

* An issue in the Lightning backend for the Catalyst runtime has been fixed that would only compute
  approximate probabilities when implementing mid-circuit measurements. As a result, low shot numbers
  would lead to unexpected behaviours or projections on zero probability states.
  Probabilities for mid-circuit measurements are now always computed analytically.
  [(#801)](https://github.com/PennyLaneAI/catalyst/pull/801)

* The Catalyst runtime now raises an error if a qubit is accessed out of bounds from the allocated
  register.
  [(#784)](https://github.com/PennyLaneAI/catalyst/pull/784)

* `jax.scipy.linalg.expm` is now supported within qjit-compiled functions.
  [(#733)](https://github.com/PennyLaneAI/catalyst/pull/733)
  [(#752)](https://github.com/PennyLaneAI/catalyst/pull/752)

  This required correctly linking openblas routines necessary for `jax.scipy.linalg.expm`.
  In this bug fix, four openblas routines were newly linked and are now discoverable by
  `stablehlo.custom_call@<blas_routine>`. They are `blas_dtrsm`, `blas_ztrsm`, `lapack_dgetrf`,
  `lapack_zgetrf`.

* Fixes a bug where QNodes that contained `QubitUnitary` with a complex matrix
  would error during gradient computation.
  [(#778)](https://github.com/PennyLaneAI/catalyst/pull/778)

* Callbacks can now return types which can be flattened and unflattened.
  [(#812)](https://github.com/PennyLaneAI/catalyst/pull/812)

* `catalyst.qjit` and `catalyst.grad` now work correctly on
  functions that have been wrapped with `functools.partial`.
  [(#820)](https://github.com/PennyLaneAI/catalyst/pull/820)

<h3>Internal changes</h3>

* Catalyst uses the `collapse` method of Lightning simulators in `Measure` to select a state vector
  branch and normalize.
  [(#801)](https://github.com/PennyLaneAI/catalyst/pull/801)

* Measurement process primitives for Catalyst's JAXPR representation now have a standardized
  call signature so that `shots` and `shape` can both be provided as keyword arguments.
  [(#790)](https://github.com/PennyLaneAI/catalyst/pull/790)

* The `QCtrl` class in Catalyst has been renamed to `HybridCtrl`, indicating its capability
  to contain a nested scope of both quantum and classical operations.
  Using `ctrl` on a single operation will now directly dispatch to the equivalent PennyLane class.
  [(#771)](https://github.com/PennyLaneAI/catalyst/pull/771)

* The `Adjoint` class in Catalyst has been renamed to `HybridAdjoint`, indicating its capability
  to contain a nested scope of both quantum and classical operations.
  Using `adjoint` on a single operation will now directly dispatch to the equivalent PennyLane class.
  [(#768)](https://github.com/PennyLaneAI/catalyst/pull/768)
  [(#802)](https://github.com/PennyLaneAI/catalyst/pull/802)

* Add support to use a locally cloned PennyLane Lightning repository with the runtime.
  [(#732)](https://github.com/PennyLaneAI/catalyst/pull/732)

* The `qjit_device.py` and `preprocessing.py` modules have been refactored into the sub-package
  `catalyst.device`.
  [(#721)](https://github.com/PennyLaneAI/catalyst/pull/721)

* The `ag_autograph.py` and `autograph.py` modules have been refactored into the sub-package
  `catalyst.autograph`.
  [(#722)](https://github.com/PennyLaneAI/catalyst/pull/722)

* Callback refactoring. This refactoring creates the classes `FlatCallable`
  and `MemrefCallable`.
  [(#742)](https://github.com/PennyLaneAI/catalyst/pull/742)

  The `FlatCallable` class is a `Callable` that is
  initialized by providing some parameters and kwparameters that match the
  the expected shapes that will be received at the callsite. Instead of taking
  shaped `*args` and `**kwargs`, it receives flattened arguments. The flattened
  arguments are unflattened with the shapes with which the function was
  initialized. The `FlatCallable` return values will allways be flattened
  before returning to the caller.

  The `MemrefCallable` is a subclass of `FlatCallable`. It takes a result type
  parameter during initialization that corresponds to the expected return type.
  This class is expected to be called only from the Catalyst runtime. It
  expects all arguments to be `void*` to memrefs. These `void*` are casted
  to MemrefStructDescriptors using ctypes, numpy arrays, and finally jax
  arrays. These flat jax arrays are then sent to the `FlatCallable`.
  `MemrefCallable` is again expected to be called only from within the Catalyst
  runtime. And the return values match those expected by Catalyst runtime.

  This separation allows for a better separation of concerns, provides a nicer
  interface and allows for multiple `MemrefCallable` to be defined for a single
  callback, which is necessary for custom gradient of `pure_callbacks`.

* A new `catalyst::gradient::GradientOpInterface` is available when querying the gradient method in
  the mlir c++ api.
  [(#800)](https://github.com/PennyLaneAI/catalyst/pull/800)

  `catalyst::gradient::GradOp`, `ValueAndGradOp`, `JVPOp`, and `VJPOp` now inherits traits in this
  new `GradientOpInterface`. The supported attributes are now `getMethod()`, `getCallee()`,
  `getDiffArgIndices()`, `getDiffArgIndicesAttr()`, `getFiniteDiffParam()`, and
  `getFiniteDiffParamAttr()`.

  - There are operations that could potentially be used as `GradOp`, `ValueAndGradOp`, `JVPOp` or
    `VJPOp`. When trying to get the gradient method, instead of doing
    ```C++
          auto gradOp = dyn_cast<GradOp>(op);
          auto jvpOp = dyn_cast<JVPOp>(op);
          auto vjpOp = dyn_cast<VJPOp>(op);

          llvm::StringRef MethodName;
          if (gradOp)
              MethodName = gradOp.getMethod();
          else if (jvpOp)
              MethodName = jvpOp.getMethod();
          else if (vjpOp)
              MethodName = vjpOp.getMethod();
    ```
    to identify which op it actually is and protect against segfaults (calling
    `nullptr.getMethod()`), in the new interface we just do
    ```C++
          auto gradOpInterface = cast<GradientOpInterface>(op);
          llvm::StringRef MethodName = gradOpInterface.getMethod();
    ```

  - Another advantage is that any concrete gradient operation object can behave like a
    `GradientOpInterface`:
    ```C++
    GradOp op; // or ValueAndGradOp op, ...
    auto foo = [](GradientOpInterface op){
      llvm::errs() << op.getCallee();
    };
    foo(op);  // this works!
    ```

  - Finally, concrete op specific methods can still be called by "reinterpret"-casting the interface
    back to a concrete op (provided the concrete op type is correct):
    ```C++
    auto foo = [](GradientOpInterface op){
      size_t numGradients = cast<ValueAndGradOp>(&op)->getGradients().size();
    };
    ValueAndGradOp op;
    foo(op);  // this works!
    ```

<h3>Contributors</h3>

This release contains contributions from (in alphabetical order):

Ali Asadi,
Lillian M.A. Frederiksen,
David Ittah,
Christina Lee,
Erick Ochoa,
Haochen Paul Wang,
Lee James O'Riordan,
Mehrdad Malekmohammadi,
Vincent Michaud-Rioux,
Mudit Pandey,
Raul Torres,
Sergei Mironov,
Tzung-Han Juang.

# Release 0.6.0

<h3>New features</h3>

* Catalyst now supports externally hosted callbacks with parameters and return values
  within qjit-compiled code. This provides the ability to insert native Python code
  into any qjit-compiled function, allowing for the capability to include subroutines
  that do not yet support qjit-compilation and enhancing the debugging experience.
  [(#540)](https://github.com/PennyLaneAI/catalyst/pull/540)
  [(#596)](https://github.com/PennyLaneAI/catalyst/pull/596)
  [(#610)](https://github.com/PennyLaneAI/catalyst/pull/610)
  [(#650)](https://github.com/PennyLaneAI/catalyst/pull/650)
  [(#649)](https://github.com/PennyLaneAI/catalyst/pull/649)
  [(#661)](https://github.com/PennyLaneAI/catalyst/pull/661)
  [(#686)](https://github.com/PennyLaneAI/catalyst/pull/686)
  [(#689)](https://github.com/PennyLaneAI/catalyst/pull/689)

  The following two callback functions are available:

  - `catalyst.pure_callback` supports callbacks of **pure** functions. That is, functions
    with no [side-effects](https://runestone.academy/ns/books/published/fopp/Functions/SideEffects.html) that accept parameters and return values. However, the return
    type and shape of the function must be known in advance, and is provided as a type signature.

    ```python
    @pure_callback
    def callback_fn(x) -> float:
        # here we call non-JAX compatible code, such
        # as standard NumPy
        return np.sin(x)

    @qjit
    def fn(x):
        return jnp.cos(callback_fn(x ** 2))
    ```
    ```pycon
    >>> fn(0.654)
    array(0.9151995)
    ```

  - `catalyst.debug.callback` supports callbacks of functions with **no** return values. This makes it
    an easy entry point for debugging, for example via printing or logging at runtime.

    ```python
    @catalyst.debug.callback
    def callback_fn(y):
        print("Value of y =", y)

    @qjit
    def fn(x):
        y = jnp.sin(x)
        callback_fn(y)
        return y ** 2
    ```
    ```pycon
    >>> fn(0.54)
    Value of y = 0.5141359916531132
    array(0.26433582)
    >>> fn(1.52)
    Value of y = 0.998710143975583
    array(0.99742195)
    ```

  Note that callbacks do not currently support differentiation, and cannot be used inside
  functions that `catalyst.grad` is applied to.

* More flexible runtime printing through support for format strings.
  [(#621)](https://github.com/PennyLaneAI/catalyst/pull/621)

  The `catalyst.debug.print` function has been updated to support Python-like format
  strings:

  ```python
  @qjit
  def cir(a, b, c):
      debug.print("{c} {b} {a}", a=a, b=b, c=c)
  ```

  ```pycon
  >>> cir(1, 2, 3)
  3 2 1
  ```

  Note that previous functionality of the print function to print out memory reference information
  of variables has been moved to `catalyst.debug.print_memref`.

* Catalyst now supports QNodes that execute on [Oxford Quantum Circuits (OQC)](https://www.oqc.tech/)
  superconducting hardware, via [OQC Cloud](https://docs.oqc.app).
  [(#578)](https://github.com/PennyLaneAI/catalyst/pull/578)
  [(#579)](https://github.com/PennyLaneAI/catalyst/pull/579)
  [(#691)](https://github.com/PennyLaneAI/catalyst/pull/691)

  To use OQC Cloud with Catalyst, simply ensure your credentials are set as environment variables,
  and load the `oqc.cloud` device to be used within your qjit-compiled workflows.

  ```python
  import os
  os.environ["OQC_EMAIL"] = "your_email"
  os.environ["OQC_PASSWORD"] = "your_password"
  os.environ["OQC_URL"] = "oqc_url"

  dev = qml.device("oqc.cloud", backend="lucy", shots=2012, wires=2)

  @qjit
  @qml.qnode(dev)
  def circuit(a: float):
      qml.Hadamard(0)
      qml.CNOT(wires=[0, 1])
      qml.RX(wires=0)
      return qml.counts(wires=[0, 1])

  print(circuit(0.2))
  ```

* Catalyst now ships with an instrumentation feature allowing to explore what steps are run during
  compilation and execution, and for how long.
  [(#528)](https://github.com/PennyLaneAI/catalyst/pull/528)
  [(#597)](https://github.com/PennyLaneAI/catalyst/pull/597)

  Instrumentation can be enabled from the frontend with the `catalyst.debug.instrumentation`
  context manager:

  ```pycon
  >>> @qjit
  ... def expensive_function(a, b):
  ...     return a + b
  >>> with debug.instrumentation("session_name", detailed=False):
  ...     expensive_function(1, 2)
  [DIAGNOSTICS] Running capture                   walltime: 3.299 ms      cputime: 3.294 ms       programsize: 0 lines
  [DIAGNOSTICS] Running generate_ir               walltime: 4.228 ms      cputime: 4.225 ms       programsize: 14 lines
  [DIAGNOSTICS] Running compile                   walltime: 57.182 ms     cputime: 12.109 ms      programsize: 121 lines
  [DIAGNOSTICS] Running run                       walltime: 1.075 ms      cputime: 1.072 ms
  ```

  The results will be appended to the provided file if the `filename` attribute is set, and printed
  to the console otherwise. The flag `detailed` determines whether individual steps in the compiler
  and runtime are instrumented, or whether only high-level steps like "program capture" and
  "compilation" are reported.

  Measurements currently include wall time, CPU time, and (intermediate) program size.

<h3>Improvements</h3>

* AutoGraph now supports return statements inside conditionals in qjit-compiled
  functions.
  [(#583)](https://github.com/PennyLaneAI/catalyst/pull/583)

  For example, the following pattern is now supported, as long as
  all return values have the same type:

  ```python
  @qjit(autograph=True)
  def fn(x):
      if x > 0:
          return jnp.sin(x)
      return jnp.cos(x)
  ```

  ```pycon
  >>> fn(0.1)
  array(0.09983342)
  >>> fn(-0.1)
  array(0.99500417)
  ```

  This support extends to quantum circuits:

  ```python
  dev = qml.device("lightning.qubit", wires=1)

  @qjit(autograph=True)
  @qml.qnode(dev)
  def f(x: float):
    qml.RX(x, wires=0)

    m = catalyst.measure(0)

    if not m:
        return m, qml.expval(qml.PauliZ(0))

    qml.RX(x ** 2, wires=0)

    return m, qml.expval(qml.PauliZ(0))
  ```

  ```pycon
  >>> f(1.4)
  (array(False), array(1.))
  >>> f(1.4)
  (array(True), array(0.37945176))
  ```

  Note that returning results with different types or shapes within the same function, such as
  different observables or differently shaped arrays, is not possible.

* Errors are now raised at compile time if the gradient of an unsupported function
  is requested.
  [(#204)](https://github.com/PennyLaneAI/catalyst/pull/204)

  At the moment, `CompileError` exceptions will be raised if at compile time it is found that code
  reachable from the gradient operation contains either a mid-circuit measurement, a callback, or a
  JAX-style custom call (which happens through the mitigation operation as well as certain JAX operations).

* Catalyst now supports devices built from the
  [new PennyLane device API](https://docs.pennylane.ai/en/stable/code/api/pennylane.devices.Device.html).
  [(#565)](https://github.com/PennyLaneAI/catalyst/pull/565)
  [(#598)](https://github.com/PennyLaneAI/catalyst/pull/598)
  [(#599)](https://github.com/PennyLaneAI/catalyst/pull/599)
  [(#636)](https://github.com/PennyLaneAI/catalyst/pull/636)
  [(#638)](https://github.com/PennyLaneAI/catalyst/pull/638)
  [(#664)](https://github.com/PennyLaneAI/catalyst/pull/664)
  [(#687)](https://github.com/PennyLaneAI/catalyst/pull/687)

  When using the new device API, Catalyst will discard the preprocessing from the original device,
  replacing it with Catalyst-specific preprocessing based on the TOML file provided by the device.
  Catalyst also requires that provided devices specify their wires upfront.

* A new compiler optimization that removes redundant chains of self inverse operations has been
  added. This is done within a new MLIR pass called `remove-chained-self-inverse`. Currently we
  only match redundant Hadamard operations, but the list of supported operations can be expanded.
  [(#630)](https://github.com/PennyLaneAI/catalyst/pull/630)

* The `catalyst.measure` operation is now more lenient in the accepted type for the `wires` parameter.
  In addition to a scalar, a 1D array is also accepted as long as it only contains one element.
  [(#623)](https://github.com/PennyLaneAI/catalyst/pull/623)

  For example, the following is now supported:

  ```python
  catalyst.measure(wires=jnp.array([0]))
  ```

* The compilation & execution of `@qjit` compiled functions can now be aborted using an interrupt
  signal (SIGINT). This includes using `CTRL-C` from a command line and the `Interrupt` button in
  a Jupyter Notebook.
  [(#642)](https://github.com/PennyLaneAI/catalyst/pull/642)

* The Catalyst Amazon Braket support has been updated to work with the latest version of the
  Amazon Braket PennyLane plugin (v1.25.0) and Amazon Braket Python SDK (v1.73.3)
  [(#620)](https://github.com/PennyLaneAI/catalyst/pull/620)
  [(#672)](https://github.com/PennyLaneAI/catalyst/pull/672)
  [(#673)](https://github.com/PennyLaneAI/catalyst/pull/673)

  Note that with this update, all declared qubits in a submitted program will always be measured, even if specific qubits were never used.

* An updated quantum device specification format, TOML schema v2, is now supported by Catalyst. This
  allows device authors to specify properties such as native quantum control
  support, gate invertibility, and differentiability on a per-operation level.
  [(#554)](https://github.com/PennyLaneAI/catalyst/pull/554)

  For more details on the new TOML schema, please refer to the
  [custom devices documentation](https://docs.pennylane.ai/projects/catalyst/en/latest/dev/custom_devices.html).

* An exception is now raised when OpenBLAS cannot be found by Catalyst during compilation.
  [(#643)](https://github.com/PennyLaneAI/catalyst/pull/643)

<h3>Breaking changes</h3>

* `qml.sample` and `qml.counts` now produce integer arrays for the sample array and basis state
  array when used without observables.
  [(#648)](https://github.com/PennyLaneAI/catalyst/pull/648)

* The endianness of counts in Catalyst now matches the convention of PennyLane.
  [(#601)](https://github.com/PennyLaneAI/catalyst/pull/601)

* `catalyst.debug.print` no longer supports the `memref` keyword argument.
  Please use `catalyst.debug.print_memref` instead.
  [(#621)](https://github.com/PennyLaneAI/catalyst/pull/621)

<h3>Bug fixes</h3>

* The QNode argument `diff_method=None` is now supported for QNodes within a qjit-compiled function.
  [(#658)](https://github.com/PennyLaneAI/catalyst/pull/658)

* A bug has been fixed where the C++ compiler driver was incorrectly being triggered twice.
  [(#594)](https://github.com/PennyLaneAI/catalyst/pull/594)

* Programs with `jnp.reshape` no longer fail.
  [(#592)](https://github.com/PennyLaneAI/catalyst/pull/592)

* A bug in the quantum adjoint routine in the compiler has been fixed, which didn't take into
  account control wires on operations in all instances.
  [(#591)](https://github.com/PennyLaneAI/catalyst/pull/591)

* A bug in the test suite causing stochastic autograph test failures has been fixed.
  [(#652)](https://github.com/PennyLaneAI/catalyst/pull/652)

* Running Catalyst tests should no longer raise `ResourceWarning` from the use of `tempfile.TemporaryDirectory`.
  [(#676)](https://github.com/PennyLaneAI/catalyst/pull/676)

* Raises an exception if the user has an incompatible CUDA Quantum version installed.
  [(#707)](https://github.com/PennyLaneAI/catalyst/pull/707)

<h3>Internal changes</h3>

* The deprecated `@qfunc` decorator, in use mainly by the LIT test suite, has been removed.
  [(#679)](https://github.com/PennyLaneAI/catalyst/pull/679)

* Catalyst now publishes a revision string under `catalyst.__revision__`, in addition
  to the existing `catalyst.__version__` string.
  The revision contains the Git commit hash of the repository at the time of packaging,
  or for editable installations the active commit hash at the time of package import.
  [(#560)](https://github.com/PennyLaneAI/catalyst/pull/560)

* The Python interpreter is now a shared resource across the runtime.
  [(#615)](https://github.com/PennyLaneAI/catalyst/pull/615)

  This change allows any part of the runtime to start executing Python code through pybind.

<h3>Contributors</h3>

This release contains contributions from (in alphabetical order):

Ali Asadi,
David Ittah,
Romain Moyard,
Sergei Mironov,
Erick Ochoa Lopez,
Lee James O'Riordan,
Muzammiluddin Syed.

# Release 0.5.0

<h3>New features</h3>

* Catalyst now provides a QJIT compatible `catalyst.vmap`
  function, which makes it even easier to modify functions to map over inputs
  with additional batch dimensions.
  [(#497)](https://github.com/PennyLaneAI/catalyst/pull/497)
  [(#569)](https://github.com/PennyLaneAI/catalyst/pull/569)

  When working with tensor/array frameworks in Python, it can be important to ensure that code is
  written to minimize usage of Python for loops (which can be slow and inefficient), and instead
  push as much of the computation through to the array manipulation library, by taking advantage of
  extra batch dimensions.

  For example, consider the following QNode:

  ```python
  dev = qml.device("lightning.qubit", wires=1)

  @qml.qnode(dev)
  def circuit(x, y):
      qml.RX(jnp.pi * x[0] + y, wires=0)
      qml.RY(x[1] ** 2, wires=0)
      qml.RX(x[1] * x[2], wires=0)
      return qml.expval(qml.PauliZ(0))
  ```

  ```pycon
  >>> circuit(jnp.array([0.1, 0.2, 0.3]), jnp.pi)
  Array(-0.93005586, dtype=float64)
  ```

  We can use `catalyst.vmap` to introduce additional batch dimensions to our input arguments,
  without needing to use a Python for loop:

  ```pycon
  >>> x = jnp.array([[0.1, 0.2, 0.3],
  ...                [0.4, 0.5, 0.6],
  ...                [0.7, 0.8, 0.9]])
  >>> y = jnp.array([jnp.pi, jnp.pi / 2, jnp.pi / 4])
  >>> qjit(vmap(cost))(x, y)
  array([-0.93005586, -0.97165424, -0.6987465 ])
  ```

  `catalyst.vmap()` has been implemented to match the same behaviour of `jax.vmap`, so should be a drop-in
  replacement in most cases. Under-the-hood, it is automatically inserting Catalyst-compatible for loops,
  which will be compiled and executed outside of Python for increased performance.

* Catalyst now supports compiling and executing QJIT-compiled QNodes using the
  CUDA Quantum compiler toolchain.
  [(#477)](https://github.com/PennyLaneAI/catalyst/pull/477)
  [(#536)](https://github.com/PennyLaneAI/catalyst/pull/536)
  [(#547)](https://github.com/PennyLaneAI/catalyst/pull/547)

  Simply import the CUDA Quantum `@cudaqjit` decorator to use this functionality:

  ```python
  from catalyst.cuda import cudaqjit
  ```

  Or, if using Catalyst from PennyLane, simply specify `@qml.qjit(compiler="cuda_quantum")`.

  The following devices are available when compiling with CUDA Quantum:

  * `softwareq.qpp`: a modern C++ state-vector simulator
  * `nvidia.custatevec`: The NVIDIA CuStateVec GPU simulator (with support for multi-gpu)
  * `nvidia.cutensornet`: The NVIDIA CuTensorNet GPU simulator (with support for matrix product state)

  For example:

  ```python
  dev = qml.device("softwareq.qpp", wires=2)

  @cudaqjit
  @qml.qnode(dev)
  def circuit(x):
      qml.RX(x[0], wires=0)
      qml.RY(x[1], wires=1)
      qml.CNOT(wires=[0, 1])
      return qml.expval(qml.PauliY(0))
  ```

  ```pycon
  >>> circuit(jnp.array([0.5, 1.4]))
  -0.47244976756708373
  ```

  Note that CUDA Quantum compilation currently does not have feature parity with Catalyst
  compilation; in particular, AutoGraph, control flow, differentiation, and various measurement
  statistics (such as probabilities and variance) are not yet supported.
  Classical code support is also limited.

* Catalyst now supports just-in-time compilation of static (compile-time constant) arguments.
  [(#476)](https://github.com/PennyLaneAI/catalyst/pull/476)
  [(#550)](https://github.com/PennyLaneAI/catalyst/pull/550)

  The `@qjit` decorator takes a new argument `static_argnums`, which specifies positional
  arguments of the decorated function should be treated as compile-time static arguments.

  This allows any hashable Python object to be passed to the function during compilation;
  the function will only be re-compiled if the hash value of the static arguments change.
  Otherwise, re-using previous static argument values will result in no re-compilation.

  ```python
  @qjit(static_argnums=(1,))
  def f(x, y):
      print(f"Compiling with y={y}")
      return x + y
  ```

  ```pycon
  >>> f(0.5, 0.3)
  Compiling with y=0.3
  array(0.8)
  >>> f(0.1, 0.3)  # no re-compilation occurs
  array(0.4)
  >>> f(0.1, 0.4)  # y changes, re-compilation
  Compiling with y=0.4
  array(0.5)
  ```

  This functionality can be used to support passing arbitrary Python objects to QJIT-compiled
  functions, as long as they are hashable:

  ```py
  from dataclasses import dataclass

  @dataclass
  class MyClass:
      val: int

      def __hash__(self):
          return hash(str(self))

  @qjit(static_argnums=(1,))
  def f(x: int, y: MyClass):
      return x + y.val
  ```

  ```pycon
  >>> f(1, MyClass(5))
  array(6)
  >>> f(1, MyClass(6))  # re-compilation
  array(7)
  >>> f(2, MyClass(5))  # no re-compilation
  array(7)
  ```

* Mid-circuit measurements now support post-selection and qubit reset when used with
  the Lightning simulators.
  [(#491)](https://github.com/PennyLaneAI/catalyst/pull/491)
  [(#507)](https://github.com/PennyLaneAI/catalyst/pull/507)

  To specify post-selection, simply pass the `postselect` argument to the `catalyst.measure`
  function:

  ```python
  dev = qml.device("lightning.qubit", wires=1)

  @qjit
  @qml.qnode(dev)
  def f():
      qml.Hadamard(0)
      m = measure(0, postselect=1)
      return qml.expval(qml.PauliZ(0))
  ```

  Likewise, to reset a wire after mid-circuit measurement, simply specify `reset=True`:

  ```python
  dev = qml.device("lightning.qubit", wires=1)

  @qjit
  @qml.qnode(dev)
  def f():
      qml.Hadamard(0)
      m = measure(0, reset=True)
      return qml.expval(qml.PauliZ(0))
  ```

<h3>Improvements</h3>

* Catalyst now supports Python 3.12
  [(#532)](https://github.com/PennyLaneAI/catalyst/pull/532)

* The JAX version used by Catalyst has been updated to `v0.4.23`.
  [(#428)](https://github.com/PennyLaneAI/catalyst/pull/428)

* Catalyst now supports the `qml.GlobalPhase` operation.
  [(#563)](https://github.com/PennyLaneAI/catalyst/pull/563)

* Native support for `qml.PSWAP` and `qml.ISWAP` gates on Amazon Braket devices has been added.
  [(#458)](https://github.com/PennyLaneAI/catalyst/pull/458)

  Specifically, a circuit like

  ```py
  dev = qml.device("braket.local.qubit", wires=2, shots=100)

  @qjit
  @qml.qnode(dev)
  def f(x: float):
      qml.Hadamard(0)
      qml.PSWAP(x, wires=[0, 1])
      qml.ISWAP(wires=[1, 0])
      return qml.probs()
  ```

* Add support for `GlobalPhase` gate in the runtime.
  [(#563)](https://github.com/PennyLaneAI/catalyst/pull/563)

  would no longer decompose the `PSWAP` and `ISWAP` gates.

* The `qml.BlockEncode` operator is now supported with Catalyst.
  [(#483)](https://github.com/PennyLaneAI/catalyst/pull/483)

* Catalyst no longer relies on a TensorFlow installation for its AutoGraph functionality. Instead,
  the standalone `diastatic-malt` package is used and automatically installed as a dependency.
  [(#401)](https://github.com/PennyLaneAI/catalyst/pull/401)

* The `@qjit` decorator will remember previously compiled functions when the PyTree metadata
  of arguments changes, in addition to also remembering compiled functions when static
  arguments change.
  [(#522)](https://github.com/PennyLaneAI/catalyst/pull/531)

  The following example will no longer trigger a third compilation:
  ```py
  @qjit
  def func(x):
      print("compiling")
      return x
  ```
  ```pycon
  >>> func([1,]);             # list
  compiling
  >>> func((2,));             # tuple
  compiling
  >>> func([3,]);             # list
  ```

  Note however that in order to keep overheads low, changing the argument *type* or *shape* (in a
  promotion incompatible way) may override a previously stored function (with identical PyTree
  metadata and static argument values):

  ```py
  @qjit
  def func(x):
      print("compiling")
      return x
  ```
  ```pycon
  >>> func(jnp.array(1));     # scalar
  compiling
  >>> func(jnp.array([2.]));  # 1-D array
  compiling
  >>> func(jnp.array(3));     # scalar
  compiling
  ```

* Catalyst gradient functions (`grad`, `jacobian`, `vjp`, and `jvp`) now support
  being applied to functions that use (nested) container
  types as inputs and outputs. This includes lists and dictionaries, as well
  as any data structure implementing the [PyTree protocol](https://jax.readthedocs.io/en/latest/pytrees.html).
  [(#500)](https://github.com/PennyLaneAI/catalyst/pull/500)
  [(#501)](https://github.com/PennyLaneAI/catalyst/pull/501)
  [(#508)](https://github.com/PennyLaneAI/catalyst/pull/508)
  [(#549)](https://github.com/PennyLaneAI/catalyst/pull/549)

  ```py
  dev = qml.device("lightning.qubit", wires=1)

  @qml.qnode(dev)
  def circuit(phi, psi):
      qml.RY(phi, wires=0)
      qml.RX(psi, wires=0)
      return [{"expval0": qml.expval(qml.PauliZ(0))}, qml.expval(qml.PauliZ(0))]

  psi = 0.1
  phi = 0.2
  ```
  ```pycon
  >>> qjit(jacobian(circuit, argnum=[0, 1]))(psi, phi)
  [{'expval0': (array(-0.0978434), array(-0.19767681))}, (array(-0.0978434), array(-0.19767681))]
  ```

* Support has been added for linear algebra functions which depend on computing the eigenvalues
  of symmetric matrices, such as `np.sqrt_matrix()`.
  [(#488)](https://github.com/PennyLaneAI/catalyst/pull/488)

  For example, you can compile `qml.math.sqrt_matrix`:

  ```python
  @qml.qjit
  def workflow(A):
      B = qml.math.sqrt_matrix(A)
      return B @ A
  ```

  Internally, this involves support for lowering the eigenvectors/values computation lapack method
  `lapack_dsyevd` via `stablehlo.custom_call`.

* Additional debugging functions are now available in the `catalyst.debug` directory.
  [(#529)](https://github.com/PennyLaneAI/catalyst/pull/529)
  [(#522)](https://github.com/PennyLaneAI/catalyst/pull/531)

  This includes:

  - `filter_static_args(args, static_argnums)` to remove static values from arguments using the
    provided index list.

  - `get_cmain(fn, *args)` to return a C program that calls a jitted function with the provided
    arguments.

  - `print_compilation_stage(fn, stage)` to print one of the recorded compilation stages for a
    JIT-compiled function.

  For more details, please see the `catalyst.debug` documentation.

* Remove redundant copies of TOML files for `lightning.kokkos` and `lightning.qubit`.
  [(#472)](https://github.com/PennyLaneAI/catalyst/pull/472)

  `lightning.kokkos` and `lightning.qubit` now ship with their own TOML file. As such, we use the TOML file provided by them.

* Capturing quantum circuits with many gates prior to compilation is now quadratically faster (up to
  a factor), by removing `qextract_p` and `qinst_p` from forced-order primitives.
  [(#469)](https://github.com/PennyLaneAI/catalyst/pull/469)

* Update `AllocateQubit` and `AllocateQubits` in `LightningKokkosSimulator` to preserve
  the current state-vector before qubit re-allocations in the runtime dynamic qubits management.
  [(#479)](https://github.com/PennyLaneAI/catalyst/pull/479)

* The [PennyLane custom compiler entry point name convention has changed](https://github.com/PennyLaneAI/pennylane/pull/5140), necessitating
  a change to the Catalyst entry points.
  [(#493)](https://github.com/PennyLaneAI/catalyst/pull/493)

<h3>Breaking changes</h3>

* Catalyst gradient functions now match the Jax convention for the returned axes of
  gradients, Jacobians, VJPs, and JVPs. As a result, the returned tensor shape from various
  Catalyst gradient functions may differ compared to previous versions of Catalyst.
  [(#500)](https://github.com/PennyLaneAI/catalyst/pull/500)
  [(#501)](https://github.com/PennyLaneAI/catalyst/pull/501)
  [(#508)](https://github.com/PennyLaneAI/catalyst/pull/508)

* The Catalyst Python frontend has been partially refactored. The impact on user-facing
  functionality is minimal, but the location of certain classes and methods used by the package
  may have changed.
  [(#529)](https://github.com/PennyLaneAI/catalyst/pull/529)
  [(#522)](https://github.com/PennyLaneAI/catalyst/pull/531)

  The following changes have been made:

  * Some debug methods and features on the QJIT class have been turned into free functions and moved
    to the `catalyst.debug` module, which will now appear in the public documention. This includes
    compiling a program from IR, obtaining a C program to invoke a compiled function from, and
    printing fine-grained MLIR compilation stages.

  * The `compilation_pipelines.py` module has been renamed to `jit.py`, and certain functionality
    has been moved out (see following items).

  * A new module `compiled_functions.py` now manages low-level access to compiled functions.

  * A new module `tracing/type_signatures.py` handles functionality related managing arguments
    and type signatures during the tracing process.

  * The `contexts.py` module has been moved from `utils` to the new `tracing` sub-module.

<h3>Internal changes</h3>

* Changes to the runtime QIR API and dependencies, to avoid symbol conflicts
  with other libraries that utilize QIR.
  [(#464)](https://github.com/PennyLaneAI/catalyst/pull/464)
  [(#470)](https://github.com/PennyLaneAI/catalyst/pull/470)

  The existing Catalyst runtime implements QIR as a library that can be linked against a QIR module.
  This works great when Catalyst is the only implementor of QIR, however it may generate
  symbol conflicts when used alongside other QIR implementations.

  To avoid this, two changes were necessary:

  * The Catalyst runtime now has a different API from QIR instructions.

    The runtime has been modified such that QIR instructions are lowered to functions where
    the `__quantum__` part of the function name is replaced with `__catalyst__`. This prevents
    the possibility of symbol conflicts with other libraries that implement QIR as a library.

  * The Catalyst runtime no longer depends on QIR runner's stdlib.

    We no longer depend nor link against QIR runner's stdlib. By linking against QIR runner's stdlib,
    some definitions persisted that may be different than ones used by third party implementors. To
    prevent symbol conflicts QIR runner's stdlib was removed and is no longer linked against. As a
    result, the following functions are now defined and implemented in Catalyst's runtime:

    * `int64_t __catalyst__rt__array_get_size_1d(QirArray *)`
    * `int8_t *__catalyst__rt__array_get_element_ptr_1d(QirArray *, int64_t)`

    and the following functions were removed since the frontend does not generate them

    * `QirString *__catalyst__rt__qubit_to_string(QUBIT *)`
    * `QirString *__catalyst__rt__result_to_string(RESULT *)`

* Fix an issue when no qubit number was specified for the `qinst` primitive. The primitive now
  correctly deduces the number of qubits when no gate parameters are present. This change is not
  user facing.
  [(#496)](https://github.com/PennyLaneAI/catalyst/pull/496)

<h3>Bug fixes</h3>

* Fixed a bug where differentiation of sliced arrays would result in an error.
  [(#552)](https://github.com/PennyLaneAI/catalyst/pull/552)

  ```py
  def f(x):
    return jax.numpy.sum(x[::2])

  x = jax.numpy.array([0.1, 0.2, 0.3, 0.4])
  ```
  ```pycon
  >>> catalyst.qjit(catalyst.grad(f))(x)
  [1. 0. 1. 0.]
  ```

* Fixed a bug where quantum control applied to a subcircuit was not correctly mapping wires,
  and the wires in the nested region remained unchanged.
  [(#555)](https://github.com/PennyLaneAI/catalyst/pull/555)

* Catalyst will no longer print a warning that recompilation is triggered when a `@qjit` decorated
  function with no arguments is invoke without having been compiled first, for example via the use
  of `target="mlir"`.
  [(#522)](https://github.com/PennyLaneAI/catalyst/pull/531)

* Fixes a bug in the configuration of dynamic shaped arrays that would cause certain program to
  error with `TypeError: cannot unpack non-iterable ShapedArray object`.
  [(#526)](https://github.com/PennyLaneAI/catalyst/pull/526)

  This is fixed by replacing the code which updates the `JAX_DYNAMIC_SHAPES` option with a
  `transient_jax_config()` context manager which temporarily sets the value of
  `JAX_DYNAMIC_SHAPES` to True and then restores the original configuration value following the
  yield. The context manager is used by `trace_to_jaxpr()` and `lower_jaxpr_to_mlir()`.

* Exceptions encountered in the runtime when using the `@qjit` option `async_qnodes=Tue`
  will now be properly propagated to the frontend.
  [(#447)](https://github.com/PennyLaneAI/catalyst/pull/447)
  [(#510)](https://github.com/PennyLaneAI/catalyst/pull/510)

  This is done by:
  * changeing `llvm.call` to `llvm.invoke`
  * setting async runtime tokens and values to be errors
  * deallocating live tokens and values

* Fixes a bug when computing gradients with the indexing/slicing,
  by fixing the scatter operation lowering when `updatedWindowsDim` is empty.
  [(#475)](https://github.com/PennyLaneAI/catalyst/pull/475)

* Fix the issue in `LightningKokkos::AllocateQubits` with allocating too many qubit IDs on
  qubit re-allocation.
  [(#473)](https://github.com/PennyLaneAI/catalyst/pull/473)

* Fixed an issue where wires was incorrectly set as `<Wires = [<WiresEnum.AnyWires: -1>]>`
  when using `catalyst.adjoint` and `catalyst.ctrl`, by adding a `wires` property to
  these operations.
  [(#480)](https://github.com/PennyLaneAI/catalyst/pull/480)

* Fix the issue with multiple lapack symbol definitions in the compiled program by updating
  the `stablehlo.custom_call` conversion pass.
  [(#488)](https://github.com/PennyLaneAI/catalyst/pull/488)

<h3>Contributors</h3>

This release contains contributions from (in alphabetical order):

Mikhail Andrenkov,
Ali Asadi,
David Ittah,
Tzung-Han Juang,
Erick Ochoa Lopez,
Romain Moyard,
Raul Torres,
Haochen Paul Wang.

# Release 0.4.1

<h3>Improvements</h3>

* Catalyst wheels are now packaged with OpenMP and ZStd, which avoids installing additional
  requirements separately in order to use pre-packaged Catalyst binaries.
  [(#457)](https://github.com/PennyLaneAI/catalyst/pull/457)
  [(#478)](https://github.com/PennyLaneAI/catalyst/pull/478)

  Note that OpenMP support for the `lightning.kokkos` backend has been disabled on macOS x86_64, due
  to memory issues in the computation of Lightning's adjoint-jacobian in the presence of multiple
  OMP threads.

<h3>Bug fixes</h3>

* Resolve an infinite recursion in the decomposition of the `Controlled`
  operator whenever computing a Unitary matrix for the operator fails.
  [(#468)](https://github.com/PennyLaneAI/catalyst/pull/468)

* Resolve a failure to generate gradient code for specific input circuits.
  [(#439)](https://github.com/PennyLaneAI/catalyst/pull/439)

  In this case, `jnp.mod`
  was used to compute wire values in a for loop, which prevented the gradient
  architecture from fully separating quantum and classical code. The following
  program is now supported:
  ```py
  @qjit
  @grad
  @qml.qnode(dev)
  def f(x):
      def cnot_loop(j):
          qml.CNOT(wires=[j, jnp.mod((j + 1), 4)])

      for_loop(0, 4, 1)(cnot_loop)()

      return qml.expval(qml.PauliZ(0))
  ```

* Resolve unpredictable behaviour when importing libraries that share Catalyst's LLVM dependency
  (e.g. TensorFlow). In some cases, both packages exporting the same symbols from their shared
  libraries can lead to process crashes and other unpredictable behaviour, since the wrong functions
  can be called if both libraries are loaded in the current process.
  The fix involves building shared libraries with hidden (macOS) or protected (linux) symbol
  visibility by default, exporting only what is necessary.
  [(#465)](https://github.com/PennyLaneAI/catalyst/pull/465)

* Resolve a failure to find the SciPy OpenBLAS library when running Catalyst,
  due to a different SciPy version being used to build Catalyst than to run it.
  [(#471)](https://github.com/PennyLaneAI/catalyst/pull/471)

* Resolve a memory leak in the runtime stemming from  missing calls to device destructors
  at the end of programs.
  [(#446)](https://github.com/PennyLaneAI/catalyst/pull/446)

<h3>Contributors</h3>

This release contains contributions from (in alphabetical order):

Ali Asadi,
David Ittah.

# Release 0.4.0

<h3>New features</h3>

* Catalyst is now accessible directly within the PennyLane user interface,
  once Catalyst is installed, allowing easy access to Catalyst just-in-time
  functionality.

  Through the use of the `qml.qjit` decorator, entire workflows can be JIT
  compiled down to a machine binary on first-function execution, including both quantum
  and classical processing. Subsequent calls to the compiled function will execute
  the previously-compiled binary, resulting in significant performance improvements.

  ```python
  import pennylane as qml

  dev = qml.device("lightning.qubit", wires=2)

  @qml.qjit
  @qml.qnode(dev)
  def circuit(theta):
      qml.Hadamard(wires=0)
      qml.RX(theta, wires=1)
      qml.CNOT(wires=[0, 1])
      return qml.expval(qml.PauliZ(wires=1))
  ```

  ```pycon
  >>> circuit(0.5)  # the first call, compilation occurs here
  array(0.)
  >>> circuit(0.5)  # the precompiled quantum function is called
  array(0.)
  ```

  Currently, PennyLane supports the [Catalyst hybrid compiler](https://github.com/pennylaneai/catalyst)
  with the `qml.qjit` decorator, which directly aliases Catalyst's `catalyst.qjit`.

  In addition to the above `qml.qjit` integration, the following native PennyLane functions can now
  be used with the `qjit` decorator: `qml.adjoint`, `qml.ctrl`, `qml.grad`, `qml.jacobian`,
  `qml.vjp`, `qml.jvp`, and `qml.adjoint`, `qml.while_loop`, `qml.for_loop`, `qml.cond`. These will
  alias to the corresponding Catalyst functions when used within a `qjit` context.

  For more details on these functions, please refer to the
 [PennyLane compiler documentation](https://docs.pennylane.ai/en/stable/introduction/compiling_workflows.html) and
 [compiler module documentation](https://docs.pennylane.ai/en/stable/code/qml_compiler.html).

* Just-in-time compiled functions now support asynchronuous execution of QNodes.
  [(#374)](https://github.com/PennyLaneAI/catalyst/pull/374)
  [(#381)](https://github.com/PennyLaneAI/catalyst/pull/381)
  [(#420)](https://github.com/PennyLaneAI/catalyst/pull/420)
  [(#424)](https://github.com/PennyLaneAI/catalyst/pull/424)
  [(#433)](https://github.com/PennyLaneAI/catalyst/pull/433)

  Simply specify `async_qnodes=True` when using the `@qjit` decorator to enable the async
  execution of QNodes. Currently, asynchronous execution is only supported by
  `lightning.qubit` and `lightning.kokkos`.

  Asynchronous execution will be most beneficial for just-in-time compiled functions that
  contain --- or generate --- multiple QNodes.

  For example,

  ```python
  dev = qml.device("lightning.qubit", wires=2)

  @qml.qnode(device=dev)
  def circuit(params):
      qml.RX(params[0], wires=0)
      qml.RY(params[1], wires=1)
      qml.CNOT(wires=[0, 1])
      return qml.expval(qml.PauliZ(wires=0))

  @qjit(async_qnodes=True)
  def multiple_qnodes(params):
      x = jnp.sin(params)
      y = jnp.cos(params)
      z = jnp.array([circuit(x), circuit(y)]) # will be executed in parallel
      return circuit(z)
  ```
  ``` pycon
  >>> func(jnp.array([1.0, 2.0]))
  1.0
  ```

  Here, the first two circuit executions will occur in parallel across multiple threads,
  as their execution can occur indepdently.

* Preliminary support for PennyLane transforms has been added.
  [(#280)](https://github.com/PennyLaneAI/catalyst/pull/280)

  ```python
  @qjit
  @qml.transforms.split_non_commuting
  @qml.qnode(dev)
  def circuit(x):
      qml.RX(x,wires=0)
      return [qml.expval(qml.PauliY(0)), qml.expval(qml.PauliZ(0))]
  ```

  ```pycon
  >>> circuit(0.4)
  [array(-0.51413599), array(0.85770868)]
  ```

  Currently, most PennyLane transforms will work with Catalyst
  as long as:

  - The circuit does not include any Catalyst-specific features, such
    as Catalyst control flow or measurement,

  - The QNode returns only lists of measurement processes,

  - AutoGraph is disabled, and

  - The transformation does not require or depend on the numeric value of
    dynamic variables.

* Catalyst now supports just-in-time compilation of dynamically-shaped arrays.
  [(#366)](https://github.com/PennyLaneAI/catalyst/pull/366)
  [(#386)](https://github.com/PennyLaneAI/catalyst/pull/385)
  [(#390)](https://github.com/PennyLaneAI/catalyst/pull/390)
  [(#411)](https://github.com/PennyLaneAI/catalyst/pull/411)

  The `@qjit` decorator can now be used to compile functions that accepts or contain tensors
  whose dimensions are not known at compile time; runtime execution with different shapes
  is supported without recompilation.

  In addition, standard tensor initialization functions `jax.numpy.ones`, `jnp.zeros`, and
  `jnp.empty` now accept dynamic variables (where the value is only known at
  runtime).

  ``` python
  @qjit
  def func(size: int):
      return jax.numpy.ones([size, size], dtype=float)
  ```

  ``` pycon
  >>> func(3)
  [[1. 1. 1.]
   [1. 1. 1.]
   [1. 1. 1.]]
  ```

  When passing tensors as arguments to compiled functions, the
  `abstracted_axes` keyword argument to the `@qjit` decorator can be used to specify
  which axes of the input arguments should be treated as abstract (and thus
  avoid recompilation).

  For example, without specifying `abstracted_axes`, the following `sum` function
  would recompile each time an array of different size is passed
  as an argument:

  ```pycon
  >>> @qjit
  >>> def sum_fn(x):
  >>>     return jnp.sum(x)
  >>> sum_fn(jnp.array([1]))     # Compilation happens here.
  >>> sum_fn(jnp.array([1, 1]))  # And here!
  ```

  By passing `abstracted_axes`, we can specify that the first axes
  of the first argument is to be treated as dynamic during initial compilation:

  ```pycon
  >>> @qjit(abstracted_axes={0: "n"})
  >>> def sum_fn(x):
  >>>     return jnp.sum(x)
  >>> sum_fn(jnp.array([1]))     # Compilation happens here.
  >>> sum_fn(jnp.array([1, 1]))  # No need to recompile.
  ```

  Note that support for dynamic arrays in control-flow primitives (such as loops),
  is not yet supported.

* Error mitigation using the zero-noise extrapolation method is now available through the
  `catalyst.mitigate_with_zne` transform.
  [(#324)](https://github.com/PennyLaneAI/catalyst/pull/324)
  [(#414)](https://github.com/PennyLaneAI/catalyst/pull/414)

  For example, given a noisy device (such as noisy hardware available through Amazon Braket):

  ```python
  dev = qml.device("noisy.device", wires=2)

  @qml.qnode(device=dev)
  def circuit(x, n):

      @for_loop(0, n, 1)
      def loop_rx(i):
          qml.RX(x, wires=0)

      loop_rx()

      qml.Hadamard(wires=0)
      qml.RZ(x, wires=0)
      loop_rx()
      qml.RZ(x, wires=0)
      qml.CNOT(wires=[1, 0])
      qml.Hadamard(wires=1)
      return qml.expval(qml.PauliY(wires=0))

  @qjit
  def mitigated_circuit(args, n):
      s = jax.numpy.array([1, 2, 3])
      return mitigate_with_zne(circuit, scale_factors=s)(args, n)
  ```

  ```pycon
  >>> mitigated_circuit(0.2, 5)
  0.5655341100116512
  ```

  In addition, a mitigation dialect has been added to the MLIR layer of Catalyst.
  It contains a Zero Noise Extrapolation (ZNE) operation,
  with a lowering to a global folded circuit.

<h3>Improvements</h3>

* The three backend devices provided with Catalyst, `lightning.qubit`, `lightning.kokkos`, and
  `braket.aws`, are now dynamically loaded at runtime.
  [(#343)](https://github.com/PennyLaneAI/catalyst/pull/343)
  [(#400)](https://github.com/PennyLaneAI/catalyst/pull/400)

  This takes advantage of the new backend plugin system provided in Catalyst v0.3.2,
  and allows the devices to be packaged separately from the runtime CAPI. Provided backend
  devices are now loaded at runtime, instead of being linked at compile time.

  For more details on the backend plugin system, see the
  [custom devices documentation](https://docs.pennylane.ai/projects/catalyst/en/stable/dev/custom_devices.html).

* Finite-shot measurement statistics (`expval`, `var`, and `probs`) are now supported
  for the `lightning.qubit` and `lightning.kokkos` devices. Previously, exact statistics
  were returned even when finite shots were specified.
  [(#392)](https://github.com/PennyLaneAI/catalyst/pull/392)
  [(#410)](https://github.com/PennyLaneAI/catalyst/pull/410)

  ```pycon
  >>> dev = qml.device("lightning.qubit", wires=2, shots=100)
  >>> @qjit
  >>> @qml.qnode(dev)
  >>> def circuit(x):
  >>>     qml.RX(x, wires=0)
  >>>     return qml.probs(wires=0)
  >>> circuit(0.54)
  array([0.94, 0.06])
  >>> circuit(0.54)
  array([0.93, 0.07])
  ```

* Catalyst gradient functions `grad`, `jacobian`, `jvp`, and `vjp` can now be invoked from
  outside a `@qjit` context.
  [(#375)](https://github.com/PennyLaneAI/catalyst/pull/375)

  This simplifies the process of writing functions where compilation
  can be turned on and off easily by adding or removing the decorator. The functions dispatch to
  their JAX equivalents when the compilation is turned off.

  ```python
  dev = qml.device("lightning.qubit", wires=2)

  @qml.qnode(dev)
  def circuit(x):
      qml.RX(x, wires=0)
      return qml.expval(qml.PauliZ(0))
  ```

  ```pycon
  >>> grad(circuit)(0.54)  # dispatches to jax.grad
  Array(-0.51413599, dtype=float64, weak_type=True)
  >>> qjit(grad(circuit))(0.54). # differentiates using Catalyst
  array(-0.51413599)
  ```

* New `lightning.qubit` configuration options are now supported via the `qml.device` loader,
  including Markov Chain Monte Carlo sampling support.
  [(#369)](https://github.com/PennyLaneAI/catalyst/pull/369)

  ```python
  dev = qml.device("lightning.qubit", wires=2, shots=1000, mcmc=True)

  @qml.qnode(dev)
  def circuit(x):
      qml.RX(x, wires=0)
      return qml.expval(qml.PauliZ(0))
  ```

  ```pycon
  >>> circuit(0.54)
  array(0.856)
  ```

* Improvements have been made to the runtime and quantum MLIR dialect in order
  to support asynchronous execution.

  - The runtime now supports multiple active devices managed via a device pool. The new `RTDevice`
    data-class and `RTDeviceStatus` along with the `thread_local` device instance pointer enable
    the runtime to better scope the lifetime of device instances concurrently. With these changes,
    one can create multiple active devices and execute multiple programs in a multithreaded
    environment.
    [(#381)](https://github.com/PennyLaneAI/catalyst/pull/381)

  - The ability to dynamically release devices has been added via `DeviceReleaseOp` in the Quantum
    MLIR dialect. This is lowered to the `__quantum__rt__device_release()` runtime instruction,
    which updates the status of the device instance from `Active` to `Inactive`. The runtime will reuse
    this deactivated instance instead of creating a new one automatically at runtime in a
    multi-QNode workflow when another device with identical specifications is requested.
    [(#381)](https://github.com/PennyLaneAI/catalyst/pull/381)

  - The `DeviceOp` definition in the Quantum MLIR dialect has been updated to lower a tuple
    of device information `('lib', 'name', 'kwargs')` to a single device initialization call
    `__quantum__rt__device_init(int8_t *, int8_t *, int8_t *)`. This allows the runtime to initialize
    device instances without keeping partial information of the device
    [(#396)](https://github.com/PennyLaneAI/catalyst/pull/396)

* The quantum adjoint compiler routine has been extended to support function calls that affect the
  quantum state within an adjoint region. Note that the function may only provide a single result
  consisting of the quantum register. By itself this provides no user-facing changes, but compiler
  pass developers may now generate quantum adjoint operations around a block of code containing
  function calls as well as quantum operations and control flow operations.
  [(#353)](https://github.com/PennyLaneAI/catalyst/pull/353)

* The allocation and deallocation operations in MLIR (`AllocOp`, `DeallocOp`) now follow simple
  value semantics for qubit register values, instead of modelling memory in the MLIR trait system.
  Similarly, the frontend generates proper value semantics by deallocating the final register value.

  The change enables functions at the MLIR level to accept and return quantum register values,
  which would otherwise not be correctly identified as aliases of existing register values by the
  bufferization system.
  [(#360)](https://github.com/PennyLaneAI/catalyst/pull/360)

<h3>Breaking changes</h3>

* Third party devices must now provide a configuration TOML file, in order to specify their
  supported operations, measurements, and features for Catalyst compatibility. For more information
  please visit the [Custom Devices](https://docs.pennylane.ai/projects/catalyst/en/latest/dev/custom_devices.html) section in our documentation.
  [(#369)](https://github.com/PennyLaneAI/catalyst/pull/369)

<h3>Bug fixes</h3>

* Resolves a bug in the compiler's differentiation engine that results in a segmentation fault
  when [attempting to differentiate non-differentiable quantum operations](https://github.com/PennyLaneAI/catalyst/issues/384).
  The fix ensures that all existing quantum operation types are removed during gradient passes that
  extract classical code from a QNode function. It also adds a verification step that will raise an error
  if a gradient pass cannot successfully eliminate all quantum operations for such functions.
  [(#397)](https://github.com/PennyLaneAI/catalyst/issues/397)

* Resolves a bug that caused unpredictable behaviour when printing string values with
  the `debug.print` function. The issue was caused by non-null-terminated strings.
  [(#418)](https://github.com/PennyLaneAI/catalyst/pull/418)

<h3>Contributors</h3>

This release contains contributions from (in alphabetical order):

Ali Asadi,
David Ittah,
Romain Moyard,
Sergei Mironov,
Erick Ochoa Lopez,
Shuli Shu.

# Release 0.3.2

<h3>New features</h3>

* The experimental AutoGraph feature now supports Python `while` loops, allowing native Python loops
  to be captured and compiled with Catalyst.
  [(#318)](https://github.com/PennyLaneAI/catalyst/pull/318)

  ```python
  dev = qml.device("lightning.qubit", wires=4)

  @qjit(autograph=True)
  @qml.qnode(dev)
  def circuit(n: int, x: float):
      i = 0

      while i < n:
          qml.RX(x, wires=i)
          i += 1

      return qml.expval(qml.PauliZ(0))
  ```

  ```pycon
  >>> circuit(4, 0.32)
  array(0.94923542)
  ```

  This feature extends the existing AutoGraph support for Python `for` loops and `if` statements
  introduced in v0.3. Note that TensorFlow must be installed for AutoGraph support.

  For more details, please see the
  [AutoGraph guide](https://docs.pennylane.ai/projects/catalyst/en/stable/dev/autograph.html).

* In addition to loops and conditional branches, AutoGraph now supports native Python `and`, `or`
  and `not` operators in Boolean expressions.
  [(#325)](https://github.com/PennyLaneAI/catalyst/pull/325)

  ```python
  dev = qml.device("lightning.qubit", wires=1)

  @qjit(autograph=True)
  @qml.qnode(dev)
  def circuit(x: float):

      if x >= 0 and x < jnp.pi:
          qml.RX(x, wires=0)

      return qml.probs()
  ```

  ```pycon
  >>> circuit(0.43)
  array([0.95448287, 0.04551713])
  >>> circuit(4.54)
  array([1., 0.])
  ```

  Note that logical Boolean operators will only be captured by AutoGraph if all
  operands are dynamic variables (that is, a value known only at runtime, such
  as a measurement result or function argument). For other use
  cases, it is recommended to use the `jax.numpy.logical_*` set of functions where
  appropriate.

* Debug compiled programs and print dynamic values at runtime with ``debug.print``
  [(#279)](https://github.com/PennyLaneAI/catalyst/pull/279)
  [(#356)](https://github.com/PennyLaneAI/catalyst/pull/356)

  You can now print arbitrary values from your running program, whether they are arrays, constants,
  strings, or abitrary Python objects. Note that while non-array Python objects
  *will* be printed at runtime, their string representation is captured at
  compile time, and thus will always be the same regardless of program inputs.
  The output for arrays optionally includes a descriptor for how the data is stored in memory
  ("memref").

  ```python
  @qjit
  def func(x: float):
      debug.print(x, memref=True)
      debug.print("exit")
  ```

  ```pycon
  >>> func(jnp.array(0.43))
  MemRef: base@ = 0x5629ff2b6680 rank = 0 offset = 0 sizes = [] strides = [] data =
  0.43
  exit
  ```

* Catalyst now officially supports macOS X86_64 devices, with macOS binary wheels
  available for both AARCH64 and X86_64.
  [(#347)](https://github.com/PennyLaneAI/catalyst/pull/347)
  [(#313)](https://github.com/PennyLaneAI/catalyst/pull/313)

* It is now possible to dynamically load third-party Catalyst compatible devices directly
  into a pre-installed Catalyst runtime on Linux.
  [(#327)](https://github.com/PennyLaneAI/catalyst/pull/327)

  To take advantage of this, third-party devices must implement the `Catalyst::Runtime::QuantumDevice`
  interface, in addition to defining the following method:

  ```cpp
  extern "C" Catalyst::Runtime::QuantumDevice*
  getCustomDevice() { return new CustomDevice(); }
  ```

  This support can also be integrated into existing PennyLane Python devices that inherit from
  the `QuantumDevice` class, by defining the `get_c_interface` static method.

  For more details, see the
  [custom devices documentation](https://docs.pennylane.ai/projects/catalyst/en/stable/dev/custom_devices.html).

<h3>Improvements</h3>

* Return values of conditional functions no longer need to be of exactly the same type.
  Type promotion is automatically applied to branch return values if their types don't match.
  [(#333)](https://github.com/PennyLaneAI/catalyst/pull/333)

  ```python
  @qjit
  def func(i: int, f: float):

      @cond(i < 3)
      def cond_fn():
          return i

      @cond_fn.otherwise
      def otherwise():
          return f

      return cond_fn()
  ```

  ```pycon
  >>> func(1, 4.0)
  array(1.0)
  ```

  Automatic type promotion across conditional branches also works with AutoGraph:

  ```python
  @qjit(autograph=True)
  def func(i: int, f: float):

      if i < 3:
          i = i
      else:
          i = f

      return i
  ```

  ```pycon
  >>> func(1, 4.0)
  array(1.0)
  ```

* AutoGraph now supports converting functions even when they are invoked through functional wrappers such
  as `adjoint`, `ctrl`, `grad`, `jacobian`, etc.
  [(#336)](https://github.com/PennyLaneAI/catalyst/pull/336)

  For example, the following should now succeed:

  ```python
  def inner(n):
    for i in range(n):
      qml.T(i)

  @qjit(autograph=True)
  @qml.qnode(dev)
  def f(n: int):
      adjoint(inner)(n)
      return qml.state()
  ```

* To prepare for Catalyst's frontend being integrated with PennyLane, the appropriate plugin entry point
  interface has been added to Catalyst.
  [(#331)](https://github.com/PennyLaneAI/catalyst/pull/331)

  For any compiler packages seeking to be registered in PennyLane, the `entry_points`
  metadata under the the group name `pennylane.compilers` must be added, with the following entry points:

  - `context`: Path to the compilation evaluation context manager. This context manager should have
    the method `context.is_tracing()`, which returns True if called within a program that is being
    traced or captured.

  - `ops`: Path to the compiler operations module. This operations module may contain compiler
    specific versions of PennyLane operations. Within a JIT context, PennyLane operations may
    dispatch to these.

  - `qjit`: Path to the JIT compiler decorator provided by the compiler. This decorator should have
    the signature `qjit(fn, *args, **kwargs)`, where `fn` is the function to be compiled.

* The compiler driver diagnostic output has been improved, and now includes failing IR as well as
  the names of failing passes.
  [(#349)](https://github.com/PennyLaneAI/catalyst/pull/349)

* The scatter operation in the Catalyst dialect now uses an SCF for loop to avoid ballooning
  the compiled code.
  [(#307)](https://github.com/PennyLaneAI/catalyst/pull/307)

* The `CopyGlobalMemRefPass` pass of our MLIR processing pipeline now supports
  dynamically shaped arrays.
  [(#348)](https://github.com/PennyLaneAI/catalyst/pull/348)

* The Catalyst utility dialect is now included in the Catalyst MLIR C-API.
  [(#345)](https://github.com/PennyLaneAI/catalyst/pull/345)

* Fix an issue with the AutoGraph conversion system that would prevent the fallback to Python from
  working correctly in certain instances.
  [(#352)](https://github.com/PennyLaneAI/catalyst/pull/352)

  The following type of code is now supported:

  ```python
  @qjit(autograph=True)
  def f():
    l = jnp.array([1, 2])
    for _ in range(2):
        l = jnp.kron(l, l)
    return l
  ```

* Catalyst now supports `jax.numpy.polyfit` inside a qjitted function.
  [(#367)](https://github.com/PennyLaneAI/catalyst/pull/367/)

* Catalyst now supports custom calls (including the one from HLO). We added support in MLIR (operation, bufferization
  and lowering). In the `lib_custom_calls`, developers then implement their custom calls and use external functions
  directly (e.g. Lapack). The OpenBlas library is taken from Scipy and linked in Catalyst, therefore any function from
  it can be used.
  [(#367)](https://github.com/PennyLaneAI/catalyst/pull/367/)

<h3>Breaking changes</h3>

* The axis ordering for `catalyst.jacobian` is updated to match `jax.jacobian`. Assuming we have
  parameters of shape `[a,b]` and results of shape `[c,d]`, the returned Jacobian will now have
  shape `[c, d, a, b]` instead of `[a, b, c, d]`.
  [(#283)](https://github.com/PennyLaneAI/catalyst/pull/283)

<h3>Bug fixes</h3>

* An upstream change in the PennyLane-Lightning project was addressed to prevent compilation issues
  in the `StateVectorLQubitDynamic` class in the runtime.
  The issue was introduced in [#499](https://github.com/PennyLaneAI/pennylane-lightning/pull/499).
  [(#322)](https://github.com/PennyLaneAI/catalyst/pull/322)

* The `requirements.txt` file to build Catalyst from source has been updated with a minimum pip
  version, `>=22.3`. Previous versions of pip are unable to perform editable installs when the
  system-wide site-packages are read-only, even when the `--user` flag is provided.
  [(#311)](https://github.com/PennyLaneAI/catalyst/pull/311)

* The frontend has been updated to make it compatible with PennyLane `MeasurementProcess` objects
  now being PyTrees in PennyLane version 0.33.
  [(#315)](https://github.com/PennyLaneAI/catalyst/pull/315)

<h3>Contributors</h3>

This release contains contributions from (in alphabetical order):

Ali Asadi,
David Ittah,
Sergei Mironov,
Romain Moyard,
Erick Ochoa Lopez.

# Release 0.3.1

<h3>New features</h3>

* The experimental AutoGraph feature, now supports Python `for` loops, allowing native Python loops
  to be captured and compiled with Catalyst.
  [(#258)](https://github.com/PennyLaneAI/catalyst/pull/258)

  ```python
  dev = qml.device("lightning.qubit", wires=n)

  @qjit(autograph=True)
  @qml.qnode(dev)
  def f(n):
      for i in range(n):
          qml.Hadamard(wires=i)

      return qml.expval(qml.PauliZ(0))
  ```

  This feature extends the existing AutoGraph support for Python `if` statements introduced in v0.3.
  Note that TensorFlow must be installed for AutoGraph support.

* The quantum control operation can now be used in conjunction with Catalyst control flow, such as
  loops and conditionals, via the new `catalyst.ctrl` function.
  [(#282)](https://github.com/PennyLaneAI/catalyst/pull/282)

  Similar in behaviour to the `qml.ctrl` control modifier from PennyLane, `catalyst.ctrl` can
  additionally wrap around quantum functions which contain control flow, such as the Catalyst
  `cond`, `for_loop`, and `while_loop` primitives.

  ```python
  @qjit
  @qml.qnode(qml.device("lightning.qubit", wires=4))
  def circuit(x):

      @for_loop(0, 3, 1)
      def repeat_rx(i):
          qml.RX(x / 2, wires=i)

      catalyst.ctrl(repeat_rx, control=3)()

      return qml.expval(qml.PauliZ(0))
  ```

  ```pycon
  >>> circuit(0.2)
  array(1.)
  ```

* Catalyst now supports JAX's `array.at[index]` notation for array element assignment and updating.
  [(#273)](https://github.com/PennyLaneAI/catalyst/pull/273)

  ```python
  @qjit
  def add_multiply(l: jax.core.ShapedArray((3,), dtype=float), idx: int):
      res = l.at[idx].multiply(3)
      res2 = l.at[idx].add(2)
      return res + res2

  res = add_multiply(jnp.array([0, 1, 2]), 2)
  ```

  ```pycon
  >>> res
  [0, 2, 10]
  ```

  For more details on available methods, see the
  [JAX documentation](https://jax.readthedocs.io/en/latest/_autosummary/jax.numpy.ndarray.at.html).

<h3>Improvements</h3>

* The Lightning backend device has been updated to work with the new PL-Lightning monorepo.
  [(#259)](https://github.com/PennyLaneAI/catalyst/pull/259)
  [(#277)](https://github.com/PennyLaneAI/catalyst/pull/277)

* A new compiler driver has been implemented in C++. This improves compile-time performance by
  avoiding *round-tripping*, which is when the entire program being compiled is dumped to
  a textual form and re-parsed by another tool.

  This is also a requirement for providing custom metadata at the LLVM level, which is
  necessary for better integration with tools like Enzyme. Finally, this makes it more natural
  to improve error messages originating from C++ when compared to the prior subprocess-based
  approach.
  [(#216)](https://github.com/PennyLaneAI/catalyst/pull/216)

* Support the `braket.devices.Devices` enum class and `s3_destination_folder`
  device options for AWS Braket remote devices.
  [(#278)](https://github.com/PennyLaneAI/catalyst/pull/278)

* Improvements have been made to the build process, including avoiding unnecessary processes such
  as removing `opt` and downloading the wheel.
  [(#298)](https://github.com/PennyLaneAI/catalyst/pull/298)

* Remove a linker warning about duplicate `rpath`s when Catalyst wheels are installed on macOS.
  [(#314)](https://github.com/PennyLaneAI/catalyst/pull/314)

<h3>Bug fixes</h3>

* Fix incompatibilities with GCC on Linux introduced in v0.3.0 when compiling user programs.
  Due to these, Catalyst v0.3.0 only works when clang is installed in the user environment.

  - Resolve an issue with an empty linker flag, causing `ld` to error.
    [(#276)](https://github.com/PennyLaneAI/catalyst/pull/276)

  - Resolve an issue with undefined symbols provided the Catalyst runtime.
    [(#316)](https://github.com/PennyLaneAI/catalyst/pull/316)

* Remove undocumented package dependency on the zlib/zstd compression library.
  [(#308)](https://github.com/PennyLaneAI/catalyst/pull/308)

* Fix filesystem issue when compiling multiple functions with the same name and
  `keep_intermediate=True`.
  [(#306)](https://github.com/PennyLaneAI/catalyst/pull/306)

* Add support for applying the `adjoint` operation to `QubitUnitary` gates.
  `QubitUnitary` was not able to be `adjoint`ed when the variable holding the unitary matrix might
  change. This can happen, for instance, inside of a for loop.
  To solve this issue, the unitary matrix gets stored in the array list via push and pops.
  The unitary matrix is later reconstructed from the array list and `QubitUnitary` can be executed
  in the `adjoint`ed context.
  [(#304)](https://github.com/PennyLaneAI/catalyst/pull/304)
  [(#310)](https://github.com/PennyLaneAI/catalyst/pull/310)

<h3>Contributors</h3>

This release contains contributions from (in alphabetical order):

Ali Asadi,
David Ittah,
Erick Ochoa Lopez,
Jacob Mai Peng,
Sergei Mironov,
Romain Moyard.

# Release 0.3.0

<h3>New features</h3>

* Catalyst now officially supports macOS ARM devices, such as Apple M1/M2 machines,
  with macOS binary wheels available on PyPI. For more details on the changes involved to support
  macOS, please see the improvements section.
  [(#229)](https://github.com/PennyLaneAI/catalyst/pull/230)
  [(#232)](https://github.com/PennyLaneAI/catalyst/pull/232)
  [(#233)](https://github.com/PennyLaneAI/catalyst/pull/233)
  [(#234)](https://github.com/PennyLaneAI/catalyst/pull/234)

* Write Catalyst-compatible programs with native Python conditional statements.
  [(#235)](https://github.com/PennyLaneAI/catalyst/pull/235)

  AutoGraph is a new, experimental, feature that automatically converts Python conditional
  statements like `if`, `else`, and `elif`, into their equivalent functional forms provided by
  Catalyst (such as `catalyst.cond`).

  This feature is currently opt-in, and requires setting the `autograph=True` flag in the `qjit`
  decorator:

  ```python
  dev = qml.device("lightning.qubit", wires=1)

  @qjit(autograph=True)
  @qml.qnode(dev)
  def f(x):
      if x < 0.5:
          qml.RY(jnp.sin(x), wires=0)
      else:
          qml.RX(jnp.cos(x), wires=0)

      return qml.expval(qml.PauliZ(0))
  ```

  The implementation is based on the AutoGraph module from TensorFlow, and requires a working
  TensorFlow installation be available. In addition, Python loops (`for` and `while`) are not
  yet supported, and do not work in AutoGraph mode.

  Note that there are some caveats when using this feature especially around the use of global
  variables or object mutation inside of methods. A functional style is always recommended when
  using `qjit` or AutoGraph.

* The quantum adjoint operation can now be used in conjunction with Catalyst control flow, such as
  loops and conditionals. For this purpose a new instruction, `catalyst.adjoint`, has been added.
  [(#220)](https://github.com/PennyLaneAI/catalyst/pull/220)

  `catalyst.adjoint` can wrap around quantum functions which contain the Catalyst `cond`,
  `for_loop`, and `while_loop` primitives. Previously, the usage of `qml.adjoint` on functions with
  these primitives would result in decomposition errors. Note that a future release of Catalyst will
  merge the behaviour of `catalyst.adjoint` into `qml.adjoint` for convenience.

  ```python
  dev = qml.device("lightning.qubit", wires=3)

  @qjit
  @qml.qnode(dev)
  def circuit(x):

      @for_loop(0, 3, 1)
      def repeat_rx(i):
          qml.RX(x / 2, wires=i)

      adjoint(repeat_rx)()

      return qml.expval(qml.PauliZ(0))
  ```

  ```pycon
  >>> circuit(0.2)
  array(0.99500417)
  ```

  Additionally, the ability to natively represent the adjoint construct in Catalyst's program
  representation (IR) was added.

* QJIT-compiled programs now support (nested) container types as inputs and outputs of compiled
  functions. This includes lists and dictionaries, as well as any data structure implementing the
  [PyTree protocol](https://jax.readthedocs.io/en/latest/pytrees.html).
  [(#215)](https://github.com/PennyLaneAI/catalyst/pull/215)
  [(#221)](https://github.com/PennyLaneAI/catalyst/pull/221)

  For example, a program that accepts and returns a mix of dictionaries, lists, and tuples:

  ```python
  @qjit
  def workflow(params1, params2):
      res1 = params1["a"][0][0] + params2[1]
      return {"y1": jnp.sin(res1), "y2": jnp.cos(res1)}
  ```

  ```pycon
  >>> params1 = {"a": [[0.1], 0.2]}
  >>> params2 = (0.6, 0.8)
  >>> workflow(params1, params2)
  array(0.78332691)
  ```

* Compile-time backpropagation of arbitrary hybrid programs is now supported, via integration with
  [Enzyme AD](https://enzyme.mit.edu/).
  [(#158)](https://github.com/PennyLaneAI/catalyst/pull/158)
  [(#193)](https://github.com/PennyLaneAI/catalyst/pull/193)
  [(#224)](https://github.com/PennyLaneAI/catalyst/pull/224)
  [(#225)](https://github.com/PennyLaneAI/catalyst/pull/225)
  [(#239)](https://github.com/PennyLaneAI/catalyst/pull/239)
  [(#244)](https://github.com/PennyLaneAI/catalyst/pull/244)

  This allows `catalyst.grad` to differentiate hybrid functions that contain both classical
  pre-processing (inside & outside of QNodes), QNodes, as well as classical post-processing
  (outside of QNodes) via a combination of backpropagation and quantum gradient methods.

  The new default for the differentiation `method` attribute in `catalyst.grad` has been changed to
  `"auto"`, which performs Enzyme-based reverse mode AD on classical code, in conjunction with the
  quantum `diff_method` specified on each QNode:

  ```python
  dev = qml.device("lightning.qubit", wires=1)

  @qml.qnode(dev, diff_method="parameter-shift")
  def circuit(theta):
      qml.RX(jnp.exp(theta ** 2) / jnp.cos(theta / 4), wires=0)
      return qml.expval(qml.PauliZ(wires=0))
  ```

  ```pycon
  >>> grad = qjit(catalyst.grad(circuit, method="auto"))
  >>> grad(jnp.pi)
  array(0.05938718)
  ```

  The reworked differentiation pipeline means you can now compute exact derivatives of programs with
  both classical pre- and post-processing, as shown below:

  ```python
  @qml.qnode(qml.device("lightning.qubit", wires=1), diff_method="adjoint")
  def circuit(theta):
      qml.RX(jnp.exp(theta ** 2) / jnp.cos(theta / 4), wires=0)
      return qml.expval(qml.PauliZ(wires=0))

  def loss(theta):
      return jnp.pi / jnp.tanh(circuit(theta))

  @qjit
  def grad_loss(theta):
      return catalyst.grad(loss)(theta)
  ```

  ```pycon
  >>> grad_loss(1.0)
  array(-1.90958669)
  ```

  You can also use multiple QNodes with different differentiation methods:

  ```python
  @qml.qnode(qml.device("lightning.qubit", wires=1), diff_method="parameter-shift")
  def circuit_A(params):
      qml.RX(jnp.exp(params[0] ** 2) / jnp.cos(params[1] / 4), wires=0)
      return qml.probs()

  @qml.qnode(qml.device("lightning.qubit", wires=1), diff_method="adjoint")
  def circuit_B(params):
      qml.RX(jnp.exp(params[1] ** 2) / jnp.cos(params[0] / 4), wires=0)
      return qml.expval(qml.PauliZ(wires=0))

  def loss(params):
      return jnp.prod(circuit_A(params)) + circuit_B(params)

  @qjit
  def grad_loss(theta):
      return catalyst.grad(loss)(theta)
  ```

  ```pycon
  >>> grad_loss(jnp.array([1.0, 2.0]))
  array([ 0.57367285, 44.4911605 ])
  ```

  And you can differentiate purely classical functions as well:

  ```python
  def square(x: float):
      return x ** 2

  @qjit
  def dsquare(x: float):
      return catalyst.grad(square)(x)
  ```

  ```pycon
  >>> dsquare(2.3)
  array(4.6)
  ```

  Note that the current implementation of reverse mode AD is restricted to 1st order derivatives,
  but you can still use `catalyst.grad(method="fd")` is still available to perform a finite
  differences approximation of _any_ differentiable function.

* Add support for the new PennyLane arithmetic operators.
  [(#250)](https://github.com/PennyLaneAI/catalyst/pull/250)

  PennyLane is in the process of replacing `Hamiltonian` and `Tensor` observables with a set of
  general arithmetic operators. These consist of
  [Prod](https://docs.pennylane.ai/en/stable/code/api/pennylane.ops.op_math.Prod.html),
  [Sum](https://docs.pennylane.ai/en/stable/code/api/pennylane.ops.op_math.Sum.html) and
  [SProd](https://docs.pennylane.ai/en/stable/code/api/pennylane.ops.op_math.SProd.html).

  By default, using dunder methods (eg. `+`, `-`, `@`, `*`) to combine
  operators with scalars or other operators will create `Hamiltonian` and
  `Tensor` objects. However, these two methods will be deprecated in coming
  releases of PennyLane.

  To enable the new arithmetic operators, one can use `Prod`, `Sum`, and
  `Sprod` directly or activate them by calling [enable_new_opmath](https://docs.pennylane.ai/en/stable/code/api/pennylane.operation.enable_new_opmath.html)
  at the beginning of your PennyLane program.

  ``` python
  dev = qml.device("lightning.qubit", wires=2)

  @qjit
  @qml.qnode(dev)
  def circuit(x: float, y: float):
      qml.RX(x, wires=0)
      qml.RX(y, wires=1)
      qml.CNOT(wires=[0, 1])
      return qml.expval(0.2 * qml.PauliX(wires=0) - 0.4 * qml.PauliY(wires=1))
  ```

  ```pycon
  >>> qml.operation.enable_new_opmath()
  >>> qml.operation.active_new_opmath()
  True
  >>> circuit(np.pi / 4, np.pi / 2)
  array(0.28284271)
  ```

<h3>Improvements</h3>

* Better support for Hamiltonian observables:

  - Allow Hamiltonian observables with integer coefficients.
    [(#248)](https://github.com/PennyLaneAI/catalyst/pull/248)

    For example, compiling the following circuit wasn't previously allowed, but is
    now supported in Catalyst:

    ```python
    dev = qml.device("lightning.qubit", wires=2)

    @qjit
    @qml.qnode(dev)
    def circuit(x: float, y: float):
        qml.RX(x, wires=0)
        qml.RY(y, wires=1)

        coeffs = [1, 2]
        obs = [qml.PauliZ(0), qml.PauliZ(1)]
        return qml.expval(qml.Hamiltonian(coeffs, obs))
    ```

  - Allow nested Hamiltonian observables.
    [(#255)](https://github.com/PennyLaneAI/catalyst/pull/255)

    ```python
    @qjit
    @qml.qnode(qml.device("lightning.qubit", wires=3))
    def circuit(x, y, coeffs1, coeffs2):
        qml.RX(x, wires=0)
        qml.RX(y, wires=1)
        qml.RY(x + y, wires=2)

        obs = [
            qml.PauliX(0) @ qml.PauliZ(1),
            qml.Hamiltonian(coeffs1, [qml.PauliZ(0) @ qml.Hadamard(2)]),
        ]

        return qml.var(qml.Hamiltonian(coeffs2, obs))
    ```

* Various performance improvements:

  - The execution and compile time of programs has been reduced, by generating more efficient code
    and avoiding unnecessary optimizations. Specifically, a scalarization procedure was added to the
    MLIR pass pipeline, and LLVM IR compilation is now invoked with optimization level 0.
    [(#217)](https://github.com/PennyLaneAI/catalyst/pull/217)

  - The execution time of compiled functions has been improved in the frontend.
    [(#213)](https://github.com/PennyLaneAI/catalyst/pull/213)

    Specifically, the following changes have been made, which leads to a small but measurable
    improvement when using larger matrices as inputs, or functions with many inputs:

    + only loading the user program library once per compilation,
    + generating return value types only once per compilation,
    + avoiding unnecessary type promotion, and
    + avoiding unnecessary array copies.

  - Peak memory utilization of a JIT compiled program has been reduced, by allowing tensors to be
    scheduled for deallocation. Previously, the tensors were not deallocated until the end of the
    call to the JIT compiled function.
    [(#201)](https://github.com/PennyLaneAI/catalyst/pull/201)

* Various improvements have been made to enable Catalyst to compile on macOS:

  - Remove unnecessary `reinterpret_cast` from `ObsManager`. Removal of
    these `reinterpret_cast` allows compilation of the runtime to succeed
    in macOS. macOS uses an ILP32 mode for Aarch64 where they use the full 64
    bit mode but with 32 bit Integer, Long, and Pointers. This patch also
    changes a test file to prevent a mismatch in machines which compile using
    ILP32 mode.
    [(#229)](https://github.com/PennyLaneAI/catalyst/pull/230)

  - Allow runtime to be compiled on macOS. Substitute `nproc` with a call to
    `os.cpu_count()` and use correct flags for `ld.64`.
    [(#232)](https://github.com/PennyLaneAI/catalyst/pull/232)

  - Improve portability on the frontend to be available on macOS. Use
    `.dylib`, remove unnecessary flags, and address behaviour difference in
    flags.
    [(#233)](https://github.com/PennyLaneAI/catalyst/pull/233)

  - Small compatibility changes in order for all integration tests to succeed
    on macOS.
    [(#234)](https://github.com/PennyLaneAI/catalyst/pull/234)

* Dialects can compile with older versions of clang by avoiding type mismatches.
  [(#228)](https://github.com/PennyLaneAI/catalyst/pull/228)

* The runtime is now built against `qir-stdlib` pre-build artifacts.
  [(#236)](https://github.com/PennyLaneAI/catalyst/pull/236)

* Small improvements have been made to the CI/CD, including fixing the Enzyme
  cache, generalize caches to other operating systems, fix build wheel
  recipe, and remove references to QIR in runtime's Makefile.
  [(#243)](https://github.com/PennyLaneAI/catalyst/pull/243)
  [(#247)](https://github.com/PennyLaneAI/catalyst/pull/247)


<h3>Breaking changes</h3>

* Support for Python 3.8 has been removed.
  [(#231)](https://github.com/PennyLaneAI/catalyst/pull/231)

* The default differentiation method on ``grad`` and ``jacobian`` is reverse-mode
  automatic differentiation instead of finite differences. When a QNode does not have a
  ``diff_method`` specified, it will default to using the parameter shift method instead of
  finite-differences.
  [(#244)](https://github.com/PennyLaneAI/catalyst/pull/244)
  [(#271)](https://github.com/PennyLaneAI/catalyst/pull/271)

* The JAX version used by Catalyst has been updated to `v0.4.14`, the minimum PennyLane version
  required is now `v0.32`.
  [(#264)](https://github.com/PennyLaneAI/catalyst/pull/264)

* Due to the change allowing Python container objects as inputs to QJIT-compiled functions, Python
  lists are no longer automatically converted to JAX arrays.
  [(#231)](https://github.com/PennyLaneAI/catalyst/pull/231)

  This means that indexing on lists when the index is not static will cause a
  `TracerIntegerConversionError`, consistent with JAX's behaviour.

  That is, the following example is no longer support:

  ```python
  @qjit
  def f(x: list, index: int):
      return x[index]
  ```

  However, if the parameter `x` above is a JAX or NumPy array, the compilation will continue to
  succeed.

* The `catalyst.grad` function has been renamed to `catalyst.jacobian` and supports differentiation
  of functions that return multiple or non-scalar outputs. A new `catalyst.grad` function has been
  added that enforces that it is differentiating a function with a single scalar return value.
  [(#254)](https://github.com/PennyLaneAI/catalyst/pull/254)

<h3>Bug fixes</h3>

* Fixed an issue preventing the differentiation of `qml.probs` with the parameter-shift method.
  [(#211)](https://github.com/PennyLaneAI/catalyst/pull/211)

* Fixed the incorrect return value data-type with functions returning `qml.counts`.
  [(#221)](https://github.com/PennyLaneAI/catalyst/pull/221)

* Fix segmentation fault when differentiating a function where a quantum measurement is used
  multiple times by the same operation.
  [(#242)](https://github.com/PennyLaneAI/catalyst/pull/242)

<h3>Contributors</h3>

This release contains contributions from (in alphabetical order):

Ali Asadi,
David Ittah,
Erick Ochoa Lopez,
Jacob Mai Peng,
Romain Moyard,
Sergei Mironov.


# Release 0.2.1

<h3>Bug fixes</h3>

* Add missing OpenQASM backend in binary distribution, which relies on the latest version of the
  AWS Braket plugin for PennyLane to resolve dependency issues between the plugin, Catalyst, and
  PennyLane. The Lightning-Kokkos backend with Serial and OpenMP modes is also added to the binary
  distribution.
  [#198](https://github.com/PennyLaneAI/catalyst/pull/198)

* Return a list of decompositions when calling the decomposition method for control operations.
  This allows Catalyst to be compatible with upstream PennyLane.
  [#241](https://github.com/PennyLaneAI/catalyst/pull/241)

<h3>Improvements</h3>

* When using OpenQASM-based devices the string representation of the circuit is printed on
  exception.
  [#199](https://github.com/PennyLaneAI/catalyst/pull/199)

* Use ``pybind11::module`` interface library instead of ``pybind11::embed`` in the runtime for
  OpenQasm backend to avoid linking to the python library at compile time.
  [#200](https://github.com/PennyLaneAI/catalyst/pull/200)

<h3>Contributors</h3>

This release contains contributions from (in alphabetical order):

Ali Asadi,
David Ittah.

# Release 0.2.0

<h3>New features</h3>

* Catalyst programs can now be used inside of a larger JAX workflow which uses
  JIT compilation, automatic differentiation, and other JAX transforms.
  [#96](https://github.com/PennyLaneAI/catalyst/pull/96)
  [#123](https://github.com/PennyLaneAI/catalyst/pull/123)
  [#167](https://github.com/PennyLaneAI/catalyst/pull/167)
  [#192](https://github.com/PennyLaneAI/catalyst/pull/192)

  For example, call a Catalyst qjit-compiled function from within a JAX jit-compiled
  function:

  ```python
  dev = qml.device("lightning.qubit", wires=1)

  @qjit
  @qml.qnode(dev)
  def circuit(x):
      qml.RX(jnp.pi * x[0], wires=0)
      qml.RY(x[1] ** 2, wires=0)
      qml.RX(x[1] * x[2], wires=0)
      return qml.probs(wires=0)

  @jax.jit
  def cost_fn(weights):
      x = jnp.sin(weights)
      return jnp.sum(jnp.cos(circuit(x)) ** 2)
  ```

  ```pycon
  >>> cost_fn(jnp.array([0.1, 0.2, 0.3]))
  Array(1.32269195, dtype=float64)
  ```

  Catalyst-compiled functions can now also be automatically differentiated
  via JAX, both in forward and reverse mode to first-order,

  ```pycon
  >>> jax.grad(cost_fn)(jnp.array([0.1, 0.2, 0.3]))
  Array([0.49249037, 0.05197949, 0.02991883], dtype=float64)
  ```

  as well as vectorized using `jax.vmap`:

  ```pycon
  >>> jax.vmap(cost_fn)(jnp.array([[0.1, 0.2, 0.3], [0.4, 0.5, 0.6]]))
  Array([1.32269195, 1.53905377], dtype=float64)
  ```

  In particular, this allows for a reduction in boilerplate when using
  JAX-compatible optimizers such as `jaxopt`:

  ```pycon
  >>> opt = jaxopt.GradientDescent(cost_fn)
  >>> params = jnp.array([0.1, 0.2, 0.3])
  >>> (final_params, _) = jax.jit(opt.run)(params)
  >>> final_params
  Array([-0.00320799,  0.03475223,  0.29362844], dtype=float64)
  ```

  Note that, in general, best performance will be seen when the Catalyst
  `@qjit` decorator is used to JIT the entire hybrid workflow. However, there
  may be cases where you may want to delegate only the quantum part of your
  workflow to Catalyst, and let JAX handle classical components (for example,
  due to missing a feature or compatibility issue in Catalyst).

* Support for Amazon Braket devices provided via the PennyLane-Braket plugin.
  [#118](https://github.com/PennyLaneAI/catalyst/pull/118)
  [#139](https://github.com/PennyLaneAI/catalyst/pull/139)
  [#179](https://github.com/PennyLaneAI/catalyst/pull/179)
  [#180](https://github.com/PennyLaneAI/catalyst/pull/180)

  This enables quantum subprograms within a JIT-compiled Catalyst workflow to
  execute on Braket simulator and hardware devices, including remote
  cloud-based simulators such as SV1.

  ```python
  def circuit(x, y):
      qml.RX(y * x, wires=0)
      qml.RX(x * 2, wires=1)
      return qml.expval(qml.PauliY(0) @ qml.PauliZ(1))

  @qjit
  def workflow(x: float, y: float):
      device = qml.device("braket.local.qubit", backend="braket_sv", wires=2)
      g = qml.qnode(device)(circuit)
      h = catalyst.grad(g)
      return h(x, y)

  workflow(1.0, 2.0)
  ```

  For a list of available devices, please see the [PennyLane-Braket](https://amazon-braket-pennylane-plugin-python.readthedocs.io/en/latest/)
  documentation.

  Internally, the quantum instructions are generating OpenQASM3 kernels at
  runtime; these are then executed on both local (`braket.local.qubit`) and
  remote (`braket.aws.qubit`) devices backed by Amazon Braket Python SDK,

  with measurement results then propagated back to the frontend.

  Note that at initial release, not all Catalyst features are supported with Braket.
  In particular, dynamic circuit features, such as mid-circuit measurements, will
  not work with Braket devices.

* Catalyst conditional functions defined via `@catalyst.cond` now support an arbitrary
  number of 'else if' chains.
  [#104](https://github.com/PennyLaneAI/catalyst/pull/104)

  ```python
  dev = qml.device("lightning.qubit", wires=1)

  @qjit
  @qml.qnode(dev)
  def circuit(x):

      @catalyst.cond(x > 2.7)
      def cond_fn():
          qml.RX(x, wires=0)

      @cond_fn.else_if(x > 1.4)
      def cond_elif():
          qml.RY(x, wires=0)

      @cond_fn.otherwise
      def cond_else():
          qml.RX(x ** 2, wires=0)

      cond_fn()

      return qml.probs(wires=0)
  ```

* Iterating in reverse is now supported with constant negative step sizes via `catalyst.for_loop`.
  [#129](https://github.com/PennyLaneAI/catalyst/pull/129)

  ```python
  dev = qml.device("lightning.qubit", wires=1)

  @qjit
  @qml.qnode(dev)
  def circuit(n):

      @catalyst.for_loop(n, 0, -1)
      def loop_fn(_):
          qml.PauliX(0)

      loop_fn()
      return measure(0)
  ```

* Additional gradient transforms for computing the vector-Jacobian product (VJP)
  and Jacobian-vector product (JVP) are now available in Catalyst.
  [#98](https://github.com/PennyLaneAI/catalyst/pull/98)

  Use `catalyst.vjp` to compute the forward-pass value and VJP:

  ```python
  @qjit
  def vjp(params, cotangent):
      def f(x):
          y = [jnp.sin(x[0]), x[1] ** 2, x[0] * x[1]]
          return jnp.stack(y)

      return catalyst.vjp(f, [params], [cotangent])
  ```

  ```pycon
  >>> x = jnp.array([0.1, 0.2])
  >>> dy = jnp.array([-0.5, 0.1, 0.3])
  >>> vjp(x, dy)
  [array([0.09983342, 0.04      , 0.02      ]),
   array([-0.43750208,  0.07000001])]
  ```

  Use `catalyst.jvp` to compute the forward-pass value and JVP:

  ```python
  @qjit
  def jvp(params, tangent):
      def f(x):
          y = [jnp.sin(x[0]), x[1] ** 2, x[0] * x[1]]
          return jnp.stack(y)

      return catalyst.jvp(f, [params], [tangent])
  ```

  ```pycon
  >>> x = jnp.array([0.1, 0.2])
  >>> tangent = jnp.array([0.3, 0.6])
  >>> jvp(x, tangent)
  [array([0.09983342, 0.04      , 0.02      ]),
   array([0.29850125, 0.24000006, 0.12      ])]
  ```

* Support for multiple backend devices within a single qjit-compiled function
  is now available.
  [#86](https://github.com/PennyLaneAI/catalyst/pull/86)
  [#89](https://github.com/PennyLaneAI/catalyst/pull/89)

  For example, if you compile the Catalyst runtime
  with `lightning.kokkos` support (via the compilation flag
  `ENABLE_LIGHTNING_KOKKOS=ON`), you can use `lightning.qubit` and
  `lightning.kokkos` within a singular workflow:

  ```python
  dev1 = qml.device("lightning.qubit", wires=1)
  dev2 = qml.device("lightning.kokkos", wires=1)

  @qml.qnode(dev1)
  def circuit1(x):
      qml.RX(jnp.pi * x[0], wires=0)
      qml.RY(x[1] ** 2, wires=0)
      qml.RX(x[1] * x[2], wires=0)
      return qml.var(qml.PauliZ(0))

  @qml.qnode(dev2)
  def circuit2(x):

      @catalyst.cond(x > 2.7)
      def cond_fn():
          qml.RX(x, wires=0)

      @cond_fn.otherwise
      def cond_else():
          qml.RX(x ** 2, wires=0)

      cond_fn()

      return qml.probs(wires=0)

  @qjit
  def cost(x):
      return circuit2(circuit1(x))
  ```

  ```pycon
  >>> x = jnp.array([0.54, 0.31])
  >>> cost(x)
  array([0.80842369, 0.19157631])
  ```

* Support for returning the variance of Hamiltonians,
  Hermitian matrices, and Tensors via `qml.var` has been added.
  [#124](https://github.com/PennyLaneAI/catalyst/pull/124)

  ```python
  dev = qml.device("lightning.qubit", wires=2)

  @qjit
  @qml.qnode(dev)
  def circuit(x):
      qml.RX(jnp.pi * x[0], wires=0)
      qml.RY(x[1] ** 2, wires=1)
      qml.CNOT(wires=[0, 1])
      qml.RX(x[1] * x[2], wires=0)
      return qml.var(qml.PauliZ(0) @ qml.PauliX(1))
  ```

  ```pycon
  >>> x = jnp.array([0.54, 0.31])
  >>> circuit(x)
  array(0.98851544)
  ```

<h3>Breaking changes</h3>

* The `catalyst.grad` function now supports using the differentiation
  method defined on the QNode (via the `diff_method` argument) rather than
  applying a global differentiation method.
  [#163](https://github.com/PennyLaneAI/catalyst/pull/163)

  As part of this change, the `method` argument now accepts
  the following options:

  - `method="auto"`:  Quantum components of the hybrid function are
    differentiated according to the corresponding QNode `diff_method`, while
    the classical computation is differentiated using traditional auto-diff.

    With this strategy, Catalyst only currently supports QNodes with
    `diff_method="param-shift" and `diff_method="adjoint"`.

  - `method="fd"`: First-order finite-differences for the entire hybrid function.
    The `diff_method` argument for each QNode is ignored.

  This is an intermediate step towards differentiating functions that
  internally call multiple QNodes, and towards supporting differentiation of
  classical postprocessing.

<h3>Improvements</h3>

* Catalyst has been upgraded to work with JAX v0.4.13.
  [#143](https://github.com/PennyLaneAI/catalyst/pull/143)
  [#185](https://github.com/PennyLaneAI/catalyst/pull/185)

* Add a Backprop operation for using autodifferentiation (AD) at the LLVM
  level with Enzyme AD. The Backprop operations has a bufferization pattern
  and a lowering to LLVM.
  [#107](https://github.com/PennyLaneAI/catalyst/pull/107)
  [#116](https://github.com/PennyLaneAI/catalyst/pull/116)

* Error handling has been improved. The runtime now throws more descriptive
  and unified expressions for runtime errors and assertions.
  [#92](https://github.com/PennyLaneAI/catalyst/pull/92)

* In preparation for easier debugging, the compiler has been refactored to
  allow easy prototyping of new compilation pipelines.
  [#38](https://github.com/PennyLaneAI/catalyst/pull/38)

  In the future, this will allow the ability to generate MLIR or LLVM-IR by
  loading input from a string or file, rather than generating it from Python.

  As part of this refactor, the following changes were made:

  - Passes are now classes. This allows developers/users looking to change
    flags to inherit from these passes and change the flags.

  - Passes are now passed as arguments to the compiler. Custom passes can just
    be passed to the compiler as an argument, as long as they implement a run
    method which takes an input and the output of this method can be fed to
    the next pass.

* Improved Python compatibility by providing a stable signature for user
  generated functions.
  [#106](https://github.com/PennyLaneAI/catalyst/pull/106)

* Handle C++ exceptions without unwinding the whole stack.
  [#99](https://github.com/PennyLaneAI/catalyst/pull/99)

* Reduce the number of classical invocations by counting the number of gate parameters in
  the `argmap` function.
  [#136](https://github.com/PennyLaneAI/catalyst/pull/136)

  Prior to this, the computation of hybrid gradients executed all of the classical code
  being differentiated in a `pcount` function that solely counted the number of gate
  parameters in the quantum circuit. This was so `argmap` and other downstream
  functions could allocate memrefs large enough to store all gate parameters.

  Now, instead of counting the number of parameters separately, a dynamically-resizable
  array is used in the `argmap` function directly to store the gate parameters. This
  removes one invocation of all of the classical code being differentiated.

* Use Tablegen to define MLIR passes instead of C++ to reduce overhead of adding new passes.
  [#157](https://github.com/PennyLaneAI/catalyst/pull/157)

* Perform constant folding on wire indices for `quantum.insert` and `quantum.extract` ops,
  used when writing (resp. reading) qubits to (resp. from) quantum registers.
  [#161](https://github.com/PennyLaneAI/catalyst/pull/161)

* Represent known named observables as members of an MLIR Enum rather than a raw integer.
  This improves IR readability.
  [#165](https://github.com/PennyLaneAI/catalyst/pull/165)

<h3>Bug fixes</h3>

* Fix a bug in the mapping from logical to concrete qubits for mid-circuit measurements.
  [#80](https://github.com/PennyLaneAI/catalyst/pull/80)

* Fix a bug in the way gradient result type is inferred.
  [#84](https://github.com/PennyLaneAI/catalyst/pull/84)

* Fix a memory regression and reduce memory footprint by removing unnecessary
  temporary buffers.
  [#100](https://github.com/PennyLaneAI/catalyst/pull/100)

* Provide a new abstraction to the `QuantumDevice` interface in the runtime
  called `DataView`. C++ implementations of the interface can iterate
  through and directly store results into the `DataView` independent of the
  underlying memory layout. This can eliminate redundant buffer copies at the
  interface boundaries, which has been applied to existing devices.
  [#109](https://github.com/PennyLaneAI/catalyst/pull/109)

* Reduce memory utilization by transferring ownership of buffers from the
  runtime to Python instead of copying them. This includes adding a compiler
  pass that copies global buffers into the heap as global buffers cannot be
  transferred to Python.
  [#112](https://github.com/PennyLaneAI/catalyst/pull/112)

* Temporary fix of use-after-free and dependency of uninitialized memory.
  [#121](https://github.com/PennyLaneAI/catalyst/pull/121)

* Fix file renaming within pass pipelines.
  [#126](https://github.com/PennyLaneAI/catalyst/pull/126)

* Fix the issue with the `do_queue` deprecation warnings in PennyLane.
  [#146](https://github.com/PennyLaneAI/catalyst/pull/146)

* Fix the issue with gradients failing to work with hybrid functions that
  contain constant `jnp.array` objects. This will enable PennyLane operators
  that have data in the form of a `jnp.array`, such as a Hamiltonian, to be
  included in a qjit-compiled function.
  [#152](https://github.com/PennyLaneAI/catalyst/pull/152)

  An example of a newly supported workflow:

  ```python
  coeffs = jnp.array([0.1, 0.2])
  terms = [qml.PauliX(0) @ qml.PauliZ(1), qml.PauliZ(0)]
  H = qml.Hamiltonian(coeffs, terms)

  @qjit
  @qml.qnode(qml.device("lightning.qubit", wires=2))
  def circuit(x):
    qml.RX(x[0], wires=0)
    qml.RY(x[1], wires=0)
    qml.CNOT(wires=[0, 1])
    return qml.expval(H)

  params = jnp.array([0.3, 0.4])
  jax.grad(circuit)(params)
  ```

<h3>Contributors</h3>

This release contains contributions from (in alphabetical order):

Ali Asadi,
David Ittah,
Erick Ochoa Lopez,
Jacob Mai Peng,
Romain Moyard,
Sergei Mironov.

# Release 0.1.2

<h3>New features</h3>

* Add an option to print verbose messages explaining the compilation process.
  [#68](https://github.com/PennyLaneAI/catalyst/pull/68)

* Allow ``catalyst.grad`` to be used on any traceable function (within a qjit context).
  This means the operation is no longer restricted to acting on ``qml.qnode``s only.
  [#75](https://github.com/PennyLaneAI/catalyst/pull/75)

<h3>Improvements</h3>

* Work in progress on a Lightning-Kokkos backend:

  Bring feature parity to the Lightning-Kokkos backend simulator.
  [#55](https://github.com/PennyLaneAI/catalyst/pull/55)

  Add support for variance measurements for all observables.
  [#70](https://github.com/PennyLaneAI/catalyst/pull/70)

* Build the runtime against qir-stdlib v0.1.0.
  [#58](https://github.com/PennyLaneAI/catalyst/pull/58)

* Replace input-checking assertions with exceptions.
  [#67](https://github.com/PennyLaneAI/catalyst/pull/67)

* Perform function inlining to improve optimizations and memory management within the compiler.
  [#72](https://github.com/PennyLaneAI/catalyst/pull/72)

<h3>Breaking changes</h3>

<h3>Bug fixes</h3>

* Several fixes to address memory leaks in the compiled program:

  Fix memory leaks from data that flows back into the Python environment.
  [#54](https://github.com/PennyLaneAI/catalyst/pull/54)

  Fix memory leaks resulting from partial bufferization at the MLIR level. This fix makes the
  necessary changes to reintroduce the ``-buffer-deallocation`` pass into the MLIR pass pipeline.
  The pass guarantees that all allocations contained within a function (that is allocations that are
  not returned from a function) are also deallocated.
  [#61](https://github.com/PennyLaneAI/catalyst/pull/61)

  Lift heap allocations for quantum op results from the runtime into the MLIR compiler core. This
  allows all memref buffers to be memory managed in MLIR using the
  [MLIR bufferization infrastructure](https://mlir.llvm.org/docs/Bufferization/).
  [#63](https://github.com/PennyLaneAI/catalyst/pull/63)

  Eliminate all memory leaks by tracking memory allocations at runtime. The memory allocations
  which are still alive when the compiled function terminates, will be freed in the
  finalization / teardown function.
  [#78](https://github.com/PennyLaneAI/catalyst/pull/78)

* Fix returning complex scalars from the compiled function.
  [#77](https://github.com/PennyLaneAI/catalyst/pull/77)

<h3>Contributors</h3>

This release contains contributions from (in alphabetical order):

Ali Asadi,
David Ittah,
Erick Ochoa Lopez,
Sergei Mironov.

# Release 0.1.1

<h3>New features</h3>

* Adds support for interpreting control flow operations.
  [#31](https://github.com/PennyLaneAI/catalyst/pull/31)

<h3>Improvements</h3>

* Adds fallback compiler drivers to increase reliability during linking phase. Also adds support for a
  CATALYST_CC environment variable for manual specification of the compiler driver used for linking.
  [#30](https://github.com/PennyLaneAI/catalyst/pull/30)

<h3>Breaking changes</h3>

<h3>Bug fixes</h3>

* Fixes the Catalyst image path in the readme to properly render on PyPI.

<h3>Contributors</h3>

This release contains contributions from (in alphabetical order):

Ali Asadi,
Erick Ochoa Lopez.

# Release 0.1.0

Initial public release.

<h3>Contributors</h3>

This release contains contributions from (in alphabetical order):

Ali Asadi,
Sam Banning,
David Ittah,
Josh Izaac,
Erick Ochoa Lopez,
Sergei Mironov,
Isidor Schoch.<|MERGE_RESOLUTION|>--- conflicted
+++ resolved
@@ -554,10 +554,7 @@
 Erick Ochoa Lopez,
 Mudit Pandey,
 Nate Stemen,
-<<<<<<< HEAD
 Dan Strano,
-=======
->>>>>>> b95d8622
 Raul Torres,
 Tzung-Han Juang,
 Paul Haochen Wang,
