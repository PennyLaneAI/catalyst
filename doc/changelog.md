--- conflicted
+++ resolved
@@ -2,7 +2,6 @@
 
 <h3>New features</h3>
 
-<<<<<<< HEAD
 * Catalyst control-flow primitives are now compatible with dynamic arrays. For-loops, while-loops
   and conditionals can now accept and return tensors with dynamic dimensions.
   [(#370)](https://github.com/PennyLaneAI/catalyst/pull/370)
@@ -22,7 +21,8 @@
   ``` pycon
   >>> circuit(3)
   array([1., 1., 1.])
-=======
+  ```
+
 * Catalyst now supports just-in-time compilation of static arguments.
   [(#476)](https://github.com/PennyLaneAI/catalyst/pull/476)
 
@@ -59,7 +59,6 @@
   f(1, MyClass(5))
   f(1, MyClass(6)) # re-compilation
   f(2, MyClass(5)) # no re-compilation
->>>>>>> 96a8d1eb
   ```
 
 <h3>Improvements</h3>
