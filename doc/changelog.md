--- conflicted
+++ resolved
@@ -346,7 +346,6 @@
 
 <h3>Bug fixes</h3>
 
-<<<<<<< HEAD
 * Circuits with preprocessing functions outside qnodes can now be differentiated.
   [(#332)](https://github.com/PennyLaneAI/catalyst/pull/332)
 
@@ -364,7 +363,7 @@
   ```pycon
   >>> g(0.4)
   0.3751720385067584
-=======
+
 * Catalyst no longer generates a `QubitUnitary` operation during decomposition if a device doesn't
   support it. Instead, the operation that would lead to a `QubitUnitary` is either decomposed or
   raises an error.
@@ -389,7 +388,6 @@
   >>> func(0.9)
   {'hi': Array(-1., dtype=float64)}
   ```
->>>>>>> 565222eb
 
 * Fix a bug where scatter did not work correctly with list indices.
   [(#982)](https://github.com/PennyLaneAI/catalyst/pull/982)
