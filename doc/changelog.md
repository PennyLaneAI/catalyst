--- conflicted
+++ resolved
@@ -44,16 +44,14 @@
 
 <h3>Improvements</h3>
 
-<<<<<<< HEAD
 * Support for `mcmc` sampling in `lightning.qubit`.
   [(#369)](https://github.com/PennyLaneAI/catalyst/pull/369)
-=======
+
 * Catalyst gradient functions `grad`, `jacobian`, `jvp`, and `vjp` can now be invoked from
   outside a `@qjit` context. This simplifies the process of writing functions where compilation
   can be turned on and off easily by adding or removing the decorator. The functions dispatch to
   their JAX equivalents when the compilation is turned off.
   [(#375)](https://github.com/PennyLaneAI/catalyst/pull/375)
->>>>>>> 980f5844
 
 * ``AllocOp``, ``DeallocOp`` have now (only) value semantics. In the frontend, the last
   quantum register is deallocated instead of the first one. This allows to return the quantum
