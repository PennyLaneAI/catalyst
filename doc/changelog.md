# Release 0.3.1

<h3>New features</h3>

<<<<<<< HEAD
* The experimental AutoGraph feature, now supports Python `for` loops, allowing
  native Python loops to be captured and compiled with Catalyst.
=======
* Add lowering to tensor dialect for MHLO scatter. It unlocks indexing and updating jax arrays.
  [(#273)](https://github.com/PennyLaneAI/catalyst/pull/273)

  ```python

  @qjit
  def add_multiply(l: jax.core.ShapedArray((3,), dtype=float), idx: int):
      res = l.at[idx].multiply(3)
      res2 = l.at[idx].add(2)
      return res + res2

  res = add_multiply(jnp.array([0, 1, 2]), 2)
  ```

  ```pycon
  >>> res
  [0, 2, 10]
  ```

* Catalyst users can now use Python for loop statements in their programs without having to
  explicitly use the functional `catalyst.for_loop` form!
>>>>>>> f5c5b475
  [#258](https://github.com/PennyLaneAI/catalyst/pull/258)

  ```python
  dev = qml.device("lightning.qubit", wires=n)

  @qjit(autograph=True)
  @qml.qnode(dev)
  def f(n):
      for i in range(n):
          qml.Hadamard(wires=i)

      return qml.expval(qml.PauliZ(0))
  ```

  This feature extends the existing AutoGraph support for Python `if` statements introduced in v0.3.
  Note that TensorFlow must be installed for AutoGraph support.

* The quantum control operation can now be used in conjunction with Catalyst control flow, such as
  loops and conditionals, via the new `catalyst.ctrl` function.
  [(#282)](https://github.com/PennyLaneAI/catalyst/pull/282)

  Similar in behaviour to the `qml.ctrl` control modifier from PennyLane, `catalyst.ctrl` can
  additionally wrap around quantum functions which contain control flow, such as the Catalyst `cond`,
  `for_loop`, and `while_loop` primitives.

  ```python
  @qjit
  @qml.qnode(qml.device("lightning.qubit", wires=4))
  def circuit(x):

      @for_loop(0, 3, 1)
      def repeat_rx(i):
          qml.RX(x / 2, wires=i)

      catalyst.ctrl(repeat_rx, control=3)()

      return qml.expval(qml.PauliZ(0))
  ```

  ```pycon
  >>> circuit(0.2)
  array(1.)
  ```

* Catalyst now supports JAX's `array.at[index]` notation for array element assignment and updating.
  [(#273)](https://github.com/PennyLaneAI/catalyst/pull/273)

  ```python
  @qjit
  def add_multiply(l: jax.core.ShapedArray((3,), dtype=float), idx: int):
      res = l.at[idx].multiply(3)
      res2 = l.at[idx].add(2)
      return res + res2

  res = add_multiply(jnp.array([0, 1, 2]), 2)
  ```

  ```pycon
  >>> res
  [0, 2, 10]
  ```

  For more details on available methods, see the
  [JAX documentation](https://jax.readthedocs.io/en/latest/_autosummary/jax.numpy.ndarray.at.html).

<h3>Improvements</h3>

* The Lightning backend device has been updated to work with the new PL-Lightning monorepo.
  [(#259)](https://github.com/PennyLaneAI/catalyst/pull/259)
  [(#277)](https://github.com/PennyLaneAI/catalyst/pull/277)

* A new compiler driver has been implemented in C++. This improves compile-time performance by
  avoiding *round-tripping*, which is when the entire program being compiled is dumped to
  a textual form and re-parsed by another tool.

  This is also a requirement for providing custom metadata at the LLVM level, which is
  necessary for better integration with tools like Enzyme. Finally, this makes it more natural
  to improve error messages originating from C++ when compared to the prior subprocess-based
  approach.
  [(#216)](https://github.com/PennyLaneAI/catalyst/pull/216)

* Support the `braket.devices.Devices` enum class and `s3_destination_folder`
  device options for AWS Braket remote devices.
  [(#278)](https://github.com/PennyLaneAI/catalyst/pull/278)
  
* Improvements have been made to the build process, including avoiding uncessary
  processes such as removing `opt` and downloading the wheel.
  [(#298)](https://github.com/PennyLaneAI/catalyst/pull/298)

<h3>Bug fixes</h3>

* Remove undocumented package dependency on the zlib/zstd compression library.
  [(#308)](https://github.com/PennyLaneAI/catalyst/pull/308)

* Fix filesystem issue when compiling multiple functions with the same name and
  `keep_intermediate=True`.
  [(#306)](https://github.com/PennyLaneAI/catalyst/pull/306)

* Add support for applying the `adjoint` operation to `QubitUnitary` gates.
  `QubitUnitary` was not able to be `adjoint`ed when the variable holding the unitary matrix might
  change. This can happen, for instance, inside of a for loop.
  To solve this issue, the unitary matrix gets stored in the array list via push and pops.
  The unitary matrix is later reconstructed from the array list and `QubitUnitary` can be executed
  in the `adjoint`ed context.
  [(#304)](https://github.com/PennyLaneAI/catalyst/pull/304)

* Fix linking errors on Linux systems without a Clang installation.
  [(#276)](https://github.com/PennyLaneAI/catalyst/pull/276)

<h3>Contributors</h3>

This release contains contributions from (in alphabetical order):

Ali Asadi,
Erick Ochoa Lopez,
Jacob Mai Peng,
Sergei Mironov,
Romain Moyard.

# Release 0.3.0

<h3>New features</h3>

* Catalyst now officially supports macOS ARM devices, such as Apple M1/M2 machines,
  with macOS binary wheels available on PyPI. For more details on the changes involved to support
  macOS, please see the improvements section.
  [(#229)](https://github.com/PennyLaneAI/catalyst/pull/230)
  [(#232)](https://github.com/PennyLaneAI/catalyst/pull/232)
  [(#233)](https://github.com/PennyLaneAI/catalyst/pull/233)
  [(#234)](https://github.com/PennyLaneAI/catalyst/pull/234)

* Write Catalyst-compatible programs with native Python conditional statements.
  [(#235)](https://github.com/PennyLaneAI/catalyst/pull/235)

  AutoGraph is a new, experimental, feature that automatically converts Python conditional
  statements like `if`, `else`, and `elif`, into their equivalent functional forms provided by
  Catalyst (such as `catalyst.cond`).

  This feature is currently opt-in, and requires setting the `autograph=True` flag in the `qjit`
  decorator:

  ```python
  dev = qml.device("lightning.qubit", wires=1)

  @qjit(autograph=True)
  @qml.qnode(dev)
  def f(x):
      if x < 0.5:
          qml.RY(jnp.sin(x), wires=0)
      else:
          qml.RX(jnp.cos(x), wires=0)

      return qml.expval(qml.PauliZ(0))
  ```

  The implementation is based on the AutoGraph module from TensorFlow, and requires a working
  TensorFlow installation be available. In addition, Python loops (`for` and `while`) are not
  yet supported, and do not work in AutoGraph mode.

  Note that there are some caveats when using this feature especially around the use of global
  variables or object mutation inside of methods. A functional style is always recommended when
  using `qjit` or AutoGraph.

* The quantum adjoint operation can now be used in conjunction with Catalyst control flow, such as
  loops and conditionals. For this purpose a new instruction, `catalyst.adjoint`, has been added.
  [(#220)](https://github.com/PennyLaneAI/catalyst/pull/220)

  `catalyst.adjoint` can wrap around quantum functions which contain the Catalyst `cond`,
  `for_loop`, and `while_loop` primitives. Previously, the usage of `qml.adjoint` on functions with
  these primitives would result in decomposition errors. Note that a future release of Catalyst will
  merge the behaviour of `catalyst.adjoint` into `qml.adjoint` for convenience.

  ```python
  dev = qml.device("lightning.qubit", wires=3)

  @qjit
  @qml.qnode(dev)
  def circuit(x):

      @for_loop(0, 3, 1)
      def repeat_rx(i):
          qml.RX(x / 2, wires=i)

      adjoint(repeat_rx)()

      return qml.expval(qml.PauliZ(0))
  ```

  ```pycon
  >>> circuit(0.2)
  array(0.99500417)
  ```

  Additionally, the ability to natively represent the adjoint construct in Catalyst's program
  representation (IR) was added.

* QJIT-compiled programs now support (nested) container types as inputs and outputs of compiled
  functions. This includes lists and dictionaries, as well as any data structure implementing the
  [PyTree protocol](https://jax.readthedocs.io/en/latest/pytrees.html).
  [(#215)](https://github.com/PennyLaneAI/catalyst/pull/215)
  [(#221)](https://github.com/PennyLaneAI/catalyst/pull/221)

  For example, a program that accepts and returns a mix of dictionaries, lists, and tuples:

  ```python
  @qjit
  def workflow(params1, params2):
      res1 = params1["a"][0][0] + params2[1]
      return {"y1": jnp.sin(res1), "y2": jnp.cos(res1)}
  ```

  ```pycon
  >>> params1 = {"a": [[0.1], 0.2]}
  >>> params2 = (0.6, 0.8)
  >>> workflow(params1, params2)
  array(0.78332691)
  ```

* Compile-time backpropagation of arbitrary hybrid programs is now supported, via integration with
  [Enzyme AD](https://enzyme.mit.edu/).
  [(#158)](https://github.com/PennyLaneAI/catalyst/pull/158)
  [(#193)](https://github.com/PennyLaneAI/catalyst/pull/193)
  [(#224)](https://github.com/PennyLaneAI/catalyst/pull/224)
  [(#225)](https://github.com/PennyLaneAI/catalyst/pull/225)
  [(#239)](https://github.com/PennyLaneAI/catalyst/pull/239)
  [(#244)](https://github.com/PennyLaneAI/catalyst/pull/244)

  This allows `catalyst.grad` to differentiate hybrid functions that contain both classical
  pre-processing (inside & outside of QNodes), QNodes, as well as classical post-processing
  (outside of QNodes) via a combination of backpropagation and quantum gradient methods.

  The new default for the differentiation `method` attribute in `catalyst.grad` has been changed to
  `"auto"`, which performs Enzyme-based reverse mode AD on classical code, in conjunction with the
  quantum `diff_method` specified on each QNode:

  ```python
  dev = qml.device("lightning.qubit", wires=1)

  @qml.qnode(dev, diff_method="parameter-shift")
  def circuit(theta):
      qml.RX(jnp.exp(theta ** 2) / jnp.cos(theta / 4), wires=0)
      return qml.expval(qml.PauliZ(wires=0))
  ```

  ```pycon
  >>> grad = qjit(catalyst.grad(circuit, method="auto"))
  >>> grad(jnp.pi)
  array(0.05938718)
  ```

  The reworked differentiation pipeline means you can now compute exact derivatives of programs with
  both classical pre- and post-processing, as shown below:

  ```python
  @qml.qnode(qml.device("lightning.qubit", wires=1), diff_method="adjoint")
  def circuit(theta):
      qml.RX(jnp.exp(theta ** 2) / jnp.cos(theta / 4), wires=0)
      return qml.expval(qml.PauliZ(wires=0))

  def loss(theta):
      return jnp.pi / jnp.tanh(circuit(theta))

  @qjit
  def grad_loss(theta):
      return catalyst.grad(loss)(theta)
  ```

  ```pycon
  >>> grad_loss(1.0)
  array(-1.90958669)
  ```

  You can also use multiple QNodes with different differentiation methods:

  ```python
  @qml.qnode(qml.device("lightning.qubit", wires=1), diff_method="parameter-shift")
  def circuit_A(params):
      qml.RX(jnp.exp(params[0] ** 2) / jnp.cos(params[1] / 4), wires=0)
      return qml.probs()

  @qml.qnode(qml.device("lightning.qubit", wires=1), diff_method="adjoint")
  def circuit_B(params):
      qml.RX(jnp.exp(params[1] ** 2) / jnp.cos(params[0] / 4), wires=0)
      return qml.expval(qml.PauliZ(wires=0))

  def loss(params):
      return jnp.prod(circuit_A(params)) + circuit_B(params)

  @qjit
  def grad_loss(theta):
      return catalyst.grad(loss)(theta)
  ```

  ```pycon
  >>> grad_loss(jnp.array([1.0, 2.0]))
  array([ 0.57367285, 44.4911605 ])
  ```

  And you can differentiate purely classical functions as well:

  ```python
  def square(x: float):
      return x ** 2

  @qjit
  def dsquare(x: float):
      return catalyst.grad(square)(x)
  ```

  ```pycon
  >>> dsquare(2.3)
  array(4.6)
  ```

  Note that the current implementation of reverse mode AD is restricted to 1st order derivatives,
  but you can still use `catalyst.grad(method="fd")` is still available to perform a finite
  differences approximation of _any_ differentiable function.

* Add support for the new PennyLane arithmetic operators.
  [(#250)](https://github.com/PennyLaneAI/catalyst/pull/250)

  PennyLane is in the process of replacing `Hamiltonian` and `Tensor` observables with a set of
  general arithmetic operators. These consist of
  [Prod](https://docs.pennylane.ai/en/stable/code/api/pennylane.ops.op_math.Prod.html),
  [Sum](https://docs.pennylane.ai/en/stable/code/api/pennylane.ops.op_math.Sum.html) and
  [SProd](https://docs.pennylane.ai/en/stable/code/api/pennylane.ops.op_math.SProd.html).

  By default, using dunder methods (eg. `+`, `-`, `@`, `*`) to combine
  operators with scalars or other operators will create `Hamiltonian` and
  `Tensor` objects. However, these two methods will be deprecated in coming
  releases of PennyLane.

  To enable the new arithmetic operators, one can use `Prod`, `Sum`, and
  `Sprod` directly or activate them by calling [enable_new_opmath](https://docs.pennylane.ai/en/stable/code/api/pennylane.operation.enable_new_opmath.html)
  at the beginning of your PennyLane program.

  ``` python
  dev = qml.device("lightning.qubit", wires=2)

  @qjit
  @qml.qnode(dev)
  def circuit(x: float, y: float):
      qml.RX(x, wires=0)
      qml.RX(y, wires=1)
      qml.CNOT(wires=[0, 1])
      return qml.expval(0.2 * qml.PauliX(wires=0) - 0.4 * qml.PauliY(wires=1))
  ```

  ```pycon
  >>> qml.operation.enable_new_opmath()
  >>> qml.operation.active_new_opmath()
  True
  >>> circuit(np.pi / 4, np.pi / 2)
  array(0.28284271)
  ```

<h3>Improvements</h3>

* Better support for Hamiltonian observables:

  - Allow Hamiltonian observables with integer coefficients.
    [(#248)](https://github.com/PennyLaneAI/catalyst/pull/248)

    For example, compiling the following circuit wasn't previously allowed, but is
    now supported in Catalyst:

    ```python
    dev = qml.device("lightning.qubit", wires=2)

    @qjit
    @qml.qnode(dev)
    def circuit(x: float, y: float):
        qml.RX(x, wires=0)
        qml.RY(y, wires=1)

        coeffs = [1, 2]
        obs = [qml.PauliZ(0), qml.PauliZ(1)]
        return qml.expval(qml.Hamiltonian(coeffs, obs))
    ```

  - Allow nested Hamiltonian observables.
    [(#255)](https://github.com/PennyLaneAI/catalyst/pull/255)

    ```python
    @qjit
    @qml.qnode(qml.device("lightning.qubit", wires=3))
    def circuit(x, y, coeffs1, coeffs2):
        qml.RX(x, wires=0)
        qml.RX(y, wires=1)
        qml.RY(x + y, wires=2)

        obs = [
            qml.PauliX(0) @ qml.PauliZ(1),
            qml.Hamiltonian(coeffs1, [qml.PauliZ(0) @ qml.Hadamard(2)]),
        ]

        return qml.var(qml.Hamiltonian(coeffs2, obs))
    ```

* Various performance improvements:

  - The execution and compile time of programs has been reduced, by generating more efficient code
    and avoiding unnecessary optimizations. Specifically, a scalarization procedure was added to the
    MLIR pass pipeline, and LLVM IR compilation is now invoked with optimization level 0.
    [(#217)](https://github.com/PennyLaneAI/catalyst/pull/217)

  - The execution time of compiled functions has been improved in the frontend.
    [(#213)](https://github.com/PennyLaneAI/catalyst/pull/213)

    Specifically, the following changes have been made, which leads to a small but measurable
    improvement when using larger matrices as inputs, or functions with many inputs:

    + only loading the user program library once per compilation,
    + generating return value types only once per compilation,
    + avoiding unnecessary type promotion, and
    + avoiding unnecessary array copies.

  - Peak memory utilization of a JIT compiled program has been reduced, by allowing tensors to be
    scheduled for deallocation. Previously, the tensors were not deallocated until the end of the
    call to the JIT compiled function.
    [(#201)](https://github.com/PennyLaneAI/catalyst/pull/201)

* Various improvements have been made to enable Catalyst to compile on macOS:

  - Remove unnecessary `reinterpret_cast` from `ObsManager`. Removal of
    these `reinterpret_cast` allows compilation of the runtime to succeed
    in macOS. macOS uses an ILP32 mode for Aarch64 where they use the full 64
    bit mode but with 32 bit Integer, Long, and Pointers. This patch also
    changes a test file to prevent a mismatch in machines which compile using
    ILP32 mode.
    [(#229)](https://github.com/PennyLaneAI/catalyst/pull/230)

  - Allow runtime to be compiled on macOS. Substitute `nproc` with a call to
    `os.cpu_count()` and use correct flags for `ld.64`.
    [(#232)](https://github.com/PennyLaneAI/catalyst/pull/232)

  - Improve portability on the frontend to be available on macOS. Use
    `.dylib`, remove unnecessary flags, and address behaviour difference in
    flags.
    [(#233)](https://github.com/PennyLaneAI/catalyst/pull/233)

  - Small compatibility changes in order for all integration tests to succeed
    on macOS.
    [(#234)](https://github.com/PennyLaneAI/catalyst/pull/234)

* Dialects can compile with older versions of clang by avoiding type mismatches.
  [(#228)](https://github.com/PennyLaneAI/catalyst/pull/228)

* The runtime is now built against `qir-stdlib` pre-build artifacts.
  [(#236)](https://github.com/PennyLaneAI/catalyst/pull/236)

* Small improvements have been made to the CI/CD, including fixing the Enzyme
  cache, generalize caches to other operating systems, fix build wheel
  recipe, and remove references to QIR in runtime's Makefile.
  [(#243)](https://github.com/PennyLaneAI/catalyst/pull/243)
  [(#247)](https://github.com/PennyLaneAI/catalyst/pull/247)


<h3>Breaking changes</h3>

* Support for Python 3.8 has been removed.
  [(#231)](https://github.com/PennyLaneAI/catalyst/pull/231)

* The default differentiation method on ``grad`` and ``jacobian`` is reverse-mode
  automatic differentiation instead of finite differences. When a QNode does not have a
  ``diff_method`` specified, it will default to using the parameter shift method instead of
  finite-differences.
  [(#244)](https://github.com/PennyLaneAI/catalyst/pull/244)
  [(#271)](https://github.com/PennyLaneAI/catalyst/pull/271)

* The JAX version used by Catalyst has been updated to `v0.4.14`, the minimum PennyLane version
  required is now `v0.32`.
  [(#264)](https://github.com/PennyLaneAI/catalyst/pull/264)

* Due to the change allowing Python container objects as inputs to QJIT-compiled functions, Python
  lists are no longer automatically converted to JAX arrays.
  [(#231)](https://github.com/PennyLaneAI/catalyst/pull/231)

  This means that indexing on lists when the index is not static will cause a
  `TracerIntegerConversionError`, consistent with JAX's behaviour.

  That is, the following example is no longer support:

  ```python
  @qjit
  def f(x: list, index: int):
      return x[index]
  ```

  However, if the parameter `x` above is a JAX or NumPy array, the compilation will continue to
  succeed.

* The `catalyst.grad` function has been renamed to `catalyst.jacobian` and supports differentiation
  of functions that return multiple or non-scalar outputs. A new `catalyst.grad` function has been
  added that enforces that it is differentiating a function with a single scalar return value.
  [(#254)](https://github.com/PennyLaneAI/catalyst/pull/254)

<h3>Bug fixes</h3>

* Fixed an issue preventing the differentiation of `qml.probs` with the parameter-shift method.
  [(#211)](https://github.com/PennyLaneAI/catalyst/pull/211)

* Fixed the incorrect return value data-type with functions returning `qml.counts`.
 [(#221)](https://github.com/PennyLaneAI/catalyst/pull/221)

* Fix segmentation fault when differentiating a function where a quantum measurement is used
  multiple times by the same operation.
  [(#242)](https://github.com/PennyLaneAI/catalyst/pull/242)

<h3>Contributors</h3>

This release contains contributions from (in alphabetical order):

Ali Asadi,
David Ittah,
Erick Ochoa Lopez,
Jacob Mai Peng,
Romain Moyard,
Sergei Mironov.


# Release 0.2.1

<h3>Bug fixes</h3>

* Add missing OpenQASM backend in binary distribution, which relies on the latest version of the
  AWS Braket plugin for PennyLane to resolve dependency issues between the plugin, Catalyst, and
  PennyLane. The Lightning-Kokkos backend with Serial and OpenMP modes is also added to the binary
  distribution.
  [#198](https://github.com/PennyLaneAI/catalyst/pull/198)

* Return a list of decompositions when calling the decomposition method for control operations.
  This allows Catalyst to be compatible with upstream PennyLane.
  [#241](https://github.com/PennyLaneAI/catalyst/pull/241)

<h3>Improvements</h3>

* When using OpenQASM-based devices the string representation of the circuit is printed on
  exception.
  [#199](https://github.com/PennyLaneAI/catalyst/pull/199)

* Use ``pybind11::module`` interface library instead of ``pybind11::embed`` in the runtime for
  OpenQasm backend to avoid linking to the python library at compile time.
  [#200](https://github.com/PennyLaneAI/catalyst/pull/200)

<h3>Contributors</h3>

This release contains contributions from (in alphabetical order):

Ali Asadi,
David Ittah.

# Release 0.2.0

<h3>New features</h3>

* Catalyst programs can now be used inside of a larger JAX workflow which uses
  JIT compilation, automatic differentiation, and other JAX transforms.
  [#96](https://github.com/PennyLaneAI/catalyst/pull/96)
  [#123](https://github.com/PennyLaneAI/catalyst/pull/123)
  [#167](https://github.com/PennyLaneAI/catalyst/pull/167)
  [#192](https://github.com/PennyLaneAI/catalyst/pull/192)

  For example, call a Catalyst qjit-compiled function from within a JAX jit-compiled
  function:

  ```python
  dev = qml.device("lightning.qubit", wires=1)

  @qjit
  @qml.qnode(dev)
  def circuit(x):
      qml.RX(jnp.pi * x[0], wires=0)
      qml.RY(x[1] ** 2, wires=0)
      qml.RX(x[1] * x[2], wires=0)
      return qml.probs(wires=0)

  @jax.jit
  def cost_fn(weights):
      x = jnp.sin(weights)
      return jnp.sum(jnp.cos(circuit(x)) ** 2)
  ```

  ```pycon
  >>> cost_fn(jnp.array([0.1, 0.2, 0.3]))
  Array(1.32269195, dtype=float64)
  ```

  Catalyst-compiled functions can now also be automatically differentiated
  via JAX, both in forward and reverse mode to first-order,

  ```pycon
  >>> jax.grad(cost_fn)(jnp.array([0.1, 0.2, 0.3]))
  Array([0.49249037, 0.05197949, 0.02991883], dtype=float64)
  ```

  as well as vectorized using `jax.vmap`:

  ```pycon
  >>> jax.vmap(cost_fn)(jnp.array([[0.1, 0.2, 0.3], [0.4, 0.5, 0.6]]))
  Array([1.32269195, 1.53905377], dtype=float64)
  ```

  In particular, this allows for a reduction in boilerplate when using
  JAX-compatible optimizers such as `jaxopt`:

  ```pycon
  >>> opt = jaxopt.GradientDescent(cost_fn)
  >>> params = jnp.array([0.1, 0.2, 0.3])
  >>> (final_params, _) = jax.jit(opt.run)(params)
  >>> final_params
  Array([-0.00320799,  0.03475223,  0.29362844], dtype=float64)
  ```

  Note that, in general, best performance will be seen when the Catalyst
  `@qjit` decorator is used to JIT the entire hybrid workflow. However, there
  may be cases where you may want to delegate only the quantum part of your
  workflow to Catalyst, and let JAX handle classical components (for example,
  due to missing a feature or compatibility issue in Catalyst).

* Support for Amazon Braket devices provided via the PennyLane-Braket plugin.
  [#118](https://github.com/PennyLaneAI/catalyst/pull/118)
  [#139](https://github.com/PennyLaneAI/catalyst/pull/139)
  [#179](https://github.com/PennyLaneAI/catalyst/pull/179)
  [#180](https://github.com/PennyLaneAI/catalyst/pull/180)

  This enables quantum subprograms within a JIT-compiled Catalyst workflow to
  execute on Braket simulator and hardware devices, including remote
  cloud-based simulators such as SV1.

  ```python
  def circuit(x, y):
      qml.RX(y * x, wires=0)
      qml.RX(x * 2, wires=1)
      return qml.expval(qml.PauliY(0) @ qml.PauliZ(1))

  @qjit
  def workflow(x: float, y: float):
      device = qml.device("braket.local.qubit", backend="braket_sv", wires=2)
      g = qml.qnode(device)(circuit)
      h = catalyst.grad(g)
      return h(x, y)

  workflow(1.0, 2.0)
  ```

  For a list of available devices, please see the [PennyLane-Braket](https://amazon-braket-pennylane-plugin-python.readthedocs.io/en/latest/)
  documentation.

  Internally, the quantum instructions are generating OpenQASM3 kernels at
  runtime; these are then executed on both local (`braket.local.qubit`) and
  remote (`braket.aws.qubit`) devices backed by Amazon Braket Python SDK,

  with measurement results then propagated back to the frontend.

  Note that at initial release, not all Catalyst features are supported with Braket.
  In particular, dynamic circuit features, such as mid-circuit measurements, will
  not work with Braket devices.

* Catalyst conditional functions defined via `@catalyst.cond` now support an arbitrary
  number of 'else if' chains.
  [#104](https://github.com/PennyLaneAI/catalyst/pull/104)

  ```python
  dev = qml.device("lightning.qubit", wires=1)

  @qjit
  @qml.qnode(dev)
  def circuit(x):

      @catalyst.cond(x > 2.7)
      def cond_fn():
          qml.RX(x, wires=0)

      @cond_fn.else_if(x > 1.4)
      def cond_elif():
          qml.RY(x, wires=0)

      @cond_fn.otherwise
      def cond_else():
          qml.RX(x ** 2, wires=0)

      cond_fn()

      return qml.probs(wires=0)
  ```

* Iterating in reverse is now supported with constant negative step sizes via `catalyst.for_loop`.
  [#129](https://github.com/PennyLaneAI/catalyst/pull/129)

  ```python
  dev = qml.device("lightning.qubit", wires=1)

  @qjit
  @qml.qnode(dev)
  def circuit(n):

      @catalyst.for_loop(n, 0, -1)
      def loop_fn(_):
          qml.PauliX(0)

      loop_fn()
      return measure(0)
  ```

* Additional gradient transforms for computing the vector-Jacobian product (VJP)
  and Jacobian-vector product (JVP) are now available in Catalyst.
  [#98](https://github.com/PennyLaneAI/catalyst/pull/98)

  Use `catalyst.vjp` to compute the forward-pass value and VJP:

  ```python
  @qjit
  def vjp(params, cotangent):
      def f(x):
          y = [jnp.sin(x[0]), x[1] ** 2, x[0] * x[1]]
          return jnp.stack(y)

      return catalyst.vjp(f, [params], [cotangent])
  ```

  ```pycon
  >>> x = jnp.array([0.1, 0.2])
  >>> dy = jnp.array([-0.5, 0.1, 0.3])
  >>> vjp(x, dy)
  [array([0.09983342, 0.04      , 0.02      ]),
   array([-0.43750208,  0.07000001])]
  ```

  Use `catalyst.jvp` to compute the forward-pass value and JVP:

  ```python
  @qjit
  def jvp(params, tangent):
      def f(x):
          y = [jnp.sin(x[0]), x[1] ** 2, x[0] * x[1]]
          return jnp.stack(y)

      return catalyst.jvp(f, [params], [tangent])
  ```

  ```pycon
  >>> x = jnp.array([0.1, 0.2])
  >>> tangent = jnp.array([0.3, 0.6])
  >>> jvp(x, tangent)
  [array([0.09983342, 0.04      , 0.02      ]),
   array([0.29850125, 0.24000006, 0.12      ])]
  ```

* Support for multiple backend devices within a single qjit-compiled function
  is now available.
  [#86](https://github.com/PennyLaneAI/catalyst/pull/86)
  [#89](https://github.com/PennyLaneAI/catalyst/pull/89)

  For example, if you compile the Catalyst runtime
  with `lightning.kokkos` support (via the compilation flag
  `ENABLE_LIGHTNING_KOKKOS=ON`), you can use `lightning.qubit` and
  `lightning.kokkos` within a singular workflow:

  ```python
  dev1 = qml.device("lightning.qubit", wires=1)
  dev2 = qml.device("lightning.kokkos", wires=1)

  @qml.qnode(dev1)
  def circuit1(x):
      qml.RX(jnp.pi * x[0], wires=0)
      qml.RY(x[1] ** 2, wires=0)
      qml.RX(x[1] * x[2], wires=0)
      return qml.var(qml.PauliZ(0))

  @qml.qnode(dev2)
  def circuit2(x):

      @catalyst.cond(x > 2.7)
      def cond_fn():
          qml.RX(x, wires=0)

      @cond_fn.otherwise
      def cond_else():
          qml.RX(x ** 2, wires=0)

      cond_fn()

      return qml.probs(wires=0)

  @qjit
  def cost(x):
      return circuit2(circuit1(x))
  ```

  ```pycon
  >>> x = jnp.array([0.54, 0.31])
  >>> cost(x)
  array([0.80842369, 0.19157631])
  ```

* Support for returning the variance of Hamiltonians,
  Hermitian matrices, and Tensors via `qml.var` has been added.
  [#124](https://github.com/PennyLaneAI/catalyst/pull/124)

  ```python
  dev = qml.device("lightning.qubit", wires=2)

  @qjit
  @qml.qnode(dev)
  def circuit(x):
      qml.RX(jnp.pi * x[0], wires=0)
      qml.RY(x[1] ** 2, wires=1)
      qml.CNOT(wires=[0, 1])
      qml.RX(x[1] * x[2], wires=0)
      return qml.var(qml.PauliZ(0) @ qml.PauliX(1))
  ```

  ```pycon
  >>> x = jnp.array([0.54, 0.31])
  >>> circuit(x)
  array(0.98851544)
  ```

<h3>Breaking changes</h3>

* The `catalyst.grad` function now supports using the differentiation
  method defined on the QNode (via the `diff_method` argument) rather than
  applying a global differentiation method.
  [#163](https://github.com/PennyLaneAI/catalyst/pull/163)

  As part of this change, the `method` argument now accepts
  the following options:

  - `method="auto"`:  Quantum components of the hybrid function are
    differentiated according to the corresponding QNode `diff_method`, while
    the classical computation is differentiated using traditional auto-diff.

    With this strategy, Catalyst only currently supports QNodes with
    `diff_method="param-shift" and `diff_method="adjoint"`.

  - `method="fd"`: First-order finite-differences for the entire hybrid function.
    The `diff_method` argument for each QNode is ignored.

  This is an intermediate step towards differentiating functions that
  internally call multiple QNodes, and towards supporting differentiation of
  classical postprocessing.

<h3>Improvements</h3>

* Catalyst has been upgraded to work with JAX v0.4.13.
  [#143](https://github.com/PennyLaneAI/catalyst/pull/143)
  [#185](https://github.com/PennyLaneAI/catalyst/pull/185)

* Add a Backprop operation for using autodifferentiation (AD) at the LLVM
  level with Enzyme AD. The Backprop operations has a bufferization pattern
  and a lowering to LLVM.
  [#107](https://github.com/PennyLaneAI/catalyst/pull/107)
  [#116](https://github.com/PennyLaneAI/catalyst/pull/116)

* Error handling has been improved. The runtime now throws more descriptive
  and unified expressions for runtime errors and assertions.
  [#92](https://github.com/PennyLaneAI/catalyst/pull/92)

* In preparation for easier debugging, the compiler has been refactored to
  allow easy prototyping of new compilation pipelines.
  [#38](https://github.com/PennyLaneAI/catalyst/pull/38)

  In the future, this will allow the ability to generate MLIR or LLVM-IR by
  loading input from a string or file, rather than generating it from Python.

  As part of this refactor, the following changes were made:

  - Passes are now classes. This allows developers/users looking to change
    flags to inherit from these passes and change the flags.

  - Passes are now passed as arguments to the compiler. Custom passes can just
    be passed to the compiler as an argument, as long as they implement a run
    method which takes an input and the output of this method can be fed to
    the next pass.

* Improved Python compatibility by providing a stable signature for user
  generated functions.
  [#106](https://github.com/PennyLaneAI/catalyst/pull/106)

* Handle C++ exceptions without unwinding the whole stack.
  [#99](https://github.com/PennyLaneAI/catalyst/pull/99)

* Reduce the number of classical invocations by counting the number of gate parameters in
  the `argmap` function.
  [#136](https://github.com/PennyLaneAI/catalyst/pull/136)

  Prior to this, the computation of hybrid gradients executed all of the classical code
  being differentiated in a `pcount` function that solely counted the number of gate
  parameters in the quantum circuit. This was so `argmap` and other downstream
  functions could allocate memrefs large enough to store all gate parameters.

  Now, instead of counting the number of parameters separately, a dynamically-resizable
  array is used in the `argmap` function directly to store the gate parameters. This
  removes one invocation of all of the classical code being differentiated.

* Use Tablegen to define MLIR passes instead of C++ to reduce overhead of adding new passes.
  [#157](https://github.com/PennyLaneAI/catalyst/pull/157)

* Perform constant folding on wire indices for `quantum.insert` and `quantum.extract` ops,
  used when writing (resp. reading) qubits to (resp. from) quantum registers.
  [#161](https://github.com/PennyLaneAI/catalyst/pull/161)

* Represent known named observables as members of an MLIR Enum rather than a raw integer.
  This improves IR readability.
  [#165](https://github.com/PennyLaneAI/catalyst/pull/165)

<h3>Bug fixes</h3>

* Fix a bug in the mapping from logical to concrete qubits for mid-circuit measurements.
  [#80](https://github.com/PennyLaneAI/catalyst/pull/80)

* Fix a bug in the way gradient result type is inferred.
  [#84](https://github.com/PennyLaneAI/catalyst/pull/84)

* Fix a memory regression and reduce memory footprint by removing unnecessary
  temporary buffers.
  [#100](https://github.com/PennyLaneAI/catalyst/pull/100)

* Provide a new abstraction to the `QuantumDevice` interface in the runtime
  called `DataView`. C++ implementations of the interface can iterate
  through and directly store results into the `DataView` independent of the
  underlying memory layout. This can eliminate redundant buffer copies at the
  interface boundaries, which has been applied to existing devices.
  [#109](https://github.com/PennyLaneAI/catalyst/pull/109)

* Reduce memory utilization by transferring ownership of buffers from the
  runtime to Python instead of copying them. This includes adding a compiler
  pass that copies global buffers into the heap as global buffers cannot be
  transferred to Python.
  [#112](https://github.com/PennyLaneAI/catalyst/pull/112)

* Temporary fix of use-after-free and dependency of uninitialized memory.
  [#121](https://github.com/PennyLaneAI/catalyst/pull/121)

* Fix file renaming within pass pipelines.
  [#126](https://github.com/PennyLaneAI/catalyst/pull/126)

* Fix the issue with the `do_queue` deprecation warnings in PennyLane.
  [#146](https://github.com/PennyLaneAI/catalyst/pull/146)

* Fix the issue with gradients failing to work with hybrid functions that
  contain constant `jnp.array` objects. This will enable PennyLane operators
  that have data in the form of a `jnp.array`, such as a Hamiltonian, to be
  included in a qjit-compiled function.
  [#152](https://github.com/PennyLaneAI/catalyst/pull/152)

  An example of a newly supported workflow:

  ```python
  coeffs = jnp.array([0.1, 0.2])
  terms = [qml.PauliX(0) @ qml.PauliZ(1), qml.PauliZ(0)]
  H = qml.Hamiltonian(coeffs, terms)

  @qjit
  @qml.qnode(qml.device("lightning.qubit", wires=2))
  def circuit(x):
    qml.RX(x[0], wires=0)
    qml.RY(x[1], wires=0)
    qml.CNOT(wires=[0, 1])
    return qml.expval(H)

  params = jnp.array([0.3, 0.4])
  jax.grad(circuit)(params)
  ```

<h3>Contributors</h3>

This release contains contributions from (in alphabetical order):

Ali Asadi,
David Ittah,
Erick Ochoa Lopez,
Jacob Mai Peng,
Romain Moyard,
Sergei Mironov.

# Release 0.1.2

<h3>New features</h3>

* Add an option to print verbose messages explaining the compilation process.
  [#68](https://github.com/PennyLaneAI/catalyst/pull/68)

* Allow ``catalyst.grad`` to be used on any traceable function (within a qjit context).
  This means the operation is no longer restricted to acting on ``qml.qnode``s only.
  [#75](https://github.com/PennyLaneAI/catalyst/pull/75)


<h3>Improvements</h3>

* Work in progress on a Lightning-Kokkos backend:

  Bring feature parity to the Lightning-Kokkos backend simulator.
  [#55](https://github.com/PennyLaneAI/catalyst/pull/55)

  Add support for variance measurements for all observables.
  [#70](https://github.com/PennyLaneAI/catalyst/pull/70)

* Build the runtime against qir-stdlib v0.1.0.
  [#58](https://github.com/PennyLaneAI/catalyst/pull/58)

* Replace input-checking assertions with exceptions.
  [#67](https://github.com/PennyLaneAI/catalyst/pull/67)

* Perform function inlining to improve optimizations and memory management within the compiler.
  [#72](https://github.com/PennyLaneAI/catalyst/pull/72)

<h3>Breaking changes</h3>

<h3>Bug fixes</h3>

* Several fixes to address memory leaks in the compiled program:

  Fix memory leaks from data that flows back into the Python environment.
  [#54](https://github.com/PennyLaneAI/catalyst/pull/54)

  Fix memory leaks resulting from partial bufferization at the MLIR level. This fix makes the
  necessary changes to reintroduce the ``-buffer-deallocation`` pass into the MLIR pass pipeline.
  The pass guarantees that all allocations contained within a function (that is allocations that are
  not returned from a function) are also deallocated.
  [#61](https://github.com/PennyLaneAI/catalyst/pull/61)

  Lift heap allocations for quantum op results from the runtime into the MLIR compiler core. This
  allows all memref buffers to be memory managed in MLIR using the
  [MLIR bufferization infrastructure](https://mlir.llvm.org/docs/Bufferization/).
  [#63](https://github.com/PennyLaneAI/catalyst/pull/63)

  Eliminate all memory leaks by tracking memory allocations at runtime. The memory allocations
  which are still alive when the compiled function terminates, will be freed in the
  finalization / teardown function.
  [#78](https://github.com/PennyLaneAI/catalyst/pull/78)

* Fix returning complex scalars from the compiled function.
  [#77](https://github.com/PennyLaneAI/catalyst/pull/77)

<h3>Contributors</h3>

This release contains contributions from (in alphabetical order):

Ali Asadi,
David Ittah,
Erick Ochoa Lopez,
Sergei Mironov.

# Release 0.1.1

<h3>New features</h3>

* Adds support for interpreting control flow operations.
  [#31](https://github.com/PennyLaneAI/catalyst/pull/31)

<h3>Improvements</h3>

* Adds fallback compiler drivers to increase reliability during linking phase. Also adds support for a
  CATALYST_CC environment variable for manual specification of the compiler driver used for linking.
  [#30](https://github.com/PennyLaneAI/catalyst/pull/30)

<h3>Breaking changes</h3>

<h3>Bug fixes</h3>

* Fixes the Catalyst image path in the readme to properly render on PyPI.

<h3>Contributors</h3>

This release contains contributions from (in alphabetical order):

Ali Asadi,
Erick Ochoa Lopez.

# Release 0.1.0

Initial public release.

<h3>Contributors</h3>

This release contains contributions from (in alphabetical order):

Ali Asadi,
Sam Banning,
David Ittah,
Josh Izaac,
Erick Ochoa Lopez,
Sergei Mironov,
Isidor Schoch.<|MERGE_RESOLUTION|>--- conflicted
+++ resolved
@@ -2,33 +2,9 @@
 
 <h3>New features</h3>
 
-<<<<<<< HEAD
-* The experimental AutoGraph feature, now supports Python `for` loops, allowing
-  native Python loops to be captured and compiled with Catalyst.
-=======
-* Add lowering to tensor dialect for MHLO scatter. It unlocks indexing and updating jax arrays.
-  [(#273)](https://github.com/PennyLaneAI/catalyst/pull/273)
-
-  ```python
-
-  @qjit
-  def add_multiply(l: jax.core.ShapedArray((3,), dtype=float), idx: int):
-      res = l.at[idx].multiply(3)
-      res2 = l.at[idx].add(2)
-      return res + res2
-
-  res = add_multiply(jnp.array([0, 1, 2]), 2)
-  ```
-
-  ```pycon
-  >>> res
-  [0, 2, 10]
-  ```
-
-* Catalyst users can now use Python for loop statements in their programs without having to
-  explicitly use the functional `catalyst.for_loop` form!
->>>>>>> f5c5b475
-  [#258](https://github.com/PennyLaneAI/catalyst/pull/258)
+* The experimental AutoGraph feature, now supports Python `for` loops, allowing native Python loops
+  to be captured and compiled with Catalyst.
+  [(#258)](https://github.com/PennyLaneAI/catalyst/pull/258)
 
   ```python
   dev = qml.device("lightning.qubit", wires=n)
@@ -50,8 +26,8 @@
   [(#282)](https://github.com/PennyLaneAI/catalyst/pull/282)
 
   Similar in behaviour to the `qml.ctrl` control modifier from PennyLane, `catalyst.ctrl` can
-  additionally wrap around quantum functions which contain control flow, such as the Catalyst `cond`,
-  `for_loop`, and `while_loop` primitives.
+  additionally wrap around quantum functions which contain control flow, such as the Catalyst
+  `cond`, `for_loop`, and `while_loop` primitives.
 
   ```python
   @qjit
@@ -112,9 +88,9 @@
 * Support the `braket.devices.Devices` enum class and `s3_destination_folder`
   device options for AWS Braket remote devices.
   [(#278)](https://github.com/PennyLaneAI/catalyst/pull/278)
-  
-* Improvements have been made to the build process, including avoiding uncessary
-  processes such as removing `opt` and downloading the wheel.
+
+* Improvements have been made to the build process, including avoiding unnecessary processes such
+  as removing `opt` and downloading the wheel.
   [(#298)](https://github.com/PennyLaneAI/catalyst/pull/298)
 
 <h3>Bug fixes</h3>
