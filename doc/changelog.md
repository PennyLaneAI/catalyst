--- conflicted
+++ resolved
@@ -1,343 +1,341 @@
-# Release 0.2.0-dev
-
-<h3>New features</h3>
-
-* Catalyst programs can now be used inside of a larger JAX workflow which uses JIT compilation,
-  automatic differentiation, and other JAX transforms.
-  [#96](https://github.com/PennyLaneAI/catalyst/pull/96)
-  [#123](https://github.com/PennyLaneAI/catalyst/pull/123)
-
-  Note that generally Catalyst should be used to JIT the entire workflow, but sometimes users may
-  wish to delegate only the quantum part of their workflow to Catalyst and let JAX handle the rest
-  (for example due to missing a feature or compatibility issue in Catalyst).
-
-  Examples of newly supported workflows:
-
-   * JIT compilation with JAX:
-
-     ```py
-     @qjit
-     @qml.qnode(dev)
-     def circuit(x):
-         qml.RX(jnp.pi * x[0], wires=0)
-         qml.RY(x[1] ** 2, wires=0)
-         qml.RX(x[1] * x[2], wires=0)
-         return qml.probs(wires=0)
-
-     @jax.jit
-     def cost_fn(weights):
-         x = jnp.sin(weights)
-         return jnp.sum(jnp.cos(circuit(x)) ** 2)
-
-     cost_fn(jnp.array([0.1, 0.2, 0.3]))
-     ```
-
-   * Automatic differentiation with JAX, both in forward and reverse mode, but to first-order only:
-
-     ```py
-     @qjit
-     @qml.qnode(dev)
-     def circuit(x):
-         qml.RX(jnp.pi * x[0], wires=0)
-         qml.RY(x[1] ** 2, wires=0)
-         qml.RX(x[1] * x[2], wires=0)
-         return qml.probs(wires=0)
-
-     def cost_fn(weights):
-         x = jnp.sin(weights)
-         return jnp.sum(jnp.cos(circuit(x)) ** 2)
-
-     jax.grad(cost_fn)(jnp.array([0.1, 0.2, 0.3]))
-     ```
-
-   * Vectorization of quantum functions with JAX:
-
-     ```py
-     @qjit
-     @qml.qnode(dev)
-     def circuit(x):
-         qml.RX(jnp.pi * x[0], wires=0)
-         qml.RY(x[1] ** 2, wires=0)
-         qml.RX(x[1] * x[2], wires=0)
-         return qml.probs(wires=0)
-
-     def cost_fn(weights):
-         x = jnp.sin(weights)
-         return jnp.sum(jnp.cos(circuit(x)) ** 2)
-
-     jax.vmap(cost_fn)(jnp.array([[0.1, 0.2, 0.3], [0.4, 0.5, 0.6]]))
-     ```
-
-* Add a Backprop operation for using AD at the LLVM level with Enzyme AD. It has a 
-  bufferization pattern and a lowering to LLVM.
-  [#107](https://github.com/PennyLaneAI/catalyst/pull/107)
-  [#116](https://github.com/PennyLaneAI/catalyst/pull/116)
-
-* Add support for ``else if`` chains for ``@cond`` conditionals
-  [#104](https://github.com/PennyLaneAI/catalyst/pull/104)
-
-* Add the end-to-end support for multiple backend devices. The compilation flag
-  ``ENABLE_LIGHTNING_KOKKOS=ON`` builds the runtime with support for PennyLane's
-  ``lightning.kokkos``. Both ``lightning.qubit`` and ``lightning.kokkos`` can be
-  chosen as available backend devices from the frontend.
-  [#89](https://github.com/PennyLaneAI/catalyst/pull/89)
-
-* Add support for ``var`` of general observables
-  [#124](https://github.com/PennyLaneAI/catalyst/pull/124)
-
-* Add support for Jacobian product operations. The function ``jvp(f, params, tangents)`` returns
-  the Jacobian-vector product of a function ``f``, and the ``vjp(f, params, cotangents)`` returns
-  its vector-Jacobian product.
-
-  [#98](https://github.com/PennyLaneAI/catalyst/pull/98)
-
-  An example of a newly supported workflow:
-
-
-  ``` python
-  from catalyst import jvp
-
-  def f(p):
-    return jnp.stack([1*p, 2*p, 3*p])
-
-  @qjit
-  def workflow(params, tangent):
-    return jvp(f, [params], [tangent])
-
-  workflow(jnp.zeros([4], dtype=float), jnp.ones([4], dtype=float))
-  ```
-
-* Add support for generating OpenQasm3 kernels from the ``QuantumDevice`` API in the runtime.
-  [#118](https://github.com/PennyLaneAI/catalyst/pull/118)
-
-<h3>Improvements</h3>
-
-* Improving error handling by throwing descriptive and unified expressions for runtime
-  errors and assertions.
-  [#92](https://github.com/PennyLaneAI/catalyst/pull/92)
-
-* Improve interface for adding and re-using flags to quantum-opt commands.
-  These are called pipelines, as they contain multiple passes.
-  [#38](https://github.com/PennyLaneAI/catalyst/pull/38)
-
-* Improve python compatibility by providing a stable signature for user generated functions.
-  [#106](https://github.com/PennyLaneAI/catalyst/pull/106)
-
-* Handle C++ exceptions without unwinding the whole stack.
-  [#99](https://github.com/PennyLaneAI/catalyst/pull/99)
-
-* Support constant negative step sizes in ``@for_loop`` loops.
-  [#129](https://github.com/PennyLaneAI/catalyst/pull/129)
-
-* Reduce the number of classical invocations by counting the number of gate parameters in
-  the ``argmap`` function.
-  [#136](https://github.com/PennyLaneAI/catalyst/pull/136)
-
-  Prior to this, the computation of hybrid gradients executed all of the classical code
-  being differentiated in a ``pcount`` function that solely counted the number of gate
-  parameters in the quantum circuit. This was so ``argmap`` and other downstream
-  functions could allocate memrefs large enough to store all gate parameters.
-
-  Now, instead of counting the number of parameters separately, a dynamically-resizable
-  array is used in the ``argmap`` function directly to store the gate parameters. This
-  removes one invocation of all of the classical code being differentiated.
-
-* Use Tablegen to define MLIR passes instead of C++ to reduce overhead of adding new passes.
-  [#157](https://github.com/PennyLaneAI/catalyst/pull/157)
-
-* Update JAX to `v0.4.10`.
-  [#143](https://github.com/PennyLaneAI/catalyst/pull/143)
-
-* Perform constant folding on wire indices for ``quantum.insert`` and ``quantum.extract`` ops,
-  used when writing (resp. reading) qubits to (resp. from) quantum registers.
-  [#161](https://github.com/PennyLaneAI/catalyst/pull/161)
-
-<<<<<<< HEAD
-* Use the differentiation method on the QNode rather than the ``grad`` function to better
-  match PennyLane's differentiation API.
-
-  This is an intermediate step towards differentiating functions that internally call multiple
-  QNodes, and towards supporting differentiation of classical postprocessing.
-  [#163](https://github.com/PennyLaneAI/catalyst/pull/163)
-=======
-* Represent known named observables as members of an MLIR Enum rather than a raw integer.
-  This improves IR readability.
-  [#165](https://github.com/PennyLaneAI/catalyst/pull/165)
->>>>>>> dbf43863
-
-<h3>Breaking changes</h3>
-
-<h3>Bug fixes</h3>
-
-* Fix a bug in the mapping from logical to concrete qubits for mid-circuit measurements.
-  [#80](https://github.com/PennyLaneAI/catalyst/pull/80)
-
-* Fix a bug in the way gradient result type is inferred.
-  [#84](https://github.com/PennyLaneAI/catalyst/pull/84)
-
-* Fix a memory regression and reduce memory footprint by removing unnecessary temporary buffers.
-  [#100](https://github.com/PennyLaneAI/catalyst/pull/100)
-
-* Provide a new abstraction to the ``QuantumDevice`` interface in the runtime called ``MemRefView``.
-  C++ implementations of the interface can iterate through and directly store results into the
-  ``MemRefView`` independant of the underlying memory layout. This can eliminate redundant buffer
-  copies at the interface boundaries, which has been applied to existing devices.
-  [#109](https://github.com/PennyLaneAI/catalyst/pull/109)
-
-* Reduce memory utilization by transferring ownership of buffers from the runtime to Python instead
-  of copying them. This includes adding a compiler pass that copies global buffers into the heap
-  as global buffers cannot be transferred to Python.
-  [#112](https://github.com/PennyLaneAI/catalyst/pull/112)
-
-* Temporary fix of use-after-free and dependency of uninitialized memory.
-  [#121](https://github.com/PennyLaneAI/catalyst/pull/121)
-
-* Fixes file renaming within pass pipelines.
-  [#126](https://github.com/PennyLaneAI/catalyst/pull/126)
-
-* Fixes the issue with the ``do_queue`` deprecation warnings in PennyLane.
-  [#146](https://github.com/PennyLaneAI/catalyst/pull/146)
-
-* Fixes the issue with gradients failing to work with ``jnp.array`` as constants.
-  [#152](https://github.com/PennyLaneAI/catalyst/pull/152)
-  
-  An example of a newly supported workflow:
-  
-  ``` python
-  coeffs = jnp.array([0.1, 0.2])
-  terms = [qml.PauliX(0) @ qml.PauliZ(1), qml.PauliZ(0)]
-  H = qml.Hamiltonian(coeffs, terms)
-
-  @qjit
-  @qml.qnode(qml.device("lightning.qubit", wires=2))
-  def circuit(x):
-    qml.RX(x[0], wires=0)
-    qml.RY(x[1], wires=0)
-    qml.CNOT(wires=[0, 1])
-    return qml.expval(H)
-
-  params = jnp.array([0.3, 0.4])
-  jax.grad(circuit)(params)
-  ```
-
-
-<h3>Contributors</h3>
-
-This release contains contributions from (in alphabetical order):
-
-Ali Asadi,
-David Ittah,
-Erick Ochoa Lopez,
-Jacob Mai Peng,
-Romain Moyard,
-Sergei Mironov.
-
-# Release 0.1.2
-
-<h3>New features</h3>
-
-* Add an option to print verbose messages explaining the compilation process.
-  [#68](https://github.com/PennyLaneAI/catalyst/pull/68)
-
-* Allow ``catalyst.grad`` to be used on any traceable function (within a qjit context).
-  This means the operation is no longer resticted to acting on ``qml.qnode``s only.
-  [#75](https://github.com/PennyLaneAI/catalyst/pull/75)
-
-
-<h3>Improvements</h3>
-
-* Work in progress on a Lightning-Kokkos backend:
-
-  Bring feature parity to the Lightning-Kokkos backend simulator.
-  [#55](https://github.com/PennyLaneAI/catalyst/pull/55)
-
-  Add support for variance measurements for all observables.
-  [#70](https://github.com/PennyLaneAI/catalyst/pull/70)
-
-* Build the runtime against qir-stdlib v0.1.0.
-  [#58](https://github.com/PennyLaneAI/catalyst/pull/58)
-
-* Replace input-checking assertions with exceptions.
-  [#67](https://github.com/PennyLaneAI/catalyst/pull/67)
-
-* Perform function inlining to improve optimizations and memory management within the compiler.
-  [#72](https://github.com/PennyLaneAI/catalyst/pull/72)
-
-<h3>Breaking changes</h3>
-
-<h3>Bug fixes</h3>
-
-* Several fixes to address memory leaks in the compiled program:
-
-  Fix memory leaks from data that flows back into the Python environment.
-  [#54](https://github.com/PennyLaneAI/catalyst/pull/54)
-
-  Fix memory leaks resulting from partial bufferization at the MLIR level. This fix makes the
-  necessary changes to reintroduce the ``-buffer-deallocation`` pass into the MLIR pass pipeline.
-  The pass guarantees that all allocations contained within a function (that is allocations that are
-  not returned from a function) are also deallocated.
-  [#61](https://github.com/PennyLaneAI/catalyst/pull/61)
-
-  Lift heap allocations for quantum op results from the runtime into the MLIR compiler core. This
-  allows all memref buffers to be memory managed in MLIR using the
-  [MLIR bufferization infrastructure](https://mlir.llvm.org/docs/Bufferization/).
-  [#63](https://github.com/PennyLaneAI/catalyst/pull/63)
-
-  Eliminate all memory leaks by tracking memory allocations at runtime. The memory allocations
-  which are still alive when the compiled function terminates, will be freed in the
-  finalization / teardown function.
-  [#78](https://github.com/PennyLaneAI/catalyst/pull/78)
-
-* Fix returning complex scalars from the compiled function.
-  [#77](https://github.com/PennyLaneAI/catalyst/pull/77)
-
-<h3>Contributors</h3>
-
-This release contains contributions from (in alphabetical order):
-
-Ali Asadi,
-David Ittah,
-Erick Ochoa Lopez,
-Sergei Mironov.
-
-# Release 0.1.1
-
-<h3>New features</h3>
-
-* Adds support for interpreting control flow operations.
-  [#31](https://github.com/PennyLaneAI/catalyst/pull/31)
-
-<h3>Improvements</h3>
-
-* Adds fallback compiler drivers to increase reliability during linking phase. Also adds support for a
-  CATALYST_CC environment variable for manual specification of the compiler driver used for linking.
-  [#30](https://github.com/PennyLaneAI/catalyst/pull/30)
-
-<h3>Breaking changes</h3>
-
-<h3>Bug fixes</h3>
-
-* Fixes the Catalyst image path in the readme to properly render on PyPI.
-
-<h3>Contributors</h3>
-
-This release contains contributions from (in alphabetical order):
-
-Ali Asadi,
-Erick Ochoa Lopez.
-
-# Release 0.1.0
-
-Initial public release.
-
-<h3>Contributors</h3>
-
-This release contains contributions from (in alphabetical order):
-
-Ali Asadi,
-Sam Banning,
-David Ittah,
-Josh Izaac,
-Erick Ochoa Lopez,
-Sergei Mironov,
-Isidor Schoch.
+# Release 0.2.0-dev
+
+<h3>New features</h3>
+
+* Catalyst programs can now be used inside of a larger JAX workflow which uses JIT compilation,
+  automatic differentiation, and other JAX transforms.
+  [#96](https://github.com/PennyLaneAI/catalyst/pull/96)
+  [#123](https://github.com/PennyLaneAI/catalyst/pull/123)
+
+  Note that generally Catalyst should be used to JIT the entire workflow, but sometimes users may
+  wish to delegate only the quantum part of their workflow to Catalyst and let JAX handle the rest
+  (for example due to missing a feature or compatibility issue in Catalyst).
+
+  Examples of newly supported workflows:
+
+   * JIT compilation with JAX:
+
+     ```py
+     @qjit
+     @qml.qnode(dev)
+     def circuit(x):
+         qml.RX(jnp.pi * x[0], wires=0)
+         qml.RY(x[1] ** 2, wires=0)
+         qml.RX(x[1] * x[2], wires=0)
+         return qml.probs(wires=0)
+
+     @jax.jit
+     def cost_fn(weights):
+         x = jnp.sin(weights)
+         return jnp.sum(jnp.cos(circuit(x)) ** 2)
+
+     cost_fn(jnp.array([0.1, 0.2, 0.3]))
+     ```
+
+   * Automatic differentiation with JAX, both in forward and reverse mode, but to first-order only:
+
+     ```py
+     @qjit
+     @qml.qnode(dev)
+     def circuit(x):
+         qml.RX(jnp.pi * x[0], wires=0)
+         qml.RY(x[1] ** 2, wires=0)
+         qml.RX(x[1] * x[2], wires=0)
+         return qml.probs(wires=0)
+
+     def cost_fn(weights):
+         x = jnp.sin(weights)
+         return jnp.sum(jnp.cos(circuit(x)) ** 2)
+
+     jax.grad(cost_fn)(jnp.array([0.1, 0.2, 0.3]))
+     ```
+
+   * Vectorization of quantum functions with JAX:
+
+     ```py
+     @qjit
+     @qml.qnode(dev)
+     def circuit(x):
+         qml.RX(jnp.pi * x[0], wires=0)
+         qml.RY(x[1] ** 2, wires=0)
+         qml.RX(x[1] * x[2], wires=0)
+         return qml.probs(wires=0)
+
+     def cost_fn(weights):
+         x = jnp.sin(weights)
+         return jnp.sum(jnp.cos(circuit(x)) ** 2)
+
+     jax.vmap(cost_fn)(jnp.array([[0.1, 0.2, 0.3], [0.4, 0.5, 0.6]]))
+     ```
+
+* Add a Backprop operation for using AD at the LLVM level with Enzyme AD. It has a 
+  bufferization pattern and a lowering to LLVM.
+  [#107](https://github.com/PennyLaneAI/catalyst/pull/107)
+  [#116](https://github.com/PennyLaneAI/catalyst/pull/116)
+
+* Add support for ``else if`` chains for ``@cond`` conditionals
+  [#104](https://github.com/PennyLaneAI/catalyst/pull/104)
+
+* Add the end-to-end support for multiple backend devices. The compilation flag
+  ``ENABLE_LIGHTNING_KOKKOS=ON`` builds the runtime with support for PennyLane's
+  ``lightning.kokkos``. Both ``lightning.qubit`` and ``lightning.kokkos`` can be
+  chosen as available backend devices from the frontend.
+  [#89](https://github.com/PennyLaneAI/catalyst/pull/89)
+
+* Add support for ``var`` of general observables
+  [#124](https://github.com/PennyLaneAI/catalyst/pull/124)
+
+* Add support for Jacobian product operations. The function ``jvp(f, params, tangents)`` returns
+  the Jacobian-vector product of a function ``f``, and the ``vjp(f, params, cotangents)`` returns
+  its vector-Jacobian product.
+
+  [#98](https://github.com/PennyLaneAI/catalyst/pull/98)
+
+  An example of a newly supported workflow:
+
+
+  ``` python
+  from catalyst import jvp
+
+  def f(p):
+    return jnp.stack([1*p, 2*p, 3*p])
+
+  @qjit
+  def workflow(params, tangent):
+    return jvp(f, [params], [tangent])
+
+  workflow(jnp.zeros([4], dtype=float), jnp.ones([4], dtype=float))
+  ```
+
+* Add support for generating OpenQasm3 kernels from the ``QuantumDevice`` API in the runtime.
+  [#118](https://github.com/PennyLaneAI/catalyst/pull/118)
+
+<h3>Improvements</h3>
+
+* Improving error handling by throwing descriptive and unified expressions for runtime
+  errors and assertions.
+  [#92](https://github.com/PennyLaneAI/catalyst/pull/92)
+
+* Improve interface for adding and re-using flags to quantum-opt commands.
+  These are called pipelines, as they contain multiple passes.
+  [#38](https://github.com/PennyLaneAI/catalyst/pull/38)
+
+* Improve python compatibility by providing a stable signature for user generated functions.
+  [#106](https://github.com/PennyLaneAI/catalyst/pull/106)
+
+* Handle C++ exceptions without unwinding the whole stack.
+  [#99](https://github.com/PennyLaneAI/catalyst/pull/99)
+
+* Support constant negative step sizes in ``@for_loop`` loops.
+  [#129](https://github.com/PennyLaneAI/catalyst/pull/129)
+
+* Reduce the number of classical invocations by counting the number of gate parameters in
+  the ``argmap`` function.
+  [#136](https://github.com/PennyLaneAI/catalyst/pull/136)
+
+  Prior to this, the computation of hybrid gradients executed all of the classical code
+  being differentiated in a ``pcount`` function that solely counted the number of gate
+  parameters in the quantum circuit. This was so ``argmap`` and other downstream
+  functions could allocate memrefs large enough to store all gate parameters.
+
+  Now, instead of counting the number of parameters separately, a dynamically-resizable
+  array is used in the ``argmap`` function directly to store the gate parameters. This
+  removes one invocation of all of the classical code being differentiated.
+
+* Use Tablegen to define MLIR passes instead of C++ to reduce overhead of adding new passes.
+  [#157](https://github.com/PennyLaneAI/catalyst/pull/157)
+
+* Update JAX to `v0.4.10`.
+  [#143](https://github.com/PennyLaneAI/catalyst/pull/143)
+
+* Perform constant folding on wire indices for ``quantum.insert`` and ``quantum.extract`` ops,
+  used when writing (resp. reading) qubits to (resp. from) quantum registers.
+  [#161](https://github.com/PennyLaneAI/catalyst/pull/161)
+
+* Use the differentiation method on the QNode rather than the ``grad`` function to better
+  match PennyLane's differentiation API.
+
+  This is an intermediate step towards differentiating functions that internally call multiple
+  QNodes, and towards supporting differentiation of classical postprocessing.
+  [#163](https://github.com/PennyLaneAI/catalyst/pull/163)
+
+* Represent known named observables as members of an MLIR Enum rather than a raw integer.
+  This improves IR readability.
+  [#165](https://github.com/PennyLaneAI/catalyst/pull/165)
+
+<h3>Breaking changes</h3>
+
+<h3>Bug fixes</h3>
+
+* Fix a bug in the mapping from logical to concrete qubits for mid-circuit measurements.
+  [#80](https://github.com/PennyLaneAI/catalyst/pull/80)
+
+* Fix a bug in the way gradient result type is inferred.
+  [#84](https://github.com/PennyLaneAI/catalyst/pull/84)
+
+* Fix a memory regression and reduce memory footprint by removing unnecessary temporary buffers.
+  [#100](https://github.com/PennyLaneAI/catalyst/pull/100)
+
+* Provide a new abstraction to the ``QuantumDevice`` interface in the runtime called ``MemRefView``.
+  C++ implementations of the interface can iterate through and directly store results into the
+  ``MemRefView`` independant of the underlying memory layout. This can eliminate redundant buffer
+  copies at the interface boundaries, which has been applied to existing devices.
+  [#109](https://github.com/PennyLaneAI/catalyst/pull/109)
+
+* Reduce memory utilization by transferring ownership of buffers from the runtime to Python instead
+  of copying them. This includes adding a compiler pass that copies global buffers into the heap
+  as global buffers cannot be transferred to Python.
+  [#112](https://github.com/PennyLaneAI/catalyst/pull/112)
+
+* Temporary fix of use-after-free and dependency of uninitialized memory.
+  [#121](https://github.com/PennyLaneAI/catalyst/pull/121)
+
+* Fixes file renaming within pass pipelines.
+  [#126](https://github.com/PennyLaneAI/catalyst/pull/126)
+
+* Fixes the issue with the ``do_queue`` deprecation warnings in PennyLane.
+  [#146](https://github.com/PennyLaneAI/catalyst/pull/146)
+
+* Fixes the issue with gradients failing to work with ``jnp.array`` as constants.
+  [#152](https://github.com/PennyLaneAI/catalyst/pull/152)
+  
+  An example of a newly supported workflow:
+  
+  ``` python
+  coeffs = jnp.array([0.1, 0.2])
+  terms = [qml.PauliX(0) @ qml.PauliZ(1), qml.PauliZ(0)]
+  H = qml.Hamiltonian(coeffs, terms)
+
+  @qjit
+  @qml.qnode(qml.device("lightning.qubit", wires=2))
+  def circuit(x):
+    qml.RX(x[0], wires=0)
+    qml.RY(x[1], wires=0)
+    qml.CNOT(wires=[0, 1])
+    return qml.expval(H)
+
+  params = jnp.array([0.3, 0.4])
+  jax.grad(circuit)(params)
+  ```
+
+
+<h3>Contributors</h3>
+
+This release contains contributions from (in alphabetical order):
+
+Ali Asadi,
+David Ittah,
+Erick Ochoa Lopez,
+Jacob Mai Peng,
+Romain Moyard,
+Sergei Mironov.
+
+# Release 0.1.2
+
+<h3>New features</h3>
+
+* Add an option to print verbose messages explaining the compilation process.
+  [#68](https://github.com/PennyLaneAI/catalyst/pull/68)
+
+* Allow ``catalyst.grad`` to be used on any traceable function (within a qjit context).
+  This means the operation is no longer resticted to acting on ``qml.qnode``s only.
+  [#75](https://github.com/PennyLaneAI/catalyst/pull/75)
+
+
+<h3>Improvements</h3>
+
+* Work in progress on a Lightning-Kokkos backend:
+
+  Bring feature parity to the Lightning-Kokkos backend simulator.
+  [#55](https://github.com/PennyLaneAI/catalyst/pull/55)
+
+  Add support for variance measurements for all observables.
+  [#70](https://github.com/PennyLaneAI/catalyst/pull/70)
+
+* Build the runtime against qir-stdlib v0.1.0.
+  [#58](https://github.com/PennyLaneAI/catalyst/pull/58)
+
+* Replace input-checking assertions with exceptions.
+  [#67](https://github.com/PennyLaneAI/catalyst/pull/67)
+
+* Perform function inlining to improve optimizations and memory management within the compiler.
+  [#72](https://github.com/PennyLaneAI/catalyst/pull/72)
+
+<h3>Breaking changes</h3>
+
+<h3>Bug fixes</h3>
+
+* Several fixes to address memory leaks in the compiled program:
+
+  Fix memory leaks from data that flows back into the Python environment.
+  [#54](https://github.com/PennyLaneAI/catalyst/pull/54)
+
+  Fix memory leaks resulting from partial bufferization at the MLIR level. This fix makes the
+  necessary changes to reintroduce the ``-buffer-deallocation`` pass into the MLIR pass pipeline.
+  The pass guarantees that all allocations contained within a function (that is allocations that are
+  not returned from a function) are also deallocated.
+  [#61](https://github.com/PennyLaneAI/catalyst/pull/61)
+
+  Lift heap allocations for quantum op results from the runtime into the MLIR compiler core. This
+  allows all memref buffers to be memory managed in MLIR using the
+  [MLIR bufferization infrastructure](https://mlir.llvm.org/docs/Bufferization/).
+  [#63](https://github.com/PennyLaneAI/catalyst/pull/63)
+
+  Eliminate all memory leaks by tracking memory allocations at runtime. The memory allocations
+  which are still alive when the compiled function terminates, will be freed in the
+  finalization / teardown function.
+  [#78](https://github.com/PennyLaneAI/catalyst/pull/78)
+
+* Fix returning complex scalars from the compiled function.
+  [#77](https://github.com/PennyLaneAI/catalyst/pull/77)
+
+<h3>Contributors</h3>
+
+This release contains contributions from (in alphabetical order):
+
+Ali Asadi,
+David Ittah,
+Erick Ochoa Lopez,
+Sergei Mironov.
+
+# Release 0.1.1
+
+<h3>New features</h3>
+
+* Adds support for interpreting control flow operations.
+  [#31](https://github.com/PennyLaneAI/catalyst/pull/31)
+
+<h3>Improvements</h3>
+
+* Adds fallback compiler drivers to increase reliability during linking phase. Also adds support for a
+  CATALYST_CC environment variable for manual specification of the compiler driver used for linking.
+  [#30](https://github.com/PennyLaneAI/catalyst/pull/30)
+
+<h3>Breaking changes</h3>
+
+<h3>Bug fixes</h3>
+
+* Fixes the Catalyst image path in the readme to properly render on PyPI.
+
+<h3>Contributors</h3>
+
+This release contains contributions from (in alphabetical order):
+
+Ali Asadi,
+Erick Ochoa Lopez.
+
+# Release 0.1.0
+
+Initial public release.
+
+<h3>Contributors</h3>
+
+This release contains contributions from (in alphabetical order):
+
+Ali Asadi,
+Sam Banning,
+David Ittah,
+Josh Izaac,
+Erick Ochoa Lopez,
+Sergei Mironov,
+Isidor Schoch.