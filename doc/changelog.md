--- conflicted
+++ resolved
@@ -124,14 +124,12 @@
 * Raise a better error message when no shots are specified and `qml.sample` or `qml.counts` is used.
   [(#786)](https://github.com/PennyLaneAI/catalyst/pull/786)
 
-<<<<<<< HEAD
 * The measurement primitives now have a standardized call signature so that `shots` and `shape` can
   both be provided as keyword arguments.
   [(#790)](https://github.com/PennyLaneAI/catalyst/pull/790)
-=======
+
 * Finite difference is now always possible regardless of whether the differentiated function has a valid gradient for autodiff or not. 
   [(#789)](https://github.com/PennyLaneAI/catalyst/pull/789)
->>>>>>> a5bff51e
 
 <h3>Breaking changes</h3>
 
