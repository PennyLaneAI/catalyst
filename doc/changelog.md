<<<<<<< HEAD
# Release 0.9.0-dev

<h3>New features</h3>

<h3>Improvements</h3>

<h3>Breaking changes</h3>

<h3>Bug fixes</h3>

<h3>Internal changes</h3>

<h3>Contributors</h3>

This release contains contributions from (in alphabetical order):

=======
>>>>>>> 5966ccb3
# Release 0.8.0

<h3>New features</h3>

* JAX-compatible functions that run on classical accelerators, such as GPUs, via `catalyst.accelerate` now support autodifferentiation.
  [(#920)](https://github.com/PennyLaneAI/catalyst/pull/920)

  For example,

  ```python
  from catalyst import qjit, grad

  @qjit
  @grad
  def f(x):
      expm = catalyst.accelerate(jax.scipy.linalg.expm)
      return jnp.sum(expm(jnp.sin(x)) ** 2)
  ```

  ```pycon
  >>> x = jnp.array([[0.1, 0.2], [0.3, 0.4]])
  >>> f(x)
  Array([[2.80120452, 1.67518663],
         [1.61605839, 4.42856163]], dtype=float64)
  ```

* Assertions can now be raised at runtime via the `catalyst.debug_assert` function.
  [(#925)](https://github.com/PennyLaneAI/catalyst/pull/925)

  Python-based exceptions (via `raise`) and assertions (via `assert`)
  will always be evaluated at program capture time, before certain runtime information
  may be available.

  Use `debug_assert` to instead raise assertions at runtime, including
  assertions that depend on values of dynamic variables.

  For example,

  ```python
  from catalyst import debug_assert

  @qjit
  def f(x):
      debug_assert(x < 5, "x was greater than 5")
      return x * 8
  ```

  ```pycon
  >>> f(4)
  Array(32, dtype=int64)
  >>> f(6)
  RuntimeError: x was greater than 5
  ```

  Assertions can be disabled globally for a qjit-compiled function
  via the ``disable_assertions`` keyword argument:

  ```python
  @qjit(disable_assertions=True)
  def g(x):
      debug_assert(x < 5, "x was greater than 5")
      return x * 8
  ```

  ```pycon
  >>> g(6)
  Array(48, dtype=int64)
  ```

* Mid-circuit measurement results when using `lightning.qubit` and `lightning.kokkos`
  can now be seeded via the new `seed` argument of the `qjit` decorator.
  [(#936)](https://github.com/PennyLaneAI/catalyst/pull/936)

  The seed argument accepts an unsigned 32-bit integer, which is used to initialize the pseudo-random
  state at the beginning of each execution of the compiled function.
  Therefor, different `qjit` objects with the same seed (including repeated calls to the same `qjit`)
  will always return the same sequence of mid-circuit measurement results.

  ```python
  dev = qml.device("lightning.qubit", wires=1)

  @qml.qnode(dev)
  def circuit(x):
      qml.RX(x, wires=0)
      m = measure(0)

      if m:
          qml.Hadamard(0)

      return qml.probs()

  @qjit(seed=37, autograph=True)
  def workflow(x):
      return jnp.stack([circuit(x) for i in range(4)])
  ```

  Repeatedly calling the `workflow` function above will always
  result in the same values:

  ```pycon
  >>> workflow(1.8)
  Array([[1. , 0. ],
       [1. , 0. ],
       [1. , 0. ],
       [0.5, 0.5]], dtype=float64)
  >>> workflow(1.8)
  Array([[1. , 0. ],
       [1. , 0. ],
       [1. , 0. ],
       [0.5, 0.5]], dtype=float64)
  ```

  Note that setting the seed will *not* avoid shot-noise stochasticity in terminal measurement
  statistics such as `sample` or `expval`:

  ```python
  dev = qml.device("lightning.qubit", wires=1, shots=10)

  @qml.qnode(dev)
  def circuit(x):
      qml.RX(x, wires=0)
      m = measure(0)

      if m:
          qml.Hadamard(0)

      return qml.expval(qml.PauliZ(0))

  @qjit(seed=37, autograph=True)
  def workflow(x):
      return jnp.stack([circuit(x) for i in range(4)])
  ```
  ```pycon
  >>> workflow(1.8)
  Array([1. , 1. , 1. , 0.4], dtype=float64)
  >>> workflow(1.8)
  Array([ 1. ,  1. ,  1. , -0.2], dtype=float64)
  ```

* Exponential fitting is now a supported method of zero-noise extrapolation when performing
  error mitigation in Catalyst using `mitigate_with_zne`.
  [(#953)](https://github.com/PennyLaneAI/catalyst/pull/953)

  This new functionality fits the data from noise-scaled circuits with an exponential function,
  and returns the zero-noise value:

  ```py
  from pennylane.transforms import exponential_extrapolate
  from catalyst import mitigate_with_zne

  dev = qml.device("lightning.qubit", wires=2, shots=100000)

  @qml.qnode(dev)
  def circuit(weights):
      qml.StronglyEntanglingLayers(weights, wires=[0, 1])
      return qml.expval(qml.PauliZ(0) @ qml.PauliZ(1))

  @qjit
  def workflow(weights, s):
      zne_circuit = mitigate_with_zne(circuit, scale_factors=s, extrapolate=exponential_extrapolate)
      return zne_circuit(weights)
  ```

  ```pycon
  >>> weights = jnp.ones([3, 2, 3])
  >>> scale_factors = jnp.array([1, 2, 3])
  >>> workflow(weights, scale_factors)
  Array(-0.19946598, dtype=float64)
  ```

* A new module is available, `catalyst.passes`, which provides Python decorators
  for enabling and configuring Catalyst MLIR compiler passes.
  [(#911)](https://github.com/PennyLaneAI/catalyst/pull/911)
  [(#1037)](https://github.com/PennyLaneAI/catalyst/pull/1037)

  The first pass available is `catalyst.passes.cancel_inverses`,
  which enables the `-removed-chained-self-inverse` MLIR pass that
  cancels two neighbouring Hadamard gates.

  ```python
  from catalyst.debug import get_compilation_stage
  from catalyst.passes import cancel_inverses

  dev = qml.device("lightning.qubit", wires=1)

  @qml.qnode(dev)
  def circuit(x: float):
      qml.RX(x, wires=0)
      qml.Hadamard(wires=0)
      qml.Hadamard(wires=0)
      return qml.expval(qml.PauliZ(0))

  @qjit(keep_intermediate=True)
  def workflow(x):
      optimized_circuit = cancel_inverses(circuit)
      return circuit(x), optimized_circuit(x)
  ```

* Catalyst now has debug functions `get_compilation_stage` and `replace_ir` to acquire and
  recompile the IR from a given pipeline pass for functions compiled with
  `keep_intermediate=True`.
  [(#981)](https://github.com/PennyLaneAI/catalyst/pull/981)

  For example, consider the following function:

  ```python
  @qjit(keep_intermediate=True)
  def f(x):
      return x**2
  ```

  ```pycon
  >>> f(2.0)
  4.0
  ```

  Here we use `get_compilation_stage` to acquire the IR, and then modify
  `%2 = arith.mulf %in, %in_0 : f64` to turn the square function into a cubic one
  via `replace_ir`:

  ```python
  from catalyst.debug import get_compilation_stage, replace_ir

  old_ir = get_compilation_stage(f, "HLOLoweringPass")
  new_ir = old_ir.replace(
      "%2 = arith.mulf %in, %in_0 : f64\n",
      "%t = arith.mulf %in, %in_0 : f64\n    %2 = arith.mulf %t, %in_0 : f64\n"
  )
  replace_ir(f, "HLOLoweringPass", new_ir)
  ```

  The recompilation starts after the given checkpoint stage:

  ```pycon
  >>> f(2.0)
  8.0
  ```

  Either function can also be used independently of each other. Note that
  `get_compilation_stage` replaces the `print_compilation_stage` function;
  please see the Breaking Changes section for more details.

* Catalyst now supports generating executables from compiled functions for the native host architecture using
  `catalyst.debug.compile_executable`.
  [(#1003)](https://github.com/PennyLaneAI/catalyst/pull/1003)

  ```pycon
  >>> @qjit
  ... def f(x):
  ...     y = x * x
  ...     catalyst.debug.print_memref(y)
  ...     return y
  >>> f(5)
  MemRef: base@ = 0x31ac22580 rank = 0 offset = 0 sizes = [] strides = [] data =
  25
  Array(25, dtype=int64)
  ```

  We can use ``compile_executable`` to compile this function to a binary:

  ```pycon
  >>> from catalyst.debug import compile_executable
  >>> binary = compile_executable(f, 5)
  >>> print(binary)
  /path/to/executable
  ```

  Executing this function from a shell environment:

  ```console
  $ /path/to/executable
  MemRef: base@ = 0x64fc9dd5ffc0 rank = 0 offset = 0 sizes = [] strides = [] data =
  25
  ```

<h3>Improvements</h3>

* Catalyst has been updated to work with JAX v0.4.28 (exact version match required).
  [(#931)](https://github.com/PennyLaneAI/catalyst/pull/931)
  [(#995)](https://github.com/PennyLaneAI/catalyst/pull/995)

* Catalyst now supports keyword arguments for qjit-compiled functions.
  [(#1004)](https://github.com/PennyLaneAI/catalyst/pull/1004)

  ```pycon
  >>> @qjit
  ... @grad
  ... def f(x, y):
  ...     return x * y
  >>> f(3., y=2.)
  Array(2., dtype=float64)
  ```

  Note that the `static_argnums` argument to the `qjit` decorator
  is not supported when passing argument values as keyword arguments.

* Support has been added for the `jax.numpy.argsort`
  function within qjit-compiled functions.
  [(#901)](https://github.com/PennyLaneAI/catalyst/pull/901)

* Autograph now supports in-place array assignments with static slices.
  [(#843)](https://github.com/PennyLaneAI/catalyst/pull/843)

  For example,

  ```python
  @qjit(autograph=True)
  def f(x, y):
      y[1:10:2] = x
      return y
  ```

  ```pycon
  >>> f(jnp.ones(5), jnp.zeros(10))
  Array([0., 1., 0., 1., 0., 1., 0., 1., 0., 1.], dtype=float64)
  ```

* Autograph now works when `qjit` is applied to a function decorated with
  `vmap`, `cond`, `for_loop` or `while_loop`. Previously, stacking the
  autograph-enabled qjit decorator directly on top of other Catalyst
  decorators would lead to errors.
  [(#835)](https://github.com/PennyLaneAI/catalyst/pull/835)
  [(#938)](https://github.com/PennyLaneAI/catalyst/pull/938)
  [(#942)](https://github.com/PennyLaneAI/catalyst/pull/942)

  ```python
  from catalyst import vmap, qjit

  dev = qml.device("lightning.qubit", wires=2)

  @qml.qnode(dev)
  def circuit(x):
      qml.RX(x, wires=0)
      return qml.expval(qml.PauliZ(0))
  ```

  ```pycon
  >>> x = jnp.array([0.1, 0.2, 0.3])
  >>> qjit(vmap(circuit), autograph=True)(x)
  Array([0.99500417, 0.98006658, 0.95533649], dtype=float64)
  ```

* Runtime memory usage, and compilation complexity, has been reduced by eliminating some scalar
  tensors from the IR. This has been done by adding a `linalg-detensorize` pass at the end of the
  HLO lowering pipeline.
  [(#1010)](https://github.com/PennyLaneAI/catalyst/pull/1010)

* Program verification is extended to confirm that the measurements included in QNodes
  are compatible with the specified device and settings.
  [(#945)](https://github.com/PennyLaneAI/catalyst/pull/945)
  [(#962)](https://github.com/PennyLaneAI/catalyst/pull/962)

  ```pycon
  >>> dev = qml.device("lightning.qubit", wires=2, shots=None)
  >>> @qjit
  ... @qml.qnode(dev)
  ... def circuit(params):
  ...     qml.RX(params[0], wires=0)
  ...     qml.RX(params[1], wires=1)
  ...     return {
  ...         "sample": qml.sample(wires=[0, 1]),
  ...         "expval": qml.expval(qml.PauliZ(0))
  ...     }
  >>> circuit([0.1, 0.2])
  CompileError: Sample-based measurements like sample(wires=[0, 1])
  cannot work with shots=None. Please specify a finite number of shots.
  ```

* On devices that support it, initial state preparation routines `qml.StatePrep` and `qml.BasisState`
  are no longer decomposed when using Catalyst, improving compilation and runtime performance.
  [(#955)](https://github.com/PennyLaneAI/catalyst/pull/955)
  [(#1047)](https://github.com/PennyLaneAI/catalyst/pull/1047)

* Improved type validation and error messaging has been added to both the `catalyst.jvp`
  and `catalyst.vjp` functions to ensure that the (co)tangent and parameter types are compatible.
  [(#1020)](https://github.com/PennyLaneAI/catalyst/pull/1020)
  [(#1030)](https://github.com/PennyLaneAI/catalyst/pull/1030)
  [(#1031)](https://github.com/PennyLaneAI/catalyst/pull/1031)

  For example, providing an integer tangent for a function with float64 parameters
  will result in an error:

  ```pycon
  >>> f = lambda x: (2 * x, x * x)
  >>> f_jvp = lambda x: catalyst.jvp(f, params=(x,), tangents=(1,))
  >>> qjit(f_jvp)(0.5)
  TypeError: function params and tangents arguments to catalyst.jvp do not match;
  dtypes must be equal. Got function params dtype float64 and so expected tangent
  dtype float64, but got tangent dtype int64 instead.
  ```

  Ensuring that the types match will resolve the error:

  ```pycon
  >>> f_jvp = lambda x: catalyst.jvp(f, params=(x,), tangents=(1.0,))
  >>> qjit(f_jvp)(0.5)
  ((Array(1., dtype=float64), Array(0.25, dtype=float64)),
   (Array(2., dtype=float64), Array(1., dtype=float64)))
  ```

* Add a script for setting up a Frontend-Only Development Environment that does not require
  compilation, as it uses the TestPyPI wheel shared libraries.
  [(#1022)](https://github.com/PennyLaneAI/catalyst/pull/1022)

<h3>Breaking changes</h3>

* The `argnum` keyword argument in the `grad`, `jacobian`, `value_and_grad`,
  `vjp`, and `jvp` functions has been renamed to `argnums` to better match JAX.
  [(#1036)](https://github.com/PennyLaneAI/catalyst/pull/1036)

* Return values of qjit-compiled functions that were previously `numpy.ndarray` are now of type
  `jax.Array` instead. This should have minimal impact, but code that depends on the output of
  qjit-compiled function being NumPy arrays will need to be updated.
  [(#895)](https://github.com/PennyLaneAI/catalyst/pull/895)

* The `print_compilation_stage` function has been renamed `get_compilation_stage`.
  It no longer prints the IR to the standard output, instead it simply returns
  the IR as a string.
  [(#981)](https://github.com/PennyLaneAI/catalyst/pull/981)

  ```pycon
  >>> @qjit(keep_intermediate=True)
  ... def func(x: float):
  ...     return x
  >>> print(get_compilation_stage(func, "HLOLoweringPass"))
  module @func {
    func.func public @jit_func(%arg0: tensor<f64>)
    -> tensor<f64> attributes {llvm.emit_c_interface} {
      return %arg0 : tensor<f64>
    }
    func.func @setup() {
      quantum.init
      return
    }
    func.func @teardown() {
      quantum.finalize
      return
    }
  }
  ```

* Support for TOML files in Schema 1 has been disabled.
  [(#960)](https://github.com/PennyLaneAI/catalyst/pull/960)

* The `mitigate_with_zne` function no longer accepts a `degree` parameter for polynomial fitting
  and instead accepts a callable to perform extrapolation. Any qjit-compatible extrapolation
  function is valid. Keyword arguments can be passed to this function using the
  `extrapolate_kwargs` keyword argument in `mitigate_with_zne`.
  [(#806)](https://github.com/PennyLaneAI/catalyst/pull/806)

* The QuantumDevice API has now added the functions `SetState` and `SetBasisState`
  for simulators that may benefit from instructions that directly set the state.
  Implementing these methods is optional, and device support can be indicated via
  the `initial_state_prep` flag in the TOML configuration file.
  [(#955)](https://github.com/PennyLaneAI/catalyst/pull/955)

<h3>Bug fixes</h3>

* Fix a bug where LegacyDevice number of shots is not correctly extracted when using the legacyDeviceFacade.
  [(#1035)](https://github.com/PennyLaneAI/catalyst/pull/1035)

* Catalyst no longer generates a `QubitUnitary` operation during decomposition if a device doesn't
  support it. Instead, the operation that would lead to a `QubitUnitary` is either decomposed or
  raises an error.
  [(#1002)](https://github.com/PennyLaneAI/catalyst/pull/1002)

* Catalyst now preserves output PyTrees in QNodes executed with `mcm_method="one-shot"`.
  [(#957)](https://github.com/PennyLaneAI/catalyst/pull/957)

  For example:

  ```python
  dev = qml.device("lightning.qubit", wires=1, shots=20)
  @qml.qjit
  @qml.qnode(dev, mcm_method="one-shot")
  def func(x):
      qml.RX(x, wires=0)
      m_0 = catalyst.measure(0, postselect=1)
      return {"hi": qml.expval(qml.Z(0))}
  ```

  ```pycon
  >>> func(0.9)
  {'hi': Array(-1., dtype=float64)}
  ```

* Fixes a bug where scatter did not work correctly with list indices.
  [(#982)](https://github.com/PennyLaneAI/catalyst/pull/982)

  ```python
  A = jnp.ones([3, 3]) * 2

  def update(A):
      A = A.at[[0, 1], :].set(jnp.ones([2, 3]), indices_are_sorted=True, unique_indices=True)
      return A
  ```

  ```pycon
  >>> update
  [[1. 1. 1.]
   [1. 1. 1.]
   [2. 2. 2.]]
  ```

* Static arguments can now be passed through a QNode when specified
  with the `static_argnums` keyword argument.
  [(#932)](https://github.com/PennyLaneAI/catalyst/pull/932)

  ```python
  dev = qml.device("lightning.qubit", wires=1)

  @qjit(static_argnums=(1,))
  @qml.qnode(dev)
  def circuit(x, c):
      print("Inside QNode:", c)
      qml.RY(c, 0)
      qml.RX(x, 0)
      return qml.expval(qml.PauliZ(0))
  ```

  When executing the qjit-compiled function above, `c` will
  be a static variable with value known at compile time:

  ```pycon
  >>> circuit(0.5, 0.5)
  "Inside QNode: 0.5"
  Array(0.77015115, dtype=float64)
  ```

  Changing the value of `c` will result in re-compilation:

  ```pycon
  >>> circuit(0.5, 0.8)
  "Inside QNode: 0.8"
  Array(0.61141766, dtype=float64)
  ```

* Fixes a bug where Catalyst would fail to apply quantum transforms and preserve
  QNode configuration settings when Autograph was enabled.
  [(#900)](https://github.com/PennyLaneAI/catalyst/pull/900)

* `pure_callback` will no longer cause a crash in the compiler if the return type
  signature is declared incorrectly and the callback function is differentiated.
  [(#916)](https://github.com/PennyLaneAI/catalyst/pull/916)

  Instead, this is caught early and a useful error message returned:

  ```python
  @catalyst.pure_callback
  def callback_fn(x) -> jax.ShapeDtypeStruct((2,), jnp.float32):
      return np.array([np.sin(x), np.cos(x)])
  
  callback_fn.fwd(lambda x: (callback_fn(x), x))
  callback_fn.bwd(lambda x, dy: (jnp.array([jnp.cos(x), -jnp.sin(x)]) @ dy,))
  
  @qjit
  @catalyst.grad
  def f(x):
      return jnp.sum(callback_fn(jnp.sin(x)))
  ```

  ```pycon
  >>> f(0.54)
  TypeError: Callback callback_fn expected type ShapedArray(float32[2]) but observed ShapedArray(float64[2]) in its return value
  ```

* AutoGraph will now correctly convert conditional statements where the condition is a non-boolean
  static value.
  [(#944)](https://github.com/PennyLaneAI/catalyst/pull/944)

  Internally, statically known non-boolean predicates (such as `1`) will be
  converted to `bool`:

  ```python
  @qml.qjit(autograph=True)
  def workflow(x):
      n = 1

      if n:
          y = x ** 2
      else:
          y = x

      return y
  ```

* `value_and_grad` will now correctly differentiate functions with multiple arguments.
  Previously, attempting to differentiate functions with multiple arguments, or pass
  the ``argnums`` argument, would result in an error.
  [(#1034)](https://github.com/PennyLaneAI/catalyst/pull/1034)

  ```python
  @qjit
  def g(x, y, z):
      def f(x, y, z):
          return x * y ** 2 * jnp.sin(z)
      return catalyst.value_and_grad(f, argnums=[1, 2])(x, y, z)
  ```

  ```pycon
  >>> g(0.4, 0.2, 0.6)
  (Array(0.00903428, dtype=float64),
   (Array(0.0903428, dtype=float64), Array(0.01320537, dtype=float64)))
  ```

* A bug is fixed in `catalyst.debug.get_cmain` to support multi-dimensional arrays as
  function inputs.
  [(#1003)](https://github.com/PennyLaneAI/catalyst/pull/1003)

<h3>Documentation</h3>

* A page has been added to the documentation, listing devices that are
  Catalyst compatible.
  [(#966)](https://github.com/PennyLaneAI/catalyst/pull/966)

<h3>Internal changes</h3>

* Adds `catalyst.from_plxpr.from_plxpr` for converting a PennyLane variant jaxpr into a
  Catalyst variant jaxpr.
  [(#837)](https://github.com/PennyLaneAI/catalyst/pull/837)

* Catalyst now uses Enzyme `v0.0.130`
  [(#898)](https://github.com/PennyLaneAI/catalyst/pull/898)

* When memrefs have no identity layout, memrefs copy operations are replaced by the linalg copy operation.
  It does not use a runtime function but instead lowers to scf and standard dialects. It also ensures
  a better compatibility with Enzyme.
  [(#917)](https://github.com/PennyLaneAI/catalyst/pull/917)

* LLVM's O2 optimization pipeline and Enzyme's AD transformations are now only run in the presence
  of gradients, significantly improving compilation times for programs without derivatives.
  Similarly, LLVM's coroutine lowering passes only run when `async_qnodes` is enabled in the QJIT decorator.
  [(#968)](https://github.com/PennyLaneAI/catalyst/pull/968)

* The function `inactive_callback` was renamed `__catalyst_inactive_callback`.
  [(#899)](https://github.com/PennyLaneAI/catalyst/pull/899)

* The function `__catalyst_inactive_callback` has the nofree attribute.
  [(#898)](https://github.com/PennyLaneAI/catalyst/pull/898)

* `catalyst.dynamic_one_shot` uses `postselect_mode="pad-invalid-samples"` in favour of `interface="jax"` when processing results.
  [(#956)](https://github.com/PennyLaneAI/catalyst/pull/956)

* Callbacks now have nicer identifiers in their MLIR representation. The identifiers include
  the name of the Python function being called back into.
  [(#919)](https://github.com/PennyLaneAI/catalyst/pull/919)

* Fix tracing of `SProd` operations to bring Catalyst in line with PennyLane v0.38.
  [(#935)](https://github.com/PennyLaneAI/catalyst/pull/935)

  After some changes in PennyLane, `Sprod.terms()` returns the terms as leaves
  instead of a tree. This means that we need to manually trace each term and
  finally multiply it with the coefficients to create a Hamiltonian.

* The function `mitigate_with_zne` accomodates a `folding` input argument for specifying the type of
  circuit folding technique to be used by the error-mitigation routine
  (only `global` value is supported to date.)
  [(#946)](https://github.com/PennyLaneAI/catalyst/pull/946)

* Catalyst's implementation of Lightning Kokkos plugin has been removed in favor of Lightning's one.
  [(#974)](https://github.com/PennyLaneAI/catalyst/pull/974)

* The `validate_device_capabilities` function is considered obsolete. Hence, it has been removed.
  [(#1045)](https://github.com/PennyLaneAI/catalyst/pull/1045)

<h3>Contributors</h3>

This release contains contributions from (in alphabetical order):

Joey Carter,
Alessandro Cosentino,
Lillian M. A. Frederiksen,
Josh Izaac,
Christina Lee,
Kunwar Maheep Singh,
Mehrdad Malekmohammadi,
Romain Moyard,
Erick Ochoa Lopez,
Mudit Pandey,
Nate Stemen,
Raul Torres,
Tzung-Han Juang,
Paul Haochen Wang,

# Release 0.7.0

<h3>New features</h3>

* Add support for accelerating classical processing via JAX with `catalyst.accelerate`.
  [(#805)](https://github.com/PennyLaneAI/catalyst/pull/805)

  Classical code that can be just-in-time compiled with JAX can now be seamlessly executed
  on GPUs or other accelerators with `catalyst.accelerate`, right inside of QJIT-compiled functions.

  ```python
  @accelerate(dev=jax.devices("gpu")[0])
  def classical_fn(x):
      return jnp.sin(x) ** 2

  @qjit
  def hybrid_fn(x):
      y = classical_fn(jnp.sqrt(x)) # will be executed on a GPU
      return jnp.cos(y)
  ```

  Available devices can be retrieved via
  `jax.devices()`. If not provided, the default value of
  `jax.devices()[0]` as determined by JAX will be used.

* Catalyst callback functions, such as `pure_callback`, `debug.callback`, and `debug.print`, now
  all support auto-differentiation.
  [(#706)](https://github.com/PennyLaneAI/catalyst/pull/706)
  [(#782)](https://github.com/PennyLaneAI/catalyst/pull/782)
  [(#822)](https://github.com/PennyLaneAI/catalyst/pull/822)
  [(#834)](https://github.com/PennyLaneAI/catalyst/pull/834)
  [(#882)](https://github.com/PennyLaneAI/catalyst/pull/882)
  [(#907)](https://github.com/PennyLaneAI/catalyst/pull/907)

  - When using callbacks that do not return any values, such as `catalyst.debug.callback` and
    `catalyst.debug.print`, these functions are marked as 'inactive' and do not contribute to or
    affect the derivative of the function:

    ```python
    import logging

    log = logging.getLogger(__name__)
    log.setLevel(logging.INFO)

    @qml.qjit
    @catalyst.grad
    def f(x):
        y = jnp.cos(x)
        catalyst.debug.print("Debug print: y = {0:.4f}", y)
        catalyst.debug.callback(lambda _: log.info("Value of y = %s", _))(y)
        return y ** 2
    ```

    ```pycon
    >>> f(0.54)
    INFO:__main__:Value of y = 0.8577086813638242
    Debug print: y = 0.8577
    array(-0.88195781)
    ```

  - Callbacks that *do* return values and may affect the qjit-compiled functions
    computation, such as `pure_callback`, may have custom derivatives manually
    registered with the Catalyst compiler in order to support differentiation.

    This can be done via the `pure_callback.fwd` and `pure_callback.bwd` methods, to specify how the
    forwards and backwards pass (the vector-Jacobian product) of the callback should be computed:

    ```python
    @catalyst.pure_callback
    def callback_fn(x) -> float:
        return np.sin(x[0]) * x[1]

    @callback_fn.fwd
    def callback_fn_fwd(x):
        # returns the evaluated function as well as residual
        # values that may be useful for the backwards pass
        return callback_fn(x), x

    @callback_fn.bwd
    def callback_fn_vjp(res, dy):
        # Accepts residuals from the forward pass, as well
        # as (one or more) cotangent vectors dy, and returns
        # a tuple of VJPs corresponding to each input parameter.

        def vjp(x, dy) -> (jax.ShapeDtypeStruct((2,), jnp.float64),):
            return (np.array([np.cos(x[0]) * dy * x[1], np.sin(x[0]) * dy]),)

        # The VJP function can also be a pure callback
        return catalyst.pure_callback(vjp)(res, dy)

    @qml.qjit
    @catalyst.grad
    def f(x):
        y = jnp.array([jnp.cos(x[0]), x[1]])
        return jnp.sin(callback_fn(y))
    ```

    ```pycon
    >>> x = jnp.array([0.1, 0.2])
    >>> f(x)
    array([-0.01071923,  0.82698717])
    ```

* Catalyst now supports the 'dynamic one shot' method for simulating circuits with mid-circuit
  measurements, which compared to other methods, may be advantageous for circuits with many
  mid-circuit measurements executed for few shots.
  [(#5617)](https://github.com/PennyLaneAI/pennylane/pull/5617)
  [(#798)](https://github.com/PennyLaneAI/catalyst/pull/798)

  The dynamic one shot method evaluates dynamic circuits by executing them one shot at a time via
  `catalyst.vmap`, sampling a dynamic execution path for each shot. This method only works for a
  QNode executing with finite shots, and it requires the device to support mid-circuit measurements
  natively.

  This new mode can be specified by using the `mcm_method` argument of the QNode:

  ```python
  dev = qml.device("lightning.qubit", wires=5, shots=20)

  @qml.qjit(autograph=True)
  @qml.qnode(dev, mcm_method="one-shot")
  def circuit(x):

      for i in range(10):
          qml.RX(x, 0)
          m = catalyst.measure(0)

          if m:
              qml.RY(x ** 2, 1)

          x = jnp.sin(x)

      return qml.expval(qml.Z(1))
  ```

  Catalyst's existing method for simulating mid-circuit measurements remains
  available via `mcm_method="single-branch-statistics"`.

  When using `mcm_method="one-shot"`, the `postselect_mode` keyword argument can also
  be used to specify whether the returned result should include `shots`-number of
  postselected measurements (`"fill-shots"`), or whether results should
  include all results, including invalid postselections (`"hw_like"`):

  ```python
  @qml.qjit
  @qml.qnode(dev, mcm_method="one-shot", postselect_mode="hw-like")
  def func(x):
      qml.RX(x, wires=0)
      m_0 = catalyst.measure(0, postselect=1)
      return qml.sample(wires=0)
  ```

  ```pycon
  >>> res = func(0.9)
  >>> res
  array([-2147483648, -2147483648,           1, -2147483648, -2147483648,
         -2147483648, -2147483648,           1, -2147483648, -2147483648,
         -2147483648, -2147483648,           1, -2147483648, -2147483648,
         -2147483648, -2147483648, -2147483648, -2147483648, -2147483648])
  >>> jnp.delete(res, jnp.where(res == np.iinfo(np.int32).min)[0])
  Array([1, 1, 1], dtype=int64)
  ```

  Note that invalid shots will not be discarded, but will be replaced by `np.iinfo(np.int32).min`.
  They will not be used for processing final results (like expectation values), but
  they will appear in the output of QNodes that return samples directly.

  For more details, see the [dynamic quantum circuit documentation](https://docs.pennylane.ai/en/latest/introduction/dynamic_quantum_circuits.html).

* Catalyst now has support for returning `qml.sample(m)` where `m` is the result of a mid-circuit
  measurement.
  [(#731)](https://github.com/PennyLaneAI/catalyst/pull/731)

  When used with `mcm_method="one-shot"`, this will return an array with one measurement
  result for each shot:

  ```python
  dev = qml.device("lightning.qubit", wires=2, shots=10)

  @qml.qjit
  @qml.qnode(dev, mcm_method="one-shot")
  def func(x):
      qml.RX(x, wires=0)
      m = catalyst.measure(0)
      qml.RX(x ** 2, wires=0)
      return qml.sample(m), qml.expval(qml.PauliZ(0))
  ```

  ```pycon
  >>> func(0.9)
  (array([0, 1, 0, 0, 0, 0, 1, 0, 0, 0]), array(0.4))
  ```

  In `mcm_method="single-branch-statistics"` mode, it will be equivalent to
  returning `m` directly from the quantum function --- that is, it will return
  a single boolean corresponding to the measurement in the branch selected:

  ```python
  @qml.qjit
  @qml.qnode(dev, mcm_method="single-branch-statistics")
  def func(x):
      qml.RX(x, wires=0)
      m = catalyst.measure(0)
      qml.RX(x ** 2, wires=0)
      return qml.sample(m), qml.expval(qml.PauliZ(0))
  ```

  ```pycon
  >>> func(0.9)
  (array(False), array(0.8))
  ```

* A new function, `catalyst.value_and_grad`, returns both the result of a function and
  its gradient with a single forward and backwards pass.
  [(#804)](https://github.com/PennyLaneAI/catalyst/pull/804)
  [(#859)](https://github.com/PennyLaneAI/catalyst/pull/859)

  This can be more efficient, and reduce overall quantum executions, compared to separately
  executing the function and then computing its gradient.

  For example:

  ```py
  dev = qml.device("lightning.qubit", wires=3)

  @qml.qnode(dev)
  def circuit(x):
      qml.RX(x, wires=0)
      qml.CNOT(wires=[0, 1])
      qml.RX(x, wires=2)
      return qml.probs()

  @qml.qjit
  @catalyst.value_and_grad
  def cost(x):
      return jnp.sum(jnp.cos(circuit(x)))
  ```

  ```pycon
  >>> cost(0.543)
  (array(7.64695856), array(0.33413963))
  ```

* Autograph now supports single index JAX array assignments
  [(#717)](https://github.com/PennyLaneAI/catalyst/pull/717)

  When using Autograph, syntax of the form `x[i] = y` where `i` is a single integer
  will now be automatically converted to the JAX equivalent of `x = x.at(i).set(y)`:

  ```python
  @qml.qjit(autograph=True)
  def f(array):
      result = jnp.ones(array.shape, dtype=array.dtype)

      for i, x in enumerate(array):
          result[i] = result[i] + x * 3

      return result
  ```

  ```pycon
  >>> f(jnp.array([-0.1, 0.12, 0.43, 0.54]))
  array([0.7 , 1.36, 2.29, 2.62])
  ```

* Catalyst now supports dynamically-shaped arrays in control-flow primitives. Arrays with dynamic
  shapes can now be used with `for_loop`, `while_loop`, and `cond` primitives.
  [(#775)](https://github.com/PennyLaneAI/catalyst/pull/775)
  [(#777)](https://github.com/PennyLaneAI/catalyst/pull/777)
  [(#830)](https://github.com/PennyLaneAI/catalyst/pull/830)

  ``` python
  @qjit
  def f(shape):
      a = jnp.ones([shape], dtype=float)

      @for_loop(0, 10, 2)
      def loop(i, a):
          return a + i

      return loop(a)
  ```
  ``` pycon
  >>> f(3)
  array([21., 21., 21.])
  ```

* Support has been added for disabling Autograph for specific functions.
  [(#705)](https://github.com/PennyLaneAI/catalyst/pull/705)
  [(#710)](https://github.com/PennyLaneAI/catalyst/pull/710)

  The decorator `catalyst.disable_autograph` allows one to disable Autograph
  from auto-converting specific external functions when called within a qjit-compiled
  function with `autograph=True`:

  ```python
  def approximate_e(n):
      num = 1.
      fac = 1.
      for i in range(1, n + 1):
          fac *= i
          num += 1. / fac
      return num

  @qml.qjit(autograph=True)
  def g(x: float, N: int):

      for i in range(N):
          x = x + catalyst.disable_autograph(approximate_e)(10) / x ** i

      return x
  ```

  ```pycon
  >>> g(0.1, 10)
  array(4.02997319)
  ```

  Note that for Autograph to be disabled, the decorated function must be
  defined **outside** the qjit-compiled function. If it is defined within
  the qjit-compiled function, it will continue to be converted with Autograph.

  In addition, Autograph can also be disabled for all externally defined functions
  within a qjit-compiled function via the context manager syntax:

  ```python
  @qml.qjit(autograph=True)
  def g(x: float, N: int):

      for i in range(N):
          with catalyst.disable_autograph:
            x = x + approximate_e(10) / x ** i

      return x
  ```

* Support for including a list of (sub)modules to be allowlisted for autograph conversion.
  [(#725)](https://github.com/PennyLaneAI/catalyst/pull/725)

  Although library code is not meant to be targeted by Autograph conversion,
  it sometimes make sense to enable it for specific submodules that might
  benefit from such conversion:

  ```py
  @qjit(autograph=True, autograph_include=["excluded_module.submodule"])
  def f(x):
    return excluded_module.submodule.func(x)

  ```

  For example, this might be useful if importing functionality from PennyLane (such as
  a transform or decomposition), and would like to have Autograph capture and convert
  associated control flow.

* Controlled operations that do not have a matrix representation defined are now supported via
  applying PennyLane's decomposition.
  [(#831)](https://github.com/PennyLaneAI/catalyst/pull/831)

  ``` python
  @qjit
  @qml.qnode(qml.device("lightning.qubit", wires=2))
  def circuit():
      qml.Hadamard(0)
      qml.ctrl(qml.TrotterProduct(H, time=2.4, order=2), control=[1])
      return qml.state()
  ```

* Catalyst has now officially support on Linux aarch64, with pre-built binaries
  available on PyPI; simply `pip install pennylane-catalyst` on Linux aarch64 systems.
  [(#767)](https://github.com/PennyLaneAI/catalyst/pull/767)

<h3>Improvements</h3>

* Validation is now performed for observables and operations to ensure that provided circuits
  are compatible with the devices for execution.
  [(#626)](https://github.com/PennyLaneAI/catalyst/pull/626)
  [(#783)](https://github.com/PennyLaneAI/catalyst/pull/783)

  ```python
  dev = qml.device("lightning.qubit", wires=2, shots=10000)

  @qjit
  @qml.qnode(dev)
  def circuit(x):
      qml.Hadamard(wires=0)
      qml.CRX(x, wires=[0, 1])
      return qml.var(qml.PauliZ(1))
  ```

  ```pycon
  >>> circuit(0.43)
  DifferentiableCompileError: Variance returns are forbidden in gradients
  ```

* Catalyst's adjoint and ctrl methods are now fully compatible with the PennyLane equivalent when
  applied to a single Operator. This should lead to improved compatibility with PennyLane library
  code, as well when reusing quantum functions with both Catalyst and PennyLane.
  [(#768)](https://github.com/PennyLaneAI/catalyst/pull/768)
  [(#771)](https://github.com/PennyLaneAI/catalyst/pull/771)
  [(#802)](https://github.com/PennyLaneAI/catalyst/pull/802)

* Controlled operations defined via specialized classes (like `Toffoli` or `ControlledQubitUnitary`)
  are now implemented as controlled versions of their base operation if the device supports it.
  In particular, `MultiControlledX` is no longer executed as a `QubitUnitary` with Lightning.
  [(#792)](https://github.com/PennyLaneAI/catalyst/pull/792)

* The Catalyst frontend now supports Python logging through PennyLane's `qml.logging` module.
  For more details, please see the [logging documentation](https://docs.pennylane.ai/en/stable/introduction/logging.html).
  [(#660)](https://github.com/PennyLaneAI/catalyst/pull/660)

* Catalyst now performs a stricter validation of the wire requirements for devices. In particular,
  only integer, continuous wire labels starting at 0 are allowed.
  [(#784)](https://github.com/PennyLaneAI/catalyst/pull/784)

* Catalyst no longer disallows quantum circuits with 0 qubits.
  [(#784)](https://github.com/PennyLaneAI/catalyst/pull/784)

* Added support for `IsingZZ` as a native gate in Catalyst. Previously, the IsingZZ gate would be
  decomposed into a CNOT and RZ gates, even if a device supported it.
  [(#730)](https://github.com/PennyLaneAI/catalyst/pull/730)

* All decorators in Catalyst, including `vmap`, `qjit`, `mitigate_with_zne`,
  as well as gradient decorators `grad`, `jacobian`, `jvp`, and `vjp`, can now be used
  both with and without keyword arguments as a decorator without the need for
  `functools.partial`:
  [(#758)](https://github.com/PennyLaneAI/catalyst/pull/758)
  [(#761)](https://github.com/PennyLaneAI/catalyst/pull/761)
  [(#762)](https://github.com/PennyLaneAI/catalyst/pull/762)
  [(#763)](https://github.com/PennyLaneAI/catalyst/pull/763)

  ```python
  @qjit
  @grad(method="fd")
  def fn1(x):
      return x ** 2

  @qjit(autograph=True)
  @grad
  def fn2(x):
      return jnp.sin(x)
  ```

  ```pycon
  >>> fn1(0.43)
  array(0.8600001)
  >>> fn2(0.12)
  array(0.99280864)
  ```

* The built-in instrumentation with `detailed` output will no longer report the cumulative time for
  MLIR pipelines, since the cumulative time was being reported as just another step alongside
  individual timings for each pipeline.
  [(#772)](https://github.com/PennyLaneAI/catalyst/pull/772)

* Raise a better error message when no shots are specified and `qml.sample` or `qml.counts` is used.
  [(#786)](https://github.com/PennyLaneAI/catalyst/pull/786)

* The finite difference method for differentiation is now always allowed, even on functions with
  mid-circuit measurements, callbacks without custom derivates, or other operations that cannot
  be differentiated via traditional autodiff.
  [(#789)](https://github.com/PennyLaneAI/catalyst/pull/789)

* A `non_commuting_observables` flag has been added to the device TOML schema, indicating whether or
  not the device supports measuring non-commuting observables. If `false`, non-commuting
  measurements will be split into multiple executions.
  [(#821)](https://github.com/PennyLaneAI/catalyst/pull/821)

* The underlying PennyLane `Operation` objects for `cond`, `for_loop`, and `while_loop` can now be
  accessed directly via `body_function.operation`.
  [(#711)](https://github.com/PennyLaneAI/catalyst/pull/711)

  This can be beneficial when, among other things,
  writing transforms without using the queuing mechanism:

  ```python
  @qml.transform
  def my_quantum_transform(tape):
      ops = tape.operations.copy()

      @for_loop(0, 4, 1)
      def f(i, sum):
          qml.Hadamard(0)
          return sum+1

      res = f(0)
      ops.append(f.operation)   # This is now supported!

      def post_processing_fn(results):
          return results
      modified_tape = qml.tape.QuantumTape(ops, tape.measurements)
      print(res)
      print(modified_tape.operations)
      return [modified_tape], post_processing_fn

  @qml.qjit
  @my_quantum_transform
  @qml.qnode(qml.device("lightning.qubit", wires=2))
  def main():
      qml.Hadamard(0)
      return qml.probs()
  ```

  ```pycon
  >>> main()
  Traced<ShapedArray(int64[], weak_type=True)>with<DynamicJaxprTrace(level=2/1)>
  [Hadamard(wires=[0]), ForLoop(tapes=[[Hadamard(wires=[0])]])]
  (array([0.5, 0. , 0.5, 0. ]),)
  ```

<h3>Breaking changes</h3>

* Binary distributions for Linux are now based on `manylinux_2_28` instead of `manylinux_2014`.
  As a result, Catalyst will only be compatible on systems with `glibc` versions `2.28` and above
  (e.g., Ubuntu 20.04 and above).
  [(#663)](https://github.com/PennyLaneAI/catalyst/pull/663)

<h3>Bug fixes</h3>

* Functions that have been annotated with return type
  annotations will now correctly compile with `@qjit`.
  [(#751)](https://github.com/PennyLaneAI/catalyst/pull/751)

* An issue in the Lightning backend for the Catalyst runtime has been fixed that would only compute
  approximate probabilities when implementing mid-circuit measurements. As a result, low shot numbers
  would lead to unexpected behaviours or projections on zero probability states.
  Probabilities for mid-circuit measurements are now always computed analytically.
  [(#801)](https://github.com/PennyLaneAI/catalyst/pull/801)

* The Catalyst runtime now raises an error if a qubit is accessed out of bounds from the allocated
  register.
  [(#784)](https://github.com/PennyLaneAI/catalyst/pull/784)

* `jax.scipy.linalg.expm` is now supported within qjit-compiled functions.
  [(#733)](https://github.com/PennyLaneAI/catalyst/pull/733)
  [(#752)](https://github.com/PennyLaneAI/catalyst/pull/752)

  This required correctly linking openblas routines necessary for `jax.scipy.linalg.expm`.
  In this bug fix, four openblas routines were newly linked and are now discoverable by
  `stablehlo.custom_call@<blas_routine>`. They are `blas_dtrsm`, `blas_ztrsm`, `lapack_dgetrf`,
  `lapack_zgetrf`.

* Fixes a bug where QNodes that contained `QubitUnitary` with a complex matrix
  would error during gradient computation.
  [(#778)](https://github.com/PennyLaneAI/catalyst/pull/778)

* Callbacks can now return types which can be flattened and unflattened.
  [(#812)](https://github.com/PennyLaneAI/catalyst/pull/812)

* `catalyst.qjit` and `catalyst.grad` now work correctly on
  functions that have been wrapped with `functools.partial`.
  [(#820)](https://github.com/PennyLaneAI/catalyst/pull/820)

<h3>Internal changes</h3>

* Catalyst uses the `collapse` method of Lightning simulators in `Measure` to select a state vector
  branch and normalize.
  [(#801)](https://github.com/PennyLaneAI/catalyst/pull/801)

* Measurement process primitives for Catalyst's JAXPR representation now have a standardized
  call signature so that `shots` and `shape` can both be provided as keyword arguments.
  [(#790)](https://github.com/PennyLaneAI/catalyst/pull/790)

* The `QCtrl` class in Catalyst has been renamed to `HybridCtrl`, indicating its capability
  to contain a nested scope of both quantum and classical operations.
  Using `ctrl` on a single operation will now directly dispatch to the equivalent PennyLane class.
  [(#771)](https://github.com/PennyLaneAI/catalyst/pull/771)

* The `Adjoint` class in Catalyst has been renamed to `HybridAdjoint`, indicating its capability
  to contain a nested scope of both quantum and classical operations.
  Using `adjoint` on a single operation will now directly dispatch to the equivalent PennyLane class.
  [(#768)](https://github.com/PennyLaneAI/catalyst/pull/768)
  [(#802)](https://github.com/PennyLaneAI/catalyst/pull/802)

* Add support to use a locally cloned PennyLane Lightning repository with the runtime.
  [(#732)](https://github.com/PennyLaneAI/catalyst/pull/732)

* The `qjit_device.py` and `preprocessing.py` modules have been refactored into the sub-package
  `catalyst.device`.
  [(#721)](https://github.com/PennyLaneAI/catalyst/pull/721)

* The `ag_autograph.py` and `autograph.py` modules have been refactored into the sub-package
  `catalyst.autograph`.
  [(#722)](https://github.com/PennyLaneAI/catalyst/pull/722)

* Callback refactoring. This refactoring creates the classes `FlatCallable`
  and `MemrefCallable`.
  [(#742)](https://github.com/PennyLaneAI/catalyst/pull/742)

  The `FlatCallable` class is a `Callable` that is
  initialized by providing some parameters and kwparameters that match the
  the expected shapes that will be received at the callsite. Instead of taking
  shaped `*args` and `**kwargs`, it receives flattened arguments. The flattened
  arguments are unflattened with the shapes with which the function was
  initialized. The `FlatCallable` return values will allways be flattened
  before returning to the caller.

  The `MemrefCallable` is a subclass of `FlatCallable`. It takes a result type
  parameter during initialization that corresponds to the expected return type.
  This class is expected to be called only from the Catalyst runtime. It
  expects all arguments to be `void*` to memrefs. These `void*` are casted
  to MemrefStructDescriptors using ctypes, numpy arrays, and finally jax
  arrays. These flat jax arrays are then sent to the `FlatCallable`.
  `MemrefCallable` is again expected to be called only from within the Catalyst
  runtime. And the return values match those expected by Catalyst runtime.

  This separation allows for a better separation of concerns, provides a nicer
  interface and allows for multiple `MemrefCallable` to be defined for a single
  callback, which is necessary for custom gradient of `pure_callbacks`.

* A new `catalyst::gradient::GradientOpInterface` is available when querying the gradient method in
  the mlir c++ api.
  [(#800)](https://github.com/PennyLaneAI/catalyst/pull/800)

  `catalyst::gradient::GradOp`, `ValueAndGradOp`, `JVPOp`, and `VJPOp` now inherits traits in this
  new `GradientOpInterface`. The supported attributes are now `getMethod()`, `getCallee()`,
  `getDiffArgIndices()`, `getDiffArgIndicesAttr()`, `getFiniteDiffParam()`, and
  `getFiniteDiffParamAttr()`.

  - There are operations that could potentially be used as `GradOp`, `ValueAndGradOp`, `JVPOp` or
    `VJPOp`. When trying to get the gradient method, instead of doing
    ```C++
          auto gradOp = dyn_cast<GradOp>(op);
          auto jvpOp = dyn_cast<JVPOp>(op);
          auto vjpOp = dyn_cast<VJPOp>(op);

          llvm::StringRef MethodName;
          if (gradOp)
              MethodName = gradOp.getMethod();
          else if (jvpOp)
              MethodName = jvpOp.getMethod();
          else if (vjpOp)
              MethodName = vjpOp.getMethod();
    ```
    to identify which op it actually is and protect against segfaults (calling
    `nullptr.getMethod()`), in the new interface we just do
    ```C++
          auto gradOpInterface = cast<GradientOpInterface>(op);
          llvm::StringRef MethodName = gradOpInterface.getMethod();
    ```

  - Another advantage is that any concrete gradient operation object can behave like a
    `GradientOpInterface`:
    ```C++
    GradOp op; // or ValueAndGradOp op, ...
    auto foo = [](GradientOpInterface op){
      llvm::errs() << op.getCallee();
    };
    foo(op);  // this works!
    ```

  - Finally, concrete op specific methods can still be called by "reinterpret"-casting the interface
    back to a concrete op (provided the concrete op type is correct):
    ```C++
    auto foo = [](GradientOpInterface op){
      size_t numGradients = cast<ValueAndGradOp>(&op)->getGradients().size();
    };
    ValueAndGradOp op;
    foo(op);  // this works!
    ```

<h3>Contributors</h3>

This release contains contributions from (in alphabetical order):

Ali Asadi,
Lillian M.A. Frederiksen,
David Ittah,
Christina Lee,
Erick Ochoa,
Haochen Paul Wang,
Lee James O'Riordan,
Mehrdad Malekmohammadi,
Vincent Michaud-Rioux,
Mudit Pandey,
Raul Torres,
Sergei Mironov,
Tzung-Han Juang.

# Release 0.6.0

<h3>New features</h3>

* Catalyst now supports externally hosted callbacks with parameters and return values
  within qjit-compiled code. This provides the ability to insert native Python code
  into any qjit-compiled function, allowing for the capability to include subroutines
  that do not yet support qjit-compilation and enhancing the debugging experience.
  [(#540)](https://github.com/PennyLaneAI/catalyst/pull/540)
  [(#596)](https://github.com/PennyLaneAI/catalyst/pull/596)
  [(#610)](https://github.com/PennyLaneAI/catalyst/pull/610)
  [(#650)](https://github.com/PennyLaneAI/catalyst/pull/650)
  [(#649)](https://github.com/PennyLaneAI/catalyst/pull/649)
  [(#661)](https://github.com/PennyLaneAI/catalyst/pull/661)
  [(#686)](https://github.com/PennyLaneAI/catalyst/pull/686)
  [(#689)](https://github.com/PennyLaneAI/catalyst/pull/689)

  The following two callback functions are available:

  - `catalyst.pure_callback` supports callbacks of **pure** functions. That is, functions
    with no [side-effects](https://runestone.academy/ns/books/published/fopp/Functions/SideEffects.html) that accept parameters and return values. However, the return
    type and shape of the function must be known in advance, and is provided as a type signature.

    ```python
    @pure_callback
    def callback_fn(x) -> float:
        # here we call non-JAX compatible code, such
        # as standard NumPy
        return np.sin(x)

    @qjit
    def fn(x):
        return jnp.cos(callback_fn(x ** 2))
    ```
    ```pycon
    >>> fn(0.654)
    array(0.9151995)
    ```

  - `catalyst.debug.callback` supports callbacks of functions with **no** return values. This makes it
    an easy entry point for debugging, for example via printing or logging at runtime.

    ```python
    @catalyst.debug.callback
    def callback_fn(y):
        print("Value of y =", y)

    @qjit
    def fn(x):
        y = jnp.sin(x)
        callback_fn(y)
        return y ** 2
    ```
    ```pycon
    >>> fn(0.54)
    Value of y = 0.5141359916531132
    array(0.26433582)
    >>> fn(1.52)
    Value of y = 0.998710143975583
    array(0.99742195)
    ```

  Note that callbacks do not currently support differentiation, and cannot be used inside
  functions that `catalyst.grad` is applied to.

* More flexible runtime printing through support for format strings.
  [(#621)](https://github.com/PennyLaneAI/catalyst/pull/621)

  The `catalyst.debug.print` function has been updated to support Python-like format
  strings:

  ```python
  @qjit
  def cir(a, b, c):
      debug.print("{c} {b} {a}", a=a, b=b, c=c)
  ```

  ```pycon
  >>> cir(1, 2, 3)
  3 2 1
  ```

  Note that previous functionality of the print function to print out memory reference information
  of variables has been moved to `catalyst.debug.print_memref`.

* Catalyst now supports QNodes that execute on [Oxford Quantum Circuits (OQC)](https://www.oqc.tech/)
  superconducting hardware, via [OQC Cloud](https://docs.oqc.app).
  [(#578)](https://github.com/PennyLaneAI/catalyst/pull/578)
  [(#579)](https://github.com/PennyLaneAI/catalyst/pull/579)
  [(#691)](https://github.com/PennyLaneAI/catalyst/pull/691)

  To use OQC Cloud with Catalyst, simply ensure your credentials are set as environment variables,
  and load the `oqc.cloud` device to be used within your qjit-compiled workflows.

  ```python
  import os
  os.environ["OQC_EMAIL"] = "your_email"
  os.environ["OQC_PASSWORD"] = "your_password"
  os.environ["OQC_URL"] = "oqc_url"

  dev = qml.device("oqc.cloud", backend="lucy", shots=2012, wires=2)

  @qjit
  @qml.qnode(dev)
  def circuit(a: float):
      qml.Hadamard(0)
      qml.CNOT(wires=[0, 1])
      qml.RX(wires=0)
      return qml.counts(wires=[0, 1])

  print(circuit(0.2))
  ```

* Catalyst now ships with an instrumentation feature allowing to explore what steps are run during
  compilation and execution, and for how long.
  [(#528)](https://github.com/PennyLaneAI/catalyst/pull/528)
  [(#597)](https://github.com/PennyLaneAI/catalyst/pull/597)

  Instrumentation can be enabled from the frontend with the `catalyst.debug.instrumentation`
  context manager:

  ```pycon
  >>> @qjit
  ... def expensive_function(a, b):
  ...     return a + b
  >>> with debug.instrumentation("session_name", detailed=False):
  ...     expensive_function(1, 2)
  [DIAGNOSTICS] Running capture                   walltime: 3.299 ms      cputime: 3.294 ms       programsize: 0 lines
  [DIAGNOSTICS] Running generate_ir               walltime: 4.228 ms      cputime: 4.225 ms       programsize: 14 lines
  [DIAGNOSTICS] Running compile                   walltime: 57.182 ms     cputime: 12.109 ms      programsize: 121 lines
  [DIAGNOSTICS] Running run                       walltime: 1.075 ms      cputime: 1.072 ms
  ```

  The results will be appended to the provided file if the `filename` attribute is set, and printed
  to the console otherwise. The flag `detailed` determines whether individual steps in the compiler
  and runtime are instrumented, or whether only high-level steps like "program capture" and
  "compilation" are reported.

  Measurements currently include wall time, CPU time, and (intermediate) program size.

<h3>Improvements</h3>

* AutoGraph now supports return statements inside conditionals in qjit-compiled
  functions.
  [(#583)](https://github.com/PennyLaneAI/catalyst/pull/583)

  For example, the following pattern is now supported, as long as
  all return values have the same type:

  ```python
  @qjit(autograph=True)
  def fn(x):
      if x > 0:
          return jnp.sin(x)
      return jnp.cos(x)
  ```

  ```pycon
  >>> fn(0.1)
  array(0.09983342)
  >>> fn(-0.1)
  array(0.99500417)
  ```

  This support extends to quantum circuits:

  ```python
  dev = qml.device("lightning.qubit", wires=1)

  @qjit(autograph=True)
  @qml.qnode(dev)
  def f(x: float):
    qml.RX(x, wires=0)

    m = catalyst.measure(0)

    if not m:
        return m, qml.expval(qml.PauliZ(0))

    qml.RX(x ** 2, wires=0)

    return m, qml.expval(qml.PauliZ(0))
  ```

  ```pycon
  >>> f(1.4)
  (array(False), array(1.))
  >>> f(1.4)
  (array(True), array(0.37945176))
  ```

  Note that returning results with different types or shapes within the same function, such as
  different observables or differently shaped arrays, is not possible.

* Errors are now raised at compile time if the gradient of an unsupported function
  is requested.
  [(#204)](https://github.com/PennyLaneAI/catalyst/pull/204)

  At the moment, `CompileError` exceptions will be raised if at compile time it is found that code
  reachable from the gradient operation contains either a mid-circuit measurement, a callback, or a
  JAX-style custom call (which happens through the mitigation operation as well as certain JAX operations).

* Catalyst now supports devices built from the
  [new PennyLane device API](https://docs.pennylane.ai/en/stable/code/api/pennylane.devices.Device.html).
  [(#565)](https://github.com/PennyLaneAI/catalyst/pull/565)
  [(#598)](https://github.com/PennyLaneAI/catalyst/pull/598)
  [(#599)](https://github.com/PennyLaneAI/catalyst/pull/599)
  [(#636)](https://github.com/PennyLaneAI/catalyst/pull/636)
  [(#638)](https://github.com/PennyLaneAI/catalyst/pull/638)
  [(#664)](https://github.com/PennyLaneAI/catalyst/pull/664)
  [(#687)](https://github.com/PennyLaneAI/catalyst/pull/687)

  When using the new device API, Catalyst will discard the preprocessing from the original device,
  replacing it with Catalyst-specific preprocessing based on the TOML file provided by the device.
  Catalyst also requires that provided devices specify their wires upfront.

* A new compiler optimization that removes redundant chains of self inverse operations has been
  added. This is done within a new MLIR pass called `remove-chained-self-inverse`. Currently we
  only match redundant Hadamard operations, but the list of supported operations can be expanded.
  [(#630)](https://github.com/PennyLaneAI/catalyst/pull/630)

* The `catalyst.measure` operation is now more lenient in the accepted type for the `wires` parameter.
  In addition to a scalar, a 1D array is also accepted as long as it only contains one element.
  [(#623)](https://github.com/PennyLaneAI/catalyst/pull/623)

  For example, the following is now supported:

  ```python
  catalyst.measure(wires=jnp.array([0]))
  ```

* The compilation & execution of `@qjit` compiled functions can now be aborted using an interrupt
  signal (SIGINT). This includes using `CTRL-C` from a command line and the `Interrupt` button in
  a Jupyter Notebook.
  [(#642)](https://github.com/PennyLaneAI/catalyst/pull/642)

* The Catalyst Amazon Braket support has been updated to work with the latest version of the
  Amazon Braket PennyLane plugin (v1.25.0) and Amazon Braket Python SDK (v1.73.3)
  [(#620)](https://github.com/PennyLaneAI/catalyst/pull/620)
  [(#672)](https://github.com/PennyLaneAI/catalyst/pull/672)
  [(#673)](https://github.com/PennyLaneAI/catalyst/pull/673)

  Note that with this update, all declared qubits in a submitted program will always be measured, even if specific qubits were never used.

* An updated quantum device specification format, TOML schema v2, is now supported by Catalyst. This
  allows device authors to specify properties such as native quantum control
  support, gate invertibility, and differentiability on a per-operation level.
  [(#554)](https://github.com/PennyLaneAI/catalyst/pull/554)

  For more details on the new TOML schema, please refer to the
  [custom devices documentation](https://docs.pennylane.ai/projects/catalyst/en/latest/dev/custom_devices.html).

* An exception is now raised when OpenBLAS cannot be found by Catalyst during compilation.
  [(#643)](https://github.com/PennyLaneAI/catalyst/pull/643)

<h3>Breaking changes</h3>

* `qml.sample` and `qml.counts` now produce integer arrays for the sample array and basis state
  array when used without observables.
  [(#648)](https://github.com/PennyLaneAI/catalyst/pull/648)

* The endianness of counts in Catalyst now matches the convention of PennyLane.
  [(#601)](https://github.com/PennyLaneAI/catalyst/pull/601)

* `catalyst.debug.print` no longer supports the `memref` keyword argument.
  Please use `catalyst.debug.print_memref` instead.
  [(#621)](https://github.com/PennyLaneAI/catalyst/pull/621)

<h3>Bug fixes</h3>

* The QNode argument `diff_method=None` is now supported for QNodes within a qjit-compiled function.
  [(#658)](https://github.com/PennyLaneAI/catalyst/pull/658)

* A bug has been fixed where the C++ compiler driver was incorrectly being triggered twice.
  [(#594)](https://github.com/PennyLaneAI/catalyst/pull/594)

* Programs with `jnp.reshape` no longer fail.
  [(#592)](https://github.com/PennyLaneAI/catalyst/pull/592)

* A bug in the quantum adjoint routine in the compiler has been fixed, which didn't take into
  account control wires on operations in all instances.
  [(#591)](https://github.com/PennyLaneAI/catalyst/pull/591)

* A bug in the test suite causing stochastic autograph test failures has been fixed.
  [(#652)](https://github.com/PennyLaneAI/catalyst/pull/652)

* Running Catalyst tests should no longer raise `ResourceWarning` from the use of `tempfile.TemporaryDirectory`.
  [(#676)](https://github.com/PennyLaneAI/catalyst/pull/676)

* Raises an exception if the user has an incompatible CUDA Quantum version installed.
  [(#707)](https://github.com/PennyLaneAI/catalyst/pull/707)

<h3>Internal changes</h3>

* The deprecated `@qfunc` decorator, in use mainly by the LIT test suite, has been removed.
  [(#679)](https://github.com/PennyLaneAI/catalyst/pull/679)

* Catalyst now publishes a revision string under `catalyst.__revision__`, in addition
  to the existing `catalyst.__version__` string.
  The revision contains the Git commit hash of the repository at the time of packaging,
  or for editable installations the active commit hash at the time of package import.
  [(#560)](https://github.com/PennyLaneAI/catalyst/pull/560)

* The Python interpreter is now a shared resource across the runtime.
  [(#615)](https://github.com/PennyLaneAI/catalyst/pull/615)

  This change allows any part of the runtime to start executing Python code through pybind.

<h3>Contributors</h3>

This release contains contributions from (in alphabetical order):

Ali Asadi,
David Ittah,
Romain Moyard,
Sergei Mironov,
Erick Ochoa Lopez,
Lee James O'Riordan,
Muzammiluddin Syed.

# Release 0.5.0

<h3>New features</h3>

* Catalyst now provides a QJIT compatible `catalyst.vmap`
  function, which makes it even easier to modify functions to map over inputs
  with additional batch dimensions.
  [(#497)](https://github.com/PennyLaneAI/catalyst/pull/497)
  [(#569)](https://github.com/PennyLaneAI/catalyst/pull/569)

  When working with tensor/array frameworks in Python, it can be important to ensure that code is
  written to minimize usage of Python for loops (which can be slow and inefficient), and instead
  push as much of the computation through to the array manipulation library, by taking advantage of
  extra batch dimensions.

  For example, consider the following QNode:

  ```python
  dev = qml.device("lightning.qubit", wires=1)

  @qml.qnode(dev)
  def circuit(x, y):
      qml.RX(jnp.pi * x[0] + y, wires=0)
      qml.RY(x[1] ** 2, wires=0)
      qml.RX(x[1] * x[2], wires=0)
      return qml.expval(qml.PauliZ(0))
  ```

  ```pycon
  >>> circuit(jnp.array([0.1, 0.2, 0.3]), jnp.pi)
  Array(-0.93005586, dtype=float64)
  ```

  We can use `catalyst.vmap` to introduce additional batch dimensions to our input arguments,
  without needing to use a Python for loop:

  ```pycon
  >>> x = jnp.array([[0.1, 0.2, 0.3],
  ...                [0.4, 0.5, 0.6],
  ...                [0.7, 0.8, 0.9]])
  >>> y = jnp.array([jnp.pi, jnp.pi / 2, jnp.pi / 4])
  >>> qjit(vmap(cost))(x, y)
  array([-0.93005586, -0.97165424, -0.6987465 ])
  ```

  `catalyst.vmap()` has been implemented to match the same behaviour of `jax.vmap`, so should be a drop-in
  replacement in most cases. Under-the-hood, it is automatically inserting Catalyst-compatible for loops,
  which will be compiled and executed outside of Python for increased performance.

* Catalyst now supports compiling and executing QJIT-compiled QNodes using the
  CUDA Quantum compiler toolchain.
  [(#477)](https://github.com/PennyLaneAI/catalyst/pull/477)
  [(#536)](https://github.com/PennyLaneAI/catalyst/pull/536)
  [(#547)](https://github.com/PennyLaneAI/catalyst/pull/547)

  Simply import the CUDA Quantum `@cudaqjit` decorator to use this functionality:

  ```python
  from catalyst.cuda import cudaqjit
  ```

  Or, if using Catalyst from PennyLane, simply specify `@qml.qjit(compiler="cuda_quantum")`.

  The following devices are available when compiling with CUDA Quantum:

  * `softwareq.qpp`: a modern C++ state-vector simulator
  * `nvidia.custatevec`: The NVIDIA CuStateVec GPU simulator (with support for multi-gpu)
  * `nvidia.cutensornet`: The NVIDIA CuTensorNet GPU simulator (with support for matrix product state)

  For example:

  ```python
  dev = qml.device("softwareq.qpp", wires=2)

  @cudaqjit
  @qml.qnode(dev)
  def circuit(x):
      qml.RX(x[0], wires=0)
      qml.RY(x[1], wires=1)
      qml.CNOT(wires=[0, 1])
      return qml.expval(qml.PauliY(0))
  ```

  ```pycon
  >>> circuit(jnp.array([0.5, 1.4]))
  -0.47244976756708373
  ```

  Note that CUDA Quantum compilation currently does not have feature parity with Catalyst
  compilation; in particular, AutoGraph, control flow, differentiation, and various measurement
  statistics (such as probabilities and variance) are not yet supported.
  Classical code support is also limited.

* Catalyst now supports just-in-time compilation of static (compile-time constant) arguments.
  [(#476)](https://github.com/PennyLaneAI/catalyst/pull/476)
  [(#550)](https://github.com/PennyLaneAI/catalyst/pull/550)

  The `@qjit` decorator takes a new argument `static_argnums`, which specifies positional
  arguments of the decorated function should be treated as compile-time static arguments.

  This allows any hashable Python object to be passed to the function during compilation;
  the function will only be re-compiled if the hash value of the static arguments change.
  Otherwise, re-using previous static argument values will result in no re-compilation.

  ```python
  @qjit(static_argnums=(1,))
  def f(x, y):
      print(f"Compiling with y={y}")
      return x + y
  ```

  ```pycon
  >>> f(0.5, 0.3)
  Compiling with y=0.3
  array(0.8)
  >>> f(0.1, 0.3)  # no re-compilation occurs
  array(0.4)
  >>> f(0.1, 0.4)  # y changes, re-compilation
  Compiling with y=0.4
  array(0.5)
  ```

  This functionality can be used to support passing arbitrary Python objects to QJIT-compiled
  functions, as long as they are hashable:

  ```py
  from dataclasses import dataclass

  @dataclass
  class MyClass:
      val: int

      def __hash__(self):
          return hash(str(self))

  @qjit(static_argnums=(1,))
  def f(x: int, y: MyClass):
      return x + y.val
  ```

  ```pycon
  >>> f(1, MyClass(5))
  array(6)
  >>> f(1, MyClass(6))  # re-compilation
  array(7)
  >>> f(2, MyClass(5))  # no re-compilation
  array(7)
  ```

* Mid-circuit measurements now support post-selection and qubit reset when used with
  the Lightning simulators.
  [(#491)](https://github.com/PennyLaneAI/catalyst/pull/491)
  [(#507)](https://github.com/PennyLaneAI/catalyst/pull/507)

  To specify post-selection, simply pass the `postselect` argument to the `catalyst.measure`
  function:

  ```python
  dev = qml.device("lightning.qubit", wires=1)

  @qjit
  @qml.qnode(dev)
  def f():
      qml.Hadamard(0)
      m = measure(0, postselect=1)
      return qml.expval(qml.PauliZ(0))
  ```

  Likewise, to reset a wire after mid-circuit measurement, simply specify `reset=True`:

  ```python
  dev = qml.device("lightning.qubit", wires=1)

  @qjit
  @qml.qnode(dev)
  def f():
      qml.Hadamard(0)
      m = measure(0, reset=True)
      return qml.expval(qml.PauliZ(0))
  ```

<h3>Improvements</h3>

* Catalyst now supports Python 3.12
  [(#532)](https://github.com/PennyLaneAI/catalyst/pull/532)

* The JAX version used by Catalyst has been updated to `v0.4.23`.
  [(#428)](https://github.com/PennyLaneAI/catalyst/pull/428)

* Catalyst now supports the `qml.GlobalPhase` operation.
  [(#563)](https://github.com/PennyLaneAI/catalyst/pull/563)

* Native support for `qml.PSWAP` and `qml.ISWAP` gates on Amazon Braket devices has been added.
  [(#458)](https://github.com/PennyLaneAI/catalyst/pull/458)

  Specifically, a circuit like

  ```py
  dev = qml.device("braket.local.qubit", wires=2, shots=100)

  @qjit
  @qml.qnode(dev)
  def f(x: float):
      qml.Hadamard(0)
      qml.PSWAP(x, wires=[0, 1])
      qml.ISWAP(wires=[1, 0])
      return qml.probs()
  ```

* Add support for `GlobalPhase` gate in the runtime.
  [(#563)](https://github.com/PennyLaneAI/catalyst/pull/563)

  would no longer decompose the `PSWAP` and `ISWAP` gates.

* The `qml.BlockEncode` operator is now supported with Catalyst.
  [(#483)](https://github.com/PennyLaneAI/catalyst/pull/483)

* Catalyst no longer relies on a TensorFlow installation for its AutoGraph functionality. Instead,
  the standalone `diastatic-malt` package is used and automatically installed as a dependency.
  [(#401)](https://github.com/PennyLaneAI/catalyst/pull/401)

* The `@qjit` decorator will remember previously compiled functions when the PyTree metadata
  of arguments changes, in addition to also remembering compiled functions when static
  arguments change.
  [(#522)](https://github.com/PennyLaneAI/catalyst/pull/531)

  The following example will no longer trigger a third compilation:
  ```py
  @qjit
  def func(x):
      print("compiling")
      return x
  ```
  ```pycon
  >>> func([1,]);             # list
  compiling
  >>> func((2,));             # tuple
  compiling
  >>> func([3,]);             # list
  ```

  Note however that in order to keep overheads low, changing the argument *type* or *shape* (in a
  promotion incompatible way) may override a previously stored function (with identical PyTree
  metadata and static argument values):

  ```py
  @qjit
  def func(x):
      print("compiling")
      return x
  ```
  ```pycon
  >>> func(jnp.array(1));     # scalar
  compiling
  >>> func(jnp.array([2.]));  # 1-D array
  compiling
  >>> func(jnp.array(3));     # scalar
  compiling
  ```

* Catalyst gradient functions (`grad`, `jacobian`, `vjp`, and `jvp`) now support
  being applied to functions that use (nested) container
  types as inputs and outputs. This includes lists and dictionaries, as well
  as any data structure implementing the [PyTree protocol](https://jax.readthedocs.io/en/latest/pytrees.html).
  [(#500)](https://github.com/PennyLaneAI/catalyst/pull/500)
  [(#501)](https://github.com/PennyLaneAI/catalyst/pull/501)
  [(#508)](https://github.com/PennyLaneAI/catalyst/pull/508)
  [(#549)](https://github.com/PennyLaneAI/catalyst/pull/549)

  ```py
  dev = qml.device("lightning.qubit", wires=1)

  @qml.qnode(dev)
  def circuit(phi, psi):
      qml.RY(phi, wires=0)
      qml.RX(psi, wires=0)
      return [{"expval0": qml.expval(qml.PauliZ(0))}, qml.expval(qml.PauliZ(0))]

  psi = 0.1
  phi = 0.2
  ```
  ```pycon
  >>> qjit(jacobian(circuit, argnum=[0, 1]))(psi, phi)
  [{'expval0': (array(-0.0978434), array(-0.19767681))}, (array(-0.0978434), array(-0.19767681))]
  ```

* Support has been added for linear algebra functions which depend on computing the eigenvalues
  of symmetric matrices, such as `np.sqrt_matrix()`.
  [(#488)](https://github.com/PennyLaneAI/catalyst/pull/488)

  For example, you can compile `qml.math.sqrt_matrix`:

  ```python
  @qml.qjit
  def workflow(A):
      B = qml.math.sqrt_matrix(A)
      return B @ A
  ```

  Internally, this involves support for lowering the eigenvectors/values computation lapack method
  `lapack_dsyevd` via `stablehlo.custom_call`.

* Additional debugging functions are now available in the `catalyst.debug` directory.
  [(#529)](https://github.com/PennyLaneAI/catalyst/pull/529)
  [(#522)](https://github.com/PennyLaneAI/catalyst/pull/531)

  This includes:

  - `filter_static_args(args, static_argnums)` to remove static values from arguments using the
    provided index list.

  - `get_cmain(fn, *args)` to return a C program that calls a jitted function with the provided
    arguments.

  - `print_compilation_stage(fn, stage)` to print one of the recorded compilation stages for a
    JIT-compiled function.

  For more details, please see the `catalyst.debug` documentation.

* Remove redundant copies of TOML files for `lightning.kokkos` and `lightning.qubit`.
  [(#472)](https://github.com/PennyLaneAI/catalyst/pull/472)

  `lightning.kokkos` and `lightning.qubit` now ship with their own TOML file. As such, we use the TOML file provided by them.

* Capturing quantum circuits with many gates prior to compilation is now quadratically faster (up to
  a factor), by removing `qextract_p` and `qinst_p` from forced-order primitives.
  [(#469)](https://github.com/PennyLaneAI/catalyst/pull/469)

* Update `AllocateQubit` and `AllocateQubits` in `LightningKokkosSimulator` to preserve
  the current state-vector before qubit re-allocations in the runtime dynamic qubits management.
  [(#479)](https://github.com/PennyLaneAI/catalyst/pull/479)

* The [PennyLane custom compiler entry point name convention has changed](https://github.com/PennyLaneAI/pennylane/pull/5140), necessitating
  a change to the Catalyst entry points.
  [(#493)](https://github.com/PennyLaneAI/catalyst/pull/493)

<h3>Breaking changes</h3>

* Catalyst gradient functions now match the Jax convention for the returned axes of
  gradients, Jacobians, VJPs, and JVPs. As a result, the returned tensor shape from various
  Catalyst gradient functions may differ compared to previous versions of Catalyst.
  [(#500)](https://github.com/PennyLaneAI/catalyst/pull/500)
  [(#501)](https://github.com/PennyLaneAI/catalyst/pull/501)
  [(#508)](https://github.com/PennyLaneAI/catalyst/pull/508)

* The Catalyst Python frontend has been partially refactored. The impact on user-facing
  functionality is minimal, but the location of certain classes and methods used by the package
  may have changed.
  [(#529)](https://github.com/PennyLaneAI/catalyst/pull/529)
  [(#522)](https://github.com/PennyLaneAI/catalyst/pull/531)

  The following changes have been made:

  * Some debug methods and features on the QJIT class have been turned into free functions and moved
    to the `catalyst.debug` module, which will now appear in the public documention. This includes
    compiling a program from IR, obtaining a C program to invoke a compiled function from, and
    printing fine-grained MLIR compilation stages.

  * The `compilation_pipelines.py` module has been renamed to `jit.py`, and certain functionality
    has been moved out (see following items).

  * A new module `compiled_functions.py` now manages low-level access to compiled functions.

  * A new module `tracing/type_signatures.py` handles functionality related managing arguments
    and type signatures during the tracing process.

  * The `contexts.py` module has been moved from `utils` to the new `tracing` sub-module.

<h3>Internal changes</h3>

* Changes to the runtime QIR API and dependencies, to avoid symbol conflicts
  with other libraries that utilize QIR.
  [(#464)](https://github.com/PennyLaneAI/catalyst/pull/464)
  [(#470)](https://github.com/PennyLaneAI/catalyst/pull/470)

  The existing Catalyst runtime implements QIR as a library that can be linked against a QIR module.
  This works great when Catalyst is the only implementor of QIR, however it may generate
  symbol conflicts when used alongside other QIR implementations.

  To avoid this, two changes were necessary:

  * The Catalyst runtime now has a different API from QIR instructions.

    The runtime has been modified such that QIR instructions are lowered to functions where
    the `__quantum__` part of the function name is replaced with `__catalyst__`. This prevents
    the possibility of symbol conflicts with other libraries that implement QIR as a library.

  * The Catalyst runtime no longer depends on QIR runner's stdlib.

    We no longer depend nor link against QIR runner's stdlib. By linking against QIR runner's stdlib,
    some definitions persisted that may be different than ones used by third party implementors. To
    prevent symbol conflicts QIR runner's stdlib was removed and is no longer linked against. As a
    result, the following functions are now defined and implemented in Catalyst's runtime:

    * `int64_t __catalyst__rt__array_get_size_1d(QirArray *)`
    * `int8_t *__catalyst__rt__array_get_element_ptr_1d(QirArray *, int64_t)`

    and the following functions were removed since the frontend does not generate them

    * `QirString *__catalyst__rt__qubit_to_string(QUBIT *)`
    * `QirString *__catalyst__rt__result_to_string(RESULT *)`

* Fix an issue when no qubit number was specified for the `qinst` primitive. The primitive now
  correctly deduces the number of qubits when no gate parameters are present. This change is not
  user facing.
  [(#496)](https://github.com/PennyLaneAI/catalyst/pull/496)

<h3>Bug fixes</h3>

* Fixed a bug where differentiation of sliced arrays would result in an error.
  [(#552)](https://github.com/PennyLaneAI/catalyst/pull/552)

  ```py
  def f(x):
    return jax.numpy.sum(x[::2])

  x = jax.numpy.array([0.1, 0.2, 0.3, 0.4])
  ```
  ```pycon
  >>> catalyst.qjit(catalyst.grad(f))(x)
  [1. 0. 1. 0.]
  ```

* Fixed a bug where quantum control applied to a subcircuit was not correctly mapping wires,
  and the wires in the nested region remained unchanged.
  [(#555)](https://github.com/PennyLaneAI/catalyst/pull/555)

* Catalyst will no longer print a warning that recompilation is triggered when a `@qjit` decorated
  function with no arguments is invoke without having been compiled first, for example via the use
  of `target="mlir"`.
  [(#522)](https://github.com/PennyLaneAI/catalyst/pull/531)

* Fixes a bug in the configuration of dynamic shaped arrays that would cause certain program to
  error with `TypeError: cannot unpack non-iterable ShapedArray object`.
  [(#526)](https://github.com/PennyLaneAI/catalyst/pull/526)

  This is fixed by replacing the code which updates the `JAX_DYNAMIC_SHAPES` option with a
  `transient_jax_config()` context manager which temporarily sets the value of
  `JAX_DYNAMIC_SHAPES` to True and then restores the original configuration value following the
  yield. The context manager is used by `trace_to_jaxpr()` and `lower_jaxpr_to_mlir()`.

* Exceptions encountered in the runtime when using the `@qjit` option `async_qnodes=Tue`
  will now be properly propagated to the frontend.
  [(#447)](https://github.com/PennyLaneAI/catalyst/pull/447)
  [(#510)](https://github.com/PennyLaneAI/catalyst/pull/510)

  This is done by:
  * changeing `llvm.call` to `llvm.invoke`
  * setting async runtime tokens and values to be errors
  * deallocating live tokens and values

* Fixes a bug when computing gradients with the indexing/slicing,
  by fixing the scatter operation lowering when `updatedWindowsDim` is empty.
  [(#475)](https://github.com/PennyLaneAI/catalyst/pull/475)

* Fix the issue in `LightningKokkos::AllocateQubits` with allocating too many qubit IDs on
  qubit re-allocation.
  [(#473)](https://github.com/PennyLaneAI/catalyst/pull/473)

* Fixed an issue where wires was incorrectly set as `<Wires = [<WiresEnum.AnyWires: -1>]>`
  when using `catalyst.adjoint` and `catalyst.ctrl`, by adding a `wires` property to
  these operations.
  [(#480)](https://github.com/PennyLaneAI/catalyst/pull/480)

* Fix the issue with multiple lapack symbol definitions in the compiled program by updating
  the `stablehlo.custom_call` conversion pass.
  [(#488)](https://github.com/PennyLaneAI/catalyst/pull/488)

<h3>Contributors</h3>

This release contains contributions from (in alphabetical order):

Mikhail Andrenkov,
Ali Asadi,
David Ittah,
Tzung-Han Juang,
Erick Ochoa Lopez,
Romain Moyard,
Raul Torres,
Haochen Paul Wang.

# Release 0.4.1

<h3>Improvements</h3>

* Catalyst wheels are now packaged with OpenMP and ZStd, which avoids installing additional
  requirements separately in order to use pre-packaged Catalyst binaries.
  [(#457)](https://github.com/PennyLaneAI/catalyst/pull/457)
  [(#478)](https://github.com/PennyLaneAI/catalyst/pull/478)

  Note that OpenMP support for the `lightning.kokkos` backend has been disabled on macOS x86_64, due
  to memory issues in the computation of Lightning's adjoint-jacobian in the presence of multiple
  OMP threads.

<h3>Bug fixes</h3>

* Resolve an infinite recursion in the decomposition of the `Controlled`
  operator whenever computing a Unitary matrix for the operator fails.
  [(#468)](https://github.com/PennyLaneAI/catalyst/pull/468)

* Resolve a failure to generate gradient code for specific input circuits.
  [(#439)](https://github.com/PennyLaneAI/catalyst/pull/439)

  In this case, `jnp.mod`
  was used to compute wire values in a for loop, which prevented the gradient
  architecture from fully separating quantum and classical code. The following
  program is now supported:
  ```py
  @qjit
  @grad
  @qml.qnode(dev)
  def f(x):
      def cnot_loop(j):
          qml.CNOT(wires=[j, jnp.mod((j + 1), 4)])

      for_loop(0, 4, 1)(cnot_loop)()

      return qml.expval(qml.PauliZ(0))
  ```

* Resolve unpredictable behaviour when importing libraries that share Catalyst's LLVM dependency
  (e.g. TensorFlow). In some cases, both packages exporting the same symbols from their shared
  libraries can lead to process crashes and other unpredictable behaviour, since the wrong functions
  can be called if both libraries are loaded in the current process.
  The fix involves building shared libraries with hidden (macOS) or protected (linux) symbol
  visibility by default, exporting only what is necessary.
  [(#465)](https://github.com/PennyLaneAI/catalyst/pull/465)

* Resolve a failure to find the SciPy OpenBLAS library when running Catalyst,
  due to a different SciPy version being used to build Catalyst than to run it.
  [(#471)](https://github.com/PennyLaneAI/catalyst/pull/471)

* Resolve a memory leak in the runtime stemming from  missing calls to device destructors
  at the end of programs.
  [(#446)](https://github.com/PennyLaneAI/catalyst/pull/446)

<h3>Contributors</h3>

This release contains contributions from (in alphabetical order):

Ali Asadi,
David Ittah.

# Release 0.4.0

<h3>New features</h3>

* Catalyst is now accessible directly within the PennyLane user interface,
  once Catalyst is installed, allowing easy access to Catalyst just-in-time
  functionality.

  Through the use of the `qml.qjit` decorator, entire workflows can be JIT
  compiled down to a machine binary on first-function execution, including both quantum
  and classical processing. Subsequent calls to the compiled function will execute
  the previously-compiled binary, resulting in significant performance improvements.

  ```python
  import pennylane as qml

  dev = qml.device("lightning.qubit", wires=2)

  @qml.qjit
  @qml.qnode(dev)
  def circuit(theta):
      qml.Hadamard(wires=0)
      qml.RX(theta, wires=1)
      qml.CNOT(wires=[0, 1])
      return qml.expval(qml.PauliZ(wires=1))
  ```

  ```pycon
  >>> circuit(0.5)  # the first call, compilation occurs here
  array(0.)
  >>> circuit(0.5)  # the precompiled quantum function is called
  array(0.)
  ```

  Currently, PennyLane supports the [Catalyst hybrid compiler](https://github.com/pennylaneai/catalyst)
  with the `qml.qjit` decorator, which directly aliases Catalyst's `catalyst.qjit`.

  In addition to the above `qml.qjit` integration, the following native PennyLane functions can now
  be used with the `qjit` decorator: `qml.adjoint`, `qml.ctrl`, `qml.grad`, `qml.jacobian`,
  `qml.vjp`, `qml.jvp`, and `qml.adjoint`, `qml.while_loop`, `qml.for_loop`, `qml.cond`. These will
  alias to the corresponding Catalyst functions when used within a `qjit` context.

  For more details on these functions, please refer to the
 [PennyLane compiler documentation](https://docs.pennylane.ai/en/stable/introduction/compiling_workflows.html) and
 [compiler module documentation](https://docs.pennylane.ai/en/stable/code/qml_compiler.html).

* Just-in-time compiled functions now support asynchronuous execution of QNodes.
  [(#374)](https://github.com/PennyLaneAI/catalyst/pull/374)
  [(#381)](https://github.com/PennyLaneAI/catalyst/pull/381)
  [(#420)](https://github.com/PennyLaneAI/catalyst/pull/420)
  [(#424)](https://github.com/PennyLaneAI/catalyst/pull/424)
  [(#433)](https://github.com/PennyLaneAI/catalyst/pull/433)

  Simply specify `async_qnodes=True` when using the `@qjit` decorator to enable the async
  execution of QNodes. Currently, asynchronous execution is only supported by
  `lightning.qubit` and `lightning.kokkos`.

  Asynchronous execution will be most beneficial for just-in-time compiled functions that
  contain --- or generate --- multiple QNodes.

  For example,

  ```python
  dev = qml.device("lightning.qubit", wires=2)

  @qml.qnode(device=dev)
  def circuit(params):
      qml.RX(params[0], wires=0)
      qml.RY(params[1], wires=1)
      qml.CNOT(wires=[0, 1])
      return qml.expval(qml.PauliZ(wires=0))

  @qjit(async_qnodes=True)
  def multiple_qnodes(params):
      x = jnp.sin(params)
      y = jnp.cos(params)
      z = jnp.array([circuit(x), circuit(y)]) # will be executed in parallel
      return circuit(z)
  ```
  ``` pycon
  >>> func(jnp.array([1.0, 2.0]))
  1.0
  ```

  Here, the first two circuit executions will occur in parallel across multiple threads,
  as their execution can occur indepdently.

* Preliminary support for PennyLane transforms has been added.
  [(#280)](https://github.com/PennyLaneAI/catalyst/pull/280)

  ```python
  @qjit
  @qml.transforms.split_non_commuting
  @qml.qnode(dev)
  def circuit(x):
      qml.RX(x,wires=0)
      return [qml.expval(qml.PauliY(0)), qml.expval(qml.PauliZ(0))]
  ```

  ```pycon
  >>> circuit(0.4)
  [array(-0.51413599), array(0.85770868)]
  ```

  Currently, most PennyLane transforms will work with Catalyst
  as long as:

  - The circuit does not include any Catalyst-specific features, such
    as Catalyst control flow or measurement,

  - The QNode returns only lists of measurement processes,

  - AutoGraph is disabled, and

  - The transformation does not require or depend on the numeric value of
    dynamic variables.

* Catalyst now supports just-in-time compilation of dynamically-shaped arrays.
  [(#366)](https://github.com/PennyLaneAI/catalyst/pull/366)
  [(#386)](https://github.com/PennyLaneAI/catalyst/pull/385)
  [(#390)](https://github.com/PennyLaneAI/catalyst/pull/390)
  [(#411)](https://github.com/PennyLaneAI/catalyst/pull/411)

  The `@qjit` decorator can now be used to compile functions that accepts or contain tensors
  whose dimensions are not known at compile time; runtime execution with different shapes
  is supported without recompilation.

  In addition, standard tensor initialization functions `jax.numpy.ones`, `jnp.zeros`, and
  `jnp.empty` now accept dynamic variables (where the value is only known at
  runtime).

  ``` python
  @qjit
  def func(size: int):
      return jax.numpy.ones([size, size], dtype=float)
  ```

  ``` pycon
  >>> func(3)
  [[1. 1. 1.]
   [1. 1. 1.]
   [1. 1. 1.]]
  ```

  When passing tensors as arguments to compiled functions, the
  `abstracted_axes` keyword argument to the `@qjit` decorator can be used to specify
  which axes of the input arguments should be treated as abstract (and thus
  avoid recompilation).

  For example, without specifying `abstracted_axes`, the following `sum` function
  would recompile each time an array of different size is passed
  as an argument:

  ```pycon
  >>> @qjit
  >>> def sum_fn(x):
  >>>     return jnp.sum(x)
  >>> sum_fn(jnp.array([1]))     # Compilation happens here.
  >>> sum_fn(jnp.array([1, 1]))  # And here!
  ```

  By passing `abstracted_axes`, we can specify that the first axes
  of the first argument is to be treated as dynamic during initial compilation:

  ```pycon
  >>> @qjit(abstracted_axes={0: "n"})
  >>> def sum_fn(x):
  >>>     return jnp.sum(x)
  >>> sum_fn(jnp.array([1]))     # Compilation happens here.
  >>> sum_fn(jnp.array([1, 1]))  # No need to recompile.
  ```

  Note that support for dynamic arrays in control-flow primitives (such as loops),
  is not yet supported.

* Error mitigation using the zero-noise extrapolation method is now available through the
  `catalyst.mitigate_with_zne` transform.
  [(#324)](https://github.com/PennyLaneAI/catalyst/pull/324)
  [(#414)](https://github.com/PennyLaneAI/catalyst/pull/414)

  For example, given a noisy device (such as noisy hardware available through Amazon Braket):

  ```python
  dev = qml.device("noisy.device", wires=2)

  @qml.qnode(device=dev)
  def circuit(x, n):

      @for_loop(0, n, 1)
      def loop_rx(i):
          qml.RX(x, wires=0)

      loop_rx()

      qml.Hadamard(wires=0)
      qml.RZ(x, wires=0)
      loop_rx()
      qml.RZ(x, wires=0)
      qml.CNOT(wires=[1, 0])
      qml.Hadamard(wires=1)
      return qml.expval(qml.PauliY(wires=0))

  @qjit
  def mitigated_circuit(args, n):
      s = jax.numpy.array([1, 2, 3])
      return mitigate_with_zne(circuit, scale_factors=s)(args, n)
  ```

  ```pycon
  >>> mitigated_circuit(0.2, 5)
  0.5655341100116512
  ```

  In addition, a mitigation dialect has been added to the MLIR layer of Catalyst.
  It contains a Zero Noise Extrapolation (ZNE) operation,
  with a lowering to a global folded circuit.

<h3>Improvements</h3>

* The three backend devices provided with Catalyst, `lightning.qubit`, `lightning.kokkos`, and
  `braket.aws`, are now dynamically loaded at runtime.
  [(#343)](https://github.com/PennyLaneAI/catalyst/pull/343)
  [(#400)](https://github.com/PennyLaneAI/catalyst/pull/400)

  This takes advantage of the new backend plugin system provided in Catalyst v0.3.2,
  and allows the devices to be packaged separately from the runtime CAPI. Provided backend
  devices are now loaded at runtime, instead of being linked at compile time.

  For more details on the backend plugin system, see the
  [custom devices documentation](https://docs.pennylane.ai/projects/catalyst/en/stable/dev/custom_devices.html).

* Finite-shot measurement statistics (`expval`, `var`, and `probs`) are now supported
  for the `lightning.qubit` and `lightning.kokkos` devices. Previously, exact statistics
  were returned even when finite shots were specified.
  [(#392)](https://github.com/PennyLaneAI/catalyst/pull/392)
  [(#410)](https://github.com/PennyLaneAI/catalyst/pull/410)

  ```pycon
  >>> dev = qml.device("lightning.qubit", wires=2, shots=100)
  >>> @qjit
  >>> @qml.qnode(dev)
  >>> def circuit(x):
  >>>     qml.RX(x, wires=0)
  >>>     return qml.probs(wires=0)
  >>> circuit(0.54)
  array([0.94, 0.06])
  >>> circuit(0.54)
  array([0.93, 0.07])
  ```

* Catalyst gradient functions `grad`, `jacobian`, `jvp`, and `vjp` can now be invoked from
  outside a `@qjit` context.
  [(#375)](https://github.com/PennyLaneAI/catalyst/pull/375)

  This simplifies the process of writing functions where compilation
  can be turned on and off easily by adding or removing the decorator. The functions dispatch to
  their JAX equivalents when the compilation is turned off.

  ```python
  dev = qml.device("lightning.qubit", wires=2)

  @qml.qnode(dev)
  def circuit(x):
      qml.RX(x, wires=0)
      return qml.expval(qml.PauliZ(0))
  ```

  ```pycon
  >>> grad(circuit)(0.54)  # dispatches to jax.grad
  Array(-0.51413599, dtype=float64, weak_type=True)
  >>> qjit(grad(circuit))(0.54). # differentiates using Catalyst
  array(-0.51413599)
  ```

* New `lightning.qubit` configuration options are now supported via the `qml.device` loader,
  including Markov Chain Monte Carlo sampling support.
  [(#369)](https://github.com/PennyLaneAI/catalyst/pull/369)

  ```python
  dev = qml.device("lightning.qubit", wires=2, shots=1000, mcmc=True)

  @qml.qnode(dev)
  def circuit(x):
      qml.RX(x, wires=0)
      return qml.expval(qml.PauliZ(0))
  ```

  ```pycon
  >>> circuit(0.54)
  array(0.856)
  ```

* Improvements have been made to the runtime and quantum MLIR dialect in order
  to support asynchronous execution.

  - The runtime now supports multiple active devices managed via a device pool. The new `RTDevice`
    data-class and `RTDeviceStatus` along with the `thread_local` device instance pointer enable
    the runtime to better scope the lifetime of device instances concurrently. With these changes,
    one can create multiple active devices and execute multiple programs in a multithreaded
    environment.
    [(#381)](https://github.com/PennyLaneAI/catalyst/pull/381)

  - The ability to dynamically release devices has been added via `DeviceReleaseOp` in the Quantum
    MLIR dialect. This is lowered to the `__quantum__rt__device_release()` runtime instruction,
    which updates the status of the device instance from `Active` to `Inactive`. The runtime will reuse
    this deactivated instance instead of creating a new one automatically at runtime in a
    multi-QNode workflow when another device with identical specifications is requested.
    [(#381)](https://github.com/PennyLaneAI/catalyst/pull/381)

  - The `DeviceOp` definition in the Quantum MLIR dialect has been updated to lower a tuple
    of device information `('lib', 'name', 'kwargs')` to a single device initialization call
    `__quantum__rt__device_init(int8_t *, int8_t *, int8_t *)`. This allows the runtime to initialize
    device instances without keeping partial information of the device
    [(#396)](https://github.com/PennyLaneAI/catalyst/pull/396)

* The quantum adjoint compiler routine has been extended to support function calls that affect the
  quantum state within an adjoint region. Note that the function may only provide a single result
  consisting of the quantum register. By itself this provides no user-facing changes, but compiler
  pass developers may now generate quantum adjoint operations around a block of code containing
  function calls as well as quantum operations and control flow operations.
  [(#353)](https://github.com/PennyLaneAI/catalyst/pull/353)

* The allocation and deallocation operations in MLIR (`AllocOp`, `DeallocOp`) now follow simple
  value semantics for qubit register values, instead of modelling memory in the MLIR trait system.
  Similarly, the frontend generates proper value semantics by deallocating the final register value.

  The change enables functions at the MLIR level to accept and return quantum register values,
  which would otherwise not be correctly identified as aliases of existing register values by the
  bufferization system.
  [(#360)](https://github.com/PennyLaneAI/catalyst/pull/360)

<h3>Breaking changes</h3>

* Third party devices must now provide a configuration TOML file, in order to specify their
  supported operations, measurements, and features for Catalyst compatibility. For more information
  please visit the [Custom Devices](https://docs.pennylane.ai/projects/catalyst/en/latest/dev/custom_devices.html) section in our documentation.
  [(#369)](https://github.com/PennyLaneAI/catalyst/pull/369)

<h3>Bug fixes</h3>

* Resolves a bug in the compiler's differentiation engine that results in a segmentation fault
  when [attempting to differentiate non-differentiable quantum operations](https://github.com/PennyLaneAI/catalyst/issues/384).
  The fix ensures that all existing quantum operation types are removed during gradient passes that
  extract classical code from a QNode function. It also adds a verification step that will raise an error
  if a gradient pass cannot successfully eliminate all quantum operations for such functions.
  [(#397)](https://github.com/PennyLaneAI/catalyst/issues/397)

* Resolves a bug that caused unpredictable behaviour when printing string values with
  the `debug.print` function. The issue was caused by non-null-terminated strings.
  [(#418)](https://github.com/PennyLaneAI/catalyst/pull/418)

<h3>Contributors</h3>

This release contains contributions from (in alphabetical order):

Ali Asadi,
David Ittah,
Romain Moyard,
Sergei Mironov,
Erick Ochoa Lopez,
Shuli Shu.

# Release 0.3.2

<h3>New features</h3>

* The experimental AutoGraph feature now supports Python `while` loops, allowing native Python loops
  to be captured and compiled with Catalyst.
  [(#318)](https://github.com/PennyLaneAI/catalyst/pull/318)

  ```python
  dev = qml.device("lightning.qubit", wires=4)

  @qjit(autograph=True)
  @qml.qnode(dev)
  def circuit(n: int, x: float):
      i = 0

      while i < n:
          qml.RX(x, wires=i)
          i += 1

      return qml.expval(qml.PauliZ(0))
  ```

  ```pycon
  >>> circuit(4, 0.32)
  array(0.94923542)
  ```

  This feature extends the existing AutoGraph support for Python `for` loops and `if` statements
  introduced in v0.3. Note that TensorFlow must be installed for AutoGraph support.

  For more details, please see the
  [AutoGraph guide](https://docs.pennylane.ai/projects/catalyst/en/stable/dev/autograph.html).

* In addition to loops and conditional branches, AutoGraph now supports native Python `and`, `or`
  and `not` operators in Boolean expressions.
  [(#325)](https://github.com/PennyLaneAI/catalyst/pull/325)

  ```python
  dev = qml.device("lightning.qubit", wires=1)

  @qjit(autograph=True)
  @qml.qnode(dev)
  def circuit(x: float):

      if x >= 0 and x < jnp.pi:
          qml.RX(x, wires=0)

      return qml.probs()
  ```

  ```pycon
  >>> circuit(0.43)
  array([0.95448287, 0.04551713])
  >>> circuit(4.54)
  array([1., 0.])
  ```

  Note that logical Boolean operators will only be captured by AutoGraph if all
  operands are dynamic variables (that is, a value known only at runtime, such
  as a measurement result or function argument). For other use
  cases, it is recommended to use the `jax.numpy.logical_*` set of functions where
  appropriate.

* Debug compiled programs and print dynamic values at runtime with ``debug.print``
  [(#279)](https://github.com/PennyLaneAI/catalyst/pull/279)
  [(#356)](https://github.com/PennyLaneAI/catalyst/pull/356)

  You can now print arbitrary values from your running program, whether they are arrays, constants,
  strings, or abitrary Python objects. Note that while non-array Python objects
  *will* be printed at runtime, their string representation is captured at
  compile time, and thus will always be the same regardless of program inputs.
  The output for arrays optionally includes a descriptor for how the data is stored in memory
  ("memref").

  ```python
  @qjit
  def func(x: float):
      debug.print(x, memref=True)
      debug.print("exit")
  ```

  ```pycon
  >>> func(jnp.array(0.43))
  MemRef: base@ = 0x5629ff2b6680 rank = 0 offset = 0 sizes = [] strides = [] data =
  0.43
  exit
  ```

* Catalyst now officially supports macOS X86_64 devices, with macOS binary wheels
  available for both AARCH64 and X86_64.
  [(#347)](https://github.com/PennyLaneAI/catalyst/pull/347)
  [(#313)](https://github.com/PennyLaneAI/catalyst/pull/313)

* It is now possible to dynamically load third-party Catalyst compatible devices directly
  into a pre-installed Catalyst runtime on Linux.
  [(#327)](https://github.com/PennyLaneAI/catalyst/pull/327)

  To take advantage of this, third-party devices must implement the `Catalyst::Runtime::QuantumDevice`
  interface, in addition to defining the following method:

  ```cpp
  extern "C" Catalyst::Runtime::QuantumDevice*
  getCustomDevice() { return new CustomDevice(); }
  ```

  This support can also be integrated into existing PennyLane Python devices that inherit from
  the `QuantumDevice` class, by defining the `get_c_interface` static method.

  For more details, see the
  [custom devices documentation](https://docs.pennylane.ai/projects/catalyst/en/stable/dev/custom_devices.html).

<h3>Improvements</h3>

* Return values of conditional functions no longer need to be of exactly the same type.
  Type promotion is automatically applied to branch return values if their types don't match.
  [(#333)](https://github.com/PennyLaneAI/catalyst/pull/333)

  ```python
  @qjit
  def func(i: int, f: float):

      @cond(i < 3)
      def cond_fn():
          return i

      @cond_fn.otherwise
      def otherwise():
          return f

      return cond_fn()
  ```

  ```pycon
  >>> func(1, 4.0)
  array(1.0)
  ```

  Automatic type promotion across conditional branches also works with AutoGraph:

  ```python
  @qjit(autograph=True)
  def func(i: int, f: float):

      if i < 3:
          i = i
      else:
          i = f

      return i
  ```

  ```pycon
  >>> func(1, 4.0)
  array(1.0)
  ```

* AutoGraph now supports converting functions even when they are invoked through functional wrappers such
  as `adjoint`, `ctrl`, `grad`, `jacobian`, etc.
  [(#336)](https://github.com/PennyLaneAI/catalyst/pull/336)

  For example, the following should now succeed:

  ```python
  def inner(n):
    for i in range(n):
      qml.T(i)

  @qjit(autograph=True)
  @qml.qnode(dev)
  def f(n: int):
      adjoint(inner)(n)
      return qml.state()
  ```

* To prepare for Catalyst's frontend being integrated with PennyLane, the appropriate plugin entry point
  interface has been added to Catalyst.
  [(#331)](https://github.com/PennyLaneAI/catalyst/pull/331)

  For any compiler packages seeking to be registered in PennyLane, the `entry_points`
  metadata under the the group name `pennylane.compilers` must be added, with the following entry points:

  - `context`: Path to the compilation evaluation context manager. This context manager should have
    the method `context.is_tracing()`, which returns True if called within a program that is being
    traced or captured.

  - `ops`: Path to the compiler operations module. This operations module may contain compiler
    specific versions of PennyLane operations. Within a JIT context, PennyLane operations may
    dispatch to these.

  - `qjit`: Path to the JIT compiler decorator provided by the compiler. This decorator should have
    the signature `qjit(fn, *args, **kwargs)`, where `fn` is the function to be compiled.

* The compiler driver diagnostic output has been improved, and now includes failing IR as well as
  the names of failing passes.
  [(#349)](https://github.com/PennyLaneAI/catalyst/pull/349)

* The scatter operation in the Catalyst dialect now uses an SCF for loop to avoid ballooning
  the compiled code.
  [(#307)](https://github.com/PennyLaneAI/catalyst/pull/307)

* The `CopyGlobalMemRefPass` pass of our MLIR processing pipeline now supports
  dynamically shaped arrays.
  [(#348)](https://github.com/PennyLaneAI/catalyst/pull/348)

* The Catalyst utility dialect is now included in the Catalyst MLIR C-API.
  [(#345)](https://github.com/PennyLaneAI/catalyst/pull/345)

* Fix an issue with the AutoGraph conversion system that would prevent the fallback to Python from
  working correctly in certain instances.
  [(#352)](https://github.com/PennyLaneAI/catalyst/pull/352)

  The following type of code is now supported:

  ```python
  @qjit(autograph=True)
  def f():
    l = jnp.array([1, 2])
    for _ in range(2):
        l = jnp.kron(l, l)
    return l
  ```

* Catalyst now supports `jax.numpy.polyfit` inside a qjitted function.
  [(#367)](https://github.com/PennyLaneAI/catalyst/pull/367/)

* Catalyst now supports custom calls (including the one from HLO). We added support in MLIR (operation, bufferization
  and lowering). In the `lib_custom_calls`, developers then implement their custom calls and use external functions
  directly (e.g. Lapack). The OpenBlas library is taken from Scipy and linked in Catalyst, therefore any function from
  it can be used.
  [(#367)](https://github.com/PennyLaneAI/catalyst/pull/367/)

<h3>Breaking changes</h3>

* The axis ordering for `catalyst.jacobian` is updated to match `jax.jacobian`. Assuming we have
  parameters of shape `[a,b]` and results of shape `[c,d]`, the returned Jacobian will now have
  shape `[c, d, a, b]` instead of `[a, b, c, d]`.
  [(#283)](https://github.com/PennyLaneAI/catalyst/pull/283)

<h3>Bug fixes</h3>

* An upstream change in the PennyLane-Lightning project was addressed to prevent compilation issues
  in the `StateVectorLQubitDynamic` class in the runtime.
  The issue was introduced in [#499](https://github.com/PennyLaneAI/pennylane-lightning/pull/499).
  [(#322)](https://github.com/PennyLaneAI/catalyst/pull/322)

* The `requirements.txt` file to build Catalyst from source has been updated with a minimum pip
  version, `>=22.3`. Previous versions of pip are unable to perform editable installs when the
  system-wide site-packages are read-only, even when the `--user` flag is provided.
  [(#311)](https://github.com/PennyLaneAI/catalyst/pull/311)

* The frontend has been updated to make it compatible with PennyLane `MeasurementProcess` objects
  now being PyTrees in PennyLane version 0.33.
  [(#315)](https://github.com/PennyLaneAI/catalyst/pull/315)

<h3>Contributors</h3>

This release contains contributions from (in alphabetical order):

Ali Asadi,
David Ittah,
Sergei Mironov,
Romain Moyard,
Erick Ochoa Lopez.

# Release 0.3.1

<h3>New features</h3>

* The experimental AutoGraph feature, now supports Python `for` loops, allowing native Python loops
  to be captured and compiled with Catalyst.
  [(#258)](https://github.com/PennyLaneAI/catalyst/pull/258)

  ```python
  dev = qml.device("lightning.qubit", wires=n)

  @qjit(autograph=True)
  @qml.qnode(dev)
  def f(n):
      for i in range(n):
          qml.Hadamard(wires=i)

      return qml.expval(qml.PauliZ(0))
  ```

  This feature extends the existing AutoGraph support for Python `if` statements introduced in v0.3.
  Note that TensorFlow must be installed for AutoGraph support.

* The quantum control operation can now be used in conjunction with Catalyst control flow, such as
  loops and conditionals, via the new `catalyst.ctrl` function.
  [(#282)](https://github.com/PennyLaneAI/catalyst/pull/282)

  Similar in behaviour to the `qml.ctrl` control modifier from PennyLane, `catalyst.ctrl` can
  additionally wrap around quantum functions which contain control flow, such as the Catalyst
  `cond`, `for_loop`, and `while_loop` primitives.

  ```python
  @qjit
  @qml.qnode(qml.device("lightning.qubit", wires=4))
  def circuit(x):

      @for_loop(0, 3, 1)
      def repeat_rx(i):
          qml.RX(x / 2, wires=i)

      catalyst.ctrl(repeat_rx, control=3)()

      return qml.expval(qml.PauliZ(0))
  ```

  ```pycon
  >>> circuit(0.2)
  array(1.)
  ```

* Catalyst now supports JAX's `array.at[index]` notation for array element assignment and updating.
  [(#273)](https://github.com/PennyLaneAI/catalyst/pull/273)

  ```python
  @qjit
  def add_multiply(l: jax.core.ShapedArray((3,), dtype=float), idx: int):
      res = l.at[idx].multiply(3)
      res2 = l.at[idx].add(2)
      return res + res2

  res = add_multiply(jnp.array([0, 1, 2]), 2)
  ```

  ```pycon
  >>> res
  [0, 2, 10]
  ```

  For more details on available methods, see the
  [JAX documentation](https://jax.readthedocs.io/en/latest/_autosummary/jax.numpy.ndarray.at.html).

<h3>Improvements</h3>

* The Lightning backend device has been updated to work with the new PL-Lightning monorepo.
  [(#259)](https://github.com/PennyLaneAI/catalyst/pull/259)
  [(#277)](https://github.com/PennyLaneAI/catalyst/pull/277)

* A new compiler driver has been implemented in C++. This improves compile-time performance by
  avoiding *round-tripping*, which is when the entire program being compiled is dumped to
  a textual form and re-parsed by another tool.

  This is also a requirement for providing custom metadata at the LLVM level, which is
  necessary for better integration with tools like Enzyme. Finally, this makes it more natural
  to improve error messages originating from C++ when compared to the prior subprocess-based
  approach.
  [(#216)](https://github.com/PennyLaneAI/catalyst/pull/216)

* Support the `braket.devices.Devices` enum class and `s3_destination_folder`
  device options for AWS Braket remote devices.
  [(#278)](https://github.com/PennyLaneAI/catalyst/pull/278)

* Improvements have been made to the build process, including avoiding unnecessary processes such
  as removing `opt` and downloading the wheel.
  [(#298)](https://github.com/PennyLaneAI/catalyst/pull/298)

* Remove a linker warning about duplicate `rpath`s when Catalyst wheels are installed on macOS.
  [(#314)](https://github.com/PennyLaneAI/catalyst/pull/314)

<h3>Bug fixes</h3>

* Fix incompatibilities with GCC on Linux introduced in v0.3.0 when compiling user programs.
  Due to these, Catalyst v0.3.0 only works when clang is installed in the user environment.

  - Resolve an issue with an empty linker flag, causing `ld` to error.
    [(#276)](https://github.com/PennyLaneAI/catalyst/pull/276)

  - Resolve an issue with undefined symbols provided the Catalyst runtime.
    [(#316)](https://github.com/PennyLaneAI/catalyst/pull/316)

* Remove undocumented package dependency on the zlib/zstd compression library.
  [(#308)](https://github.com/PennyLaneAI/catalyst/pull/308)

* Fix filesystem issue when compiling multiple functions with the same name and
  `keep_intermediate=True`.
  [(#306)](https://github.com/PennyLaneAI/catalyst/pull/306)

* Add support for applying the `adjoint` operation to `QubitUnitary` gates.
  `QubitUnitary` was not able to be `adjoint`ed when the variable holding the unitary matrix might
  change. This can happen, for instance, inside of a for loop.
  To solve this issue, the unitary matrix gets stored in the array list via push and pops.
  The unitary matrix is later reconstructed from the array list and `QubitUnitary` can be executed
  in the `adjoint`ed context.
  [(#304)](https://github.com/PennyLaneAI/catalyst/pull/304)
  [(#310)](https://github.com/PennyLaneAI/catalyst/pull/310)

<h3>Contributors</h3>

This release contains contributions from (in alphabetical order):

Ali Asadi,
David Ittah,
Erick Ochoa Lopez,
Jacob Mai Peng,
Sergei Mironov,
Romain Moyard.

# Release 0.3.0

<h3>New features</h3>

* Catalyst now officially supports macOS ARM devices, such as Apple M1/M2 machines,
  with macOS binary wheels available on PyPI. For more details on the changes involved to support
  macOS, please see the improvements section.
  [(#229)](https://github.com/PennyLaneAI/catalyst/pull/230)
  [(#232)](https://github.com/PennyLaneAI/catalyst/pull/232)
  [(#233)](https://github.com/PennyLaneAI/catalyst/pull/233)
  [(#234)](https://github.com/PennyLaneAI/catalyst/pull/234)

* Write Catalyst-compatible programs with native Python conditional statements.
  [(#235)](https://github.com/PennyLaneAI/catalyst/pull/235)

  AutoGraph is a new, experimental, feature that automatically converts Python conditional
  statements like `if`, `else`, and `elif`, into their equivalent functional forms provided by
  Catalyst (such as `catalyst.cond`).

  This feature is currently opt-in, and requires setting the `autograph=True` flag in the `qjit`
  decorator:

  ```python
  dev = qml.device("lightning.qubit", wires=1)

  @qjit(autograph=True)
  @qml.qnode(dev)
  def f(x):
      if x < 0.5:
          qml.RY(jnp.sin(x), wires=0)
      else:
          qml.RX(jnp.cos(x), wires=0)

      return qml.expval(qml.PauliZ(0))
  ```

  The implementation is based on the AutoGraph module from TensorFlow, and requires a working
  TensorFlow installation be available. In addition, Python loops (`for` and `while`) are not
  yet supported, and do not work in AutoGraph mode.

  Note that there are some caveats when using this feature especially around the use of global
  variables or object mutation inside of methods. A functional style is always recommended when
  using `qjit` or AutoGraph.

* The quantum adjoint operation can now be used in conjunction with Catalyst control flow, such as
  loops and conditionals. For this purpose a new instruction, `catalyst.adjoint`, has been added.
  [(#220)](https://github.com/PennyLaneAI/catalyst/pull/220)

  `catalyst.adjoint` can wrap around quantum functions which contain the Catalyst `cond`,
  `for_loop`, and `while_loop` primitives. Previously, the usage of `qml.adjoint` on functions with
  these primitives would result in decomposition errors. Note that a future release of Catalyst will
  merge the behaviour of `catalyst.adjoint` into `qml.adjoint` for convenience.

  ```python
  dev = qml.device("lightning.qubit", wires=3)

  @qjit
  @qml.qnode(dev)
  def circuit(x):

      @for_loop(0, 3, 1)
      def repeat_rx(i):
          qml.RX(x / 2, wires=i)

      adjoint(repeat_rx)()

      return qml.expval(qml.PauliZ(0))
  ```

  ```pycon
  >>> circuit(0.2)
  array(0.99500417)
  ```

  Additionally, the ability to natively represent the adjoint construct in Catalyst's program
  representation (IR) was added.

* QJIT-compiled programs now support (nested) container types as inputs and outputs of compiled
  functions. This includes lists and dictionaries, as well as any data structure implementing the
  [PyTree protocol](https://jax.readthedocs.io/en/latest/pytrees.html).
  [(#215)](https://github.com/PennyLaneAI/catalyst/pull/215)
  [(#221)](https://github.com/PennyLaneAI/catalyst/pull/221)

  For example, a program that accepts and returns a mix of dictionaries, lists, and tuples:

  ```python
  @qjit
  def workflow(params1, params2):
      res1 = params1["a"][0][0] + params2[1]
      return {"y1": jnp.sin(res1), "y2": jnp.cos(res1)}
  ```

  ```pycon
  >>> params1 = {"a": [[0.1], 0.2]}
  >>> params2 = (0.6, 0.8)
  >>> workflow(params1, params2)
  array(0.78332691)
  ```

* Compile-time backpropagation of arbitrary hybrid programs is now supported, via integration with
  [Enzyme AD](https://enzyme.mit.edu/).
  [(#158)](https://github.com/PennyLaneAI/catalyst/pull/158)
  [(#193)](https://github.com/PennyLaneAI/catalyst/pull/193)
  [(#224)](https://github.com/PennyLaneAI/catalyst/pull/224)
  [(#225)](https://github.com/PennyLaneAI/catalyst/pull/225)
  [(#239)](https://github.com/PennyLaneAI/catalyst/pull/239)
  [(#244)](https://github.com/PennyLaneAI/catalyst/pull/244)

  This allows `catalyst.grad` to differentiate hybrid functions that contain both classical
  pre-processing (inside & outside of QNodes), QNodes, as well as classical post-processing
  (outside of QNodes) via a combination of backpropagation and quantum gradient methods.

  The new default for the differentiation `method` attribute in `catalyst.grad` has been changed to
  `"auto"`, which performs Enzyme-based reverse mode AD on classical code, in conjunction with the
  quantum `diff_method` specified on each QNode:

  ```python
  dev = qml.device("lightning.qubit", wires=1)

  @qml.qnode(dev, diff_method="parameter-shift")
  def circuit(theta):
      qml.RX(jnp.exp(theta ** 2) / jnp.cos(theta / 4), wires=0)
      return qml.expval(qml.PauliZ(wires=0))
  ```

  ```pycon
  >>> grad = qjit(catalyst.grad(circuit, method="auto"))
  >>> grad(jnp.pi)
  array(0.05938718)
  ```

  The reworked differentiation pipeline means you can now compute exact derivatives of programs with
  both classical pre- and post-processing, as shown below:

  ```python
  @qml.qnode(qml.device("lightning.qubit", wires=1), diff_method="adjoint")
  def circuit(theta):
      qml.RX(jnp.exp(theta ** 2) / jnp.cos(theta / 4), wires=0)
      return qml.expval(qml.PauliZ(wires=0))

  def loss(theta):
      return jnp.pi / jnp.tanh(circuit(theta))

  @qjit
  def grad_loss(theta):
      return catalyst.grad(loss)(theta)
  ```

  ```pycon
  >>> grad_loss(1.0)
  array(-1.90958669)
  ```

  You can also use multiple QNodes with different differentiation methods:

  ```python
  @qml.qnode(qml.device("lightning.qubit", wires=1), diff_method="parameter-shift")
  def circuit_A(params):
      qml.RX(jnp.exp(params[0] ** 2) / jnp.cos(params[1] / 4), wires=0)
      return qml.probs()

  @qml.qnode(qml.device("lightning.qubit", wires=1), diff_method="adjoint")
  def circuit_B(params):
      qml.RX(jnp.exp(params[1] ** 2) / jnp.cos(params[0] / 4), wires=0)
      return qml.expval(qml.PauliZ(wires=0))

  def loss(params):
      return jnp.prod(circuit_A(params)) + circuit_B(params)

  @qjit
  def grad_loss(theta):
      return catalyst.grad(loss)(theta)
  ```

  ```pycon
  >>> grad_loss(jnp.array([1.0, 2.0]))
  array([ 0.57367285, 44.4911605 ])
  ```

  And you can differentiate purely classical functions as well:

  ```python
  def square(x: float):
      return x ** 2

  @qjit
  def dsquare(x: float):
      return catalyst.grad(square)(x)
  ```

  ```pycon
  >>> dsquare(2.3)
  array(4.6)
  ```

  Note that the current implementation of reverse mode AD is restricted to 1st order derivatives,
  but you can still use `catalyst.grad(method="fd")` is still available to perform a finite
  differences approximation of _any_ differentiable function.

* Add support for the new PennyLane arithmetic operators.
  [(#250)](https://github.com/PennyLaneAI/catalyst/pull/250)

  PennyLane is in the process of replacing `Hamiltonian` and `Tensor` observables with a set of
  general arithmetic operators. These consist of
  [Prod](https://docs.pennylane.ai/en/stable/code/api/pennylane.ops.op_math.Prod.html),
  [Sum](https://docs.pennylane.ai/en/stable/code/api/pennylane.ops.op_math.Sum.html) and
  [SProd](https://docs.pennylane.ai/en/stable/code/api/pennylane.ops.op_math.SProd.html).

  By default, using dunder methods (eg. `+`, `-`, `@`, `*`) to combine
  operators with scalars or other operators will create `Hamiltonian` and
  `Tensor` objects. However, these two methods will be deprecated in coming
  releases of PennyLane.

  To enable the new arithmetic operators, one can use `Prod`, `Sum`, and
  `Sprod` directly or activate them by calling [enable_new_opmath](https://docs.pennylane.ai/en/stable/code/api/pennylane.operation.enable_new_opmath.html)
  at the beginning of your PennyLane program.

  ``` python
  dev = qml.device("lightning.qubit", wires=2)

  @qjit
  @qml.qnode(dev)
  def circuit(x: float, y: float):
      qml.RX(x, wires=0)
      qml.RX(y, wires=1)
      qml.CNOT(wires=[0, 1])
      return qml.expval(0.2 * qml.PauliX(wires=0) - 0.4 * qml.PauliY(wires=1))
  ```

  ```pycon
  >>> qml.operation.enable_new_opmath()
  >>> qml.operation.active_new_opmath()
  True
  >>> circuit(np.pi / 4, np.pi / 2)
  array(0.28284271)
  ```

<h3>Improvements</h3>

* Better support for Hamiltonian observables:

  - Allow Hamiltonian observables with integer coefficients.
    [(#248)](https://github.com/PennyLaneAI/catalyst/pull/248)

    For example, compiling the following circuit wasn't previously allowed, but is
    now supported in Catalyst:

    ```python
    dev = qml.device("lightning.qubit", wires=2)

    @qjit
    @qml.qnode(dev)
    def circuit(x: float, y: float):
        qml.RX(x, wires=0)
        qml.RY(y, wires=1)

        coeffs = [1, 2]
        obs = [qml.PauliZ(0), qml.PauliZ(1)]
        return qml.expval(qml.Hamiltonian(coeffs, obs))
    ```

  - Allow nested Hamiltonian observables.
    [(#255)](https://github.com/PennyLaneAI/catalyst/pull/255)

    ```python
    @qjit
    @qml.qnode(qml.device("lightning.qubit", wires=3))
    def circuit(x, y, coeffs1, coeffs2):
        qml.RX(x, wires=0)
        qml.RX(y, wires=1)
        qml.RY(x + y, wires=2)

        obs = [
            qml.PauliX(0) @ qml.PauliZ(1),
            qml.Hamiltonian(coeffs1, [qml.PauliZ(0) @ qml.Hadamard(2)]),
        ]

        return qml.var(qml.Hamiltonian(coeffs2, obs))
    ```

* Various performance improvements:

  - The execution and compile time of programs has been reduced, by generating more efficient code
    and avoiding unnecessary optimizations. Specifically, a scalarization procedure was added to the
    MLIR pass pipeline, and LLVM IR compilation is now invoked with optimization level 0.
    [(#217)](https://github.com/PennyLaneAI/catalyst/pull/217)

  - The execution time of compiled functions has been improved in the frontend.
    [(#213)](https://github.com/PennyLaneAI/catalyst/pull/213)

    Specifically, the following changes have been made, which leads to a small but measurable
    improvement when using larger matrices as inputs, or functions with many inputs:

    + only loading the user program library once per compilation,
    + generating return value types only once per compilation,
    + avoiding unnecessary type promotion, and
    + avoiding unnecessary array copies.

  - Peak memory utilization of a JIT compiled program has been reduced, by allowing tensors to be
    scheduled for deallocation. Previously, the tensors were not deallocated until the end of the
    call to the JIT compiled function.
    [(#201)](https://github.com/PennyLaneAI/catalyst/pull/201)

* Various improvements have been made to enable Catalyst to compile on macOS:

  - Remove unnecessary `reinterpret_cast` from `ObsManager`. Removal of
    these `reinterpret_cast` allows compilation of the runtime to succeed
    in macOS. macOS uses an ILP32 mode for Aarch64 where they use the full 64
    bit mode but with 32 bit Integer, Long, and Pointers. This patch also
    changes a test file to prevent a mismatch in machines which compile using
    ILP32 mode.
    [(#229)](https://github.com/PennyLaneAI/catalyst/pull/230)

  - Allow runtime to be compiled on macOS. Substitute `nproc` with a call to
    `os.cpu_count()` and use correct flags for `ld.64`.
    [(#232)](https://github.com/PennyLaneAI/catalyst/pull/232)

  - Improve portability on the frontend to be available on macOS. Use
    `.dylib`, remove unnecessary flags, and address behaviour difference in
    flags.
    [(#233)](https://github.com/PennyLaneAI/catalyst/pull/233)

  - Small compatibility changes in order for all integration tests to succeed
    on macOS.
    [(#234)](https://github.com/PennyLaneAI/catalyst/pull/234)

* Dialects can compile with older versions of clang by avoiding type mismatches.
  [(#228)](https://github.com/PennyLaneAI/catalyst/pull/228)

* The runtime is now built against `qir-stdlib` pre-build artifacts.
  [(#236)](https://github.com/PennyLaneAI/catalyst/pull/236)

* Small improvements have been made to the CI/CD, including fixing the Enzyme
  cache, generalize caches to other operating systems, fix build wheel
  recipe, and remove references to QIR in runtime's Makefile.
  [(#243)](https://github.com/PennyLaneAI/catalyst/pull/243)
  [(#247)](https://github.com/PennyLaneAI/catalyst/pull/247)


<h3>Breaking changes</h3>

* Support for Python 3.8 has been removed.
  [(#231)](https://github.com/PennyLaneAI/catalyst/pull/231)

* The default differentiation method on ``grad`` and ``jacobian`` is reverse-mode
  automatic differentiation instead of finite differences. When a QNode does not have a
  ``diff_method`` specified, it will default to using the parameter shift method instead of
  finite-differences.
  [(#244)](https://github.com/PennyLaneAI/catalyst/pull/244)
  [(#271)](https://github.com/PennyLaneAI/catalyst/pull/271)

* The JAX version used by Catalyst has been updated to `v0.4.14`, the minimum PennyLane version
  required is now `v0.32`.
  [(#264)](https://github.com/PennyLaneAI/catalyst/pull/264)

* Due to the change allowing Python container objects as inputs to QJIT-compiled functions, Python
  lists are no longer automatically converted to JAX arrays.
  [(#231)](https://github.com/PennyLaneAI/catalyst/pull/231)

  This means that indexing on lists when the index is not static will cause a
  `TracerIntegerConversionError`, consistent with JAX's behaviour.

  That is, the following example is no longer support:

  ```python
  @qjit
  def f(x: list, index: int):
      return x[index]
  ```

  However, if the parameter `x` above is a JAX or NumPy array, the compilation will continue to
  succeed.

* The `catalyst.grad` function has been renamed to `catalyst.jacobian` and supports differentiation
  of functions that return multiple or non-scalar outputs. A new `catalyst.grad` function has been
  added that enforces that it is differentiating a function with a single scalar return value.
  [(#254)](https://github.com/PennyLaneAI/catalyst/pull/254)

<h3>Bug fixes</h3>

* Fixed an issue preventing the differentiation of `qml.probs` with the parameter-shift method.
  [(#211)](https://github.com/PennyLaneAI/catalyst/pull/211)

* Fixed the incorrect return value data-type with functions returning `qml.counts`.
  [(#221)](https://github.com/PennyLaneAI/catalyst/pull/221)

* Fix segmentation fault when differentiating a function where a quantum measurement is used
  multiple times by the same operation.
  [(#242)](https://github.com/PennyLaneAI/catalyst/pull/242)

<h3>Contributors</h3>

This release contains contributions from (in alphabetical order):

Ali Asadi,
David Ittah,
Erick Ochoa Lopez,
Jacob Mai Peng,
Romain Moyard,
Sergei Mironov.


# Release 0.2.1

<h3>Bug fixes</h3>

* Add missing OpenQASM backend in binary distribution, which relies on the latest version of the
  AWS Braket plugin for PennyLane to resolve dependency issues between the plugin, Catalyst, and
  PennyLane. The Lightning-Kokkos backend with Serial and OpenMP modes is also added to the binary
  distribution.
  [#198](https://github.com/PennyLaneAI/catalyst/pull/198)

* Return a list of decompositions when calling the decomposition method for control operations.
  This allows Catalyst to be compatible with upstream PennyLane.
  [#241](https://github.com/PennyLaneAI/catalyst/pull/241)

<h3>Improvements</h3>

* When using OpenQASM-based devices the string representation of the circuit is printed on
  exception.
  [#199](https://github.com/PennyLaneAI/catalyst/pull/199)

* Use ``pybind11::module`` interface library instead of ``pybind11::embed`` in the runtime for
  OpenQasm backend to avoid linking to the python library at compile time.
  [#200](https://github.com/PennyLaneAI/catalyst/pull/200)

<h3>Contributors</h3>

This release contains contributions from (in alphabetical order):

Ali Asadi,
David Ittah.

# Release 0.2.0

<h3>New features</h3>

* Catalyst programs can now be used inside of a larger JAX workflow which uses
  JIT compilation, automatic differentiation, and other JAX transforms.
  [#96](https://github.com/PennyLaneAI/catalyst/pull/96)
  [#123](https://github.com/PennyLaneAI/catalyst/pull/123)
  [#167](https://github.com/PennyLaneAI/catalyst/pull/167)
  [#192](https://github.com/PennyLaneAI/catalyst/pull/192)

  For example, call a Catalyst qjit-compiled function from within a JAX jit-compiled
  function:

  ```python
  dev = qml.device("lightning.qubit", wires=1)

  @qjit
  @qml.qnode(dev)
  def circuit(x):
      qml.RX(jnp.pi * x[0], wires=0)
      qml.RY(x[1] ** 2, wires=0)
      qml.RX(x[1] * x[2], wires=0)
      return qml.probs(wires=0)

  @jax.jit
  def cost_fn(weights):
      x = jnp.sin(weights)
      return jnp.sum(jnp.cos(circuit(x)) ** 2)
  ```

  ```pycon
  >>> cost_fn(jnp.array([0.1, 0.2, 0.3]))
  Array(1.32269195, dtype=float64)
  ```

  Catalyst-compiled functions can now also be automatically differentiated
  via JAX, both in forward and reverse mode to first-order,

  ```pycon
  >>> jax.grad(cost_fn)(jnp.array([0.1, 0.2, 0.3]))
  Array([0.49249037, 0.05197949, 0.02991883], dtype=float64)
  ```

  as well as vectorized using `jax.vmap`:

  ```pycon
  >>> jax.vmap(cost_fn)(jnp.array([[0.1, 0.2, 0.3], [0.4, 0.5, 0.6]]))
  Array([1.32269195, 1.53905377], dtype=float64)
  ```

  In particular, this allows for a reduction in boilerplate when using
  JAX-compatible optimizers such as `jaxopt`:

  ```pycon
  >>> opt = jaxopt.GradientDescent(cost_fn)
  >>> params = jnp.array([0.1, 0.2, 0.3])
  >>> (final_params, _) = jax.jit(opt.run)(params)
  >>> final_params
  Array([-0.00320799,  0.03475223,  0.29362844], dtype=float64)
  ```

  Note that, in general, best performance will be seen when the Catalyst
  `@qjit` decorator is used to JIT the entire hybrid workflow. However, there
  may be cases where you may want to delegate only the quantum part of your
  workflow to Catalyst, and let JAX handle classical components (for example,
  due to missing a feature or compatibility issue in Catalyst).

* Support for Amazon Braket devices provided via the PennyLane-Braket plugin.
  [#118](https://github.com/PennyLaneAI/catalyst/pull/118)
  [#139](https://github.com/PennyLaneAI/catalyst/pull/139)
  [#179](https://github.com/PennyLaneAI/catalyst/pull/179)
  [#180](https://github.com/PennyLaneAI/catalyst/pull/180)

  This enables quantum subprograms within a JIT-compiled Catalyst workflow to
  execute on Braket simulator and hardware devices, including remote
  cloud-based simulators such as SV1.

  ```python
  def circuit(x, y):
      qml.RX(y * x, wires=0)
      qml.RX(x * 2, wires=1)
      return qml.expval(qml.PauliY(0) @ qml.PauliZ(1))

  @qjit
  def workflow(x: float, y: float):
      device = qml.device("braket.local.qubit", backend="braket_sv", wires=2)
      g = qml.qnode(device)(circuit)
      h = catalyst.grad(g)
      return h(x, y)

  workflow(1.0, 2.0)
  ```

  For a list of available devices, please see the [PennyLane-Braket](https://amazon-braket-pennylane-plugin-python.readthedocs.io/en/latest/)
  documentation.

  Internally, the quantum instructions are generating OpenQASM3 kernels at
  runtime; these are then executed on both local (`braket.local.qubit`) and
  remote (`braket.aws.qubit`) devices backed by Amazon Braket Python SDK,

  with measurement results then propagated back to the frontend.

  Note that at initial release, not all Catalyst features are supported with Braket.
  In particular, dynamic circuit features, such as mid-circuit measurements, will
  not work with Braket devices.

* Catalyst conditional functions defined via `@catalyst.cond` now support an arbitrary
  number of 'else if' chains.
  [#104](https://github.com/PennyLaneAI/catalyst/pull/104)

  ```python
  dev = qml.device("lightning.qubit", wires=1)

  @qjit
  @qml.qnode(dev)
  def circuit(x):

      @catalyst.cond(x > 2.7)
      def cond_fn():
          qml.RX(x, wires=0)

      @cond_fn.else_if(x > 1.4)
      def cond_elif():
          qml.RY(x, wires=0)

      @cond_fn.otherwise
      def cond_else():
          qml.RX(x ** 2, wires=0)

      cond_fn()

      return qml.probs(wires=0)
  ```

* Iterating in reverse is now supported with constant negative step sizes via `catalyst.for_loop`.
  [#129](https://github.com/PennyLaneAI/catalyst/pull/129)

  ```python
  dev = qml.device("lightning.qubit", wires=1)

  @qjit
  @qml.qnode(dev)
  def circuit(n):

      @catalyst.for_loop(n, 0, -1)
      def loop_fn(_):
          qml.PauliX(0)

      loop_fn()
      return measure(0)
  ```

* Additional gradient transforms for computing the vector-Jacobian product (VJP)
  and Jacobian-vector product (JVP) are now available in Catalyst.
  [#98](https://github.com/PennyLaneAI/catalyst/pull/98)

  Use `catalyst.vjp` to compute the forward-pass value and VJP:

  ```python
  @qjit
  def vjp(params, cotangent):
      def f(x):
          y = [jnp.sin(x[0]), x[1] ** 2, x[0] * x[1]]
          return jnp.stack(y)

      return catalyst.vjp(f, [params], [cotangent])
  ```

  ```pycon
  >>> x = jnp.array([0.1, 0.2])
  >>> dy = jnp.array([-0.5, 0.1, 0.3])
  >>> vjp(x, dy)
  [array([0.09983342, 0.04      , 0.02      ]),
   array([-0.43750208,  0.07000001])]
  ```

  Use `catalyst.jvp` to compute the forward-pass value and JVP:

  ```python
  @qjit
  def jvp(params, tangent):
      def f(x):
          y = [jnp.sin(x[0]), x[1] ** 2, x[0] * x[1]]
          return jnp.stack(y)

      return catalyst.jvp(f, [params], [tangent])
  ```

  ```pycon
  >>> x = jnp.array([0.1, 0.2])
  >>> tangent = jnp.array([0.3, 0.6])
  >>> jvp(x, tangent)
  [array([0.09983342, 0.04      , 0.02      ]),
   array([0.29850125, 0.24000006, 0.12      ])]
  ```

* Support for multiple backend devices within a single qjit-compiled function
  is now available.
  [#86](https://github.com/PennyLaneAI/catalyst/pull/86)
  [#89](https://github.com/PennyLaneAI/catalyst/pull/89)

  For example, if you compile the Catalyst runtime
  with `lightning.kokkos` support (via the compilation flag
  `ENABLE_LIGHTNING_KOKKOS=ON`), you can use `lightning.qubit` and
  `lightning.kokkos` within a singular workflow:

  ```python
  dev1 = qml.device("lightning.qubit", wires=1)
  dev2 = qml.device("lightning.kokkos", wires=1)

  @qml.qnode(dev1)
  def circuit1(x):
      qml.RX(jnp.pi * x[0], wires=0)
      qml.RY(x[1] ** 2, wires=0)
      qml.RX(x[1] * x[2], wires=0)
      return qml.var(qml.PauliZ(0))

  @qml.qnode(dev2)
  def circuit2(x):

      @catalyst.cond(x > 2.7)
      def cond_fn():
          qml.RX(x, wires=0)

      @cond_fn.otherwise
      def cond_else():
          qml.RX(x ** 2, wires=0)

      cond_fn()

      return qml.probs(wires=0)

  @qjit
  def cost(x):
      return circuit2(circuit1(x))
  ```

  ```pycon
  >>> x = jnp.array([0.54, 0.31])
  >>> cost(x)
  array([0.80842369, 0.19157631])
  ```

* Support for returning the variance of Hamiltonians,
  Hermitian matrices, and Tensors via `qml.var` has been added.
  [#124](https://github.com/PennyLaneAI/catalyst/pull/124)

  ```python
  dev = qml.device("lightning.qubit", wires=2)

  @qjit
  @qml.qnode(dev)
  def circuit(x):
      qml.RX(jnp.pi * x[0], wires=0)
      qml.RY(x[1] ** 2, wires=1)
      qml.CNOT(wires=[0, 1])
      qml.RX(x[1] * x[2], wires=0)
      return qml.var(qml.PauliZ(0) @ qml.PauliX(1))
  ```

  ```pycon
  >>> x = jnp.array([0.54, 0.31])
  >>> circuit(x)
  array(0.98851544)
  ```

<h3>Breaking changes</h3>

* The `catalyst.grad` function now supports using the differentiation
  method defined on the QNode (via the `diff_method` argument) rather than
  applying a global differentiation method.
  [#163](https://github.com/PennyLaneAI/catalyst/pull/163)

  As part of this change, the `method` argument now accepts
  the following options:

  - `method="auto"`:  Quantum components of the hybrid function are
    differentiated according to the corresponding QNode `diff_method`, while
    the classical computation is differentiated using traditional auto-diff.

    With this strategy, Catalyst only currently supports QNodes with
    `diff_method="param-shift" and `diff_method="adjoint"`.

  - `method="fd"`: First-order finite-differences for the entire hybrid function.
    The `diff_method` argument for each QNode is ignored.

  This is an intermediate step towards differentiating functions that
  internally call multiple QNodes, and towards supporting differentiation of
  classical postprocessing.

<h3>Improvements</h3>

* Catalyst has been upgraded to work with JAX v0.4.13.
  [#143](https://github.com/PennyLaneAI/catalyst/pull/143)
  [#185](https://github.com/PennyLaneAI/catalyst/pull/185)

* Add a Backprop operation for using autodifferentiation (AD) at the LLVM
  level with Enzyme AD. The Backprop operations has a bufferization pattern
  and a lowering to LLVM.
  [#107](https://github.com/PennyLaneAI/catalyst/pull/107)
  [#116](https://github.com/PennyLaneAI/catalyst/pull/116)

* Error handling has been improved. The runtime now throws more descriptive
  and unified expressions for runtime errors and assertions.
  [#92](https://github.com/PennyLaneAI/catalyst/pull/92)

* In preparation for easier debugging, the compiler has been refactored to
  allow easy prototyping of new compilation pipelines.
  [#38](https://github.com/PennyLaneAI/catalyst/pull/38)

  In the future, this will allow the ability to generate MLIR or LLVM-IR by
  loading input from a string or file, rather than generating it from Python.

  As part of this refactor, the following changes were made:

  - Passes are now classes. This allows developers/users looking to change
    flags to inherit from these passes and change the flags.

  - Passes are now passed as arguments to the compiler. Custom passes can just
    be passed to the compiler as an argument, as long as they implement a run
    method which takes an input and the output of this method can be fed to
    the next pass.

* Improved Python compatibility by providing a stable signature for user
  generated functions.
  [#106](https://github.com/PennyLaneAI/catalyst/pull/106)

* Handle C++ exceptions without unwinding the whole stack.
  [#99](https://github.com/PennyLaneAI/catalyst/pull/99)

* Reduce the number of classical invocations by counting the number of gate parameters in
  the `argmap` function.
  [#136](https://github.com/PennyLaneAI/catalyst/pull/136)

  Prior to this, the computation of hybrid gradients executed all of the classical code
  being differentiated in a `pcount` function that solely counted the number of gate
  parameters in the quantum circuit. This was so `argmap` and other downstream
  functions could allocate memrefs large enough to store all gate parameters.

  Now, instead of counting the number of parameters separately, a dynamically-resizable
  array is used in the `argmap` function directly to store the gate parameters. This
  removes one invocation of all of the classical code being differentiated.

* Use Tablegen to define MLIR passes instead of C++ to reduce overhead of adding new passes.
  [#157](https://github.com/PennyLaneAI/catalyst/pull/157)

* Perform constant folding on wire indices for `quantum.insert` and `quantum.extract` ops,
  used when writing (resp. reading) qubits to (resp. from) quantum registers.
  [#161](https://github.com/PennyLaneAI/catalyst/pull/161)

* Represent known named observables as members of an MLIR Enum rather than a raw integer.
  This improves IR readability.
  [#165](https://github.com/PennyLaneAI/catalyst/pull/165)

<h3>Bug fixes</h3>

* Fix a bug in the mapping from logical to concrete qubits for mid-circuit measurements.
  [#80](https://github.com/PennyLaneAI/catalyst/pull/80)

* Fix a bug in the way gradient result type is inferred.
  [#84](https://github.com/PennyLaneAI/catalyst/pull/84)

* Fix a memory regression and reduce memory footprint by removing unnecessary
  temporary buffers.
  [#100](https://github.com/PennyLaneAI/catalyst/pull/100)

* Provide a new abstraction to the `QuantumDevice` interface in the runtime
  called `DataView`. C++ implementations of the interface can iterate
  through and directly store results into the `DataView` independent of the
  underlying memory layout. This can eliminate redundant buffer copies at the
  interface boundaries, which has been applied to existing devices.
  [#109](https://github.com/PennyLaneAI/catalyst/pull/109)

* Reduce memory utilization by transferring ownership of buffers from the
  runtime to Python instead of copying them. This includes adding a compiler
  pass that copies global buffers into the heap as global buffers cannot be
  transferred to Python.
  [#112](https://github.com/PennyLaneAI/catalyst/pull/112)

* Temporary fix of use-after-free and dependency of uninitialized memory.
  [#121](https://github.com/PennyLaneAI/catalyst/pull/121)

* Fix file renaming within pass pipelines.
  [#126](https://github.com/PennyLaneAI/catalyst/pull/126)

* Fix the issue with the `do_queue` deprecation warnings in PennyLane.
  [#146](https://github.com/PennyLaneAI/catalyst/pull/146)

* Fix the issue with gradients failing to work with hybrid functions that
  contain constant `jnp.array` objects. This will enable PennyLane operators
  that have data in the form of a `jnp.array`, such as a Hamiltonian, to be
  included in a qjit-compiled function.
  [#152](https://github.com/PennyLaneAI/catalyst/pull/152)

  An example of a newly supported workflow:

  ```python
  coeffs = jnp.array([0.1, 0.2])
  terms = [qml.PauliX(0) @ qml.PauliZ(1), qml.PauliZ(0)]
  H = qml.Hamiltonian(coeffs, terms)

  @qjit
  @qml.qnode(qml.device("lightning.qubit", wires=2))
  def circuit(x):
    qml.RX(x[0], wires=0)
    qml.RY(x[1], wires=0)
    qml.CNOT(wires=[0, 1])
    return qml.expval(H)

  params = jnp.array([0.3, 0.4])
  jax.grad(circuit)(params)
  ```

<h3>Contributors</h3>

This release contains contributions from (in alphabetical order):

Ali Asadi,
David Ittah,
Erick Ochoa Lopez,
Jacob Mai Peng,
Romain Moyard,
Sergei Mironov.

# Release 0.1.2

<h3>New features</h3>

* Add an option to print verbose messages explaining the compilation process.
  [#68](https://github.com/PennyLaneAI/catalyst/pull/68)

* Allow ``catalyst.grad`` to be used on any traceable function (within a qjit context).
  This means the operation is no longer restricted to acting on ``qml.qnode``s only.
  [#75](https://github.com/PennyLaneAI/catalyst/pull/75)

<h3>Improvements</h3>

* Work in progress on a Lightning-Kokkos backend:

  Bring feature parity to the Lightning-Kokkos backend simulator.
  [#55](https://github.com/PennyLaneAI/catalyst/pull/55)

  Add support for variance measurements for all observables.
  [#70](https://github.com/PennyLaneAI/catalyst/pull/70)

* Build the runtime against qir-stdlib v0.1.0.
  [#58](https://github.com/PennyLaneAI/catalyst/pull/58)

* Replace input-checking assertions with exceptions.
  [#67](https://github.com/PennyLaneAI/catalyst/pull/67)

* Perform function inlining to improve optimizations and memory management within the compiler.
  [#72](https://github.com/PennyLaneAI/catalyst/pull/72)

<h3>Breaking changes</h3>

<h3>Bug fixes</h3>

* Several fixes to address memory leaks in the compiled program:

  Fix memory leaks from data that flows back into the Python environment.
  [#54](https://github.com/PennyLaneAI/catalyst/pull/54)

  Fix memory leaks resulting from partial bufferization at the MLIR level. This fix makes the
  necessary changes to reintroduce the ``-buffer-deallocation`` pass into the MLIR pass pipeline.
  The pass guarantees that all allocations contained within a function (that is allocations that are
  not returned from a function) are also deallocated.
  [#61](https://github.com/PennyLaneAI/catalyst/pull/61)

  Lift heap allocations for quantum op results from the runtime into the MLIR compiler core. This
  allows all memref buffers to be memory managed in MLIR using the
  [MLIR bufferization infrastructure](https://mlir.llvm.org/docs/Bufferization/).
  [#63](https://github.com/PennyLaneAI/catalyst/pull/63)

  Eliminate all memory leaks by tracking memory allocations at runtime. The memory allocations
  which are still alive when the compiled function terminates, will be freed in the
  finalization / teardown function.
  [#78](https://github.com/PennyLaneAI/catalyst/pull/78)

* Fix returning complex scalars from the compiled function.
  [#77](https://github.com/PennyLaneAI/catalyst/pull/77)

<h3>Contributors</h3>

This release contains contributions from (in alphabetical order):

Ali Asadi,
David Ittah,
Erick Ochoa Lopez,
Sergei Mironov.

# Release 0.1.1

<h3>New features</h3>

* Adds support for interpreting control flow operations.
  [#31](https://github.com/PennyLaneAI/catalyst/pull/31)

<h3>Improvements</h3>

* Adds fallback compiler drivers to increase reliability during linking phase. Also adds support for a
  CATALYST_CC environment variable for manual specification of the compiler driver used for linking.
  [#30](https://github.com/PennyLaneAI/catalyst/pull/30)

<h3>Breaking changes</h3>

<h3>Bug fixes</h3>

* Fixes the Catalyst image path in the readme to properly render on PyPI.

<h3>Contributors</h3>

This release contains contributions from (in alphabetical order):

Ali Asadi,
Erick Ochoa Lopez.

# Release 0.1.0

Initial public release.

<h3>Contributors</h3>

This release contains contributions from (in alphabetical order):

Ali Asadi,
Sam Banning,
David Ittah,
Josh Izaac,
Erick Ochoa Lopez,
Sergei Mironov,
Isidor Schoch.<|MERGE_RESOLUTION|>--- conflicted
+++ resolved
@@ -1,22 +1,3 @@
-<<<<<<< HEAD
-# Release 0.9.0-dev
-
-<h3>New features</h3>
-
-<h3>Improvements</h3>
-
-<h3>Breaking changes</h3>
-
-<h3>Bug fixes</h3>
-
-<h3>Internal changes</h3>
-
-<h3>Contributors</h3>
-
-This release contains contributions from (in alphabetical order):
-
-=======
->>>>>>> 5966ccb3
 # Release 0.8.0
 
 <h3>New features</h3>
