# Release 0.8.0-dev

<h3>New features</h3>

* JAX-compatible functions that run on classical accelerators, such as GPUs via `catalyst.accelerate`, now support autodifferentiation.
  [(#920)](https://github.com/PennyLaneAI/catalyst/pull/920)

  For example,

  ```python
  from catalyst import qjit, grad

  @qjit
  @grad
  def f(x):
      expm = catalyst.accelerate(jax.scipy.linalg.expm)
      return jnp.sum(expm(jnp.sin(x)) ** 2)
  ```

  ```pycon
  >>> x = jnp.array([[0.1, 0.2], [0.3, 0.4]])
  >>> f(x)
  Array([[2.80120452, 1.67518663],
         [1.61605839, 4.42856163]], dtype=float64)
  ```

* Assertions can now be raised at runtime via the `catalyst.debug_assert` function.
  [(#925)](https://github.com/PennyLaneAI/catalyst/pull/925)

  Python-based exceptions (via `raise`) and assertions (via `assert`)
  will always be evaluated at program capture time, before certain runtime information
  may be available.

  Use `debug_assert` to instead raise assertions at runtime, including
  assertions that depend on values of dynamic variables.

  For example,

  ```python
  from catalyst import debug_assert
  
  @qjit
  def f(x):
      debug_assert(x < 5, "x was greater than 5")
      return x * 8
  ```

  ```pycon
  >>> f(4)
  Array(32, dtype=int64)
  >>> f(6)
  RuntimeError: x was greater than 5
  ```

  Assertions can be disabled globally for a qjit-compiled function
  via the ``disable_assertions`` keyword argument:

  ```python
  @qjit(disable_assertions=True)
  def g(x):
      debug_assert(x < 5, "x was greater than 5")
      return x * 8      
  ```

  ```pycon
  >>> g(6)
  Array(48, dtype=int64)
  ```

<h3>Improvements</h3>

* Catalyst is now compatible with Enzyme `v0.0.130`
  [(#898)](https://github.com/PennyLaneAI/catalyst/pull/898)

* Support has been added for the `jax.numpy.argsort`
  function within qjit-compiled functions.
  [(#901)](https://github.com/PennyLaneAI/catalyst/pull/901)

* Autograph now supports in-place array assignments with static slices.
  [(#843)](https://github.com/PennyLaneAI/catalyst/pull/843)

  For example,

  ```python
  @qjit(autograph=True)
  def f(x, y):
      y[1:10:2] = x
      return y
  ```

  ```pycon
  >>> f(jnp.ones(5), jnp.zeros(10))
  Array([0., 1., 0., 1., 0., 1., 0., 1., 0., 1.], dtype=float64)
  ```

* Autograph now works when `qjit` is applied to a function decorated with
  `vmap`, `cond`, `for_loop` or `while_loop`. Previously, stacking the
  autograph-enabled qjit decorator directly on top of other Catalyst
  decorators would lead to errors.
  [(#835)](https://github.com/PennyLaneAI/catalyst/pull/835)
  [(#938)](https://github.com/PennyLaneAI/catalyst/pull/938)
  [(#942)](https://github.com/PennyLaneAI/catalyst/pull/942)

  ```python
  from catalyst import vmap, qjit

  dev = qml.device("lightning.qubit", wires=2)

  @qml.qnode(dev)
  def circuit(x):
      qml.RX(x, wires=0)
      return qml.expval(qml.PauliZ(0))
  ```

  ```pycon
  >>> x = jnp.array([0.1, 0.2, 0.3])
  >>> qjit(vmap(circuit), autograph=True)(x)
  Array([0.99500417, 0.98006658, 0.95533649], dtype=float64)
  ```

<h3>Breaking changes</h3>

* Return values of qjit-compiled functions that were previously `numpy.ndarray` are now of type
  `jax.Array` instead. This should have minimal impact, but code that depends on the output of
  qjit-compiled function being NumPy arrays will need to be updated.
  [(#895)](https://github.com/PennyLaneAI/catalyst/pull/895)

<h3>Bug fixes</h3>

* Static arguments can now be passed through a QNode when specified
  with the `static_argnums` keyword argument.
  [(#932)](https://github.com/PennyLaneAI/catalyst/pull/932)

  ```python
  dev = qml.device("lightning.qubit", wires=1)
  
  @qjit(static_argnums=(1,))
  @qml.qnode(dev)
  def circuit(x, c):
      print("Inside QNode:", c)
      qml.RY(c, 0)
      qml.RX(x, 0)
      return qml.expval(qml.PauliZ(0))
  ```

  When executing the qjit-compiled function above, `c` will
  be a static variable with value known at compile time:

  ```pycon
  >>> circuit(0.5, 0.5)
  "Inside QNode: 0.5"
  Array(0.77015115, dtype=float64)
  ```

  Changing the value of `c` will result in re-compilation:

  ```pycon
  >>> circuit(0.5, 0.8)
  "Inside QNode: 0.8"
  Array(0.61141766, dtype=float64)
  ```

* Fixes a bug where Catalyst would fail to apply quantum transforms and preserve
  QNode configuration settings when Autograph was enabled.
  [(#900)](https://github.com/PennyLaneAI/catalyst/pull/900)
  
* `pure_callback` will no longer cause a crash in the compiler if the return type
  signature is declared incorrectly and the callback function is differentiated.
  [(#916)](https://github.com/PennyLaneAI/catalyst/pull/916)

<<<<<<< HEAD
=======
* Fix tracing of `SProd` operations
  [(#935)](https://github.com/PennyLaneAI/catalyst/pull/935)

  After some changes in PennyLane, `Sprod.terms()` returns the terms as leaves
  instead of a tree. This means that we need to manually trace each term and
  finally multiply it with the coefficients to create a Hamiltonian.

* Support for some non-boolean types as predicates of a conditional with Autograph.
  [(#944)](https://github.com/PennyLaneAI/catalyst/pull/944)

  Using a value as a predicate of a condition will no longer fail with Autograph enabled,
  as the value is now internally converted to `bool`:

  ```python
  @qml.qjit(autograph=True)
  def workflow(x):
      n = 1

      if n:
          y = x**2
      else:
          y = x

      return y
  ```

>>>>>>> 2f6c9bdc
<h3>Internal changes</h3>

* The function `inactive_callback` was renamed `__catalyst_inactive_callback`.
  [(#899)](https://github.com/PennyLaneAI/catalyst/pull/899)

* The function `__catalyst_inactive_callback` has the nofree attribute.
  [(#898)](https://github.com/PennyLaneAI/catalyst/pull/898)

* Callbacks now have nicer identifiers in their MLIR representation. The identifiers include
  the name of the Python function being called back into.
  [(#919)](https://github.com/PennyLaneAI/catalyst/pull/919)

* Fix tracing of `SProd` operations to bring Catalyst in line with PennyLane v0.38.
  [(#935)](https://github.com/PennyLaneAI/catalyst/pull/935)

  After some changes in PennyLane, `Sprod.terms()` returns the terms as leaves
  instead of a tree. This means that we need to manually trace each term and
  finally multiply it with the coefficients to create a Hamiltonian.

<h3>Contributors</h3>

This release contains contributions from (in alphabetical order):

Kunwar Maheep Singh,
Mehrdad Malekmohammadi,
Romain Moyard,
Erick Ochoa,
Raul Torres,
Tzung-Han Juang,

# Release 0.7.0

<h3>New features</h3>

* Add support for accelerating classical processing via JAX with `catalyst.accelerate`.
  [(#805)](https://github.com/PennyLaneAI/catalyst/pull/805)

  Classical code that can be just-in-time compiled with JAX can now be seamlessly executed
  on GPUs or other accelerators with `catalyst.accelerate`, right inside of QJIT-compiled functions.

  ```python
  @accelerate(dev=jax.devices("gpu")[0])
  def classical_fn(x):
      return jnp.sin(x) ** 2

  @qjit
  def hybrid_fn(x):
      y = classical_fn(jnp.sqrt(x)) # will be executed on a GPU
      return jnp.cos(y)
  ```

  Available devices can be retrieved via
  `jax.devices()`. If not provided, the default value of
  `jax.devices()[0]` as determined by JAX will be used.

* Catalyst callback functions, such as `pure_callback`, `debug.callback`, and `debug.print`, now
  all support auto-differentiation.
  [(#706)](https://github.com/PennyLaneAI/catalyst/pull/706)
  [(#782)](https://github.com/PennyLaneAI/catalyst/pull/782)
  [(#822)](https://github.com/PennyLaneAI/catalyst/pull/822)
  [(#834)](https://github.com/PennyLaneAI/catalyst/pull/834)
  [(#882)](https://github.com/PennyLaneAI/catalyst/pull/882)
  [(#907)](https://github.com/PennyLaneAI/catalyst/pull/907)

  - When using callbacks that do not return any values, such as `catalyst.debug.callback` and
    `catalyst.debug.print`, these functions are marked as 'inactive' and do not contribute to or
    affect the derivative of the function:

    ```python
    import logging
  
    log = logging.getLogger(__name__)
    log.setLevel(logging.INFO)
  
    @qml.qjit
    @catalyst.grad
    def f(x):
        y = jnp.cos(x)
        catalyst.debug.print("Debug print: y = {0:.4f}", y)
        catalyst.debug.callback(lambda _: log.info("Value of y = %s", _))(y)
        return y ** 2
    ```
  
    ```pycon
    >>> f(0.54)
    INFO:__main__:Value of y = 0.8577086813638242
    Debug print: y = 0.8577
    array(-0.88195781)
    ```

  - Callbacks that *do* return values and may affect the qjit-compiled functions
    computation, such as `pure_callback`, may have custom derivatives manually
    registered with the Catalyst compiler in order to support differentiation.

    This can be done via the `pure_callback.fwd` and `pure_callback.bwd` methods, to specify how the
    forwards and backwards pass (the vector-Jacobian product) of the callback should be computed:

    ```python
    @catalyst.pure_callback
    def callback_fn(x) -> float:
        return np.sin(x[0]) * x[1]

    @callback_fn.fwd
    def callback_fn_fwd(x):
        # returns the evaluated function as well as residual
        # values that may be useful for the backwards pass
        return callback_fn(x), x

    @callback_fn.bwd
    def callback_fn_vjp(res, dy):
        # Accepts residuals from the forward pass, as well
        # as (one or more) cotangent vectors dy, and returns
        # a tuple of VJPs corresponding to each input parameter.

        def vjp(x, dy) -> (jax.ShapeDtypeStruct((2,), jnp.float64),):
            return (np.array([np.cos(x[0]) * dy * x[1], np.sin(x[0]) * dy]),)

        # The VJP function can also be a pure callback
        return catalyst.pure_callback(vjp)(res, dy)

    @qml.qjit
    @catalyst.grad
    def f(x):
        y = jnp.array([jnp.cos(x[0]), x[1]])
        return jnp.sin(callback_fn(y))
    ```

    ```pycon
    >>> x = jnp.array([0.1, 0.2])
    >>> f(x)
    array([-0.01071923,  0.82698717])
    ```

* Catalyst now supports the 'dynamic one shot' method for simulating circuits with mid-circuit
  measurements, which compared to other methods, may be advantageous for circuits with many
  mid-circuit measurements executed for few shots.
  [(#5617)](https://github.com/PennyLaneAI/pennylane/pull/5617)
  [(#798)](https://github.com/PennyLaneAI/catalyst/pull/798)

  The dynamic one shot method evaluates dynamic circuits by executing them one shot at a time via
  `catalyst.vmap`, sampling a dynamic execution path for each shot. This method only works for a
  QNode executing with finite shots, and it requires the device to support mid-circuit measurements
  natively.

  This new mode can be specified by using the `mcm_method` argument of the QNode:

  ```python
  dev = qml.device("lightning.qubit", wires=5, shots=20)

  @qml.qjit(autograph=True)
  @qml.qnode(dev, mcm_method="one-shot")
  def circuit(x):

      for i in range(10):
          qml.RX(x, 0)
          m = catalyst.measure(0)

          if m:
              qml.RY(x ** 2, 1)

          x = jnp.sin(x)

      return qml.expval(qml.Z(1))
  ```

  Catalyst's existing method for simulating mid-circuit measurements remains
  available via `mcm_method="single-branch-statistics"`.

  When using `mcm_method="one-shot"`, the `postselect_mode` keyword argument can also
  be used to specify whether the returned result should include `shots`-number of
  postselected measurements (`"fill-shots"`), or whether results should
  include all results, including invalid postselections (`"hw_like"`):

  ```python
  @qml.qjit
  @qml.qnode(dev, mcm_method="one-shot", postselect_mode="hw-like")
  def func(x):
      qml.RX(x, wires=0)
      m_0 = catalyst.measure(0, postselect=1)
      return qml.sample(wires=0)
  ```

  ```pycon
  >>> res = func(0.9)
  >>> res
  array([-2147483648, -2147483648,           1, -2147483648, -2147483648,
         -2147483648, -2147483648,           1, -2147483648, -2147483648,
         -2147483648, -2147483648,           1, -2147483648, -2147483648,
         -2147483648, -2147483648, -2147483648, -2147483648, -2147483648])
  >>> jnp.delete(res, jnp.where(res == np.iinfo(np.int32).min)[0])
  Array([1, 1, 1], dtype=int64)
  ```

  Note that invalid shots will not be discarded, but will be replaced by `np.iinfo(np.int32).min`.
  They will not be used for processing final results (like expectation values), but
  they will appear in the output of QNodes that return samples directly.

  For more details, see the [dynamic quantum circuit documentation](https://docs.pennylane.ai/en/latest/introduction/dynamic_quantum_circuits.html).

* Catalyst now has support for returning `qml.sample(m)` where `m` is the result of a mid-circuit
  measurement.
  [(#731)](https://github.com/PennyLaneAI/catalyst/pull/731)

  When used with `mcm_method="one-shot"`, this will return an array with one measurement
  result for each shot:

  ```python
  dev = qml.device("lightning.qubit", wires=2, shots=10)
  
  @qml.qjit
  @qml.qnode(dev, mcm_method="one-shot")
  def func(x):
      qml.RX(x, wires=0)
      m = catalyst.measure(0)
      qml.RX(x ** 2, wires=0)
      return qml.sample(m), qml.expval(qml.PauliZ(0))
  ```

  ```pycon
  >>> func(0.9)
  (array([0, 1, 0, 0, 0, 0, 1, 0, 0, 0]), array(0.4))
  ```

  In `mcm_method="single-branch-statistics"` mode, it will be equivalent to
  returning `m` directly from the quantum function --- that is, it will return
  a single boolean corresponding to the measurement in the branch selected:

  ```python
  @qml.qjit
  @qml.qnode(dev, mcm_method="single-branch-statistics")
  def func(x):
      qml.RX(x, wires=0)
      m = catalyst.measure(0)
      qml.RX(x ** 2, wires=0)
      return qml.sample(m), qml.expval(qml.PauliZ(0))
  ```

  ```pycon
  >>> func(0.9)
  (array(False), array(0.8))
  ```

* A new function, `catalyst.value_and_grad`, returns both the result of a function and
  its gradient with a single forward and backwards pass.
  [(#804)](https://github.com/PennyLaneAI/catalyst/pull/804)
  [(#859)](https://github.com/PennyLaneAI/catalyst/pull/859)

  This can be more efficient, and reduce overall quantum executions, compared to separately
  executing the function and then computing its gradient.

  For example:

  ```py
  dev = qml.device("lightning.qubit", wires=3)

  @qml.qnode(dev)
  def circuit(x):
      qml.RX(x, wires=0)
      qml.CNOT(wires=[0, 1])
      qml.RX(x, wires=2)
      return qml.probs()

  @qml.qjit
  @catalyst.value_and_grad
  def cost(x):
      return jnp.sum(jnp.cos(circuit(x)))
  ```

  ```pycon
  >>> cost(0.543)
  (array(7.64695856), array(0.33413963))
  ```

* Autograph now supports single index JAX array assignments
  [(#717)](https://github.com/PennyLaneAI/catalyst/pull/717)

  When using Autograph, syntax of the form `x[i] = y` where `i` is a single integer
  will now be automatically converted to the JAX equivalent of `x = x.at(i).set(y)`:

  ```python
  @qml.qjit(autograph=True)
  def f(array):
      result = jnp.ones(array.shape, dtype=array.dtype)

      for i, x in enumerate(array):
          result[i] = result[i] + x * 3

      return result
  ```

  ```pycon
  >>> f(jnp.array([-0.1, 0.12, 0.43, 0.54]))
  array([0.7 , 1.36, 2.29, 2.62])
  ```

* Catalyst now supports dynamically-shaped arrays in control-flow primitives. Arrays with dynamic
  shapes can now be used with `for_loop`, `while_loop`, and `cond` primitives.
  [(#775)](https://github.com/PennyLaneAI/catalyst/pull/775)
  [(#777)](https://github.com/PennyLaneAI/catalyst/pull/777)
  [(#830)](https://github.com/PennyLaneAI/catalyst/pull/830)

  ``` python
  @qjit
  def f(shape):
      a = jnp.ones([shape], dtype=float)

      @for_loop(0, 10, 2)
      def loop(i, a):
          return a + i

      return loop(a)
  ```
  ``` pycon
  >>> f(3)
  array([21., 21., 21.])
  ```

* Support has been added for disabling Autograph for specific functions.
  [(#705)](https://github.com/PennyLaneAI/catalyst/pull/705)
  [(#710)](https://github.com/PennyLaneAI/catalyst/pull/710)

  The decorator `catalyst.disable_autograph` allows one to disable Autograph
  from auto-converting specific external functions when called within a qjit-compiled
  function with `autograph=True`:

  ```python
  def approximate_e(n):
      num = 1.
      fac = 1.
      for i in range(1, n + 1):
          fac *= i
          num += 1. / fac
      return num
  
  @qml.qjit(autograph=True)
  def g(x: float, N: int):
  
      for i in range(N):
          x = x + catalyst.disable_autograph(approximate_e)(10) / x ** i
  
      return x
  ```

  ```pycon
  >>> g(0.1, 10)
  array(4.02997319)
  ```

  Note that for Autograph to be disabled, the decorated function must be
  defined **outside** the qjit-compiled function. If it is defined within
  the qjit-compiled function, it will continue to be converted with Autograph.

  In addition, Autograph can also be disabled for all externally defined functions
  within a qjit-compiled function via the context manager syntax:

  ```python
  @qml.qjit(autograph=True)
  def g(x: float, N: int):
  
      for i in range(N):
          with catalyst.disable_autograph:
            x = x + approximate_e(10) / x ** i
  
      return x
  ```

* Support for including a list of (sub)modules to be allowlisted for autograph conversion.
  [(#725)](https://github.com/PennyLaneAI/catalyst/pull/725)

  Although library code is not meant to be targeted by Autograph conversion,
  it sometimes make sense to enable it for specific submodules that might
  benefit from such conversion:

  ```py
  @qjit(autograph=True, autograph_include=["excluded_module.submodule"])
  def f(x):
    return excluded_module.submodule.func(x)

  ```

  For example, this might be useful if importing functionality from PennyLane (such as
  a transform or decomposition), and would like to have Autograph capture and convert
  associated control flow.

* Controlled operations that do not have a matrix representation defined are now supported via
  applying PennyLane's decomposition.
  [(#831)](https://github.com/PennyLaneAI/catalyst/pull/831)

  ``` python
  @qjit
  @qml.qnode(qml.device("lightning.qubit", wires=2))
  def circuit():
      qml.Hadamard(0)
      qml.ctrl(qml.TrotterProduct(H, time=2.4, order=2), control=[1])
      return qml.state()
  ```

* Catalyst has now officially support on Linux aarch64, with pre-built binaries
  available on PyPI; simply `pip install pennylane-catalyst` on Linux aarch64 systems.
  [(#767)](https://github.com/PennyLaneAI/catalyst/pull/767)

<h3>Improvements</h3>

* Validation is now performed for observables and operations to ensure that provided circuits
  are compatible with the devices for execution.
  [(#626)](https://github.com/PennyLaneAI/catalyst/pull/626)
  [(#783)](https://github.com/PennyLaneAI/catalyst/pull/783)

  ```python
  dev = qml.device("lightning.qubit", wires=2, shots=10000)

  @qjit
  @qml.qnode(dev)
  def circuit(x):
      qml.Hadamard(wires=0)
      qml.CRX(x, wires=[0, 1])
      return qml.var(qml.PauliZ(1))
  ```

  ```pycon
  >>> circuit(0.43)
  DifferentiableCompileError: Variance returns are forbidden in gradients
  ```

* Catalyst's adjoint and ctrl methods are now fully compatible with the PennyLane equivalent when
  applied to a single Operator. This should lead to improved compatibility with PennyLane library
  code, as well when reusing quantum functions with both Catalyst and PennyLane.
  [(#768)](https://github.com/PennyLaneAI/catalyst/pull/768)
  [(#771)](https://github.com/PennyLaneAI/catalyst/pull/771)
  [(#802)](https://github.com/PennyLaneAI/catalyst/pull/802)

* Controlled operations defined via specialized classes (like `Toffoli` or `ControlledQubitUnitary`)
  are now implemented as controlled versions of their base operation if the device supports it.
  In particular, `MultiControlledX` is no longer executed as a `QubitUnitary` with Lightning.
  [(#792)](https://github.com/PennyLaneAI/catalyst/pull/792)

* The Catalyst frontend now supports Python logging through PennyLane's `qml.logging` module.
  For more details, please see the [logging documentation](https://docs.pennylane.ai/en/stable/introduction/logging.html).
  [(#660)](https://github.com/PennyLaneAI/catalyst/pull/660)

* Catalyst now performs a stricter validation of the wire requirements for devices. In particular,
  only integer, continuous wire labels starting at 0 are allowed.
  [(#784)](https://github.com/PennyLaneAI/catalyst/pull/784)

* Catalyst no longer disallows quantum circuits with 0 qubits.
  [(#784)](https://github.com/PennyLaneAI/catalyst/pull/784)

* Added support for `IsingZZ` as a native gate in Catalyst. Previously, the IsingZZ gate would be
  decomposed into a CNOT and RZ gates, even if a device supported it.
  [(#730)](https://github.com/PennyLaneAI/catalyst/pull/730)

* All decorators in Catalyst, including `vmap`, `qjit`, `mitigate_with_zne`,
  as well as gradient decorators `grad`, `jacobian`, `jvp`, and `vjp`, can now be used
  both with and without keyword arguments as a decorator without the need for
  `functools.partial`:
  [(#758)](https://github.com/PennyLaneAI/catalyst/pull/758)
  [(#761)](https://github.com/PennyLaneAI/catalyst/pull/761)
  [(#762)](https://github.com/PennyLaneAI/catalyst/pull/762)
  [(#763)](https://github.com/PennyLaneAI/catalyst/pull/763)

  ```python
  @qjit
  @grad(method="fd")
  def fn1(x):
      return x ** 2

  @qjit(autograph=True)
  @grad
  def fn2(x):
      return jnp.sin(x)
  ```

  ```pycon
  >>> fn1(0.43)
  array(0.8600001)
  >>> fn2(0.12)
  array(0.99280864)
  ```

* The built-in instrumentation with `detailed` output will no longer report the cumulative time for
  MLIR pipelines, since the cumulative time was being reported as just another step alongside
  individual timings for each pipeline.
  [(#772)](https://github.com/PennyLaneAI/catalyst/pull/772)

* Raise a better error message when no shots are specified and `qml.sample` or `qml.counts` is used.
  [(#786)](https://github.com/PennyLaneAI/catalyst/pull/786)

* The finite difference method for differentiation is now always allowed, even on functions with
  mid-circuit measurements, callbacks without custom derivates, or other operations that cannot
  be differentiated via traditional autodiff.
  [(#789)](https://github.com/PennyLaneAI/catalyst/pull/789)

* A `non_commuting_observables` flag has been added to the device TOML schema, indicating whether or
  not the device supports measuring non-commuting observables. If `false`, non-commuting
  measurements will be split into multiple executions.
  [(#821)](https://github.com/PennyLaneAI/catalyst/pull/821)

* The underlying PennyLane `Operation` objects for `cond`, `for_loop`, and `while_loop` can now be
  accessed directly via `body_function.operation`.
  [(#711)](https://github.com/PennyLaneAI/catalyst/pull/711)

  This can be beneficial when, among other things,
  writing transforms without using the queuing mechanism:

  ```python
  @qml.transform
  def my_quantum_transform(tape):
      ops = tape.operations.copy()

      @for_loop(0, 4, 1)
      def f(i, sum):
          qml.Hadamard(0)
          return sum+1

      res = f(0)
      ops.append(f.operation)   # This is now supported!

      def post_processing_fn(results):
          return results
      modified_tape = qml.tape.QuantumTape(ops, tape.measurements)
      print(res)
      print(modified_tape.operations)
      return [modified_tape], post_processing_fn

  @qml.qjit
  @my_quantum_transform
  @qml.qnode(qml.device("lightning.qubit", wires=2))
  def main():
      qml.Hadamard(0)
      return qml.probs()
  ```

  ```pycon
  >>> main()
  Traced<ShapedArray(int64[], weak_type=True)>with<DynamicJaxprTrace(level=2/1)>
  [Hadamard(wires=[0]), ForLoop(tapes=[[Hadamard(wires=[0])]])]
  (array([0.5, 0. , 0.5, 0. ]),)
  ```

<h3>Breaking changes</h3>

* The `mitigate_with_zne` function no longer accepts a `degree` parameter for polynomial fitting
  and instead accepts a callable to perform extrapolation. Any qjit-compatible extrapolation
  function is valid. Keyword arguments can be passed to this function using the
  `extrapolate_kwargs` keyword argument in `mitigate_with_zne`.
  [(#806)](https://github.com/PennyLaneAI/catalyst/pull/806)

* Binary distributions for Linux are now based on `manylinux_2_28` instead of `manylinux_2014`.
  As a result, Catalyst will only be compatible on systems with `glibc` versions `2.28` and above
  (e.g., Ubuntu 20.04 and above).
  [(#663)](https://github.com/PennyLaneAI/catalyst/pull/663)

<h3>Bug fixes</h3>

* Functions that have been annotated with return type
  annotations will now correctly compile with `@qjit`.
  [(#751)](https://github.com/PennyLaneAI/catalyst/pull/751)

* An issue in the Lightning backend for the Catalyst runtime has been fixed that would only compute
  approximate probabilities when implementing mid-circuit measurements. As a result, low shot numbers 
  would lead to unexpected behaviours or projections on zero probability states.
  Probabilities for mid-circuit measurements are now always computed analytically.
  [(#801)](https://github.com/PennyLaneAI/catalyst/pull/801)

* The Catalyst runtime now raises an error if a qubit is accessed out of bounds from the allocated
  register.
  [(#784)](https://github.com/PennyLaneAI/catalyst/pull/784)

* `jax.scipy.linalg.expm` is now supported within qjit-compiled functions.
  [(#733)](https://github.com/PennyLaneAI/catalyst/pull/733)
  [(#752)](https://github.com/PennyLaneAI/catalyst/pull/752)

  This required correctly linking openblas routines necessary for `jax.scipy.linalg.expm`.
  In this bug fix, four openblas routines were newly linked and are now discoverable by
  `stablehlo.custom_call@<blas_routine>`. They are `blas_dtrsm`, `blas_ztrsm`, `lapack_dgetrf`,
  `lapack_zgetrf`.

* Fixes a bug where QNodes that contained `QubitUnitary` with a complex matrix
  would error during gradient computation.
  [(#778)](https://github.com/PennyLaneAI/catalyst/pull/778)

* Callbacks can now return types which can be flattened and unflattened.
  [(#812)](https://github.com/PennyLaneAI/catalyst/pull/812)

* `catalyst.qjit` and `catalyst.grad` now work correctly on
  functions that have been wrapped with `functools.partial`.
  [(#820)](https://github.com/PennyLaneAI/catalyst/pull/820)

<h3>Internal changes</h3>

* Catalyst uses the `collapse` method of Lightning simulators in `Measure` to select a state vector
  branch and normalize.
  [(#801)](https://github.com/PennyLaneAI/catalyst/pull/801)

* Measurement process primitives for Catalyst's JAXPR representation now have a standardized
  call signature so that `shots` and `shape` can both be provided as keyword arguments.
  [(#790)](https://github.com/PennyLaneAI/catalyst/pull/790)

* The `QCtrl` class in Catalyst has been renamed to `HybridCtrl`, indicating its capability
  to contain a nested scope of both quantum and classical operations.
  Using `ctrl` on a single operation will now directly dispatch to the equivalent PennyLane class.
  [(#771)](https://github.com/PennyLaneAI/catalyst/pull/771)

* The `Adjoint` class in Catalyst has been renamed to `HybridAdjoint`, indicating its capability
  to contain a nested scope of both quantum and classical operations.
  Using `adjoint` on a single operation will now directly dispatch to the equivalent PennyLane class.
  [(#768)](https://github.com/PennyLaneAI/catalyst/pull/768)
  [(#802)](https://github.com/PennyLaneAI/catalyst/pull/802)

* Add support to use a locally cloned PennyLane Lightning repository with the runtime.
  [(#732)](https://github.com/PennyLaneAI/catalyst/pull/732)

* The `qjit_device.py` and `preprocessing.py` modules have been refactored into the sub-package
  `catalyst.device`.
  [(#721)](https://github.com/PennyLaneAI/catalyst/pull/721)

* The `ag_autograph.py` and `autograph.py` modules have been refactored into the sub-package
  `catalyst.autograph`.
  [(#722)](https://github.com/PennyLaneAI/catalyst/pull/722)

* Callback refactoring. This refactoring creates the classes `FlatCallable`
  and `MemrefCallable`.
  [(#742)](https://github.com/PennyLaneAI/catalyst/pull/742)

  The `FlatCallable` class is a `Callable` that is
  initialized by providing some parameters and kwparameters that match the
  the expected shapes that will be received at the callsite. Instead of taking
  shaped `*args` and `**kwargs`, it receives flattened arguments. The flattened
  arguments are unflattened with the shapes with which the function was
  initialized. The `FlatCallable` return values will allways be flattened
  before returning to the caller.

  The `MemrefCallable` is a subclass of `FlatCallable`. It takes a result type
  parameter during initialization that corresponds to the expected return type.
  This class is expected to be called only from the Catalyst runtime. It
  expects all arguments to be `void*` to memrefs. These `void*` are casted
  to MemrefStructDescriptors using ctypes, numpy arrays, and finally jax
  arrays. These flat jax arrays are then sent to the `FlatCallable`.
  `MemrefCallable` is again expected to be called only from within the Catalyst
  runtime. And the return values match those expected by Catalyst runtime.

  This separation allows for a better separation of concerns, provides a nicer
  interface and allows for multiple `MemrefCallable` to be defined for a single
  callback, which is necessary for custom gradient of `pure_callbacks`.

* A new `catalyst::gradient::GradientOpInterface` is available when querying the gradient method in
  the mlir c++ api.
  [(#800)](https://github.com/PennyLaneAI/catalyst/pull/800)

  `catalyst::gradient::GradOp`, `ValueAndGradOp`, `JVPOp`, and `VJPOp` now inherits traits in this
  new `GradientOpInterface`. The supported attributes are now `getMethod()`, `getCallee()`,
  `getDiffArgIndices()`, `getDiffArgIndicesAttr()`, `getFiniteDiffParam()`, and
  `getFiniteDiffParamAttr()`.

  - There are operations that could potentially be used as `GradOp`, `ValueAndGradOp`, `JVPOp` or
    `VJPOp`. When trying to get the gradient method, instead of doing
    ```C++
          auto gradOp = dyn_cast<GradOp>(op);
          auto jvpOp = dyn_cast<JVPOp>(op);
          auto vjpOp = dyn_cast<VJPOp>(op);

          llvm::StringRef MethodName;
          if (gradOp)
              MethodName = gradOp.getMethod();
          else if (jvpOp)
              MethodName = jvpOp.getMethod();
          else if (vjpOp)
              MethodName = vjpOp.getMethod();
    ```
    to identify which op it actually is and protect against segfaults (calling
    `nullptr.getMethod()`), in the new interface we just do
    ```C++
          auto gradOpInterface = cast<GradientOpInterface>(op);
          llvm::StringRef MethodName = gradOpInterface.getMethod();
    ```

  - Another advantage is that any concrete gradient operation object can behave like a
    `GradientOpInterface`:
    ```C++
    GradOp op; // or ValueAndGradOp op, ...
    auto foo = [](GradientOpInterface op){
      llvm::errs() << op.getCallee();
    };
    foo(op);  // this works!
    ```

  - Finally, concrete op specific methods can still be called by "reinterpret"-casting the interface
    back to a concrete op (provided the concrete op type is correct):
    ```C++
    auto foo = [](GradientOpInterface op){
      size_t numGradients = cast<ValueAndGradOp>(&op)->getGradients().size();
    };
    ValueAndGradOp op;
    foo(op);  // this works!
    ```

<h3>Contributors</h3>

This release contains contributions from (in alphabetical order):

Ali Asadi,
Lillian M.A. Frederiksen,
David Ittah,
Christina Lee,
Erick Ochoa,
Haochen Paul Wang,
Lee James O'Riordan,
Mehrdad Malekmohammadi,
Vincent Michaud-Rioux,
Mudit Pandey,
Raul Torres,
Sergei Mironov,
Tzung-Han Juang.

# Release 0.6.0

<h3>New features</h3>

* Catalyst now supports externally hosted callbacks with parameters and return values
  within qjit-compiled code. This provides the ability to insert native Python code
  into any qjit-compiled function, allowing for the capability to include subroutines
  that do not yet support qjit-compilation and enhancing the debugging experience.
  [(#540)](https://github.com/PennyLaneAI/catalyst/pull/540)
  [(#596)](https://github.com/PennyLaneAI/catalyst/pull/596)
  [(#610)](https://github.com/PennyLaneAI/catalyst/pull/610)
  [(#650)](https://github.com/PennyLaneAI/catalyst/pull/650)
  [(#649)](https://github.com/PennyLaneAI/catalyst/pull/649)
  [(#661)](https://github.com/PennyLaneAI/catalyst/pull/661)
  [(#686)](https://github.com/PennyLaneAI/catalyst/pull/686)
  [(#689)](https://github.com/PennyLaneAI/catalyst/pull/689)

  The following two callback functions are available:

  - `catalyst.pure_callback` supports callbacks of **pure** functions. That is, functions
    with no [side-effects](https://runestone.academy/ns/books/published/fopp/Functions/SideEffects.html) that accept parameters and return values. However, the return
    type and shape of the function must be known in advance, and is provided as a type signature.

    ```python
    @pure_callback
    def callback_fn(x) -> float:
        # here we call non-JAX compatible code, such
        # as standard NumPy
        return np.sin(x)

    @qjit
    def fn(x):
        return jnp.cos(callback_fn(x ** 2))
    ```
    ```pycon
    >>> fn(0.654)
    array(0.9151995)
    ```

  - `catalyst.debug.callback` supports callbacks of functions with **no** return values. This makes it
    an easy entry point for debugging, for example via printing or logging at runtime.

    ```python
    @catalyst.debug.callback
    def callback_fn(y):
        print("Value of y =", y)

    @qjit
    def fn(x):
        y = jnp.sin(x)
        callback_fn(y)
        return y ** 2
    ```
    ```pycon
    >>> fn(0.54)
    Value of y = 0.5141359916531132
    array(0.26433582)
    >>> fn(1.52)
    Value of y = 0.998710143975583
    array(0.99742195)
    ```

  Note that callbacks do not currently support differentiation, and cannot be used inside
  functions that `catalyst.grad` is applied to.

* More flexible runtime printing through support for format strings.
  [(#621)](https://github.com/PennyLaneAI/catalyst/pull/621)

  The `catalyst.debug.print` function has been updated to support Python-like format
  strings:

  ```python
  @qjit
  def cir(a, b, c):
      debug.print("{c} {b} {a}", a=a, b=b, c=c)
  ```

  ```pycon
  >>> cir(1, 2, 3)
  3 2 1
  ```

  Note that previous functionality of the print function to print out memory reference information
  of variables has been moved to `catalyst.debug.print_memref`.

* Catalyst now supports QNodes that execute on [Oxford Quantum Circuits (OQC)](https://www.oqc.tech/)
  superconducting hardware, via [OQC Cloud](https://docs.oqc.app).
  [(#578)](https://github.com/PennyLaneAI/catalyst/pull/578)
  [(#579)](https://github.com/PennyLaneAI/catalyst/pull/579)
  [(#691)](https://github.com/PennyLaneAI/catalyst/pull/691)

  To use OQC Cloud with Catalyst, simply ensure your credentials are set as environment variables,
  and load the `oqc.cloud` device to be used within your qjit-compiled workflows.

  ```python
  import os
  os.environ["OQC_EMAIL"] = "your_email"
  os.environ["OQC_PASSWORD"] = "your_password"
  os.environ["OQC_URL"] = "oqc_url"

  dev = qml.device("oqc.cloud", backend="lucy", shots=2012, wires=2)

  @qjit
  @qml.qnode(dev)
  def circuit(a: float):
      qml.Hadamard(0)
      qml.CNOT(wires=[0, 1])
      qml.RX(wires=0)
      return qml.counts(wires=[0, 1])

  print(circuit(0.2))
  ```

* Catalyst now ships with an instrumentation feature allowing to explore what steps are run during
  compilation and execution, and for how long.
  [(#528)](https://github.com/PennyLaneAI/catalyst/pull/528)
  [(#597)](https://github.com/PennyLaneAI/catalyst/pull/597)

  Instrumentation can be enabled from the frontend with the `catalyst.debug.instrumentation`
  context manager:

  ```pycon
  >>> @qjit
  ... def expensive_function(a, b):
  ...     return a + b
  >>> with debug.instrumentation("session_name", detailed=False):
  ...     expensive_function(1, 2)
  [DIAGNOSTICS] Running capture                   walltime: 3.299 ms      cputime: 3.294 ms       programsize: 0 lines
  [DIAGNOSTICS] Running generate_ir               walltime: 4.228 ms      cputime: 4.225 ms       programsize: 14 lines
  [DIAGNOSTICS] Running compile                   walltime: 57.182 ms     cputime: 12.109 ms      programsize: 121 lines
  [DIAGNOSTICS] Running run                       walltime: 1.075 ms      cputime: 1.072 ms
  ```

  The results will be appended to the provided file if the `filename` attribute is set, and printed
  to the console otherwise. The flag `detailed` determines whether individual steps in the compiler
  and runtime are instrumented, or whether only high-level steps like "program capture" and
  "compilation" are reported.

  Measurements currently include wall time, CPU time, and (intermediate) program size.

<h3>Improvements</h3>

* AutoGraph now supports return statements inside conditionals in qjit-compiled
  functions.
  [(#583)](https://github.com/PennyLaneAI/catalyst/pull/583)

  For example, the following pattern is now supported, as long as
  all return values have the same type:

  ```python
  @qjit(autograph=True)
  def fn(x):
      if x > 0:
          return jnp.sin(x)
      return jnp.cos(x)
  ```

  ```pycon
  >>> fn(0.1)
  array(0.09983342)
  >>> fn(-0.1)
  array(0.99500417)
  ```

  This support extends to quantum circuits:

  ```python
  dev = qml.device("lightning.qubit", wires=1)

  @qjit(autograph=True)
  @qml.qnode(dev)
  def f(x: float):
    qml.RX(x, wires=0)

    m = catalyst.measure(0)

    if not m:
        return m, qml.expval(qml.PauliZ(0))

    qml.RX(x ** 2, wires=0)

    return m, qml.expval(qml.PauliZ(0))
  ```

  ```pycon
  >>> f(1.4)
  (array(False), array(1.))
  >>> f(1.4)
  (array(True), array(0.37945176))
  ```

  Note that returning results with different types or shapes within the same function, such as
  different observables or differently shaped arrays, is not possible.

* Errors are now raised at compile time if the gradient of an unsupported function
  is requested.
  [(#204)](https://github.com/PennyLaneAI/catalyst/pull/204)

  At the moment, `CompileError` exceptions will be raised if at compile time it is found that code
  reachable from the gradient operation contains either a mid-circuit measurement, a callback, or a
  JAX-style custom call (which happens through the mitigation operation as well as certain JAX operations).

* Catalyst now supports devices built from the
  [new PennyLane device API](https://docs.pennylane.ai/en/stable/code/api/pennylane.devices.Device.html).
  [(#565)](https://github.com/PennyLaneAI/catalyst/pull/565)
  [(#598)](https://github.com/PennyLaneAI/catalyst/pull/598)
  [(#599)](https://github.com/PennyLaneAI/catalyst/pull/599)
  [(#636)](https://github.com/PennyLaneAI/catalyst/pull/636)
  [(#638)](https://github.com/PennyLaneAI/catalyst/pull/638)
  [(#664)](https://github.com/PennyLaneAI/catalyst/pull/664)
  [(#687)](https://github.com/PennyLaneAI/catalyst/pull/687)

  When using the new device API, Catalyst will discard the preprocessing from the original device,
  replacing it with Catalyst-specific preprocessing based on the TOML file provided by the device.
  Catalyst also requires that provided devices specify their wires upfront.

* A new compiler optimization that removes redundant chains of self inverse operations has been
  added. This is done within a new MLIR pass called `remove-chained-self-inverse`. Currently we
  only match redundant Hadamard operations, but the list of supported operations can be expanded.
  [(#630)](https://github.com/PennyLaneAI/catalyst/pull/630)

* The `catalyst.measure` operation is now more lenient in the accepted type for the `wires` parameter.
  In addition to a scalar, a 1D array is also accepted as long as it only contains one element.
  [(#623)](https://github.com/PennyLaneAI/catalyst/pull/623)

  For example, the following is now supported:

  ```python
  catalyst.measure(wires=jnp.array([0]))
  ```

* The compilation & execution of `@qjit` compiled functions can now be aborted using an interrupt
  signal (SIGINT). This includes using `CTRL-C` from a command line and the `Interrupt` button in
  a Jupyter Notebook.
  [(#642)](https://github.com/PennyLaneAI/catalyst/pull/642)

* The Catalyst Amazon Braket support has been updated to work with the latest version of the
  Amazon Braket PennyLane plugin (v1.25.0) and Amazon Braket Python SDK (v1.73.3)
  [(#620)](https://github.com/PennyLaneAI/catalyst/pull/620)
  [(#672)](https://github.com/PennyLaneAI/catalyst/pull/672)
  [(#673)](https://github.com/PennyLaneAI/catalyst/pull/673)

  Note that with this update, all declared qubits in a submitted program will always be measured, even if specific qubits were never used.

* An updated quantum device specification format, TOML schema v2, is now supported by Catalyst. This
  allows device authors to specify properties such as native quantum control
  support, gate invertibility, and differentiability on a per-operation level.
  [(#554)](https://github.com/PennyLaneAI/catalyst/pull/554)

  For more details on the new TOML schema, please refer to the
  [custom devices documentation](https://docs.pennylane.ai/projects/catalyst/en/latest/dev/custom_devices.html).

* An exception is now raised when OpenBLAS cannot be found by Catalyst during compilation.
  [(#643)](https://github.com/PennyLaneAI/catalyst/pull/643)

<h3>Breaking changes</h3>

* `qml.sample` and `qml.counts` now produce integer arrays for the sample array and basis state
  array when used without observables.
  [(#648)](https://github.com/PennyLaneAI/catalyst/pull/648)

* The endianness of counts in Catalyst now matches the convention of PennyLane.
  [(#601)](https://github.com/PennyLaneAI/catalyst/pull/601)

* `catalyst.debug.print` no longer supports the `memref` keyword argument.
  Please use `catalyst.debug.print_memref` instead.
  [(#621)](https://github.com/PennyLaneAI/catalyst/pull/621)

<h3>Bug fixes</h3>

* The QNode argument `diff_method=None` is now supported for QNodes within a qjit-compiled function.
  [(#658)](https://github.com/PennyLaneAI/catalyst/pull/658)

* A bug has been fixed where the C++ compiler driver was incorrectly being triggered twice.
  [(#594)](https://github.com/PennyLaneAI/catalyst/pull/594)

* Programs with `jnp.reshape` no longer fail.
  [(#592)](https://github.com/PennyLaneAI/catalyst/pull/592)

* A bug in the quantum adjoint routine in the compiler has been fixed, which didn't take into
  account control wires on operations in all instances.
  [(#591)](https://github.com/PennyLaneAI/catalyst/pull/591)

* A bug in the test suite causing stochastic autograph test failures has been fixed.
  [(#652)](https://github.com/PennyLaneAI/catalyst/pull/652)

* Running Catalyst tests should no longer raise `ResourceWarning` from the use of `tempfile.TemporaryDirectory`.
  [(#676)](https://github.com/PennyLaneAI/catalyst/pull/676)

* Raises an exception if the user has an incompatible CUDA Quantum version installed.
  [(#707)](https://github.com/PennyLaneAI/catalyst/pull/707)

<h3>Internal changes</h3>

* The deprecated `@qfunc` decorator, in use mainly by the LIT test suite, has been removed.
  [(#679)](https://github.com/PennyLaneAI/catalyst/pull/679)

* Catalyst now publishes a revision string under `catalyst.__revision__`, in addition
  to the existing `catalyst.__version__` string.
  The revision contains the Git commit hash of the repository at the time of packaging,
  or for editable installations the active commit hash at the time of package import.
  [(#560)](https://github.com/PennyLaneAI/catalyst/pull/560)

* The Python interpreter is now a shared resource across the runtime.
  [(#615)](https://github.com/PennyLaneAI/catalyst/pull/615)

  This change allows any part of the runtime to start executing Python code through pybind.

<h3>Contributors</h3>

This release contains contributions from (in alphabetical order):

Ali Asadi,
David Ittah,
Romain Moyard,
Sergei Mironov,
Erick Ochoa Lopez,
Lee James O'Riordan,
Muzammiluddin Syed.

# Release 0.5.0

<h3>New features</h3>

* Catalyst now provides a QJIT compatible `catalyst.vmap`
  function, which makes it even easier to modify functions to map over inputs
  with additional batch dimensions.
  [(#497)](https://github.com/PennyLaneAI/catalyst/pull/497)
  [(#569)](https://github.com/PennyLaneAI/catalyst/pull/569)

  When working with tensor/array frameworks in Python, it can be important to ensure that code is
  written to minimize usage of Python for loops (which can be slow and inefficient), and instead
  push as much of the computation through to the array manipulation library, by taking advantage of
  extra batch dimensions.

  For example, consider the following QNode:

  ```python
  dev = qml.device("lightning.qubit", wires=1)

  @qml.qnode(dev)
  def circuit(x, y):
      qml.RX(jnp.pi * x[0] + y, wires=0)
      qml.RY(x[1] ** 2, wires=0)
      qml.RX(x[1] * x[2], wires=0)
      return qml.expval(qml.PauliZ(0))
  ```

  ```pycon
  >>> circuit(jnp.array([0.1, 0.2, 0.3]), jnp.pi)
  Array(-0.93005586, dtype=float64)
  ```

  We can use `catalyst.vmap` to introduce additional batch dimensions to our input arguments,
  without needing to use a Python for loop:

  ```pycon
  >>> x = jnp.array([[0.1, 0.2, 0.3],
  ...                [0.4, 0.5, 0.6],
  ...                [0.7, 0.8, 0.9]])
  >>> y = jnp.array([jnp.pi, jnp.pi / 2, jnp.pi / 4])
  >>> qjit(vmap(cost))(x, y)
  array([-0.93005586, -0.97165424, -0.6987465 ])
  ```

  `catalyst.vmap()` has been implemented to match the same behaviour of `jax.vmap`, so should be a drop-in
  replacement in most cases. Under-the-hood, it is automatically inserting Catalyst-compatible for loops,
  which will be compiled and executed outside of Python for increased performance.

* Catalyst now supports compiling and executing QJIT-compiled QNodes using the
  CUDA Quantum compiler toolchain.
  [(#477)](https://github.com/PennyLaneAI/catalyst/pull/477)
  [(#536)](https://github.com/PennyLaneAI/catalyst/pull/536)
  [(#547)](https://github.com/PennyLaneAI/catalyst/pull/547)

  Simply import the CUDA Quantum `@cudaqjit` decorator to use this functionality:

  ```python
  from catalyst.cuda import cudaqjit
  ```

  Or, if using Catalyst from PennyLane, simply specify `@qml.qjit(compiler="cuda_quantum")`.

  The following devices are available when compiling with CUDA Quantum:

  * `softwareq.qpp`: a modern C++ state-vector simulator
  * `nvidia.custatevec`: The NVIDIA CuStateVec GPU simulator (with support for multi-gpu)
  * `nvidia.cutensornet`: The NVIDIA CuTensorNet GPU simulator (with support for matrix product state)

  For example:

  ```python
  dev = qml.device("softwareq.qpp", wires=2)

  @cudaqjit
  @qml.qnode(dev)
  def circuit(x):
      qml.RX(x[0], wires=0)
      qml.RY(x[1], wires=1)
      qml.CNOT(wires=[0, 1])
      return qml.expval(qml.PauliY(0))
  ```

  ```pycon
  >>> circuit(jnp.array([0.5, 1.4]))
  -0.47244976756708373
  ```

  Note that CUDA Quantum compilation currently does not have feature parity with Catalyst
  compilation; in particular, AutoGraph, control flow, differentiation, and various measurement
  statistics (such as probabilities and variance) are not yet supported.
  Classical code support is also limited.

* Catalyst now supports just-in-time compilation of static (compile-time constant) arguments.
  [(#476)](https://github.com/PennyLaneAI/catalyst/pull/476)
  [(#550)](https://github.com/PennyLaneAI/catalyst/pull/550)

  The `@qjit` decorator takes a new argument `static_argnums`, which specifies positional
  arguments of the decorated function should be treated as compile-time static arguments.

  This allows any hashable Python object to be passed to the function during compilation;
  the function will only be re-compiled if the hash value of the static arguments change.
  Otherwise, re-using previous static argument values will result in no re-compilation.

  ```python
  @qjit(static_argnums=(1,))
  def f(x, y):
      print(f"Compiling with y={y}")
      return x + y
  ```

  ```pycon
  >>> f(0.5, 0.3)
  Compiling with y=0.3
  array(0.8)
  >>> f(0.1, 0.3)  # no re-compilation occurs
  array(0.4)
  >>> f(0.1, 0.4)  # y changes, re-compilation
  Compiling with y=0.4
  array(0.5)
  ```

  This functionality can be used to support passing arbitrary Python objects to QJIT-compiled
  functions, as long as they are hashable:

  ```py
  from dataclasses import dataclass

  @dataclass
  class MyClass:
      val: int

      def __hash__(self):
          return hash(str(self))

  @qjit(static_argnums=(1,))
  def f(x: int, y: MyClass):
      return x + y.val
  ```

  ```pycon
  >>> f(1, MyClass(5))
  array(6)
  >>> f(1, MyClass(6))  # re-compilation
  array(7)
  >>> f(2, MyClass(5))  # no re-compilation
  array(7)
  ```

* Mid-circuit measurements now support post-selection and qubit reset when used with
  the Lightning simulators.
  [(#491)](https://github.com/PennyLaneAI/catalyst/pull/491)
  [(#507)](https://github.com/PennyLaneAI/catalyst/pull/507)

  To specify post-selection, simply pass the `postselect` argument to the `catalyst.measure`
  function:

  ```python
  dev = qml.device("lightning.qubit", wires=1)

  @qjit
  @qml.qnode(dev)
  def f():
      qml.Hadamard(0)
      m = measure(0, postselect=1)
      return qml.expval(qml.PauliZ(0))
  ```

  Likewise, to reset a wire after mid-circuit measurement, simply specify `reset=True`:

  ```python
  dev = qml.device("lightning.qubit", wires=1)

  @qjit
  @qml.qnode(dev)
  def f():
      qml.Hadamard(0)
      m = measure(0, reset=True)
      return qml.expval(qml.PauliZ(0))
  ```

<h3>Improvements</h3>

* Catalyst now supports Python 3.12
  [(#532)](https://github.com/PennyLaneAI/catalyst/pull/532)

* The JAX version used by Catalyst has been updated to `v0.4.23`.
  [(#428)](https://github.com/PennyLaneAI/catalyst/pull/428)

* Catalyst now supports the `qml.GlobalPhase` operation.
  [(#563)](https://github.com/PennyLaneAI/catalyst/pull/563)

* Native support for `qml.PSWAP` and `qml.ISWAP` gates on Amazon Braket devices has been added.
  [(#458)](https://github.com/PennyLaneAI/catalyst/pull/458)

  Specifically, a circuit like

  ```py
  dev = qml.device("braket.local.qubit", wires=2, shots=100)

  @qjit
  @qml.qnode(dev)
  def f(x: float):
      qml.Hadamard(0)
      qml.PSWAP(x, wires=[0, 1])
      qml.ISWAP(wires=[1, 0])
      return qml.probs()
  ```

* Add support for `GlobalPhase` gate in the runtime.
  [(#563)](https://github.com/PennyLaneAI/catalyst/pull/563)

  would no longer decompose the `PSWAP` and `ISWAP` gates.

* The `qml.BlockEncode` operator is now supported with Catalyst.
  [(#483)](https://github.com/PennyLaneAI/catalyst/pull/483)

* Catalyst no longer relies on a TensorFlow installation for its AutoGraph functionality. Instead,
  the standalone `diastatic-malt` package is used and automatically installed as a dependency.
  [(#401)](https://github.com/PennyLaneAI/catalyst/pull/401)

* The `@qjit` decorator will remember previously compiled functions when the PyTree metadata
  of arguments changes, in addition to also remembering compiled functions when static
  arguments change.
  [(#522)](https://github.com/PennyLaneAI/catalyst/pull/531)

  The following example will no longer trigger a third compilation:
  ```py
  @qjit
  def func(x):
      print("compiling")
      return x
  ```
  ```pycon
  >>> func([1,]);             # list
  compiling
  >>> func((2,));             # tuple
  compiling
  >>> func([3,]);             # list
  ```

  Note however that in order to keep overheads low, changing the argument *type* or *shape* (in a
  promotion incompatible way) may override a previously stored function (with identical PyTree
  metadata and static argument values):

  ```py
  @qjit
  def func(x):
      print("compiling")
      return x
  ```
  ```pycon
  >>> func(jnp.array(1));     # scalar
  compiling
  >>> func(jnp.array([2.]));  # 1-D array
  compiling
  >>> func(jnp.array(3));     # scalar
  compiling
  ```

* Catalyst gradient functions (`grad`, `jacobian`, `vjp`, and `jvp`) now support
  being applied to functions that use (nested) container
  types as inputs and outputs. This includes lists and dictionaries, as well
  as any data structure implementing the [PyTree protocol](https://jax.readthedocs.io/en/latest/pytrees.html).
  [(#500)](https://github.com/PennyLaneAI/catalyst/pull/500)
  [(#501)](https://github.com/PennyLaneAI/catalyst/pull/501)
  [(#508)](https://github.com/PennyLaneAI/catalyst/pull/508)
  [(#549)](https://github.com/PennyLaneAI/catalyst/pull/549)

  ```py
  dev = qml.device("lightning.qubit", wires=1)

  @qml.qnode(dev)
  def circuit(phi, psi):
      qml.RY(phi, wires=0)
      qml.RX(psi, wires=0)
      return [{"expval0": qml.expval(qml.PauliZ(0))}, qml.expval(qml.PauliZ(0))]

  psi = 0.1
  phi = 0.2
  ```
  ```pycon
  >>> qjit(jacobian(circuit, argnum=[0, 1]))(psi, phi)
  [{'expval0': (array(-0.0978434), array(-0.19767681))}, (array(-0.0978434), array(-0.19767681))]
  ```

* Support has been added for linear algebra functions which depend on computing the eigenvalues
  of symmetric matrices, such as `np.sqrt_matrix()`.
  [(#488)](https://github.com/PennyLaneAI/catalyst/pull/488)

  For example, you can compile `qml.math.sqrt_matrix`:

  ```python
  @qml.qjit
  def workflow(A):
      B = qml.math.sqrt_matrix(A)
      return B @ A
  ```

  Internally, this involves support for lowering the eigenvectors/values computation lapack method
  `lapack_dsyevd` via `stablehlo.custom_call`.

* Additional debugging functions are now available in the `catalyst.debug` directory.
  [(#529)](https://github.com/PennyLaneAI/catalyst/pull/529)
  [(#522)](https://github.com/PennyLaneAI/catalyst/pull/531)

  This includes:

  - `filter_static_args(args, static_argnums)` to remove static values from arguments using the
    provided index list.

  - `get_cmain(fn, *args)` to return a C program that calls a jitted function with the provided
    arguments.

  - `print_compilation_stage(fn, stage)` to print one of the recorded compilation stages for a
    JIT-compiled function.

  For more details, please see the `catalyst.debug` documentation.

* Remove redundant copies of TOML files for `lightning.kokkos` and `lightning.qubit`.
  [(#472)](https://github.com/PennyLaneAI/catalyst/pull/472)

  `lightning.kokkos` and `lightning.qubit` now ship with their own TOML file. As such, we use the TOML file provided by them.

* Capturing quantum circuits with many gates prior to compilation is now quadratically faster (up to
  a factor), by removing `qextract_p` and `qinst_p` from forced-order primitives.
  [(#469)](https://github.com/PennyLaneAI/catalyst/pull/469)

* Update `AllocateQubit` and `AllocateQubits` in `LightningKokkosSimulator` to preserve
  the current state-vector before qubit re-allocations in the runtime dynamic qubits management.
  [(#479)](https://github.com/PennyLaneAI/catalyst/pull/479)

* The [PennyLane custom compiler entry point name convention has changed](https://github.com/PennyLaneAI/pennylane/pull/5140), necessitating
  a change to the Catalyst entry points.
  [(#493)](https://github.com/PennyLaneAI/catalyst/pull/493)

<h3>Breaking changes</h3>

* Catalyst gradient functions now match the Jax convention for the returned axes of
  gradients, Jacobians, VJPs, and JVPs. As a result, the returned tensor shape from various
  Catalyst gradient functions may differ compared to previous versions of Catalyst.
  [(#500)](https://github.com/PennyLaneAI/catalyst/pull/500)
  [(#501)](https://github.com/PennyLaneAI/catalyst/pull/501)
  [(#508)](https://github.com/PennyLaneAI/catalyst/pull/508)

* The Catalyst Python frontend has been partially refactored. The impact on user-facing
  functionality is minimal, but the location of certain classes and methods used by the package
  may have changed.
  [(#529)](https://github.com/PennyLaneAI/catalyst/pull/529)
  [(#522)](https://github.com/PennyLaneAI/catalyst/pull/531)

  The following changes have been made:

  * Some debug methods and features on the QJIT class have been turned into free functions and moved
    to the `catalyst.debug` module, which will now appear in the public documention. This includes
    compiling a program from IR, obtaining a C program to invoke a compiled function from, and
    printing fine-grained MLIR compilation stages.

  * The `compilation_pipelines.py` module has been renamed to `jit.py`, and certain functionality
    has been moved out (see following items).

  * A new module `compiled_functions.py` now manages low-level access to compiled functions.

  * A new module `tracing/type_signatures.py` handles functionality related managing arguments
    and type signatures during the tracing process.

  * The `contexts.py` module has been moved from `utils` to the new `tracing` sub-module.

<h3>Internal changes</h3>

* Changes to the runtime QIR API and dependencies, to avoid symbol conflicts
  with other libraries that utilize QIR.
  [(#464)](https://github.com/PennyLaneAI/catalyst/pull/464)
  [(#470)](https://github.com/PennyLaneAI/catalyst/pull/470)

  The existing Catalyst runtime implements QIR as a library that can be linked against a QIR module.
  This works great when Catalyst is the only implementor of QIR, however it may generate
  symbol conflicts when used alongside other QIR implementations.

  To avoid this, two changes were necessary:

  * The Catalyst runtime now has a different API from QIR instructions.

    The runtime has been modified such that QIR instructions are lowered to functions where
    the `__quantum__` part of the function name is replaced with `__catalyst__`. This prevents
    the possibility of symbol conflicts with other libraries that implement QIR as a library.

  * The Catalyst runtime no longer depends on QIR runner's stdlib.

    We no longer depend nor link against QIR runner's stdlib. By linking against QIR runner's stdlib,
    some definitions persisted that may be different than ones used by third party implementors. To
    prevent symbol conflicts QIR runner's stdlib was removed and is no longer linked against. As a
    result, the following functions are now defined and implemented in Catalyst's runtime:

    * `int64_t __catalyst__rt__array_get_size_1d(QirArray *)`
    * `int8_t *__catalyst__rt__array_get_element_ptr_1d(QirArray *, int64_t)`

    and the following functions were removed since the frontend does not generate them

    * `QirString *__catalyst__rt__qubit_to_string(QUBIT *)`
    * `QirString *__catalyst__rt__result_to_string(RESULT *)`

* Fix an issue when no qubit number was specified for the `qinst` primitive. The primitive now
  correctly deduces the number of qubits when no gate parameters are present. This change is not
  user facing.
  [(#496)](https://github.com/PennyLaneAI/catalyst/pull/496)

<h3>Bug fixes</h3>

* Fixed a bug where differentiation of sliced arrays would result in an error.
  [(#552)](https://github.com/PennyLaneAI/catalyst/pull/552)

  ```py
  def f(x):
    return jax.numpy.sum(x[::2])

  x = jax.numpy.array([0.1, 0.2, 0.3, 0.4])
  ```
  ```pycon
  >>> catalyst.qjit(catalyst.grad(f))(x)
  [1. 0. 1. 0.]
  ```

* Fixed a bug where quantum control applied to a subcircuit was not correctly mapping wires,
  and the wires in the nested region remained unchanged.
  [(#555)](https://github.com/PennyLaneAI/catalyst/pull/555)

* Catalyst will no longer print a warning that recompilation is triggered when a `@qjit` decorated
  function with no arguments is invoke without having been compiled first, for example via the use
  of `target="mlir"`.
  [(#522)](https://github.com/PennyLaneAI/catalyst/pull/531)

* Fixes a bug in the configuration of dynamic shaped arrays that would cause certain program to
  error with `TypeError: cannot unpack non-iterable ShapedArray object`.
  [(#526)](https://github.com/PennyLaneAI/catalyst/pull/526)

  This is fixed by replacing the code which updates the `JAX_DYNAMIC_SHAPES` option with a
  `transient_jax_config()` context manager which temporarily sets the value of
  `JAX_DYNAMIC_SHAPES` to True and then restores the original configuration value following the
  yield. The context manager is used by `trace_to_jaxpr()` and `lower_jaxpr_to_mlir()`.

* Exceptions encountered in the runtime when using the `@qjit` option `async_qnodes=Tue`
  will now be properly propagated to the frontend.
  [(#447)](https://github.com/PennyLaneAI/catalyst/pull/447)
  [(#510)](https://github.com/PennyLaneAI/catalyst/pull/510)

  This is done by:
  * changeing `llvm.call` to `llvm.invoke`
  * setting async runtime tokens and values to be errors
  * deallocating live tokens and values

* Fixes a bug when computing gradients with the indexing/slicing,
  by fixing the scatter operation lowering when `updatedWindowsDim` is empty.
  [(#475)](https://github.com/PennyLaneAI/catalyst/pull/475)

* Fix the issue in `LightningKokkos::AllocateQubits` with allocating too many qubit IDs on
  qubit re-allocation.
  [(#473)](https://github.com/PennyLaneAI/catalyst/pull/473)

* Fixed an issue where wires was incorrectly set as `<Wires = [<WiresEnum.AnyWires: -1>]>`
  when using `catalyst.adjoint` and `catalyst.ctrl`, by adding a `wires` property to
  these operations.
  [(#480)](https://github.com/PennyLaneAI/catalyst/pull/480)

* Fix the issue with multiple lapack symbol definitions in the compiled program by updating
  the `stablehlo.custom_call` conversion pass.
  [(#488)](https://github.com/PennyLaneAI/catalyst/pull/488)

<h3>Contributors</h3>

This release contains contributions from (in alphabetical order):

Mikhail Andrenkov,
Ali Asadi,
David Ittah,
Tzung-Han Juang,
Erick Ochoa Lopez,
Romain Moyard,
Raul Torres,
Haochen Paul Wang.

# Release 0.4.1

<h3>Improvements</h3>

* Catalyst wheels are now packaged with OpenMP and ZStd, which avoids installing additional
  requirements separately in order to use pre-packaged Catalyst binaries.
  [(#457)](https://github.com/PennyLaneAI/catalyst/pull/457)
  [(#478)](https://github.com/PennyLaneAI/catalyst/pull/478)

  Note that OpenMP support for the `lightning.kokkos` backend has been disabled on macOS x86_64, due
  to memory issues in the computation of Lightning's adjoint-jacobian in the presence of multiple
  OMP threads.

<h3>Bug fixes</h3>

* Resolve an infinite recursion in the decomposition of the `Controlled`
  operator whenever computing a Unitary matrix for the operator fails.
  [(#468)](https://github.com/PennyLaneAI/catalyst/pull/468)

* Resolve a failure to generate gradient code for specific input circuits.
  [(#439)](https://github.com/PennyLaneAI/catalyst/pull/439)

  In this case, `jnp.mod`
  was used to compute wire values in a for loop, which prevented the gradient
  architecture from fully separating quantum and classical code. The following
  program is now supported:
  ```py
  @qjit
  @grad
  @qml.qnode(dev)
  def f(x):
      def cnot_loop(j):
          qml.CNOT(wires=[j, jnp.mod((j + 1), 4)])

      for_loop(0, 4, 1)(cnot_loop)()

      return qml.expval(qml.PauliZ(0))
  ```

* Resolve unpredictable behaviour when importing libraries that share Catalyst's LLVM dependency
  (e.g. TensorFlow). In some cases, both packages exporting the same symbols from their shared
  libraries can lead to process crashes and other unpredictable behaviour, since the wrong functions
  can be called if both libraries are loaded in the current process.
  The fix involves building shared libraries with hidden (macOS) or protected (linux) symbol
  visibility by default, exporting only what is necessary.
  [(#465)](https://github.com/PennyLaneAI/catalyst/pull/465)

* Resolve a failure to find the SciPy OpenBLAS library when running Catalyst,
  due to a different SciPy version being used to build Catalyst than to run it.
  [(#471)](https://github.com/PennyLaneAI/catalyst/pull/471)

* Resolve a memory leak in the runtime stemming from  missing calls to device destructors
  at the end of programs.
  [(#446)](https://github.com/PennyLaneAI/catalyst/pull/446)

<h3>Contributors</h3>

This release contains contributions from (in alphabetical order):

Ali Asadi,
David Ittah.

# Release 0.4.0

<h3>New features</h3>

* Catalyst is now accessible directly within the PennyLane user interface,
  once Catalyst is installed, allowing easy access to Catalyst just-in-time
  functionality.

  Through the use of the `qml.qjit` decorator, entire workflows can be JIT
  compiled down to a machine binary on first-function execution, including both quantum
  and classical processing. Subsequent calls to the compiled function will execute
  the previously-compiled binary, resulting in significant performance improvements.

  ```python
  import pennylane as qml

  dev = qml.device("lightning.qubit", wires=2)

  @qml.qjit
  @qml.qnode(dev)
  def circuit(theta):
      qml.Hadamard(wires=0)
      qml.RX(theta, wires=1)
      qml.CNOT(wires=[0, 1])
      return qml.expval(qml.PauliZ(wires=1))
  ```

  ```pycon
  >>> circuit(0.5)  # the first call, compilation occurs here
  array(0.)
  >>> circuit(0.5)  # the precompiled quantum function is called
  array(0.)
  ```

  Currently, PennyLane supports the [Catalyst hybrid compiler](https://github.com/pennylaneai/catalyst)
  with the `qml.qjit` decorator, which directly aliases Catalyst's `catalyst.qjit`.

  In addition to the above `qml.qjit` integration, the following native PennyLane functions can now
  be used with the `qjit` decorator: `qml.adjoint`, `qml.ctrl`, `qml.grad`, `qml.jacobian`,
  `qml.vjp`, `qml.jvp`, and `qml.adjoint`, `qml.while_loop`, `qml.for_loop`, `qml.cond`. These will
  alias to the corresponding Catalyst functions when used within a `qjit` context.

  For more details on these functions, please refer to the
 [PennyLane compiler documentation](https://docs.pennylane.ai/en/stable/introduction/compiling_workflows.html) and
 [compiler module documentation](https://docs.pennylane.ai/en/stable/code/qml_compiler.html).

* Just-in-time compiled functions now support asynchronuous execution of QNodes.
  [(#374)](https://github.com/PennyLaneAI/catalyst/pull/374)
  [(#381)](https://github.com/PennyLaneAI/catalyst/pull/381)
  [(#420)](https://github.com/PennyLaneAI/catalyst/pull/420)
  [(#424)](https://github.com/PennyLaneAI/catalyst/pull/424)
  [(#433)](https://github.com/PennyLaneAI/catalyst/pull/433)

  Simply specify `async_qnodes=True` when using the `@qjit` decorator to enable the async
  execution of QNodes. Currently, asynchronous execution is only supported by
  `lightning.qubit` and `lightning.kokkos`.

  Asynchronous execution will be most beneficial for just-in-time compiled functions that
  contain --- or generate --- multiple QNodes.

  For example,

  ```python
  dev = qml.device("lightning.qubit", wires=2)

  @qml.qnode(device=dev)
  def circuit(params):
      qml.RX(params[0], wires=0)
      qml.RY(params[1], wires=1)
      qml.CNOT(wires=[0, 1])
      return qml.expval(qml.PauliZ(wires=0))

  @qjit(async_qnodes=True)
  def multiple_qnodes(params):
      x = jnp.sin(params)
      y = jnp.cos(params)
      z = jnp.array([circuit(x), circuit(y)]) # will be executed in parallel
      return circuit(z)
  ```
  ``` pycon
  >>> func(jnp.array([1.0, 2.0]))
  1.0
  ```

  Here, the first two circuit executions will occur in parallel across multiple threads,
  as their execution can occur indepdently.

* Preliminary support for PennyLane transforms has been added.
  [(#280)](https://github.com/PennyLaneAI/catalyst/pull/280)

  ```python
  @qjit
  @qml.transforms.split_non_commuting
  @qml.qnode(dev)
  def circuit(x):
      qml.RX(x,wires=0)
      return [qml.expval(qml.PauliY(0)), qml.expval(qml.PauliZ(0))]
  ```

  ```pycon
  >>> circuit(0.4)
  [array(-0.51413599), array(0.85770868)]
  ```

  Currently, most PennyLane transforms will work with Catalyst
  as long as:

  - The circuit does not include any Catalyst-specific features, such
    as Catalyst control flow or measurement,

  - The QNode returns only lists of measurement processes,

  - AutoGraph is disabled, and

  - The transformation does not require or depend on the numeric value of
    dynamic variables.

* Catalyst now supports just-in-time compilation of dynamically-shaped arrays.
  [(#366)](https://github.com/PennyLaneAI/catalyst/pull/366)
  [(#386)](https://github.com/PennyLaneAI/catalyst/pull/385)
  [(#390)](https://github.com/PennyLaneAI/catalyst/pull/390)
  [(#411)](https://github.com/PennyLaneAI/catalyst/pull/411)

  The `@qjit` decorator can now be used to compile functions that accepts or contain tensors
  whose dimensions are not known at compile time; runtime execution with different shapes
  is supported without recompilation.

  In addition, standard tensor initialization functions `jax.numpy.ones`, `jnp.zeros`, and
  `jnp.empty` now accept dynamic variables (where the value is only known at
  runtime).

  ``` python
  @qjit
  def func(size: int):
      return jax.numpy.ones([size, size], dtype=float)
  ```

  ``` pycon
  >>> func(3)
  [[1. 1. 1.]
   [1. 1. 1.]
   [1. 1. 1.]]
  ```

  When passing tensors as arguments to compiled functions, the
  `abstracted_axes` keyword argument to the `@qjit` decorator can be used to specify
  which axes of the input arguments should be treated as abstract (and thus
  avoid recompilation).

  For example, without specifying `abstracted_axes`, the following `sum` function
  would recompile each time an array of different size is passed
  as an argument:

  ```pycon
  >>> @qjit
  >>> def sum_fn(x):
  >>>     return jnp.sum(x)
  >>> sum_fn(jnp.array([1]))     # Compilation happens here.
  >>> sum_fn(jnp.array([1, 1]))  # And here!
  ```

  By passing `abstracted_axes`, we can specify that the first axes
  of the first argument is to be treated as dynamic during initial compilation:

  ```pycon
  >>> @qjit(abstracted_axes={0: "n"})
  >>> def sum_fn(x):
  >>>     return jnp.sum(x)
  >>> sum_fn(jnp.array([1]))     # Compilation happens here.
  >>> sum_fn(jnp.array([1, 1]))  # No need to recompile.
  ```

  Note that support for dynamic arrays in control-flow primitives (such as loops),
  is not yet supported.

* Error mitigation using the zero-noise extrapolation method is now available through the
  `catalyst.mitigate_with_zne` transform.
  [(#324)](https://github.com/PennyLaneAI/catalyst/pull/324)
  [(#414)](https://github.com/PennyLaneAI/catalyst/pull/414)

  For example, given a noisy device (such as noisy hardware available through Amazon Braket):

  ```python
  dev = qml.device("noisy.device", wires=2)

  @qml.qnode(device=dev)
  def circuit(x, n):

      @for_loop(0, n, 1)
      def loop_rx(i):
          qml.RX(x, wires=0)

      loop_rx()

      qml.Hadamard(wires=0)
      qml.RZ(x, wires=0)
      loop_rx()
      qml.RZ(x, wires=0)
      qml.CNOT(wires=[1, 0])
      qml.Hadamard(wires=1)
      return qml.expval(qml.PauliY(wires=0))

  @qjit
  def mitigated_circuit(args, n):
      s = jax.numpy.array([1, 2, 3])
      return mitigate_with_zne(circuit, scale_factors=s)(args, n)
  ```

  ```pycon
  >>> mitigated_circuit(0.2, 5)
  0.5655341100116512
  ```

  In addition, a mitigation dialect has been added to the MLIR layer of Catalyst.
  It contains a Zero Noise Extrapolation (ZNE) operation,
  with a lowering to a global folded circuit.

<h3>Improvements</h3>

* The three backend devices provided with Catalyst, `lightning.qubit`, `lightning.kokkos`, and
  `braket.aws`, are now dynamically loaded at runtime.
  [(#343)](https://github.com/PennyLaneAI/catalyst/pull/343)
  [(#400)](https://github.com/PennyLaneAI/catalyst/pull/400)

  This takes advantage of the new backend plugin system provided in Catalyst v0.3.2,
  and allows the devices to be packaged separately from the runtime CAPI. Provided backend
  devices are now loaded at runtime, instead of being linked at compile time.

  For more details on the backend plugin system, see the
  [custom devices documentation](https://docs.pennylane.ai/projects/catalyst/en/stable/dev/custom_devices.html).

* Finite-shot measurement statistics (`expval`, `var`, and `probs`) are now supported
  for the `lightning.qubit` and `lightning.kokkos` devices. Previously, exact statistics
  were returned even when finite shots were specified.
  [(#392)](https://github.com/PennyLaneAI/catalyst/pull/392)
  [(#410)](https://github.com/PennyLaneAI/catalyst/pull/410)

  ```pycon
  >>> dev = qml.device("lightning.qubit", wires=2, shots=100)
  >>> @qjit
  >>> @qml.qnode(dev)
  >>> def circuit(x):
  >>>     qml.RX(x, wires=0)
  >>>     return qml.probs(wires=0)
  >>> circuit(0.54)
  array([0.94, 0.06])
  >>> circuit(0.54)
  array([0.93, 0.07])
  ```

* Catalyst gradient functions `grad`, `jacobian`, `jvp`, and `vjp` can now be invoked from
  outside a `@qjit` context.
  [(#375)](https://github.com/PennyLaneAI/catalyst/pull/375)

  This simplifies the process of writing functions where compilation
  can be turned on and off easily by adding or removing the decorator. The functions dispatch to
  their JAX equivalents when the compilation is turned off.

  ```python
  dev = qml.device("lightning.qubit", wires=2)

  @qml.qnode(dev)
  def circuit(x):
      qml.RX(x, wires=0)
      return qml.expval(qml.PauliZ(0))
  ```

  ```pycon
  >>> grad(circuit)(0.54)  # dispatches to jax.grad
  Array(-0.51413599, dtype=float64, weak_type=True)
  >>> qjit(grad(circuit))(0.54). # differentiates using Catalyst
  array(-0.51413599)
  ```

* New `lightning.qubit` configuration options are now supported via the `qml.device` loader,
  including Markov Chain Monte Carlo sampling support.
  [(#369)](https://github.com/PennyLaneAI/catalyst/pull/369)

  ```python
  dev = qml.device("lightning.qubit", wires=2, shots=1000, mcmc=True)

  @qml.qnode(dev)
  def circuit(x):
      qml.RX(x, wires=0)
      return qml.expval(qml.PauliZ(0))
  ```

  ```pycon
  >>> circuit(0.54)
  array(0.856)
  ```

* Improvements have been made to the runtime and quantum MLIR dialect in order
  to support asynchronous execution.

  - The runtime now supports multiple active devices managed via a device pool. The new `RTDevice`
    data-class and `RTDeviceStatus` along with the `thread_local` device instance pointer enable
    the runtime to better scope the lifetime of device instances concurrently. With these changes,
    one can create multiple active devices and execute multiple programs in a multithreaded
    environment.
    [(#381)](https://github.com/PennyLaneAI/catalyst/pull/381)

  - The ability to dynamically release devices has been added via `DeviceReleaseOp` in the Quantum
    MLIR dialect. This is lowered to the `__quantum__rt__device_release()` runtime instruction,
    which updates the status of the device instance from `Active` to `Inactive`. The runtime will reuse
    this deactivated instance instead of creating a new one automatically at runtime in a
    multi-QNode workflow when another device with identical specifications is requested.
    [(#381)](https://github.com/PennyLaneAI/catalyst/pull/381)

  - The `DeviceOp` definition in the Quantum MLIR dialect has been updated to lower a tuple
    of device information `('lib', 'name', 'kwargs')` to a single device initialization call
    `__quantum__rt__device_init(int8_t *, int8_t *, int8_t *)`. This allows the runtime to initialize
    device instances without keeping partial information of the device
    [(#396)](https://github.com/PennyLaneAI/catalyst/pull/396)

* The quantum adjoint compiler routine has been extended to support function calls that affect the
  quantum state within an adjoint region. Note that the function may only provide a single result
  consisting of the quantum register. By itself this provides no user-facing changes, but compiler
  pass developers may now generate quantum adjoint operations around a block of code containing
  function calls as well as quantum operations and control flow operations.
  [(#353)](https://github.com/PennyLaneAI/catalyst/pull/353)

* The allocation and deallocation operations in MLIR (`AllocOp`, `DeallocOp`) now follow simple
  value semantics for qubit register values, instead of modelling memory in the MLIR trait system.
  Similarly, the frontend generates proper value semantics by deallocating the final register value.

  The change enables functions at the MLIR level to accept and return quantum register values,
  which would otherwise not be correctly identified as aliases of existing register values by the
  bufferization system.
  [(#360)](https://github.com/PennyLaneAI/catalyst/pull/360)

<h3>Breaking changes</h3>

* Third party devices must now provide a configuration TOML file, in order to specify their
  supported operations, measurements, and features for Catalyst compatibility. For more information
  please visit the [Custom Devices](https://docs.pennylane.ai/projects/catalyst/en/latest/dev/custom_devices.html) section in our documentation.
  [(#369)](https://github.com/PennyLaneAI/catalyst/pull/369)

<h3>Bug fixes</h3>

* Resolves a bug in the compiler's differentiation engine that results in a segmentation fault
  when [attempting to differentiate non-differentiable quantum operations](https://github.com/PennyLaneAI/catalyst/issues/384).
  The fix ensures that all existing quantum operation types are removed during gradient passes that
  extract classical code from a QNode function. It also adds a verification step that will raise an error
  if a gradient pass cannot successfully eliminate all quantum operations for such functions.
  [(#397)](https://github.com/PennyLaneAI/catalyst/issues/397)

* Resolves a bug that caused unpredictable behaviour when printing string values with
  the `debug.print` function. The issue was caused by non-null-terminated strings.
  [(#418)](https://github.com/PennyLaneAI/catalyst/pull/418)

<h3>Contributors</h3>

This release contains contributions from (in alphabetical order):

Ali Asadi,
David Ittah,
Romain Moyard,
Sergei Mironov,
Erick Ochoa Lopez,
Shuli Shu.

# Release 0.3.2

<h3>New features</h3>

* The experimental AutoGraph feature now supports Python `while` loops, allowing native Python loops
  to be captured and compiled with Catalyst.
  [(#318)](https://github.com/PennyLaneAI/catalyst/pull/318)

  ```python
  dev = qml.device("lightning.qubit", wires=4)

  @qjit(autograph=True)
  @qml.qnode(dev)
  def circuit(n: int, x: float):
      i = 0

      while i < n:
          qml.RX(x, wires=i)
          i += 1

      return qml.expval(qml.PauliZ(0))
  ```

  ```pycon
  >>> circuit(4, 0.32)
  array(0.94923542)
  ```

  This feature extends the existing AutoGraph support for Python `for` loops and `if` statements
  introduced in v0.3. Note that TensorFlow must be installed for AutoGraph support.

  For more details, please see the
  [AutoGraph guide](https://docs.pennylane.ai/projects/catalyst/en/stable/dev/autograph.html).

* In addition to loops and conditional branches, AutoGraph now supports native Python `and`, `or`
  and `not` operators in Boolean expressions.
  [(#325)](https://github.com/PennyLaneAI/catalyst/pull/325)

  ```python
  dev = qml.device("lightning.qubit", wires=1)

  @qjit(autograph=True)
  @qml.qnode(dev)
  def circuit(x: float):

      if x >= 0 and x < jnp.pi:
          qml.RX(x, wires=0)

      return qml.probs()
  ```

  ```pycon
  >>> circuit(0.43)
  array([0.95448287, 0.04551713])
  >>> circuit(4.54)
  array([1., 0.])
  ```

  Note that logical Boolean operators will only be captured by AutoGraph if all
  operands are dynamic variables (that is, a value known only at runtime, such
  as a measurement result or function argument). For other use
  cases, it is recommended to use the `jax.numpy.logical_*` set of functions where
  appropriate.

* Debug compiled programs and print dynamic values at runtime with ``debug.print``
  [(#279)](https://github.com/PennyLaneAI/catalyst/pull/279)
  [(#356)](https://github.com/PennyLaneAI/catalyst/pull/356)

  You can now print arbitrary values from your running program, whether they are arrays, constants,
  strings, or abitrary Python objects. Note that while non-array Python objects
  *will* be printed at runtime, their string representation is captured at
  compile time, and thus will always be the same regardless of program inputs.
  The output for arrays optionally includes a descriptor for how the data is stored in memory
  ("memref").

  ```python
  @qjit
  def func(x: float):
      debug.print(x, memref=True)
      debug.print("exit")
  ```

  ```pycon
  >>> func(jnp.array(0.43))
  MemRef: base@ = 0x5629ff2b6680 rank = 0 offset = 0 sizes = [] strides = [] data =
  0.43
  exit
  ```

* Catalyst now officially supports macOS X86_64 devices, with macOS binary wheels
  available for both AARCH64 and X86_64.
  [(#347)](https://github.com/PennyLaneAI/catalyst/pull/347)
  [(#313)](https://github.com/PennyLaneAI/catalyst/pull/313)

* It is now possible to dynamically load third-party Catalyst compatible devices directly
  into a pre-installed Catalyst runtime on Linux.
  [(#327)](https://github.com/PennyLaneAI/catalyst/pull/327)

  To take advantage of this, third-party devices must implement the `Catalyst::Runtime::QuantumDevice`
  interface, in addition to defining the following method:

  ```cpp
  extern "C" Catalyst::Runtime::QuantumDevice*
  getCustomDevice() { return new CustomDevice(); }
  ```

  This support can also be integrated into existing PennyLane Python devices that inherit from
  the `QuantumDevice` class, by defining the `get_c_interface` static method.

  For more details, see the
  [custom devices documentation](https://docs.pennylane.ai/projects/catalyst/en/stable/dev/custom_devices.html).

<h3>Improvements</h3>

* Return values of conditional functions no longer need to be of exactly the same type.
  Type promotion is automatically applied to branch return values if their types don't match.
  [(#333)](https://github.com/PennyLaneAI/catalyst/pull/333)

  ```python
  @qjit
  def func(i: int, f: float):

      @cond(i < 3)
      def cond_fn():
          return i

      @cond_fn.otherwise
      def otherwise():
          return f

      return cond_fn()
  ```

  ```pycon
  >>> func(1, 4.0)
  array(1.0)
  ```

  Automatic type promotion across conditional branches also works with AutoGraph:

  ```python
  @qjit(autograph=True)
  def func(i: int, f: float):

      if i < 3:
          i = i
      else:
          i = f

      return i
  ```

  ```pycon
  >>> func(1, 4.0)
  array(1.0)
  ```

* AutoGraph now supports converting functions even when they are invoked through functional wrappers such
  as `adjoint`, `ctrl`, `grad`, `jacobian`, etc.
  [(#336)](https://github.com/PennyLaneAI/catalyst/pull/336)

  For example, the following should now succeed:

  ```python
  def inner(n):
    for i in range(n):
      qml.T(i)

  @qjit(autograph=True)
  @qml.qnode(dev)
  def f(n: int):
      adjoint(inner)(n)
      return qml.state()
  ```

* To prepare for Catalyst's frontend being integrated with PennyLane, the appropriate plugin entry point
  interface has been added to Catalyst.
  [(#331)](https://github.com/PennyLaneAI/catalyst/pull/331)

  For any compiler packages seeking to be registered in PennyLane, the `entry_points`
  metadata under the the group name `pennylane.compilers` must be added, with the following entry points:

  - `context`: Path to the compilation evaluation context manager. This context manager should have
    the method `context.is_tracing()`, which returns True if called within a program that is being
    traced or captured.

  - `ops`: Path to the compiler operations module. This operations module may contain compiler
    specific versions of PennyLane operations. Within a JIT context, PennyLane operations may
    dispatch to these.

  - `qjit`: Path to the JIT compiler decorator provided by the compiler. This decorator should have
    the signature `qjit(fn, *args, **kwargs)`, where `fn` is the function to be compiled.

* The compiler driver diagnostic output has been improved, and now includes failing IR as well as
  the names of failing passes.
  [(#349)](https://github.com/PennyLaneAI/catalyst/pull/349)

* The scatter operation in the Catalyst dialect now uses an SCF for loop to avoid ballooning
  the compiled code.
  [(#307)](https://github.com/PennyLaneAI/catalyst/pull/307)

* The `CopyGlobalMemRefPass` pass of our MLIR processing pipeline now supports
  dynamically shaped arrays.
  [(#348)](https://github.com/PennyLaneAI/catalyst/pull/348)

* The Catalyst utility dialect is now included in the Catalyst MLIR C-API.
  [(#345)](https://github.com/PennyLaneAI/catalyst/pull/345)

* Fix an issue with the AutoGraph conversion system that would prevent the fallback to Python from
  working correctly in certain instances.
  [(#352)](https://github.com/PennyLaneAI/catalyst/pull/352)

  The following type of code is now supported:

  ```python
  @qjit(autograph=True)
  def f():
    l = jnp.array([1, 2])
    for _ in range(2):
        l = jnp.kron(l, l)
    return l
  ```

* Catalyst now supports `jax.numpy.polyfit` inside a qjitted function.
  [(#367)](https://github.com/PennyLaneAI/catalyst/pull/367/)

* Catalyst now supports custom calls (including the one from HLO). We added support in MLIR (operation, bufferization
  and lowering). In the `lib_custom_calls`, developers then implement their custom calls and use external functions
  directly (e.g. Lapack). The OpenBlas library is taken from Scipy and linked in Catalyst, therefore any function from
  it can be used.
  [(#367)](https://github.com/PennyLaneAI/catalyst/pull/367/)

<h3>Breaking changes</h3>

* The axis ordering for `catalyst.jacobian` is updated to match `jax.jacobian`. Assuming we have
  parameters of shape `[a,b]` and results of shape `[c,d]`, the returned Jacobian will now have
  shape `[c, d, a, b]` instead of `[a, b, c, d]`.
  [(#283)](https://github.com/PennyLaneAI/catalyst/pull/283)

<h3>Bug fixes</h3>

* An upstream change in the PennyLane-Lightning project was addressed to prevent compilation issues
  in the `StateVectorLQubitDynamic` class in the runtime.
  The issue was introduced in [#499](https://github.com/PennyLaneAI/pennylane-lightning/pull/499).
  [(#322)](https://github.com/PennyLaneAI/catalyst/pull/322)

* The `requirements.txt` file to build Catalyst from source has been updated with a minimum pip
  version, `>=22.3`. Previous versions of pip are unable to perform editable installs when the
  system-wide site-packages are read-only, even when the `--user` flag is provided.
  [(#311)](https://github.com/PennyLaneAI/catalyst/pull/311)

* The frontend has been updated to make it compatible with PennyLane `MeasurementProcess` objects
  now being PyTrees in PennyLane version 0.33.
  [(#315)](https://github.com/PennyLaneAI/catalyst/pull/315)

<h3>Contributors</h3>

This release contains contributions from (in alphabetical order):

Ali Asadi,
David Ittah,
Sergei Mironov,
Romain Moyard,
Erick Ochoa Lopez.

# Release 0.3.1

<h3>New features</h3>

* The experimental AutoGraph feature, now supports Python `for` loops, allowing native Python loops
  to be captured and compiled with Catalyst.
  [(#258)](https://github.com/PennyLaneAI/catalyst/pull/258)

  ```python
  dev = qml.device("lightning.qubit", wires=n)

  @qjit(autograph=True)
  @qml.qnode(dev)
  def f(n):
      for i in range(n):
          qml.Hadamard(wires=i)

      return qml.expval(qml.PauliZ(0))
  ```

  This feature extends the existing AutoGraph support for Python `if` statements introduced in v0.3.
  Note that TensorFlow must be installed for AutoGraph support.

* The quantum control operation can now be used in conjunction with Catalyst control flow, such as
  loops and conditionals, via the new `catalyst.ctrl` function.
  [(#282)](https://github.com/PennyLaneAI/catalyst/pull/282)

  Similar in behaviour to the `qml.ctrl` control modifier from PennyLane, `catalyst.ctrl` can
  additionally wrap around quantum functions which contain control flow, such as the Catalyst
  `cond`, `for_loop`, and `while_loop` primitives.

  ```python
  @qjit
  @qml.qnode(qml.device("lightning.qubit", wires=4))
  def circuit(x):

      @for_loop(0, 3, 1)
      def repeat_rx(i):
          qml.RX(x / 2, wires=i)

      catalyst.ctrl(repeat_rx, control=3)()

      return qml.expval(qml.PauliZ(0))
  ```

  ```pycon
  >>> circuit(0.2)
  array(1.)
  ```

* Catalyst now supports JAX's `array.at[index]` notation for array element assignment and updating.
  [(#273)](https://github.com/PennyLaneAI/catalyst/pull/273)

  ```python
  @qjit
  def add_multiply(l: jax.core.ShapedArray((3,), dtype=float), idx: int):
      res = l.at[idx].multiply(3)
      res2 = l.at[idx].add(2)
      return res + res2

  res = add_multiply(jnp.array([0, 1, 2]), 2)
  ```

  ```pycon
  >>> res
  [0, 2, 10]
  ```

  For more details on available methods, see the
  [JAX documentation](https://jax.readthedocs.io/en/latest/_autosummary/jax.numpy.ndarray.at.html).

<h3>Improvements</h3>

* The Lightning backend device has been updated to work with the new PL-Lightning monorepo.
  [(#259)](https://github.com/PennyLaneAI/catalyst/pull/259)
  [(#277)](https://github.com/PennyLaneAI/catalyst/pull/277)

* A new compiler driver has been implemented in C++. This improves compile-time performance by
  avoiding *round-tripping*, which is when the entire program being compiled is dumped to
  a textual form and re-parsed by another tool.

  This is also a requirement for providing custom metadata at the LLVM level, which is
  necessary for better integration with tools like Enzyme. Finally, this makes it more natural
  to improve error messages originating from C++ when compared to the prior subprocess-based
  approach.
  [(#216)](https://github.com/PennyLaneAI/catalyst/pull/216)

* Support the `braket.devices.Devices` enum class and `s3_destination_folder`
  device options for AWS Braket remote devices.
  [(#278)](https://github.com/PennyLaneAI/catalyst/pull/278)

* Improvements have been made to the build process, including avoiding unnecessary processes such
  as removing `opt` and downloading the wheel.
  [(#298)](https://github.com/PennyLaneAI/catalyst/pull/298)

* Remove a linker warning about duplicate `rpath`s when Catalyst wheels are installed on macOS.
  [(#314)](https://github.com/PennyLaneAI/catalyst/pull/314)

<h3>Bug fixes</h3>

* Fix incompatibilities with GCC on Linux introduced in v0.3.0 when compiling user programs.
  Due to these, Catalyst v0.3.0 only works when clang is installed in the user environment.

  - Resolve an issue with an empty linker flag, causing `ld` to error.
    [(#276)](https://github.com/PennyLaneAI/catalyst/pull/276)

  - Resolve an issue with undefined symbols provided the Catalyst runtime.
    [(#316)](https://github.com/PennyLaneAI/catalyst/pull/316)

* Remove undocumented package dependency on the zlib/zstd compression library.
  [(#308)](https://github.com/PennyLaneAI/catalyst/pull/308)

* Fix filesystem issue when compiling multiple functions with the same name and
  `keep_intermediate=True`.
  [(#306)](https://github.com/PennyLaneAI/catalyst/pull/306)

* Add support for applying the `adjoint` operation to `QubitUnitary` gates.
  `QubitUnitary` was not able to be `adjoint`ed when the variable holding the unitary matrix might
  change. This can happen, for instance, inside of a for loop.
  To solve this issue, the unitary matrix gets stored in the array list via push and pops.
  The unitary matrix is later reconstructed from the array list and `QubitUnitary` can be executed
  in the `adjoint`ed context.
  [(#304)](https://github.com/PennyLaneAI/catalyst/pull/304)
  [(#310)](https://github.com/PennyLaneAI/catalyst/pull/310)

<h3>Contributors</h3>

This release contains contributions from (in alphabetical order):

Ali Asadi,
David Ittah,
Erick Ochoa Lopez,
Jacob Mai Peng,
Sergei Mironov,
Romain Moyard.

# Release 0.3.0

<h3>New features</h3>

* Catalyst now officially supports macOS ARM devices, such as Apple M1/M2 machines,
  with macOS binary wheels available on PyPI. For more details on the changes involved to support
  macOS, please see the improvements section.
  [(#229)](https://github.com/PennyLaneAI/catalyst/pull/230)
  [(#232)](https://github.com/PennyLaneAI/catalyst/pull/232)
  [(#233)](https://github.com/PennyLaneAI/catalyst/pull/233)
  [(#234)](https://github.com/PennyLaneAI/catalyst/pull/234)

* Write Catalyst-compatible programs with native Python conditional statements.
  [(#235)](https://github.com/PennyLaneAI/catalyst/pull/235)

  AutoGraph is a new, experimental, feature that automatically converts Python conditional
  statements like `if`, `else`, and `elif`, into their equivalent functional forms provided by
  Catalyst (such as `catalyst.cond`).

  This feature is currently opt-in, and requires setting the `autograph=True` flag in the `qjit`
  decorator:

  ```python
  dev = qml.device("lightning.qubit", wires=1)

  @qjit(autograph=True)
  @qml.qnode(dev)
  def f(x):
      if x < 0.5:
          qml.RY(jnp.sin(x), wires=0)
      else:
          qml.RX(jnp.cos(x), wires=0)

      return qml.expval(qml.PauliZ(0))
  ```

  The implementation is based on the AutoGraph module from TensorFlow, and requires a working
  TensorFlow installation be available. In addition, Python loops (`for` and `while`) are not
  yet supported, and do not work in AutoGraph mode.

  Note that there are some caveats when using this feature especially around the use of global
  variables or object mutation inside of methods. A functional style is always recommended when
  using `qjit` or AutoGraph.

* The quantum adjoint operation can now be used in conjunction with Catalyst control flow, such as
  loops and conditionals. For this purpose a new instruction, `catalyst.adjoint`, has been added.
  [(#220)](https://github.com/PennyLaneAI/catalyst/pull/220)

  `catalyst.adjoint` can wrap around quantum functions which contain the Catalyst `cond`,
  `for_loop`, and `while_loop` primitives. Previously, the usage of `qml.adjoint` on functions with
  these primitives would result in decomposition errors. Note that a future release of Catalyst will
  merge the behaviour of `catalyst.adjoint` into `qml.adjoint` for convenience.

  ```python
  dev = qml.device("lightning.qubit", wires=3)

  @qjit
  @qml.qnode(dev)
  def circuit(x):

      @for_loop(0, 3, 1)
      def repeat_rx(i):
          qml.RX(x / 2, wires=i)

      adjoint(repeat_rx)()

      return qml.expval(qml.PauliZ(0))
  ```

  ```pycon
  >>> circuit(0.2)
  array(0.99500417)
  ```

  Additionally, the ability to natively represent the adjoint construct in Catalyst's program
  representation (IR) was added.

* QJIT-compiled programs now support (nested) container types as inputs and outputs of compiled
  functions. This includes lists and dictionaries, as well as any data structure implementing the
  [PyTree protocol](https://jax.readthedocs.io/en/latest/pytrees.html).
  [(#215)](https://github.com/PennyLaneAI/catalyst/pull/215)
  [(#221)](https://github.com/PennyLaneAI/catalyst/pull/221)

  For example, a program that accepts and returns a mix of dictionaries, lists, and tuples:

  ```python
  @qjit
  def workflow(params1, params2):
      res1 = params1["a"][0][0] + params2[1]
      return {"y1": jnp.sin(res1), "y2": jnp.cos(res1)}
  ```

  ```pycon
  >>> params1 = {"a": [[0.1], 0.2]}
  >>> params2 = (0.6, 0.8)
  >>> workflow(params1, params2)
  array(0.78332691)
  ```

* Compile-time backpropagation of arbitrary hybrid programs is now supported, via integration with
  [Enzyme AD](https://enzyme.mit.edu/).
  [(#158)](https://github.com/PennyLaneAI/catalyst/pull/158)
  [(#193)](https://github.com/PennyLaneAI/catalyst/pull/193)
  [(#224)](https://github.com/PennyLaneAI/catalyst/pull/224)
  [(#225)](https://github.com/PennyLaneAI/catalyst/pull/225)
  [(#239)](https://github.com/PennyLaneAI/catalyst/pull/239)
  [(#244)](https://github.com/PennyLaneAI/catalyst/pull/244)

  This allows `catalyst.grad` to differentiate hybrid functions that contain both classical
  pre-processing (inside & outside of QNodes), QNodes, as well as classical post-processing
  (outside of QNodes) via a combination of backpropagation and quantum gradient methods.

  The new default for the differentiation `method` attribute in `catalyst.grad` has been changed to
  `"auto"`, which performs Enzyme-based reverse mode AD on classical code, in conjunction with the
  quantum `diff_method` specified on each QNode:

  ```python
  dev = qml.device("lightning.qubit", wires=1)

  @qml.qnode(dev, diff_method="parameter-shift")
  def circuit(theta):
      qml.RX(jnp.exp(theta ** 2) / jnp.cos(theta / 4), wires=0)
      return qml.expval(qml.PauliZ(wires=0))
  ```

  ```pycon
  >>> grad = qjit(catalyst.grad(circuit, method="auto"))
  >>> grad(jnp.pi)
  array(0.05938718)
  ```

  The reworked differentiation pipeline means you can now compute exact derivatives of programs with
  both classical pre- and post-processing, as shown below:

  ```python
  @qml.qnode(qml.device("lightning.qubit", wires=1), diff_method="adjoint")
  def circuit(theta):
      qml.RX(jnp.exp(theta ** 2) / jnp.cos(theta / 4), wires=0)
      return qml.expval(qml.PauliZ(wires=0))

  def loss(theta):
      return jnp.pi / jnp.tanh(circuit(theta))

  @qjit
  def grad_loss(theta):
      return catalyst.grad(loss)(theta)
  ```

  ```pycon
  >>> grad_loss(1.0)
  array(-1.90958669)
  ```

  You can also use multiple QNodes with different differentiation methods:

  ```python
  @qml.qnode(qml.device("lightning.qubit", wires=1), diff_method="parameter-shift")
  def circuit_A(params):
      qml.RX(jnp.exp(params[0] ** 2) / jnp.cos(params[1] / 4), wires=0)
      return qml.probs()

  @qml.qnode(qml.device("lightning.qubit", wires=1), diff_method="adjoint")
  def circuit_B(params):
      qml.RX(jnp.exp(params[1] ** 2) / jnp.cos(params[0] / 4), wires=0)
      return qml.expval(qml.PauliZ(wires=0))

  def loss(params):
      return jnp.prod(circuit_A(params)) + circuit_B(params)

  @qjit
  def grad_loss(theta):
      return catalyst.grad(loss)(theta)
  ```

  ```pycon
  >>> grad_loss(jnp.array([1.0, 2.0]))
  array([ 0.57367285, 44.4911605 ])
  ```

  And you can differentiate purely classical functions as well:

  ```python
  def square(x: float):
      return x ** 2

  @qjit
  def dsquare(x: float):
      return catalyst.grad(square)(x)
  ```

  ```pycon
  >>> dsquare(2.3)
  array(4.6)
  ```

  Note that the current implementation of reverse mode AD is restricted to 1st order derivatives,
  but you can still use `catalyst.grad(method="fd")` is still available to perform a finite
  differences approximation of _any_ differentiable function.

* Add support for the new PennyLane arithmetic operators.
  [(#250)](https://github.com/PennyLaneAI/catalyst/pull/250)

  PennyLane is in the process of replacing `Hamiltonian` and `Tensor` observables with a set of
  general arithmetic operators. These consist of
  [Prod](https://docs.pennylane.ai/en/stable/code/api/pennylane.ops.op_math.Prod.html),
  [Sum](https://docs.pennylane.ai/en/stable/code/api/pennylane.ops.op_math.Sum.html) and
  [SProd](https://docs.pennylane.ai/en/stable/code/api/pennylane.ops.op_math.SProd.html).

  By default, using dunder methods (eg. `+`, `-`, `@`, `*`) to combine
  operators with scalars or other operators will create `Hamiltonian` and
  `Tensor` objects. However, these two methods will be deprecated in coming
  releases of PennyLane.

  To enable the new arithmetic operators, one can use `Prod`, `Sum`, and
  `Sprod` directly or activate them by calling [enable_new_opmath](https://docs.pennylane.ai/en/stable/code/api/pennylane.operation.enable_new_opmath.html)
  at the beginning of your PennyLane program.

  ``` python
  dev = qml.device("lightning.qubit", wires=2)

  @qjit
  @qml.qnode(dev)
  def circuit(x: float, y: float):
      qml.RX(x, wires=0)
      qml.RX(y, wires=1)
      qml.CNOT(wires=[0, 1])
      return qml.expval(0.2 * qml.PauliX(wires=0) - 0.4 * qml.PauliY(wires=1))
  ```

  ```pycon
  >>> qml.operation.enable_new_opmath()
  >>> qml.operation.active_new_opmath()
  True
  >>> circuit(np.pi / 4, np.pi / 2)
  array(0.28284271)
  ```

<h3>Improvements</h3>

* Better support for Hamiltonian observables:

  - Allow Hamiltonian observables with integer coefficients.
    [(#248)](https://github.com/PennyLaneAI/catalyst/pull/248)

    For example, compiling the following circuit wasn't previously allowed, but is
    now supported in Catalyst:

    ```python
    dev = qml.device("lightning.qubit", wires=2)

    @qjit
    @qml.qnode(dev)
    def circuit(x: float, y: float):
        qml.RX(x, wires=0)
        qml.RY(y, wires=1)

        coeffs = [1, 2]
        obs = [qml.PauliZ(0), qml.PauliZ(1)]
        return qml.expval(qml.Hamiltonian(coeffs, obs))
    ```

  - Allow nested Hamiltonian observables.
    [(#255)](https://github.com/PennyLaneAI/catalyst/pull/255)

    ```python
    @qjit
    @qml.qnode(qml.device("lightning.qubit", wires=3))
    def circuit(x, y, coeffs1, coeffs2):
        qml.RX(x, wires=0)
        qml.RX(y, wires=1)
        qml.RY(x + y, wires=2)

        obs = [
            qml.PauliX(0) @ qml.PauliZ(1),
            qml.Hamiltonian(coeffs1, [qml.PauliZ(0) @ qml.Hadamard(2)]),
        ]

        return qml.var(qml.Hamiltonian(coeffs2, obs))
    ```

* Various performance improvements:

  - The execution and compile time of programs has been reduced, by generating more efficient code
    and avoiding unnecessary optimizations. Specifically, a scalarization procedure was added to the
    MLIR pass pipeline, and LLVM IR compilation is now invoked with optimization level 0.
    [(#217)](https://github.com/PennyLaneAI/catalyst/pull/217)

  - The execution time of compiled functions has been improved in the frontend.
    [(#213)](https://github.com/PennyLaneAI/catalyst/pull/213)

    Specifically, the following changes have been made, which leads to a small but measurable
    improvement when using larger matrices as inputs, or functions with many inputs:

    + only loading the user program library once per compilation,
    + generating return value types only once per compilation,
    + avoiding unnecessary type promotion, and
    + avoiding unnecessary array copies.

  - Peak memory utilization of a JIT compiled program has been reduced, by allowing tensors to be
    scheduled for deallocation. Previously, the tensors were not deallocated until the end of the
    call to the JIT compiled function.
    [(#201)](https://github.com/PennyLaneAI/catalyst/pull/201)

* Various improvements have been made to enable Catalyst to compile on macOS:

  - Remove unnecessary `reinterpret_cast` from `ObsManager`. Removal of
    these `reinterpret_cast` allows compilation of the runtime to succeed
    in macOS. macOS uses an ILP32 mode for Aarch64 where they use the full 64
    bit mode but with 32 bit Integer, Long, and Pointers. This patch also
    changes a test file to prevent a mismatch in machines which compile using
    ILP32 mode.
    [(#229)](https://github.com/PennyLaneAI/catalyst/pull/230)

  - Allow runtime to be compiled on macOS. Substitute `nproc` with a call to
    `os.cpu_count()` and use correct flags for `ld.64`.
    [(#232)](https://github.com/PennyLaneAI/catalyst/pull/232)

  - Improve portability on the frontend to be available on macOS. Use
    `.dylib`, remove unnecessary flags, and address behaviour difference in
    flags.
    [(#233)](https://github.com/PennyLaneAI/catalyst/pull/233)

  - Small compatibility changes in order for all integration tests to succeed
    on macOS.
    [(#234)](https://github.com/PennyLaneAI/catalyst/pull/234)

* Dialects can compile with older versions of clang by avoiding type mismatches.
  [(#228)](https://github.com/PennyLaneAI/catalyst/pull/228)

* The runtime is now built against `qir-stdlib` pre-build artifacts.
  [(#236)](https://github.com/PennyLaneAI/catalyst/pull/236)

* Small improvements have been made to the CI/CD, including fixing the Enzyme
  cache, generalize caches to other operating systems, fix build wheel
  recipe, and remove references to QIR in runtime's Makefile.
  [(#243)](https://github.com/PennyLaneAI/catalyst/pull/243)
  [(#247)](https://github.com/PennyLaneAI/catalyst/pull/247)


<h3>Breaking changes</h3>

* Support for Python 3.8 has been removed.
  [(#231)](https://github.com/PennyLaneAI/catalyst/pull/231)

* The default differentiation method on ``grad`` and ``jacobian`` is reverse-mode
  automatic differentiation instead of finite differences. When a QNode does not have a
  ``diff_method`` specified, it will default to using the parameter shift method instead of
  finite-differences.
  [(#244)](https://github.com/PennyLaneAI/catalyst/pull/244)
  [(#271)](https://github.com/PennyLaneAI/catalyst/pull/271)

* The JAX version used by Catalyst has been updated to `v0.4.14`, the minimum PennyLane version
  required is now `v0.32`.
  [(#264)](https://github.com/PennyLaneAI/catalyst/pull/264)

* Due to the change allowing Python container objects as inputs to QJIT-compiled functions, Python
  lists are no longer automatically converted to JAX arrays.
  [(#231)](https://github.com/PennyLaneAI/catalyst/pull/231)

  This means that indexing on lists when the index is not static will cause a
  `TracerIntegerConversionError`, consistent with JAX's behaviour.

  That is, the following example is no longer support:

  ```python
  @qjit
  def f(x: list, index: int):
      return x[index]
  ```

  However, if the parameter `x` above is a JAX or NumPy array, the compilation will continue to
  succeed.

* The `catalyst.grad` function has been renamed to `catalyst.jacobian` and supports differentiation
  of functions that return multiple or non-scalar outputs. A new `catalyst.grad` function has been
  added that enforces that it is differentiating a function with a single scalar return value.
  [(#254)](https://github.com/PennyLaneAI/catalyst/pull/254)

<h3>Bug fixes</h3>

* Fixed an issue preventing the differentiation of `qml.probs` with the parameter-shift method.
  [(#211)](https://github.com/PennyLaneAI/catalyst/pull/211)

* Fixed the incorrect return value data-type with functions returning `qml.counts`.
  [(#221)](https://github.com/PennyLaneAI/catalyst/pull/221)

* Fix segmentation fault when differentiating a function where a quantum measurement is used
  multiple times by the same operation.
  [(#242)](https://github.com/PennyLaneAI/catalyst/pull/242)

<h3>Contributors</h3>

This release contains contributions from (in alphabetical order):

Ali Asadi,
David Ittah,
Erick Ochoa Lopez,
Jacob Mai Peng,
Romain Moyard,
Sergei Mironov.


# Release 0.2.1

<h3>Bug fixes</h3>

* Add missing OpenQASM backend in binary distribution, which relies on the latest version of the
  AWS Braket plugin for PennyLane to resolve dependency issues between the plugin, Catalyst, and
  PennyLane. The Lightning-Kokkos backend with Serial and OpenMP modes is also added to the binary
  distribution.
  [#198](https://github.com/PennyLaneAI/catalyst/pull/198)

* Return a list of decompositions when calling the decomposition method for control operations.
  This allows Catalyst to be compatible with upstream PennyLane.
  [#241](https://github.com/PennyLaneAI/catalyst/pull/241)

<h3>Improvements</h3>

* When using OpenQASM-based devices the string representation of the circuit is printed on
  exception.
  [#199](https://github.com/PennyLaneAI/catalyst/pull/199)

* Use ``pybind11::module`` interface library instead of ``pybind11::embed`` in the runtime for
  OpenQasm backend to avoid linking to the python library at compile time.
  [#200](https://github.com/PennyLaneAI/catalyst/pull/200)

<h3>Contributors</h3>

This release contains contributions from (in alphabetical order):

Ali Asadi,
David Ittah.

# Release 0.2.0

<h3>New features</h3>

* Catalyst programs can now be used inside of a larger JAX workflow which uses
  JIT compilation, automatic differentiation, and other JAX transforms.
  [#96](https://github.com/PennyLaneAI/catalyst/pull/96)
  [#123](https://github.com/PennyLaneAI/catalyst/pull/123)
  [#167](https://github.com/PennyLaneAI/catalyst/pull/167)
  [#192](https://github.com/PennyLaneAI/catalyst/pull/192)

  For example, call a Catalyst qjit-compiled function from within a JAX jit-compiled
  function:

  ```python
  dev = qml.device("lightning.qubit", wires=1)

  @qjit
  @qml.qnode(dev)
  def circuit(x):
      qml.RX(jnp.pi * x[0], wires=0)
      qml.RY(x[1] ** 2, wires=0)
      qml.RX(x[1] * x[2], wires=0)
      return qml.probs(wires=0)

  @jax.jit
  def cost_fn(weights):
      x = jnp.sin(weights)
      return jnp.sum(jnp.cos(circuit(x)) ** 2)
  ```

  ```pycon
  >>> cost_fn(jnp.array([0.1, 0.2, 0.3]))
  Array(1.32269195, dtype=float64)
  ```

  Catalyst-compiled functions can now also be automatically differentiated
  via JAX, both in forward and reverse mode to first-order,

  ```pycon
  >>> jax.grad(cost_fn)(jnp.array([0.1, 0.2, 0.3]))
  Array([0.49249037, 0.05197949, 0.02991883], dtype=float64)
  ```

  as well as vectorized using `jax.vmap`:

  ```pycon
  >>> jax.vmap(cost_fn)(jnp.array([[0.1, 0.2, 0.3], [0.4, 0.5, 0.6]]))
  Array([1.32269195, 1.53905377], dtype=float64)
  ```

  In particular, this allows for a reduction in boilerplate when using
  JAX-compatible optimizers such as `jaxopt`:

  ```pycon
  >>> opt = jaxopt.GradientDescent(cost_fn)
  >>> params = jnp.array([0.1, 0.2, 0.3])
  >>> (final_params, _) = jax.jit(opt.run)(params)
  >>> final_params
  Array([-0.00320799,  0.03475223,  0.29362844], dtype=float64)
  ```

  Note that, in general, best performance will be seen when the Catalyst
  `@qjit` decorator is used to JIT the entire hybrid workflow. However, there
  may be cases where you may want to delegate only the quantum part of your
  workflow to Catalyst, and let JAX handle classical components (for example,
  due to missing a feature or compatibility issue in Catalyst).

* Support for Amazon Braket devices provided via the PennyLane-Braket plugin.
  [#118](https://github.com/PennyLaneAI/catalyst/pull/118)
  [#139](https://github.com/PennyLaneAI/catalyst/pull/139)
  [#179](https://github.com/PennyLaneAI/catalyst/pull/179)
  [#180](https://github.com/PennyLaneAI/catalyst/pull/180)

  This enables quantum subprograms within a JIT-compiled Catalyst workflow to
  execute on Braket simulator and hardware devices, including remote
  cloud-based simulators such as SV1.

  ```python
  def circuit(x, y):
      qml.RX(y * x, wires=0)
      qml.RX(x * 2, wires=1)
      return qml.expval(qml.PauliY(0) @ qml.PauliZ(1))

  @qjit
  def workflow(x: float, y: float):
      device = qml.device("braket.local.qubit", backend="braket_sv", wires=2)
      g = qml.qnode(device)(circuit)
      h = catalyst.grad(g)
      return h(x, y)

  workflow(1.0, 2.0)
  ```

  For a list of available devices, please see the [PennyLane-Braket](https://amazon-braket-pennylane-plugin-python.readthedocs.io/en/latest/)
  documentation.

  Internally, the quantum instructions are generating OpenQASM3 kernels at
  runtime; these are then executed on both local (`braket.local.qubit`) and
  remote (`braket.aws.qubit`) devices backed by Amazon Braket Python SDK,

  with measurement results then propagated back to the frontend.

  Note that at initial release, not all Catalyst features are supported with Braket.
  In particular, dynamic circuit features, such as mid-circuit measurements, will
  not work with Braket devices.

* Catalyst conditional functions defined via `@catalyst.cond` now support an arbitrary
  number of 'else if' chains.
  [#104](https://github.com/PennyLaneAI/catalyst/pull/104)

  ```python
  dev = qml.device("lightning.qubit", wires=1)

  @qjit
  @qml.qnode(dev)
  def circuit(x):

      @catalyst.cond(x > 2.7)
      def cond_fn():
          qml.RX(x, wires=0)

      @cond_fn.else_if(x > 1.4)
      def cond_elif():
          qml.RY(x, wires=0)

      @cond_fn.otherwise
      def cond_else():
          qml.RX(x ** 2, wires=0)

      cond_fn()

      return qml.probs(wires=0)
  ```

* Iterating in reverse is now supported with constant negative step sizes via `catalyst.for_loop`.
  [#129](https://github.com/PennyLaneAI/catalyst/pull/129)

  ```python
  dev = qml.device("lightning.qubit", wires=1)

  @qjit
  @qml.qnode(dev)
  def circuit(n):

      @catalyst.for_loop(n, 0, -1)
      def loop_fn(_):
          qml.PauliX(0)

      loop_fn()
      return measure(0)
  ```

* Additional gradient transforms for computing the vector-Jacobian product (VJP)
  and Jacobian-vector product (JVP) are now available in Catalyst.
  [#98](https://github.com/PennyLaneAI/catalyst/pull/98)

  Use `catalyst.vjp` to compute the forward-pass value and VJP:

  ```python
  @qjit
  def vjp(params, cotangent):
      def f(x):
          y = [jnp.sin(x[0]), x[1] ** 2, x[0] * x[1]]
          return jnp.stack(y)

      return catalyst.vjp(f, [params], [cotangent])
  ```

  ```pycon
  >>> x = jnp.array([0.1, 0.2])
  >>> dy = jnp.array([-0.5, 0.1, 0.3])
  >>> vjp(x, dy)
  [array([0.09983342, 0.04      , 0.02      ]),
   array([-0.43750208,  0.07000001])]
  ```

  Use `catalyst.jvp` to compute the forward-pass value and JVP:

  ```python
  @qjit
  def jvp(params, tangent):
      def f(x):
          y = [jnp.sin(x[0]), x[1] ** 2, x[0] * x[1]]
          return jnp.stack(y)

      return catalyst.jvp(f, [params], [tangent])
  ```

  ```pycon
  >>> x = jnp.array([0.1, 0.2])
  >>> tangent = jnp.array([0.3, 0.6])
  >>> jvp(x, tangent)
  [array([0.09983342, 0.04      , 0.02      ]),
   array([0.29850125, 0.24000006, 0.12      ])]
  ```

* Support for multiple backend devices within a single qjit-compiled function
  is now available.
  [#86](https://github.com/PennyLaneAI/catalyst/pull/86)
  [#89](https://github.com/PennyLaneAI/catalyst/pull/89)

  For example, if you compile the Catalyst runtime
  with `lightning.kokkos` support (via the compilation flag
  `ENABLE_LIGHTNING_KOKKOS=ON`), you can use `lightning.qubit` and
  `lightning.kokkos` within a singular workflow:

  ```python
  dev1 = qml.device("lightning.qubit", wires=1)
  dev2 = qml.device("lightning.kokkos", wires=1)

  @qml.qnode(dev1)
  def circuit1(x):
      qml.RX(jnp.pi * x[0], wires=0)
      qml.RY(x[1] ** 2, wires=0)
      qml.RX(x[1] * x[2], wires=0)
      return qml.var(qml.PauliZ(0))

  @qml.qnode(dev2)
  def circuit2(x):

      @catalyst.cond(x > 2.7)
      def cond_fn():
          qml.RX(x, wires=0)

      @cond_fn.otherwise
      def cond_else():
          qml.RX(x ** 2, wires=0)

      cond_fn()

      return qml.probs(wires=0)

  @qjit
  def cost(x):
      return circuit2(circuit1(x))
  ```

  ```pycon
  >>> x = jnp.array([0.54, 0.31])
  >>> cost(x)
  array([0.80842369, 0.19157631])
  ```

* Support for returning the variance of Hamiltonians,
  Hermitian matrices, and Tensors via `qml.var` has been added.
  [#124](https://github.com/PennyLaneAI/catalyst/pull/124)

  ```python
  dev = qml.device("lightning.qubit", wires=2)

  @qjit
  @qml.qnode(dev)
  def circuit(x):
      qml.RX(jnp.pi * x[0], wires=0)
      qml.RY(x[1] ** 2, wires=1)
      qml.CNOT(wires=[0, 1])
      qml.RX(x[1] * x[2], wires=0)
      return qml.var(qml.PauliZ(0) @ qml.PauliX(1))
  ```

  ```pycon
  >>> x = jnp.array([0.54, 0.31])
  >>> circuit(x)
  array(0.98851544)
  ```

<h3>Breaking changes</h3>

* The `catalyst.grad` function now supports using the differentiation
  method defined on the QNode (via the `diff_method` argument) rather than
  applying a global differentiation method.
  [#163](https://github.com/PennyLaneAI/catalyst/pull/163)

  As part of this change, the `method` argument now accepts
  the following options:

  - `method="auto"`:  Quantum components of the hybrid function are
    differentiated according to the corresponding QNode `diff_method`, while
    the classical computation is differentiated using traditional auto-diff.

    With this strategy, Catalyst only currently supports QNodes with
    `diff_method="param-shift" and `diff_method="adjoint"`.

  - `method="fd"`: First-order finite-differences for the entire hybrid function.
    The `diff_method` argument for each QNode is ignored.

  This is an intermediate step towards differentiating functions that
  internally call multiple QNodes, and towards supporting differentiation of
  classical postprocessing.

<h3>Improvements</h3>

* Catalyst has been upgraded to work with JAX v0.4.13.
  [#143](https://github.com/PennyLaneAI/catalyst/pull/143)
  [#185](https://github.com/PennyLaneAI/catalyst/pull/185)

* Add a Backprop operation for using autodifferentiation (AD) at the LLVM
  level with Enzyme AD. The Backprop operations has a bufferization pattern
  and a lowering to LLVM.
  [#107](https://github.com/PennyLaneAI/catalyst/pull/107)
  [#116](https://github.com/PennyLaneAI/catalyst/pull/116)

* Error handling has been improved. The runtime now throws more descriptive
  and unified expressions for runtime errors and assertions.
  [#92](https://github.com/PennyLaneAI/catalyst/pull/92)

* In preparation for easier debugging, the compiler has been refactored to
  allow easy prototyping of new compilation pipelines.
  [#38](https://github.com/PennyLaneAI/catalyst/pull/38)

  In the future, this will allow the ability to generate MLIR or LLVM-IR by
  loading input from a string or file, rather than generating it from Python.

  As part of this refactor, the following changes were made:

  - Passes are now classes. This allows developers/users looking to change
    flags to inherit from these passes and change the flags.

  - Passes are now passed as arguments to the compiler. Custom passes can just
    be passed to the compiler as an argument, as long as they implement a run
    method which takes an input and the output of this method can be fed to
    the next pass.

* Improved Python compatibility by providing a stable signature for user
  generated functions.
  [#106](https://github.com/PennyLaneAI/catalyst/pull/106)

* Handle C++ exceptions without unwinding the whole stack.
  [#99](https://github.com/PennyLaneAI/catalyst/pull/99)

* Reduce the number of classical invocations by counting the number of gate parameters in
  the `argmap` function.
  [#136](https://github.com/PennyLaneAI/catalyst/pull/136)

  Prior to this, the computation of hybrid gradients executed all of the classical code
  being differentiated in a `pcount` function that solely counted the number of gate
  parameters in the quantum circuit. This was so `argmap` and other downstream
  functions could allocate memrefs large enough to store all gate parameters.

  Now, instead of counting the number of parameters separately, a dynamically-resizable
  array is used in the `argmap` function directly to store the gate parameters. This
  removes one invocation of all of the classical code being differentiated.

* Use Tablegen to define MLIR passes instead of C++ to reduce overhead of adding new passes.
  [#157](https://github.com/PennyLaneAI/catalyst/pull/157)

* Perform constant folding on wire indices for `quantum.insert` and `quantum.extract` ops,
  used when writing (resp. reading) qubits to (resp. from) quantum registers.
  [#161](https://github.com/PennyLaneAI/catalyst/pull/161)

* Represent known named observables as members of an MLIR Enum rather than a raw integer.
  This improves IR readability.
  [#165](https://github.com/PennyLaneAI/catalyst/pull/165)

<h3>Bug fixes</h3>

* Fix a bug in the mapping from logical to concrete qubits for mid-circuit measurements.
  [#80](https://github.com/PennyLaneAI/catalyst/pull/80)

* Fix a bug in the way gradient result type is inferred.
  [#84](https://github.com/PennyLaneAI/catalyst/pull/84)

* Fix a memory regression and reduce memory footprint by removing unnecessary
  temporary buffers.
  [#100](https://github.com/PennyLaneAI/catalyst/pull/100)

* Provide a new abstraction to the `QuantumDevice` interface in the runtime
  called `DataView`. C++ implementations of the interface can iterate
  through and directly store results into the `DataView` independent of the
  underlying memory layout. This can eliminate redundant buffer copies at the
  interface boundaries, which has been applied to existing devices.
  [#109](https://github.com/PennyLaneAI/catalyst/pull/109)

* Reduce memory utilization by transferring ownership of buffers from the
  runtime to Python instead of copying them. This includes adding a compiler
  pass that copies global buffers into the heap as global buffers cannot be
  transferred to Python.
  [#112](https://github.com/PennyLaneAI/catalyst/pull/112)

* Temporary fix of use-after-free and dependency of uninitialized memory.
  [#121](https://github.com/PennyLaneAI/catalyst/pull/121)

* Fix file renaming within pass pipelines.
  [#126](https://github.com/PennyLaneAI/catalyst/pull/126)

* Fix the issue with the `do_queue` deprecation warnings in PennyLane.
  [#146](https://github.com/PennyLaneAI/catalyst/pull/146)

* Fix the issue with gradients failing to work with hybrid functions that
  contain constant `jnp.array` objects. This will enable PennyLane operators
  that have data in the form of a `jnp.array`, such as a Hamiltonian, to be
  included in a qjit-compiled function.
  [#152](https://github.com/PennyLaneAI/catalyst/pull/152)

  An example of a newly supported workflow:

  ```python
  coeffs = jnp.array([0.1, 0.2])
  terms = [qml.PauliX(0) @ qml.PauliZ(1), qml.PauliZ(0)]
  H = qml.Hamiltonian(coeffs, terms)

  @qjit
  @qml.qnode(qml.device("lightning.qubit", wires=2))
  def circuit(x):
    qml.RX(x[0], wires=0)
    qml.RY(x[1], wires=0)
    qml.CNOT(wires=[0, 1])
    return qml.expval(H)

  params = jnp.array([0.3, 0.4])
  jax.grad(circuit)(params)
  ```

<h3>Contributors</h3>

This release contains contributions from (in alphabetical order):

Ali Asadi,
David Ittah,
Erick Ochoa Lopez,
Jacob Mai Peng,
Romain Moyard,
Sergei Mironov.

# Release 0.1.2

<h3>New features</h3>

* Add an option to print verbose messages explaining the compilation process.
  [#68](https://github.com/PennyLaneAI/catalyst/pull/68)

* Allow ``catalyst.grad`` to be used on any traceable function (within a qjit context).
  This means the operation is no longer restricted to acting on ``qml.qnode``s only.
  [#75](https://github.com/PennyLaneAI/catalyst/pull/75)

<h3>Improvements</h3>

* Work in progress on a Lightning-Kokkos backend:

  Bring feature parity to the Lightning-Kokkos backend simulator.
  [#55](https://github.com/PennyLaneAI/catalyst/pull/55)

  Add support for variance measurements for all observables.
  [#70](https://github.com/PennyLaneAI/catalyst/pull/70)

* Build the runtime against qir-stdlib v0.1.0.
  [#58](https://github.com/PennyLaneAI/catalyst/pull/58)

* Replace input-checking assertions with exceptions.
  [#67](https://github.com/PennyLaneAI/catalyst/pull/67)

* Perform function inlining to improve optimizations and memory management within the compiler.
  [#72](https://github.com/PennyLaneAI/catalyst/pull/72)

<h3>Breaking changes</h3>

<h3>Bug fixes</h3>

* Several fixes to address memory leaks in the compiled program:

  Fix memory leaks from data that flows back into the Python environment.
  [#54](https://github.com/PennyLaneAI/catalyst/pull/54)

  Fix memory leaks resulting from partial bufferization at the MLIR level. This fix makes the
  necessary changes to reintroduce the ``-buffer-deallocation`` pass into the MLIR pass pipeline.
  The pass guarantees that all allocations contained within a function (that is allocations that are
  not returned from a function) are also deallocated.
  [#61](https://github.com/PennyLaneAI/catalyst/pull/61)

  Lift heap allocations for quantum op results from the runtime into the MLIR compiler core. This
  allows all memref buffers to be memory managed in MLIR using the
  [MLIR bufferization infrastructure](https://mlir.llvm.org/docs/Bufferization/).
  [#63](https://github.com/PennyLaneAI/catalyst/pull/63)

  Eliminate all memory leaks by tracking memory allocations at runtime. The memory allocations
  which are still alive when the compiled function terminates, will be freed in the
  finalization / teardown function.
  [#78](https://github.com/PennyLaneAI/catalyst/pull/78)

* Fix returning complex scalars from the compiled function.
  [#77](https://github.com/PennyLaneAI/catalyst/pull/77)

<h3>Contributors</h3>

This release contains contributions from (in alphabetical order):

Ali Asadi,
David Ittah,
Erick Ochoa Lopez,
Sergei Mironov.

# Release 0.1.1

<h3>New features</h3>

* Adds support for interpreting control flow operations.
  [#31](https://github.com/PennyLaneAI/catalyst/pull/31)

<h3>Improvements</h3>

* Adds fallback compiler drivers to increase reliability during linking phase. Also adds support for a
  CATALYST_CC environment variable for manual specification of the compiler driver used for linking.
  [#30](https://github.com/PennyLaneAI/catalyst/pull/30)

<h3>Breaking changes</h3>

<h3>Bug fixes</h3>

* Fixes the Catalyst image path in the readme to properly render on PyPI.

<h3>Contributors</h3>

This release contains contributions from (in alphabetical order):

Ali Asadi,
Erick Ochoa Lopez.

# Release 0.1.0

Initial public release.

<h3>Contributors</h3>

This release contains contributions from (in alphabetical order):

Ali Asadi,
Sam Banning,
David Ittah,
Josh Izaac,
Erick Ochoa Lopez,
Sergei Mironov,
Isidor Schoch.<|MERGE_RESOLUTION|>--- conflicted
+++ resolved
@@ -168,20 +168,12 @@
   signature is declared incorrectly and the callback function is differentiated.
   [(#916)](https://github.com/PennyLaneAI/catalyst/pull/916)
 
-<<<<<<< HEAD
-=======
-* Fix tracing of `SProd` operations
-  [(#935)](https://github.com/PennyLaneAI/catalyst/pull/935)
-
-  After some changes in PennyLane, `Sprod.terms()` returns the terms as leaves
-  instead of a tree. This means that we need to manually trace each term and
-  finally multiply it with the coefficients to create a Hamiltonian.
-
-* Support for some non-boolean types as predicates of a conditional with Autograph.
+* AutoGraph will now correctly convert conditional statements where the condition is a non-boolean
+  static value.
   [(#944)](https://github.com/PennyLaneAI/catalyst/pull/944)
 
-  Using a value as a predicate of a condition will no longer fail with Autograph enabled,
-  as the value is now internally converted to `bool`:
+  Internally, statically known non-boolean predicates (such as `1`) will be
+  converted to `bool`:
 
   ```python
   @qml.qjit(autograph=True)
@@ -189,14 +181,13 @@
       n = 1
 
       if n:
-          y = x**2
+          y = x ** 2
       else:
           y = x
 
       return y
   ```
 
->>>>>>> 2f6c9bdc
 <h3>Internal changes</h3>
 
 * The function `inactive_callback` was renamed `__catalyst_inactive_callback`.
