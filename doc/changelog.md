# Release 0.7.0-dev

<h3>New features</h3>

* Support for disabling Autograph for a specific function or
  only for the function calls inside a specific context,
  without affecting the bare code inside such context.
  [(#705)](https://github.com/PennyLaneAI/catalyst/pull/705)
  [(#710)](https://github.com/PennyLaneAI/catalyst/pull/710)

  Using `disable_autograph` as a decorator is now possible:

  ```py
  @disable_autograph
  def f():
    x = 6
    if x > 5:
      y = x ** 2
    else:
      y = x ** 3
    return y

  @qjit(autograph=True)
  def g(x: float, n: int):
    for _ in range(n):
      x = x + f()
    return x

  ```

  Applying `disable_autograph` to a context is now possible:

  ```py
  def f():
    x = 6
    if x > 5:
      y = x ** 2
    else:
      y = x ** 3
    return y

  @qjit(autograph=True)
  def g():
    x = 0.4
    with disable_autograph:
      x += f()
    return x

  ```

* Support for usage of single index JAX array assignments
  inside Autograph annotated functions.
  [(#717)](https://github.com/PennyLaneAI/catalyst/pull/717)

  Using `x[i] = y` in favor of `x = x.at(i).set(y)` is now possible:

  ```py
  @qjit(autograph=True)
  def f(x):
    first_dim = x.shape[0]
    result = jnp.empty((first_dim,), dtype=x.dtype)

    for i in range(first_dim):
      result[i] = x[i] * 2

    return result

  ```

* Support for including a list of (sub)modules to be allow-listed for autograph conversion.
  [(#725)](https://github.com/PennyLaneAI/catalyst/pull/725)

  Although library code is not meant to be targeted by Autograph conversion,
  it sometimes make sense to enable it for specific submodules that might 
  benefit from such conversion:

  ```py
  @qjit(autograph=True, autograph_include=["excluded_module.submodule"])
  def f(x):
    return excluded_module.submodule.func(x)

  ```

<h3>Improvements</h3>

<<<<<<< HEAD
* `debug.callbacks` are marked as inactive. This means `debug.callbacks` will not be considered
  as active for the computation of gradients.
  [(#706)](https://github.com/PennyLaneAI/catalyst/pull/706)

=======
* Added support for IsingZZ gate in Catalyst frontend. Previously, the IsingZZ gate would be
  decomposed into a CNOT and RZ gates. However, this is not needed as the PennyLane-Lightning
  simulator supports this gate.
  [(#730)](https://github.com/PennyLaneAI/catalyst/pull/730)

* Can now compile functions that have been annotated with return type
  annotations.
  [(#751)](https://github.com/PennyLaneAI/catalyst/pull/751)
>>>>>>> 0724db45

<h3>Breaking changes</h3>

* Binary distributions for Linux are now based on `manylinux_2_28` instead of `manylinux_2014`.
  As a result, Catalyst will only be compatible on systems with `glibc` versions `2.28` and above
  (e.g. Ubuntu 20.04 and above).
  [(#663)](https://github.com/PennyLaneAI/catalyst/pull/663)

<h3>Bug fixes</h3>

* Correctly querying batching rules for `jax.scipy.linalg.expm`
  [(#733)](https://github.com/PennyLaneAI/catalyst/pull/733)

* Correctly linking openblas routines necessary for `jax.scipy.linalg.expm`.
  In this bug fix, four openblas routines were newly linked and are now discoverable by `stablehlo.custom_call@<blas_routine>`. They are `blas_dtrsm`, `blas_ztrsm`, `lapack_dgetrf`, `lapack_zgetrf`.
  [(#752)](https://github.com/PennyLaneAI/catalyst/pull/752)    

<h3>Internal changes</h3>

* The `qjit_device.py` and `preprocessing.py` modules have been refactored into the sub-package
  `catalyst.device`.
  [(#721)](https://github.com/PennyLaneAI/catalyst/pull/721)

* The `ag_autograph.py` and `autograph.py` modules have been refactored into the sub-package
  `catalyst.autograph`.
  [(#722)](https://github.com/PennyLaneAI/catalyst/pull/722)

* Small changes to make pylint==3.2.0 succeed.
  [(#739)](https://github.com/PennyLaneAI/catalyst/pull/739)

* The underlying PennyLane `Operation` objects for `cond`, `for_loop`, and `while_loop` can now be
  accessed directly via `body_function.operation`.
  [(#711)](https://github.com/PennyLaneAI/catalyst/pull/711)

  This can be beneficial when, among other things,
  writing transforms without using the queuing mechanism:
  ```py
        @qml.transform
        def my_quantum_transform(tape):
            ops = tape.operations.copy()

            @for_loop(0, 4, 1)
            def f(i, sum):
                qml.Hadamard(0)
                return sum+1

            res = f(0)
            ops.append(f.operation)   # This is now supported!

            def post_processing_fn(results):
                return results
            modified_tape = qml.tape.QuantumTape(ops, tape.measurements)
            print(res)
            print(modified_tape.operations)
            return [modified_tape], post_processing_fn

        @qml.qjit
        @my_quantum_transform
        @qml.qnode(qml.device("lightning.qubit", wires=2))
        def main():
            qml.Hadamard(0)
            return qml.probs()

        >>> main()
        Traced<ShapedArray(int64[], weak_type=True)>with<DynamicJaxprTrace(level=2/1)>
        [Hadamard(wires=[0]), ForLoop(tapes=[[Hadamard(wires=[0])]])]
        (array([0.5, 0. , 0.5, 0. ]),)
  ```

<h3>Contributors</h3>

This release contains contributions from (in alphabetical order):

David Ittah,
Mehrdad Malekmohammadi,
Erick Ochoa,
Raul Torres,
Haochen Paul Wang.

# Release 0.6.0

<h3>New features</h3>

* Catalyst now supports externally hosted callbacks with parameters and return values
  within qjit-compiled code. This provides the ability to insert native Python code
  into any qjit-compiled function, allowing for the capability to include subroutines
  that do not yet support qjit-compilation and enhancing the debugging experience.
  [(#540)](https://github.com/PennyLaneAI/catalyst/pull/540)
  [(#596)](https://github.com/PennyLaneAI/catalyst/pull/596)
  [(#610)](https://github.com/PennyLaneAI/catalyst/pull/610)
  [(#650)](https://github.com/PennyLaneAI/catalyst/pull/650)
  [(#649)](https://github.com/PennyLaneAI/catalyst/pull/649)
  [(#661)](https://github.com/PennyLaneAI/catalyst/pull/661)
  [(#686)](https://github.com/PennyLaneAI/catalyst/pull/686)
  [(#689)](https://github.com/PennyLaneAI/catalyst/pull/689)

  The following two callback functions are available:

  - `catalyst.pure_callback` supports callbacks of **pure** functions. That is, functions
    with no [side-effects](https://runestone.academy/ns/books/published/fopp/Functions/SideEffects.html) that accept parameters and return values. However, the return
    type and shape of the function must be known in advance, and is provided as a type signature.

    ```python
    @pure_callback
    def callback_fn(x) -> float:
        # here we call non-JAX compatible code, such
        # as standard NumPy
        return np.sin(x)

    @qjit
    def fn(x):
        return jnp.cos(callback_fn(x ** 2))
    ```
    ```pycon
    >>> fn(0.654)
    array(0.9151995)
    ```

  - `catalyst.debug.callback` supports callbacks of functions with **no** return values. This makes it
    an easy entry point for debugging, for example via printing or logging at runtime.

    ```python
    @catalyst.debug.callback
    def callback_fn(y):
        print("Value of y =", y)

    @qjit
    def fn(x):
        y = jnp.sin(x)
        callback_fn(y)
        return y ** 2
    ```
    ```pycon
    >>> fn(0.54)
    Value of y = 0.5141359916531132
    array(0.26433582)
    >>> fn(1.52)
    Value of y = 0.998710143975583
    array(0.99742195)
    ```

  Note that callbacks do not currently support differentiation, and cannot be used inside
  functions that `catalyst.grad` is applied to.

* More flexible runtime printing through support for format strings.
  [(#621)](https://github.com/PennyLaneAI/catalyst/pull/621)

  The `catalyst.debug.print` function has been updated to support Python-like format
  strings:

  ```python
  @qjit
  def cir(a, b, c):
      debug.print("{c} {b} {a}", a=a, b=b, c=c)
  ```

  ```pycon
  >>> cir(1, 2, 3)
  3 2 1
  ```

  Note that previous functionality of the print function to print out memory reference information
  of variables has been moved to `catalyst.debug.print_memref`.

* Catalyst now supports QNodes that execute on [Oxford Quantum Circuits (OQC)](https://www.oqc.tech/)
  superconducting hardware, via [OQC Cloud](https://docs.oqc.app).
  [(#578)](https://github.com/PennyLaneAI/catalyst/pull/578)
  [(#579)](https://github.com/PennyLaneAI/catalyst/pull/579)
  [(#691)](https://github.com/PennyLaneAI/catalyst/pull/691)

  To use OQC Cloud with Catalyst, simply ensure your credentials are set as environment variables,
  and load the `oqc.cloud` device to be used within your qjit-compiled workflows.

  ```python
  import os
  os.environ["OQC_EMAIL"] = "your_email"
  os.environ["OQC_PASSWORD"] = "your_password"
  os.environ["OQC_URL"] = "oqc_url"

  dev = qml.device("oqc.cloud", backend="lucy", shots=2012, wires=2)

  @qjit
  @qml.qnode(dev)
  def circuit(a: float):
      qml.Hadamard(0)
      qml.CNOT(wires=[0, 1])
      qml.RX(wires=0)
      return qml.counts(wires=[0, 1])

  print(circuit(0.2))
  ```

* Catalyst now ships with an instrumentation feature allowing to explore what steps are run during
  compilation and execution, and for how long.
  [(#528)](https://github.com/PennyLaneAI/catalyst/pull/528)
  [(#597)](https://github.com/PennyLaneAI/catalyst/pull/597)

  Instrumentation can be enabled from the frontend with the `catalyst.debug.instrumentation`
  context manager:

  ```pycon
  >>> @qjit
  ... def expensive_function(a, b):
  ...     return a + b
  >>> with debug.instrumentation("session_name", detailed=False):
  ...     expensive_function(1, 2)
  [DIAGNOSTICS] Running capture                   walltime: 3.299 ms      cputime: 3.294 ms       programsize: 0 lines
  [DIAGNOSTICS] Running generate_ir               walltime: 4.228 ms      cputime: 4.225 ms       programsize: 14 lines
  [DIAGNOSTICS] Running compile                   walltime: 57.182 ms     cputime: 12.109 ms      programsize: 121 lines
  [DIAGNOSTICS] Running run                       walltime: 1.075 ms      cputime: 1.072 ms
  ```

  The results will be appended to the provided file if the `filename` attribute is set, and printed
  to the console otherwise. The flag `detailed` determines whether individual steps in the compiler
  and runtime are instrumented, or whether only high-level steps like "program capture" and
  "compilation" are reported.

  Measurements currently include wall time, CPU time, and (intermediate) program size.

<h3>Improvements</h3>

* AutoGraph now supports return statements inside conditionals in qjit-compiled
  functions.
  [(#583)](https://github.com/PennyLaneAI/catalyst/pull/583)

  For example, the following pattern is now supported, as long as
  all return values have the same type:

  ```python
  @qjit(autograph=True)
  def fn(x):
      if x > 0:
          return jnp.sin(x)
      return jnp.cos(x)
  ```

  ```pycon
  >>> fn(0.1)
  array(0.09983342)
  >>> fn(-0.1)
  array(0.99500417)
  ```

  This support extends to quantum circuits:

  ```python
  dev = qml.device("lightning.qubit", wires=1)

  @qjit(autograph=True)
  @qml.qnode(dev)
  def f(x: float):
    qml.RX(x, wires=0)

    m = catalyst.measure(0)

    if not m:
        return m, qml.expval(qml.PauliZ(0))

    qml.RX(x ** 2, wires=0)

    return m, qml.expval(qml.PauliZ(0))
  ```

  ```pycon
  >>> f(1.4)
  (array(False), array(1.))
  >>> f(1.4)
  (array(True), array(0.37945176))
  ```

  Note that returning results with different types or shapes within the same function, such as
  different observables or differently shaped arrays, is not possible.

* Errors are now raised at compile time if the gradient of an unsupported function
  is requested.
  [(#204)](https://github.com/PennyLaneAI/catalyst/pull/204)

  At the moment, `CompileError` exceptions will be raised if at compile time it is found that code
  reachable from the gradient operation contains either a mid-circuit measurement, a callback, or a
  JAX-style custom call (which happens through the mitigation operation as well as certain JAX operations).

* Catalyst now supports devices built from the
  [new PennyLane device API](https://docs.pennylane.ai/en/stable/code/api/pennylane.devices.Device.html).
  [(#565)](https://github.com/PennyLaneAI/catalyst/pull/565)
  [(#598)](https://github.com/PennyLaneAI/catalyst/pull/598)
  [(#599)](https://github.com/PennyLaneAI/catalyst/pull/599)
  [(#636)](https://github.com/PennyLaneAI/catalyst/pull/636)
  [(#638)](https://github.com/PennyLaneAI/catalyst/pull/638)
  [(#664)](https://github.com/PennyLaneAI/catalyst/pull/664)
  [(#687)](https://github.com/PennyLaneAI/catalyst/pull/687)

  When using the new device API, Catalyst will discard the preprocessing from the original device,
  replacing it with Catalyst-specific preprocessing based on the TOML file provided by the device.
  Catalyst also requires that provided devices specify their wires upfront.

* A new compiler optimization that removes redundant chains of self inverse operations has been
  added. This is done within a new MLIR pass called `remove-chained-self-inverse`. Currently we
  only match redundant Hadamard operations, but the list of supported operations can be expanded.
  [(#630)](https://github.com/PennyLaneAI/catalyst/pull/630)

* The `catalyst.measure` operation is now more lenient in the accepted type for the `wires` parameter.
  In addition to a scalar, a 1D array is also accepted as long as it only contains one element.
  [(#623)](https://github.com/PennyLaneAI/catalyst/pull/623)

  For example, the following is now supported:

  ```python
  catalyst.measure(wires=jnp.array([0]))
  ```

* The compilation & execution of `@qjit` compiled functions can now be aborted using an interrupt
  signal (SIGINT). This includes using `CTRL-C` from a command line and the `Interrupt` button in
  a Jupyter Notebook.
  [(#642)](https://github.com/PennyLaneAI/catalyst/pull/642)

* The Catalyst Amazon Braket support has been updated to work with the latest version of the
  Amazon Braket PennyLane plugin (v1.25.0) and Amazon Braket Python SDK (v1.73.3)
  [(#620)](https://github.com/PennyLaneAI/catalyst/pull/620)
  [(#672)](https://github.com/PennyLaneAI/catalyst/pull/672)
  [(#673)](https://github.com/PennyLaneAI/catalyst/pull/673)

  Note that with this update, all declared qubits in a submitted program will always be measured, even if specific qubits were never used.

* An updated quantum device specification format, TOML schema v2, is now supported by Catalyst. This
  allows device authors to specify properties such as native quantum control
  support, gate invertibility, and differentiability on a per-operation level.
  [(#554)](https://github.com/PennyLaneAI/catalyst/pull/554)

  For more details on the new TOML schema, please refer to the
  [custom devices documentation](https://docs.pennylane.ai/projects/catalyst/en/latest/dev/custom_devices.html).

* An exception is now raised when OpenBLAS cannot be found by Catalyst during compilation.
  [(#643)](https://github.com/PennyLaneAI/catalyst/pull/643)

<h3>Breaking changes</h3>

* `qml.sample` and `qml.counts` now produce integer arrays for the sample array and basis state
  array when used without observables.
  [(#648)](https://github.com/PennyLaneAI/catalyst/pull/648)

* The endianness of counts in Catalyst now matches the convention of PennyLane.
  [(#601)](https://github.com/PennyLaneAI/catalyst/pull/601)

* `catalyst.debug.print` no longer supports the `memref` keyword argument.
  Please use `catalyst.debug.print_memref` instead.
  [(#621)](https://github.com/PennyLaneAI/catalyst/pull/621)

<h3>Bug fixes</h3>

* The QNode argument `diff_method=None` is now supported for QNodes within a qjit-compiled function.
  [(#658)](https://github.com/PennyLaneAI/catalyst/pull/658)

* A bug has been fixed where the C++ compiler driver was incorrectly being triggered twice.
  [(#594)](https://github.com/PennyLaneAI/catalyst/pull/594)

* Programs with `jnp.reshape` no longer fail.
  [(#592)](https://github.com/PennyLaneAI/catalyst/pull/592)

* A bug in the quantum adjoint routine in the compiler has been fixed, which didn't take into
  account control wires on operations in all instances.
  [(#591)](https://github.com/PennyLaneAI/catalyst/pull/591)

* A bug in the test suite causing stochastic autograph test failures has been fixed.
  [(#652)](https://github.com/PennyLaneAI/catalyst/pull/652)

* Running Catalyst tests should no longer raise `ResourceWarning` from the use of `tempfile.TemporaryDirectory`.
  [(#676)](https://github.com/PennyLaneAI/catalyst/pull/676)

* Raises an exception if the user has an incompatible CUDA Quantum version installed.
  [(#707)](https://github.com/PennyLaneAI/catalyst/pull/707)

<h3>Internal changes</h3>

* The deprecated `@qfunc` decorator, in use mainly by the LIT test suite, has been removed.
  [(#679)](https://github.com/PennyLaneAI/catalyst/pull/679)

* Catalyst now publishes a revision string under `catalyst.__revision__`, in addition
  to the existing `catalyst.__version__` string.
  The revision contains the Git commit hash of the repository at the time of packaging,
  or for editable installations the active commit hash at the time of package import.
  [(#560)](https://github.com/PennyLaneAI/catalyst/pull/560)

* The Python interpreter is now a shared resource across the runtime.
  [(#615)](https://github.com/PennyLaneAI/catalyst/pull/615)

  This change allows any part of the runtime to start executing Python code through pybind.

<h3>Contributors</h3>

This release contains contributions from (in alphabetical order):

Ali Asadi,
David Ittah,
Romain Moyard,
Sergei Mironov,
Erick Ochoa Lopez,
Lee James O'Riordan,
Muzammiluddin Syed.

# Release 0.5.0

<h3>New features</h3>

* Catalyst now provides a QJIT compatible `catalyst.vmap`
  function, which makes it even easier to modify functions to map over inputs
  with additional batch dimensions.
  [(#497)](https://github.com/PennyLaneAI/catalyst/pull/497)
  [(#569)](https://github.com/PennyLaneAI/catalyst/pull/569)

  When working with tensor/array frameworks in Python, it can be important to ensure that code is
  written to minimize usage of Python for loops (which can be slow and inefficient), and instead
  push as much of the computation through to the array manipulation library, by taking advantage of
  extra batch dimensions.

  For example, consider the following QNode:

  ```python
  dev = qml.device("lightning.qubit", wires=1)

  @qml.qnode(dev)
  def circuit(x, y):
      qml.RX(jnp.pi * x[0] + y, wires=0)
      qml.RY(x[1] ** 2, wires=0)
      qml.RX(x[1] * x[2], wires=0)
      return qml.expval(qml.PauliZ(0))
  ```

  ```pycon
  >>> circuit(jnp.array([0.1, 0.2, 0.3]), jnp.pi)
  Array(-0.93005586, dtype=float64)
  ```

  We can use `catalyst.vmap` to introduce additional batch dimensions to our input arguments,
  without needing to use a Python for loop:

  ```pycon
  >>> x = jnp.array([[0.1, 0.2, 0.3],
  ...                [0.4, 0.5, 0.6],
  ...                [0.7, 0.8, 0.9]])
  >>> y = jnp.array([jnp.pi, jnp.pi / 2, jnp.pi / 4])
  >>> qjit(vmap(cost))(x, y)
  array([-0.93005586, -0.97165424, -0.6987465 ])
  ```

  `catalyst.vmap()` has been implemented to match the same behaviour of `jax.vmap`, so should be a drop-in
  replacement in most cases. Under-the-hood, it is automatically inserting Catalyst-compatible for loops,
  which will be compiled and executed outside of Python for increased performance.

* Catalyst now supports compiling and executing QJIT-compiled QNodes using the
  CUDA Quantum compiler toolchain.
  [(#477)](https://github.com/PennyLaneAI/catalyst/pull/477)
  [(#536)](https://github.com/PennyLaneAI/catalyst/pull/536)
  [(#547)](https://github.com/PennyLaneAI/catalyst/pull/547)

  Simply import the CUDA Quantum `@cudaqjit` decorator to use this functionality:

  ```python
  from catalyst.cuda import cudaqjit
  ```

  Or, if using Catalyst from PennyLane, simply specify `@qml.qjit(compiler="cuda_quantum")`.

  The following devices are available when compiling with CUDA Quantum:

  * `softwareq.qpp`: a modern C++ state-vector simulator
  * `nvidia.custatevec`: The NVIDIA CuStateVec GPU simulator (with support for multi-gpu)
  * `nvidia.cutensornet`: The NVIDIA CuTensorNet GPU simulator (with support for matrix product state)

  For example:

  ```python
  dev = qml.device("softwareq.qpp", wires=2)

  @cudaqjit
  @qml.qnode(dev)
  def circuit(x):
      qml.RX(x[0], wires=0)
      qml.RY(x[1], wires=1)
      qml.CNOT(wires=[0, 1])
      return qml.expval(qml.PauliY(0))
  ```

  ```pycon
  >>> circuit(jnp.array([0.5, 1.4]))
  -0.47244976756708373
  ```

  Note that CUDA Quantum compilation currently does not have feature parity with Catalyst
  compilation; in particular, AutoGraph, control flow, differentiation, and various measurement
  statistics (such as probabilities and variance) are not yet supported.
  Classical code support is also limited.

* Catalyst now supports just-in-time compilation of static (compile-time constant) arguments.
  [(#476)](https://github.com/PennyLaneAI/catalyst/pull/476)
  [(#550)](https://github.com/PennyLaneAI/catalyst/pull/550)

  The `@qjit` decorator takes a new argument `static_argnums`, which specifies positional
  arguments of the decorated function should be treated as compile-time static arguments.

  This allows any hashable Python object to be passed to the function during compilation;
  the function will only be re-compiled if the hash value of the static arguments change.
  Otherwise, re-using previous static argument values will result in no re-compilation.

  ```python
  @qjit(static_argnums=(1,))
  def f(x, y):
      print(f"Compiling with y={y}")
      return x + y
  ```

  ```pycon
  >>> f(0.5, 0.3)
  Compiling with y=0.3
  array(0.8)
  >>> f(0.1, 0.3)  # no re-compilation occurs
  array(0.4)
  >>> f(0.1, 0.4)  # y changes, re-compilation
  Compiling with y=0.4
  array(0.5)
  ```

  This functionality can be used to support passing arbitrary Python objects to QJIT-compiled
  functions, as long as they are hashable:

  ```py
  from dataclasses import dataclass

  @dataclass
  class MyClass:
      val: int

      def __hash__(self):
          return hash(str(self))

  @qjit(static_argnums=(1,))
  def f(x: int, y: MyClass):
      return x + y.val
  ```

  ```pycon
  >>> f(1, MyClass(5))
  array(6)
  >>> f(1, MyClass(6))  # re-compilation
  array(7)
  >>> f(2, MyClass(5))  # no re-compilation
  array(7)
  ```

* Mid-circuit measurements now support post-selection and qubit reset when used with
  the Lightning simulators.
  [(#491)](https://github.com/PennyLaneAI/catalyst/pull/491)
  [(#507)](https://github.com/PennyLaneAI/catalyst/pull/507)

  To specify post-selection, simply pass the `postselect` argument to the `catalyst.measure`
  function:

  ```python
  dev = qml.device("lightning.qubit", wires=1)

  @qjit
  @qml.qnode(dev)
  def f():
      qml.Hadamard(0)
      m = measure(0, postselect=1)
      return qml.expval(qml.PauliZ(0))
  ```

  Likewise, to reset a wire after mid-circuit measurement, simply specify `reset=True`:

  ```python
  dev = qml.device("lightning.qubit", wires=1)

  @qjit
  @qml.qnode(dev)
  def f():
      qml.Hadamard(0)
      m = measure(0, reset=True)
      return qml.expval(qml.PauliZ(0))
  ```

<h3>Improvements</h3>

* Catalyst now supports Python 3.12
  [(#532)](https://github.com/PennyLaneAI/catalyst/pull/532)

* The JAX version used by Catalyst has been updated to `v0.4.23`.
  [(#428)](https://github.com/PennyLaneAI/catalyst/pull/428)

* Catalyst now supports the `qml.GlobalPhase` operation.
  [(#563)](https://github.com/PennyLaneAI/catalyst/pull/563)

* Native support for `qml.PSWAP` and `qml.ISWAP` gates on Amazon Braket devices has been added.
  [(#458)](https://github.com/PennyLaneAI/catalyst/pull/458)

  Specifically, a circuit like

  ```py
  dev = qml.device("braket.local.qubit", wires=2, shots=100)

  @qjit
  @qml.qnode(dev)
  def f(x: float):
      qml.Hadamard(0)
      qml.PSWAP(x, wires=[0, 1])
      qml.ISWAP(wires=[1, 0])
      return qml.probs()
  ```

* Add support for `GlobalPhase` gate in the runtime.
  [(#563)](https://github.com/PennyLaneAI/catalyst/pull/563)

  would no longer decompose the `PSWAP` and `ISWAP` gates.

* The `qml.BlockEncode` operator is now supported with Catalyst.
  [(#483)](https://github.com/PennyLaneAI/catalyst/pull/483)

* Catalyst no longer relies on a TensorFlow installation for its AutoGraph functionality. Instead,
  the standalone `diastatic-malt` package is used and automatically installed as a dependency.
  [(#401)](https://github.com/PennyLaneAI/catalyst/pull/401)

* The `@qjit` decorator will remember previously compiled functions when the PyTree metadata
  of arguments changes, in addition to also remembering compiled functions when static
  arguments change.
  [(#522)](https://github.com/PennyLaneAI/catalyst/pull/531)

  The following example will no longer trigger a third compilation:
  ```py
  @qjit
  def func(x):
      print("compiling")
      return x
  ```
  ```pycon
  >>> func([1,]);             # list
  compiling
  >>> func((2,));             # tuple
  compiling
  >>> func([3,]);             # list
  ```

  Note however that in order to keep overheads low, changing the argument *type* or *shape* (in a
  promotion incompatible way) may override a previously stored function (with identical PyTree
  metadata and static argument values):

  ```py
  @qjit
  def func(x):
      print("compiling")
      return x
  ```
  ```pycon
  >>> func(jnp.array(1));     # scalar
  compiling
  >>> func(jnp.array([2.]));  # 1-D array
  compiling
  >>> func(jnp.array(3));     # scalar
  compiling
  ```

* Catalyst gradient functions (`grad`, `jacobian`, `vjp`, and `jvp`) now support
  being applied to functions that use (nested) container
  types as inputs and outputs. This includes lists and dictionaries, as well
  as any data structure implementing the [PyTree protocol](https://jax.readthedocs.io/en/latest/pytrees.html).
  [(#500)](https://github.com/PennyLaneAI/catalyst/pull/500)
  [(#501)](https://github.com/PennyLaneAI/catalyst/pull/501)
  [(#508)](https://github.com/PennyLaneAI/catalyst/pull/508)
  [(#549)](https://github.com/PennyLaneAI/catalyst/pull/549)

  ```py
  dev = qml.device("lightning.qubit", wires=1)

  @qml.qnode(dev)
  def circuit(phi, psi):
      qml.RY(phi, wires=0)
      qml.RX(psi, wires=0)
      return [{"expval0": qml.expval(qml.PauliZ(0))}, qml.expval(qml.PauliZ(0))]

  psi = 0.1
  phi = 0.2
  ```
  ```pycon
  >>> qjit(jacobian(circuit, argnum=[0, 1]))(psi, phi)
  [{'expval0': (array(-0.0978434), array(-0.19767681))}, (array(-0.0978434), array(-0.19767681))]
  ```

* Support has been added for linear algebra functions which depend on computing the eigenvalues
  of symmetric matrices, such as `np.sqrt_matrix()`.
  [(#488)](https://github.com/PennyLaneAI/catalyst/pull/488)

  For example, you can compile `qml.math.sqrt_matrix`:

  ```python
  @qml.qjit
  def workflow(A):
      B = qml.math.sqrt_matrix(A)
      return B @ A
  ```

  Internally, this involves support for lowering the eigenvectors/values computation lapack method
  `lapack_dsyevd` via `stablehlo.custom_call`.

* Additional debugging functions are now available in the `catalyst.debug` directory.
  [(#529)](https://github.com/PennyLaneAI/catalyst/pull/529)
  [(#522)](https://github.com/PennyLaneAI/catalyst/pull/531)

  This includes:

  - `filter_static_args(args, static_argnums)` to remove static values from arguments using the
    provided index list.

  - `get_cmain(fn, *args)` to return a C program that calls a jitted function with the provided
    arguments.

  - `print_compilation_stage(fn, stage)` to print one of the recorded compilation stages for a
    JIT-compiled function.

  For more details, please see the `catalyst.debug` documentation.

* Remove redundant copies of TOML files for `lightning.kokkos` and `lightning.qubit`.
  [(#472)](https://github.com/PennyLaneAI/catalyst/pull/472)

  `lightning.kokkos` and `lightning.qubit` now ship with their own TOML file. As such, we use the TOML file provided by them.

* Capturing quantum circuits with many gates prior to compilation is now quadratically faster (up to
  a factor), by removing `qextract_p` and `qinst_p` from forced-order primitives.
  [(#469)](https://github.com/PennyLaneAI/catalyst/pull/469)

* Update `AllocateQubit` and `AllocateQubits` in `LightningKokkosSimulator` to preserve
  the current state-vector before qubit re-allocations in the runtime dynamic qubits management.
  [(#479)](https://github.com/PennyLaneAI/catalyst/pull/479)

* The [PennyLane custom compiler entry point name convention has changed](https://github.com/PennyLaneAI/pennylane/pull/5140), necessitating
  a change to the Catalyst entry points.
  [(#493)](https://github.com/PennyLaneAI/catalyst/pull/493)

<h3>Breaking changes</h3>

* Catalyst gradient functions now match the Jax convention for the returned axes of
  gradients, Jacobians, VJPs, and JVPs. As a result, the returned tensor shape from various
  Catalyst gradient functions may differ compared to previous versions of Catalyst.
  [(#500)](https://github.com/PennyLaneAI/catalyst/pull/500)
  [(#501)](https://github.com/PennyLaneAI/catalyst/pull/501)
  [(#508)](https://github.com/PennyLaneAI/catalyst/pull/508)

* The Catalyst Python frontend has been partially refactored. The impact on user-facing
  functionality is minimal, but the location of certain classes and methods used by the package
  may have changed.
  [(#529)](https://github.com/PennyLaneAI/catalyst/pull/529)
  [(#522)](https://github.com/PennyLaneAI/catalyst/pull/531)

  The following changes have been made:

  * Some debug methods and features on the QJIT class have been turned into free functions and moved
    to the `catalyst.debug` module, which will now appear in the public documention. This includes
    compiling a program from IR, obtaining a C program to invoke a compiled function from, and
    printing fine-grained MLIR compilation stages.

  * The `compilation_pipelines.py` module has been renamed to `jit.py`, and certain functionality
    has been moved out (see following items).

  * A new module `compiled_functions.py` now manages low-level access to compiled functions.

  * A new module `tracing/type_signatures.py` handles functionality related managing arguments
    and type signatures during the tracing process.

  * The `contexts.py` module has been moved from `utils` to the new `tracing` sub-module.

<h3>Internal changes</h3>

* Changes to the runtime QIR API and dependencies, to avoid symbol conflicts
  with other libraries that utilize QIR.
  [(#464)](https://github.com/PennyLaneAI/catalyst/pull/464)
  [(#470)](https://github.com/PennyLaneAI/catalyst/pull/470)

  The existing Catalyst runtime implements QIR as a library that can be linked against a QIR module.
  This works great when Catalyst is the only implementor of QIR, however it may generate
  symbol conflicts when used alongside other QIR implementations.

  To avoid this, two changes were necessary:

  * The Catalyst runtime now has a different API from QIR instructions.

    The runtime has been modified such that QIR instructions are lowered to functions where
    the `__quantum__` part of the function name is replaced with `__catalyst__`. This prevents
    the possibility of symbol conflicts with other libraries that implement QIR as a library.

  * The Catalyst runtime no longer depends on QIR runner's stdlib.

    We no longer depend nor link against QIR runner's stdlib. By linking against QIR runner's stdlib,
    some definitions persisted that may be different than ones used by third party implementors. To
    prevent symbol conflicts QIR runner's stdlib was removed and is no longer linked against. As a
    result, the following functions are now defined and implemented in Catalyst's runtime:

    * `int64_t __catalyst__rt__array_get_size_1d(QirArray *)`
    * `int8_t *__catalyst__rt__array_get_element_ptr_1d(QirArray *, int64_t)`

    and the following functions were removed since the frontend does not generate them

    * `QirString *__catalyst__rt__qubit_to_string(QUBIT *)`
    * `QirString *__catalyst__rt__result_to_string(RESULT *)`

* Fix an issue when no qubit number was specified for the `qinst` primitive. The primitive now
  correctly deduces the number of qubits when no gate parameters are present. This change is not
  user facing.
  [(#496)](https://github.com/PennyLaneAI/catalyst/pull/496)

<h3>Bug fixes</h3>

* Fixed a bug where differentiation of sliced arrays would result in an error.
  [(#552)](https://github.com/PennyLaneAI/catalyst/pull/552)

  ```py
  def f(x):
    return jax.numpy.sum(x[::2])

  x = jax.numpy.array([0.1, 0.2, 0.3, 0.4])
  ```
  ```pycon
  >>> catalyst.qjit(catalyst.grad(f))(x)
  [1. 0. 1. 0.]
  ```

* Fixed a bug where quantum control applied to a subcircuit was not correctly mapping wires,
  and the wires in the nested region remained unchanged.
  [(#555)](https://github.com/PennyLaneAI/catalyst/pull/555)

* Catalyst will no longer print a warning that recompilation is triggered when a `@qjit` decorated
  function with no arguments is invoke without having been compiled first, for example via the use
  of `target="mlir"`.
  [(#522)](https://github.com/PennyLaneAI/catalyst/pull/531)

* Fixes a bug in the configuration of dynamic shaped arrays that would cause certain program to
  error with `TypeError: cannot unpack non-iterable ShapedArray object`.
  [(#526)](https://github.com/PennyLaneAI/catalyst/pull/526)

  This is fixed by replacing the code which updates the `JAX_DYNAMIC_SHAPES` option with a
  `transient_jax_config()` context manager which temporarily sets the value of
  `JAX_DYNAMIC_SHAPES` to True and then restores the original configuration value following the
  yield. The context manager is used by `trace_to_jaxpr()` and `lower_jaxpr_to_mlir()`.

* Exceptions encountered in the runtime when using the `@qjit` option `async_qnodes=Tue`
  will now be properly propagated to the frontend.
  [(#447)](https://github.com/PennyLaneAI/catalyst/pull/447)
  [(#510)](https://github.com/PennyLaneAI/catalyst/pull/510)

  This is done by:
  * changeing `llvm.call` to `llvm.invoke`
  * setting async runtime tokens and values to be errors
  * deallocating live tokens and values

* Fixes a bug when computing gradients with the indexing/slicing,
  by fixing the scatter operation lowering when `updatedWindowsDim` is empty.
  [(#475)](https://github.com/PennyLaneAI/catalyst/pull/475)

* Fix the issue in `LightningKokkos::AllocateQubits` with allocating too many qubit IDs on
  qubit re-allocation.
  [(#473)](https://github.com/PennyLaneAI/catalyst/pull/473)

* Fixed an issue where wires was incorrectly set as `<Wires = [<WiresEnum.AnyWires: -1>]>`
  when using `catalyst.adjoint` and `catalyst.ctrl`, by adding a `wires` property to
  these operations.
  [(#480)](https://github.com/PennyLaneAI/catalyst/pull/480)

* Fix the issue with multiple lapack symbol definitions in the compiled program by updating
  the `stablehlo.custom_call` conversion pass.
  [(#488)](https://github.com/PennyLaneAI/catalyst/pull/488)

<h3>Contributors</h3>

This release contains contributions from (in alphabetical order):

Mikhail Andrenkov,
Ali Asadi,
David Ittah,
Tzung-Han Juang,
Erick Ochoa Lopez,
Romain Moyard,
Raul Torres,
Haochen Paul Wang.

# Release 0.4.1

<h3>Improvements</h3>

* Catalyst wheels are now packaged with OpenMP and ZStd, which avoids installing additional
  requirements separately in order to use pre-packaged Catalyst binaries.
  [(#457)](https://github.com/PennyLaneAI/catalyst/pull/457)
  [(#478)](https://github.com/PennyLaneAI/catalyst/pull/478)

  Note that OpenMP support for the `lightning.kokkos` backend has been disabled on macOS x86_64, due
  to memory issues in the computation of Lightning's adjoint-jacobian in the presence of multiple
  OMP threads.

<h3>Bug fixes</h3>

* Resolve an infinite recursion in the decomposition of the `Controlled`
  operator whenever computing a Unitary matrix for the operator fails.
  [(#468)](https://github.com/PennyLaneAI/catalyst/pull/468)

* Resolve a failure to generate gradient code for specific input circuits.
  [(#439)](https://github.com/PennyLaneAI/catalyst/pull/439)

  In this case, `jnp.mod`
  was used to compute wire values in a for loop, which prevented the gradient
  architecture from fully separating quantum and classical code. The following
  program is now supported:
  ```py
  @qjit
  @grad
  @qml.qnode(dev)
  def f(x):
      def cnot_loop(j):
          qml.CNOT(wires=[j, jnp.mod((j + 1), 4)])

      for_loop(0, 4, 1)(cnot_loop)()

      return qml.expval(qml.PauliZ(0))
  ```

* Resolve unpredictable behaviour when importing libraries that share Catalyst's LLVM dependency
  (e.g. TensorFlow). In some cases, both packages exporting the same symbols from their shared
  libraries can lead to process crashes and other unpredictable behaviour, since the wrong functions
  can be called if both libraries are loaded in the current process.
  The fix involves building shared libraries with hidden (macOS) or protected (linux) symbol
  visibility by default, exporting only what is necessary.
  [(#465)](https://github.com/PennyLaneAI/catalyst/pull/465)

* Resolve a failure to find the SciPy OpenBLAS library when running Catalyst,
  due to a different SciPy version being used to build Catalyst than to run it.
  [(#471)](https://github.com/PennyLaneAI/catalyst/pull/471)

* Resolve a memory leak in the runtime stemming from  missing calls to device destructors
  at the end of programs.
  [(#446)](https://github.com/PennyLaneAI/catalyst/pull/446)

<h3>Contributors</h3>

This release contains contributions from (in alphabetical order):

Ali Asadi,
David Ittah.

# Release 0.4.0

<h3>New features</h3>

* Catalyst is now accessible directly within the PennyLane user interface,
  once Catalyst is installed, allowing easy access to Catalyst just-in-time
  functionality.

  Through the use of the `qml.qjit` decorator, entire workflows can be JIT
  compiled down to a machine binary on first-function execution, including both quantum
  and classical processing. Subsequent calls to the compiled function will execute
  the previously-compiled binary, resulting in significant performance improvements.

  ```python
  import pennylane as qml

  dev = qml.device("lightning.qubit", wires=2)

  @qml.qjit
  @qml.qnode(dev)
  def circuit(theta):
      qml.Hadamard(wires=0)
      qml.RX(theta, wires=1)
      qml.CNOT(wires=[0, 1])
      return qml.expval(qml.PauliZ(wires=1))
  ```

  ```pycon
  >>> circuit(0.5)  # the first call, compilation occurs here
  array(0.)
  >>> circuit(0.5)  # the precompiled quantum function is called
  array(0.)
  ```

  Currently, PennyLane supports the [Catalyst hybrid compiler](https://github.com/pennylaneai/catalyst)
  with the `qml.qjit` decorator, which directly aliases Catalyst's `catalyst.qjit`.

  In addition to the above `qml.qjit` integration, the following native PennyLane functions can now
  be used with the `qjit` decorator: `qml.adjoint`, `qml.ctrl`, `qml.grad`, `qml.jacobian`,
  `qml.vjp`, `qml.jvp`, and `qml.adjoint`, `qml.while_loop`, `qml.for_loop`, `qml.cond`. These will
  alias to the corresponding Catalyst functions when used within a `qjit` context.

  For more details on these functions, please refer to the
 [PennyLane compiler documentation](https://docs.pennylane.ai/en/stable/introduction/compiling_workflows.html) and
 [compiler module documentation](https://docs.pennylane.ai/en/stable/code/qml_compiler.html).

* Just-in-time compiled functions now support asynchronuous execution of QNodes.
  [(#374)](https://github.com/PennyLaneAI/catalyst/pull/374)
  [(#381)](https://github.com/PennyLaneAI/catalyst/pull/381)
  [(#420)](https://github.com/PennyLaneAI/catalyst/pull/420)
  [(#424)](https://github.com/PennyLaneAI/catalyst/pull/424)
  [(#433)](https://github.com/PennyLaneAI/catalyst/pull/433)

  Simply specify `async_qnodes=True` when using the `@qjit` decorator to enable the async
  execution of QNodes. Currently, asynchronous execution is only supported by
  `lightning.qubit` and `lightning.kokkos`.

  Asynchronous execution will be most beneficial for just-in-time compiled functions that
  contain --- or generate --- multiple QNodes.

  For example,

  ```python
  dev = qml.device("lightning.qubit", wires=2)

  @qml.qnode(device=dev)
  def circuit(params):
      qml.RX(params[0], wires=0)
      qml.RY(params[1], wires=1)
      qml.CNOT(wires=[0, 1])
      return qml.expval(qml.PauliZ(wires=0))

  @qjit(async_qnodes=True)
  def multiple_qnodes(params):
      x = jnp.sin(params)
      y = jnp.cos(params)
      z = jnp.array([circuit(x), circuit(y)]) # will be executed in parallel
      return circuit(z)
  ```
  ``` pycon
  >>> func(jnp.array([1.0, 2.0]))
  1.0
  ```

  Here, the first two circuit executions will occur in parallel across multiple threads,
  as their execution can occur indepdently.

* Preliminary support for PennyLane transforms has been added.
  [(#280)](https://github.com/PennyLaneAI/catalyst/pull/280)

  ```python
  @qjit
  @qml.transforms.split_non_commuting
  @qml.qnode(dev)
  def circuit(x):
      qml.RX(x,wires=0)
      return [qml.expval(qml.PauliY(0)), qml.expval(qml.PauliZ(0))]
  ```

  ```pycon
  >>> circuit(0.4)
  [array(-0.51413599), array(0.85770868)]
  ```

  Currently, most PennyLane transforms will work with Catalyst
  as long as:

  - The circuit does not include any Catalyst-specific features, such
    as Catalyst control flow or measurement,

  - The QNode returns only lists of measurement processes,

  - AutoGraph is disabled, and

  - The transformation does not require or depend on the numeric value of
    dynamic variables.

* Catalyst now supports just-in-time compilation of dynamically-shaped arrays.
  [(#366)](https://github.com/PennyLaneAI/catalyst/pull/366)
  [(#386)](https://github.com/PennyLaneAI/catalyst/pull/385)
  [(#390)](https://github.com/PennyLaneAI/catalyst/pull/390)
  [(#411)](https://github.com/PennyLaneAI/catalyst/pull/411)

  The `@qjit` decorator can now be used to compile functions that accepts or contain tensors
  whose dimensions are not known at compile time; runtime execution with different shapes
  is supported without recompilation.

  In addition, standard tensor initialization functions `jax.numpy.ones`, `jnp.zeros`, and
  `jnp.empty` now accept dynamic variables (where the value is only known at
  runtime).

  ``` python
  @qjit
  def func(size: int):
      return jax.numpy.ones([size, size], dtype=float)
  ```

  ``` pycon
  >>> func(3)
  [[1. 1. 1.]
   [1. 1. 1.]
   [1. 1. 1.]]
  ```

  When passing tensors as arguments to compiled functions, the
  `abstracted_axes` keyword argument to the `@qjit` decorator can be used to specify
  which axes of the input arguments should be treated as abstract (and thus
  avoid recompilation).

  For example, without specifying `abstracted_axes`, the following `sum` function
  would recompile each time an array of different size is passed
  as an argument:

  ```pycon
  >>> @qjit
  >>> def sum_fn(x):
  >>>     return jnp.sum(x)
  >>> sum_fn(jnp.array([1]))     # Compilation happens here.
  >>> sum_fn(jnp.array([1, 1]))  # And here!
  ```

  By passing `abstracted_axes`, we can specify that the first axes
  of the first argument is to be treated as dynamic during initial compilation:

  ```pycon
  >>> @qjit(abstracted_axes={0: "n"})
  >>> def sum_fn(x):
  >>>     return jnp.sum(x)
  >>> sum_fn(jnp.array([1]))     # Compilation happens here.
  >>> sum_fn(jnp.array([1, 1]))  # No need to recompile.
  ```

  Note that support for dynamic arrays in control-flow primitives (such as loops),
  is not yet supported.

* Error mitigation using the zero-noise extrapolation method is now available through the
  `catalyst.mitigate_with_zne` transform.
  [(#324)](https://github.com/PennyLaneAI/catalyst/pull/324)
  [(#414)](https://github.com/PennyLaneAI/catalyst/pull/414)

  For example, given a noisy device (such as noisy hardware available through Amazon Braket):

  ```python
  dev = qml.device("noisy.device", wires=2)

  @qml.qnode(device=dev)
  def circuit(x, n):

      @for_loop(0, n, 1)
      def loop_rx(i):
          qml.RX(x, wires=0)

      loop_rx()

      qml.Hadamard(wires=0)
      qml.RZ(x, wires=0)
      loop_rx()
      qml.RZ(x, wires=0)
      qml.CNOT(wires=[1, 0])
      qml.Hadamard(wires=1)
      return qml.expval(qml.PauliY(wires=0))

  @qjit
  def mitigated_circuit(args, n):
      s = jax.numpy.array([1, 2, 3])
      return mitigate_with_zne(circuit, scale_factors=s)(args, n)
  ```

  ```pycon
  >>> mitigated_circuit(0.2, 5)
  0.5655341100116512
  ```

  In addition, a mitigation dialect has been added to the MLIR layer of Catalyst.
  It contains a Zero Noise Extrapolation (ZNE) operation,
  with a lowering to a global folded circuit.

<h3>Improvements</h3>

* The three backend devices provided with Catalyst, `lightning.qubit`, `lightning.kokkos`, and
  `braket.aws`, are now dynamically loaded at runtime.
  [(#343)](https://github.com/PennyLaneAI/catalyst/pull/343)
  [(#400)](https://github.com/PennyLaneAI/catalyst/pull/400)

  This takes advantage of the new backend plugin system provided in Catalyst v0.3.2,
  and allows the devices to be packaged separately from the runtime CAPI. Provided backend
  devices are now loaded at runtime, instead of being linked at compile time.

  For more details on the backend plugin system, see the
  [custom devices documentation](https://docs.pennylane.ai/projects/catalyst/en/stable/dev/custom_devices.html).

* Finite-shot measurement statistics (`expval`, `var`, and `probs`) are now supported
  for the `lightning.qubit` and `lightning.kokkos` devices. Previously, exact statistics
  were returned even when finite shots were specified.
  [(#392)](https://github.com/PennyLaneAI/catalyst/pull/392)
  [(#410)](https://github.com/PennyLaneAI/catalyst/pull/410)

  ```pycon
  >>> dev = qml.device("lightning.qubit", wires=2, shots=100)
  >>> @qjit
  >>> @qml.qnode(dev)
  >>> def circuit(x):
  >>>     qml.RX(x, wires=0)
  >>>     return qml.probs(wires=0)
  >>> circuit(0.54)
  array([0.94, 0.06])
  >>> circuit(0.54)
  array([0.93, 0.07])
  ```

* Catalyst gradient functions `grad`, `jacobian`, `jvp`, and `vjp` can now be invoked from
  outside a `@qjit` context.
  [(#375)](https://github.com/PennyLaneAI/catalyst/pull/375)

  This simplifies the process of writing functions where compilation
  can be turned on and off easily by adding or removing the decorator. The functions dispatch to
  their JAX equivalents when the compilation is turned off.

  ```python
  dev = qml.device("lightning.qubit", wires=2)

  @qml.qnode(dev)
  def circuit(x):
      qml.RX(x, wires=0)
      return qml.expval(qml.PauliZ(0))
  ```

  ```pycon
  >>> grad(circuit)(0.54)  # dispatches to jax.grad
  Array(-0.51413599, dtype=float64, weak_type=True)
  >>> qjit(grad(circuit))(0.54). # differentiates using Catalyst
  array(-0.51413599)
  ```

* New `lightning.qubit` configuration options are now supported via the `qml.device` loader,
  including Markov Chain Monte Carlo sampling support.
  [(#369)](https://github.com/PennyLaneAI/catalyst/pull/369)

  ```python
  dev = qml.device("lightning.qubit", wires=2, shots=1000, mcmc=True)

  @qml.qnode(dev)
  def circuit(x):
      qml.RX(x, wires=0)
      return qml.expval(qml.PauliZ(0))
  ```

  ```pycon
  >>> circuit(0.54)
  array(0.856)
  ```

* Improvements have been made to the runtime and quantum MLIR dialect in order
  to support asynchronous execution.

  - The runtime now supports multiple active devices managed via a device pool. The new `RTDevice`
    data-class and `RTDeviceStatus` along with the `thread_local` device instance pointer enable
    the runtime to better scope the lifetime of device instances concurrently. With these changes,
    one can create multiple active devices and execute multiple programs in a multithreaded
    environment.
    [(#381)](https://github.com/PennyLaneAI/catalyst/pull/381)

  - The ability to dynamically release devices has been added via `DeviceReleaseOp` in the Quantum
    MLIR dialect. This is lowered to the `__quantum__rt__device_release()` runtime instruction,
    which updates the status of the device instance from `Active` to `Inactive`. The runtime will reuse
    this deactivated instance instead of creating a new one automatically at runtime in a
    multi-QNode workflow when another device with identical specifications is requested.
    [(#381)](https://github.com/PennyLaneAI/catalyst/pull/381)

  - The `DeviceOp` definition in the Quantum MLIR dialect has been updated to lower a tuple
    of device information `('lib', 'name', 'kwargs')` to a single device initialization call
    `__quantum__rt__device_init(int8_t *, int8_t *, int8_t *)`. This allows the runtime to initialize
    device instances without keeping partial information of the device
    [(#396)](https://github.com/PennyLaneAI/catalyst/pull/396)

* The quantum adjoint compiler routine has been extended to support function calls that affect the
  quantum state within an adjoint region. Note that the function may only provide a single result
  consisting of the quantum register. By itself this provides no user-facing changes, but compiler
  pass developers may now generate quantum adjoint operations around a block of code containing
  function calls as well as quantum operations and control flow operations.
  [(#353)](https://github.com/PennyLaneAI/catalyst/pull/353)

* The allocation and deallocation operations in MLIR (`AllocOp`, `DeallocOp`) now follow simple
  value semantics for qubit register values, instead of modelling memory in the MLIR trait system.
  Similarly, the frontend generates proper value semantics by deallocating the final register value.

  The change enables functions at the MLIR level to accept and return quantum register values,
  which would otherwise not be correctly identified as aliases of existing register values by the
  bufferization system.
  [(#360)](https://github.com/PennyLaneAI/catalyst/pull/360)

<h3>Breaking changes</h3>

* Third party devices must now provide a configuration TOML file, in order to specify their
  supported operations, measurements, and features for Catalyst compatibility. For more information
  please visit the [Custom Devices](https://docs.pennylane.ai/projects/catalyst/en/latest/dev/custom_devices.html) section in our documentation.
  [(#369)](https://github.com/PennyLaneAI/catalyst/pull/369)

<h3>Bug fixes</h3>

* Resolves a bug in the compiler's differentiation engine that results in a segmentation fault
  when [attempting to differentiate non-differentiable quantum operations](https://github.com/PennyLaneAI/catalyst/issues/384).
  The fix ensures that all existing quantum operation types are removed during gradient passes that
  extract classical code from a QNode function. It also adds a verification step that will raise an error
  if a gradient pass cannot successfully eliminate all quantum operations for such functions.
  [(#397)](https://github.com/PennyLaneAI/catalyst/issues/397)

* Resolves a bug that caused unpredictable behaviour when printing string values with
  the `debug.print` function. The issue was caused by non-null-terminated strings.
  [(#418)](https://github.com/PennyLaneAI/catalyst/pull/418)

<h3>Contributors</h3>

This release contains contributions from (in alphabetical order):

Ali Asadi,
David Ittah,
Romain Moyard,
Sergei Mironov,
Erick Ochoa Lopez,
Shuli Shu.

# Release 0.3.2

<h3>New features</h3>

* The experimental AutoGraph feature now supports Python `while` loops, allowing native Python loops
  to be captured and compiled with Catalyst.
  [(#318)](https://github.com/PennyLaneAI/catalyst/pull/318)

  ```python
  dev = qml.device("lightning.qubit", wires=4)

  @qjit(autograph=True)
  @qml.qnode(dev)
  def circuit(n: int, x: float):
      i = 0

      while i < n:
          qml.RX(x, wires=i)
          i += 1

      return qml.expval(qml.PauliZ(0))
  ```

  ```pycon
  >>> circuit(4, 0.32)
  array(0.94923542)
  ```

  This feature extends the existing AutoGraph support for Python `for` loops and `if` statements
  introduced in v0.3. Note that TensorFlow must be installed for AutoGraph support.

  For more details, please see the
  [AutoGraph guide](https://docs.pennylane.ai/projects/catalyst/en/stable/dev/autograph.html).

* In addition to loops and conditional branches, AutoGraph now supports native Python `and`, `or`
  and `not` operators in Boolean expressions.
  [(#325)](https://github.com/PennyLaneAI/catalyst/pull/325)

  ```python
  dev = qml.device("lightning.qubit", wires=1)

  @qjit(autograph=True)
  @qml.qnode(dev)
  def circuit(x: float):

      if x >= 0 and x < jnp.pi:
          qml.RX(x, wires=0)

      return qml.probs()
  ```

  ```pycon
  >>> circuit(0.43)
  array([0.95448287, 0.04551713])
  >>> circuit(4.54)
  array([1., 0.])
  ```

  Note that logical Boolean operators will only be captured by AutoGraph if all
  operands are dynamic variables (that is, a value known only at runtime, such
  as a measurement result or function argument). For other use
  cases, it is recommended to use the `jax.numpy.logical_*` set of functions where
  appropriate.

* Debug compiled programs and print dynamic values at runtime with ``debug.print``
  [(#279)](https://github.com/PennyLaneAI/catalyst/pull/279)
  [(#356)](https://github.com/PennyLaneAI/catalyst/pull/356)

  You can now print arbitrary values from your running program, whether they are arrays, constants,
  strings, or abitrary Python objects. Note that while non-array Python objects
  *will* be printed at runtime, their string representation is captured at
  compile time, and thus will always be the same regardless of program inputs.
  The output for arrays optionally includes a descriptor for how the data is stored in memory
  ("memref").

  ```python
  @qjit
  def func(x: float):
      debug.print(x, memref=True)
      debug.print("exit")
  ```

  ```pycon
  >>> func(jnp.array(0.43))
  MemRef: base@ = 0x5629ff2b6680 rank = 0 offset = 0 sizes = [] strides = [] data =
  0.43
  exit
  ```

* Catalyst now officially supports macOS X86_64 devices, with macOS binary wheels
  available for both AARCH64 and X86_64.
  [(#347)](https://github.com/PennyLaneAI/catalyst/pull/347)
  [(#313)](https://github.com/PennyLaneAI/catalyst/pull/313)

* It is now possible to dynamically load third-party Catalyst compatible devices directly
  into a pre-installed Catalyst runtime on Linux.
  [(#327)](https://github.com/PennyLaneAI/catalyst/pull/327)

  To take advantage of this, third-party devices must implement the `Catalyst::Runtime::QuantumDevice`
  interface, in addition to defining the following method:

  ```cpp
  extern "C" Catalyst::Runtime::QuantumDevice*
  getCustomDevice() { return new CustomDevice(); }
  ```

  This support can also be integrated into existing PennyLane Python devices that inherit from
  the `QuantumDevice` class, by defining the `get_c_interface` static method.

  For more details, see the
  [custom devices documentation](https://docs.pennylane.ai/projects/catalyst/en/stable/dev/custom_devices.html).

<h3>Improvements</h3>

* Return values of conditional functions no longer need to be of exactly the same type.
  Type promotion is automatically applied to branch return values if their types don't match.
  [(#333)](https://github.com/PennyLaneAI/catalyst/pull/333)

  ```python
  @qjit
  def func(i: int, f: float):

      @cond(i < 3)
      def cond_fn():
          return i

      @cond_fn.otherwise
      def otherwise():
          return f

      return cond_fn()
  ```

  ```pycon
  >>> func(1, 4.0)
  array(1.0)
  ```

  Automatic type promotion across conditional branches also works with AutoGraph:

  ```python
  @qjit(autograph=True)
  def func(i: int, f: float):

      if i < 3:
          i = i
      else:
          i = f

      return i
  ```

  ```pycon
  >>> func(1, 4.0)
  array(1.0)
  ```

* AutoGraph now supports converting functions even when they are invoked through functional wrappers such
  as `adjoint`, `ctrl`, `grad`, `jacobian`, etc.
  [(#336)](https://github.com/PennyLaneAI/catalyst/pull/336)

  For example, the following should now succeed:

  ```python
  def inner(n):
    for i in range(n):
      qml.T(i)

  @qjit(autograph=True)
  @qml.qnode(dev)
  def f(n: int):
      adjoint(inner)(n)
      return qml.state()
  ```

* To prepare for Catalyst's frontend being integrated with PennyLane, the appropriate plugin entry point
  interface has been added to Catalyst.
  [(#331)](https://github.com/PennyLaneAI/catalyst/pull/331)

  For any compiler packages seeking to be registered in PennyLane, the `entry_points`
  metadata under the the group name `pennylane.compilers` must be added, with the following entry points:

  - `context`: Path to the compilation evaluation context manager. This context manager should have
    the method `context.is_tracing()`, which returns True if called within a program that is being
    traced or captured.

  - `ops`: Path to the compiler operations module. This operations module may contain compiler
    specific versions of PennyLane operations. Within a JIT context, PennyLane operations may
    dispatch to these.

  - `qjit`: Path to the JIT compiler decorator provided by the compiler. This decorator should have
    the signature `qjit(fn, *args, **kwargs)`, where `fn` is the function to be compiled.

* The compiler driver diagnostic output has been improved, and now includes failing IR as well as
  the names of failing passes.
  [(#349)](https://github.com/PennyLaneAI/catalyst/pull/349)

* The scatter operation in the Catalyst dialect now uses an SCF for loop to avoid ballooning
  the compiled code.
  [(#307)](https://github.com/PennyLaneAI/catalyst/pull/307)

* The `CopyGlobalMemRefPass` pass of our MLIR processing pipeline now supports
  dynamically shaped arrays.
  [(#348)](https://github.com/PennyLaneAI/catalyst/pull/348)

* The Catalyst utility dialect is now included in the Catalyst MLIR C-API.
  [(#345)](https://github.com/PennyLaneAI/catalyst/pull/345)

* Fix an issue with the AutoGraph conversion system that would prevent the fallback to Python from
  working correctly in certain instances.
  [(#352)](https://github.com/PennyLaneAI/catalyst/pull/352)

  The following type of code is now supported:

  ```python
  @qjit(autograph=True)
  def f():
    l = jnp.array([1, 2])
    for _ in range(2):
        l = jnp.kron(l, l)
    return l
  ```

* Catalyst now supports `jax.numpy.polyfit` inside a qjitted function.
  [(#367)](https://github.com/PennyLaneAI/catalyst/pull/367/)

* Catalyst now supports custom calls (including the one from HLO). We added support in MLIR (operation, bufferization
  and lowering). In the `lib_custom_calls`, developers then implement their custom calls and use external functions
  directly (e.g. Lapack). The OpenBlas library is taken from Scipy and linked in Catalyst, therefore any function from
  it can be used.
  [(#367)](https://github.com/PennyLaneAI/catalyst/pull/367/)

<h3>Breaking changes</h3>

* The axis ordering for `catalyst.jacobian` is updated to match `jax.jacobian`. Assuming we have
  parameters of shape `[a,b]` and results of shape `[c,d]`, the returned Jacobian will now have
  shape `[c, d, a, b]` instead of `[a, b, c, d]`.
  [(#283)](https://github.com/PennyLaneAI/catalyst/pull/283)

<h3>Bug fixes</h3>

* An upstream change in the PennyLane-Lightning project was addressed to prevent compilation issues
  in the `StateVectorLQubitDynamic` class in the runtime.
  The issue was introduced in [#499](https://github.com/PennyLaneAI/pennylane-lightning/pull/499).
  [(#322)](https://github.com/PennyLaneAI/catalyst/pull/322)

* The `requirements.txt` file to build Catalyst from source has been updated with a minimum pip
  version, `>=22.3`. Previous versions of pip are unable to perform editable installs when the
  system-wide site-packages are read-only, even when the `--user` flag is provided.
  [(#311)](https://github.com/PennyLaneAI/catalyst/pull/311)

* The frontend has been updated to make it compatible with PennyLane `MeasurementProcess` objects
  now being PyTrees in PennyLane version 0.33.
  [(#315)](https://github.com/PennyLaneAI/catalyst/pull/315)

<h3>Contributors</h3>

This release contains contributions from (in alphabetical order):

Ali Asadi,
David Ittah,
Sergei Mironov,
Romain Moyard,
Erick Ochoa Lopez.

# Release 0.3.1

<h3>New features</h3>

* The experimental AutoGraph feature, now supports Python `for` loops, allowing native Python loops
  to be captured and compiled with Catalyst.
  [(#258)](https://github.com/PennyLaneAI/catalyst/pull/258)

  ```python
  dev = qml.device("lightning.qubit", wires=n)

  @qjit(autograph=True)
  @qml.qnode(dev)
  def f(n):
      for i in range(n):
          qml.Hadamard(wires=i)

      return qml.expval(qml.PauliZ(0))
  ```

  This feature extends the existing AutoGraph support for Python `if` statements introduced in v0.3.
  Note that TensorFlow must be installed for AutoGraph support.

* The quantum control operation can now be used in conjunction with Catalyst control flow, such as
  loops and conditionals, via the new `catalyst.ctrl` function.
  [(#282)](https://github.com/PennyLaneAI/catalyst/pull/282)

  Similar in behaviour to the `qml.ctrl` control modifier from PennyLane, `catalyst.ctrl` can
  additionally wrap around quantum functions which contain control flow, such as the Catalyst
  `cond`, `for_loop`, and `while_loop` primitives.

  ```python
  @qjit
  @qml.qnode(qml.device("lightning.qubit", wires=4))
  def circuit(x):

      @for_loop(0, 3, 1)
      def repeat_rx(i):
          qml.RX(x / 2, wires=i)

      catalyst.ctrl(repeat_rx, control=3)()

      return qml.expval(qml.PauliZ(0))
  ```

  ```pycon
  >>> circuit(0.2)
  array(1.)
  ```

* Catalyst now supports JAX's `array.at[index]` notation for array element assignment and updating.
  [(#273)](https://github.com/PennyLaneAI/catalyst/pull/273)

  ```python
  @qjit
  def add_multiply(l: jax.core.ShapedArray((3,), dtype=float), idx: int):
      res = l.at[idx].multiply(3)
      res2 = l.at[idx].add(2)
      return res + res2

  res = add_multiply(jnp.array([0, 1, 2]), 2)
  ```

  ```pycon
  >>> res
  [0, 2, 10]
  ```

  For more details on available methods, see the
  [JAX documentation](https://jax.readthedocs.io/en/latest/_autosummary/jax.numpy.ndarray.at.html).

<h3>Improvements</h3>

* The Lightning backend device has been updated to work with the new PL-Lightning monorepo.
  [(#259)](https://github.com/PennyLaneAI/catalyst/pull/259)
  [(#277)](https://github.com/PennyLaneAI/catalyst/pull/277)

* A new compiler driver has been implemented in C++. This improves compile-time performance by
  avoiding *round-tripping*, which is when the entire program being compiled is dumped to
  a textual form and re-parsed by another tool.

  This is also a requirement for providing custom metadata at the LLVM level, which is
  necessary for better integration with tools like Enzyme. Finally, this makes it more natural
  to improve error messages originating from C++ when compared to the prior subprocess-based
  approach.
  [(#216)](https://github.com/PennyLaneAI/catalyst/pull/216)

* Support the `braket.devices.Devices` enum class and `s3_destination_folder`
  device options for AWS Braket remote devices.
  [(#278)](https://github.com/PennyLaneAI/catalyst/pull/278)

* Improvements have been made to the build process, including avoiding unnecessary processes such
  as removing `opt` and downloading the wheel.
  [(#298)](https://github.com/PennyLaneAI/catalyst/pull/298)

* Remove a linker warning about duplicate `rpath`s when Catalyst wheels are installed on macOS.
  [(#314)](https://github.com/PennyLaneAI/catalyst/pull/314)

<h3>Bug fixes</h3>

* Fix incompatibilities with GCC on Linux introduced in v0.3.0 when compiling user programs.
  Due to these, Catalyst v0.3.0 only works when clang is installed in the user environment.

  - Resolve an issue with an empty linker flag, causing `ld` to error.
    [(#276)](https://github.com/PennyLaneAI/catalyst/pull/276)

  - Resolve an issue with undefined symbols provided the Catalyst runtime.
    [(#316)](https://github.com/PennyLaneAI/catalyst/pull/316)

* Remove undocumented package dependency on the zlib/zstd compression library.
  [(#308)](https://github.com/PennyLaneAI/catalyst/pull/308)

* Fix filesystem issue when compiling multiple functions with the same name and
  `keep_intermediate=True`.
  [(#306)](https://github.com/PennyLaneAI/catalyst/pull/306)

* Add support for applying the `adjoint` operation to `QubitUnitary` gates.
  `QubitUnitary` was not able to be `adjoint`ed when the variable holding the unitary matrix might
  change. This can happen, for instance, inside of a for loop.
  To solve this issue, the unitary matrix gets stored in the array list via push and pops.
  The unitary matrix is later reconstructed from the array list and `QubitUnitary` can be executed
  in the `adjoint`ed context.
  [(#304)](https://github.com/PennyLaneAI/catalyst/pull/304)
  [(#310)](https://github.com/PennyLaneAI/catalyst/pull/310)

<h3>Contributors</h3>

This release contains contributions from (in alphabetical order):

Ali Asadi,
David Ittah,
Erick Ochoa Lopez,
Jacob Mai Peng,
Sergei Mironov,
Romain Moyard.

# Release 0.3.0

<h3>New features</h3>

* Catalyst now officially supports macOS ARM devices, such as Apple M1/M2 machines,
  with macOS binary wheels available on PyPI. For more details on the changes involved to support
  macOS, please see the improvements section.
  [(#229)](https://github.com/PennyLaneAI/catalyst/pull/230)
  [(#232)](https://github.com/PennyLaneAI/catalyst/pull/232)
  [(#233)](https://github.com/PennyLaneAI/catalyst/pull/233)
  [(#234)](https://github.com/PennyLaneAI/catalyst/pull/234)

* Write Catalyst-compatible programs with native Python conditional statements.
  [(#235)](https://github.com/PennyLaneAI/catalyst/pull/235)

  AutoGraph is a new, experimental, feature that automatically converts Python conditional
  statements like `if`, `else`, and `elif`, into their equivalent functional forms provided by
  Catalyst (such as `catalyst.cond`).

  This feature is currently opt-in, and requires setting the `autograph=True` flag in the `qjit`
  decorator:

  ```python
  dev = qml.device("lightning.qubit", wires=1)

  @qjit(autograph=True)
  @qml.qnode(dev)
  def f(x):
      if x < 0.5:
          qml.RY(jnp.sin(x), wires=0)
      else:
          qml.RX(jnp.cos(x), wires=0)

      return qml.expval(qml.PauliZ(0))
  ```

  The implementation is based on the AutoGraph module from TensorFlow, and requires a working
  TensorFlow installation be available. In addition, Python loops (`for` and `while`) are not
  yet supported, and do not work in AutoGraph mode.

  Note that there are some caveats when using this feature especially around the use of global
  variables or object mutation inside of methods. A functional style is always recommended when
  using `qjit` or AutoGraph.

* The quantum adjoint operation can now be used in conjunction with Catalyst control flow, such as
  loops and conditionals. For this purpose a new instruction, `catalyst.adjoint`, has been added.
  [(#220)](https://github.com/PennyLaneAI/catalyst/pull/220)

  `catalyst.adjoint` can wrap around quantum functions which contain the Catalyst `cond`,
  `for_loop`, and `while_loop` primitives. Previously, the usage of `qml.adjoint` on functions with
  these primitives would result in decomposition errors. Note that a future release of Catalyst will
  merge the behaviour of `catalyst.adjoint` into `qml.adjoint` for convenience.

  ```python
  dev = qml.device("lightning.qubit", wires=3)

  @qjit
  @qml.qnode(dev)
  def circuit(x):

      @for_loop(0, 3, 1)
      def repeat_rx(i):
          qml.RX(x / 2, wires=i)

      adjoint(repeat_rx)()

      return qml.expval(qml.PauliZ(0))
  ```

  ```pycon
  >>> circuit(0.2)
  array(0.99500417)
  ```

  Additionally, the ability to natively represent the adjoint construct in Catalyst's program
  representation (IR) was added.

* QJIT-compiled programs now support (nested) container types as inputs and outputs of compiled
  functions. This includes lists and dictionaries, as well as any data structure implementing the
  [PyTree protocol](https://jax.readthedocs.io/en/latest/pytrees.html).
  [(#215)](https://github.com/PennyLaneAI/catalyst/pull/215)
  [(#221)](https://github.com/PennyLaneAI/catalyst/pull/221)

  For example, a program that accepts and returns a mix of dictionaries, lists, and tuples:

  ```python
  @qjit
  def workflow(params1, params2):
      res1 = params1["a"][0][0] + params2[1]
      return {"y1": jnp.sin(res1), "y2": jnp.cos(res1)}
  ```

  ```pycon
  >>> params1 = {"a": [[0.1], 0.2]}
  >>> params2 = (0.6, 0.8)
  >>> workflow(params1, params2)
  array(0.78332691)
  ```

* Compile-time backpropagation of arbitrary hybrid programs is now supported, via integration with
  [Enzyme AD](https://enzyme.mit.edu/).
  [(#158)](https://github.com/PennyLaneAI/catalyst/pull/158)
  [(#193)](https://github.com/PennyLaneAI/catalyst/pull/193)
  [(#224)](https://github.com/PennyLaneAI/catalyst/pull/224)
  [(#225)](https://github.com/PennyLaneAI/catalyst/pull/225)
  [(#239)](https://github.com/PennyLaneAI/catalyst/pull/239)
  [(#244)](https://github.com/PennyLaneAI/catalyst/pull/244)

  This allows `catalyst.grad` to differentiate hybrid functions that contain both classical
  pre-processing (inside & outside of QNodes), QNodes, as well as classical post-processing
  (outside of QNodes) via a combination of backpropagation and quantum gradient methods.

  The new default for the differentiation `method` attribute in `catalyst.grad` has been changed to
  `"auto"`, which performs Enzyme-based reverse mode AD on classical code, in conjunction with the
  quantum `diff_method` specified on each QNode:

  ```python
  dev = qml.device("lightning.qubit", wires=1)

  @qml.qnode(dev, diff_method="parameter-shift")
  def circuit(theta):
      qml.RX(jnp.exp(theta ** 2) / jnp.cos(theta / 4), wires=0)
      return qml.expval(qml.PauliZ(wires=0))
  ```

  ```pycon
  >>> grad = qjit(catalyst.grad(circuit, method="auto"))
  >>> grad(jnp.pi)
  array(0.05938718)
  ```

  The reworked differentiation pipeline means you can now compute exact derivatives of programs with
  both classical pre- and post-processing, as shown below:

  ```python
  @qml.qnode(qml.device("lightning.qubit", wires=1), diff_method="adjoint")
  def circuit(theta):
      qml.RX(jnp.exp(theta ** 2) / jnp.cos(theta / 4), wires=0)
      return qml.expval(qml.PauliZ(wires=0))

  def loss(theta):
      return jnp.pi / jnp.tanh(circuit(theta))

  @qjit
  def grad_loss(theta):
      return catalyst.grad(loss)(theta)
  ```

  ```pycon
  >>> grad_loss(1.0)
  array(-1.90958669)
  ```

  You can also use multiple QNodes with different differentiation methods:

  ```python
  @qml.qnode(qml.device("lightning.qubit", wires=1), diff_method="parameter-shift")
  def circuit_A(params):
      qml.RX(jnp.exp(params[0] ** 2) / jnp.cos(params[1] / 4), wires=0)
      return qml.probs()

  @qml.qnode(qml.device("lightning.qubit", wires=1), diff_method="adjoint")
  def circuit_B(params):
      qml.RX(jnp.exp(params[1] ** 2) / jnp.cos(params[0] / 4), wires=0)
      return qml.expval(qml.PauliZ(wires=0))

  def loss(params):
      return jnp.prod(circuit_A(params)) + circuit_B(params)

  @qjit
  def grad_loss(theta):
      return catalyst.grad(loss)(theta)
  ```

  ```pycon
  >>> grad_loss(jnp.array([1.0, 2.0]))
  array([ 0.57367285, 44.4911605 ])
  ```

  And you can differentiate purely classical functions as well:

  ```python
  def square(x: float):
      return x ** 2

  @qjit
  def dsquare(x: float):
      return catalyst.grad(square)(x)
  ```

  ```pycon
  >>> dsquare(2.3)
  array(4.6)
  ```

  Note that the current implementation of reverse mode AD is restricted to 1st order derivatives,
  but you can still use `catalyst.grad(method="fd")` is still available to perform a finite
  differences approximation of _any_ differentiable function.

* Add support for the new PennyLane arithmetic operators.
  [(#250)](https://github.com/PennyLaneAI/catalyst/pull/250)

  PennyLane is in the process of replacing `Hamiltonian` and `Tensor` observables with a set of
  general arithmetic operators. These consist of
  [Prod](https://docs.pennylane.ai/en/stable/code/api/pennylane.ops.op_math.Prod.html),
  [Sum](https://docs.pennylane.ai/en/stable/code/api/pennylane.ops.op_math.Sum.html) and
  [SProd](https://docs.pennylane.ai/en/stable/code/api/pennylane.ops.op_math.SProd.html).

  By default, using dunder methods (eg. `+`, `-`, `@`, `*`) to combine
  operators with scalars or other operators will create `Hamiltonian` and
  `Tensor` objects. However, these two methods will be deprecated in coming
  releases of PennyLane.

  To enable the new arithmetic operators, one can use `Prod`, `Sum`, and
  `Sprod` directly or activate them by calling [enable_new_opmath](https://docs.pennylane.ai/en/stable/code/api/pennylane.operation.enable_new_opmath.html)
  at the beginning of your PennyLane program.

  ``` python
  dev = qml.device("lightning.qubit", wires=2)

  @qjit
  @qml.qnode(dev)
  def circuit(x: float, y: float):
      qml.RX(x, wires=0)
      qml.RX(y, wires=1)
      qml.CNOT(wires=[0, 1])
      return qml.expval(0.2 * qml.PauliX(wires=0) - 0.4 * qml.PauliY(wires=1))
  ```

  ```pycon
  >>> qml.operation.enable_new_opmath()
  >>> qml.operation.active_new_opmath()
  True
  >>> circuit(np.pi / 4, np.pi / 2)
  array(0.28284271)
  ```

<h3>Improvements</h3>

* Better support for Hamiltonian observables:

  - Allow Hamiltonian observables with integer coefficients.
    [(#248)](https://github.com/PennyLaneAI/catalyst/pull/248)

    For example, compiling the following circuit wasn't previously allowed, but is
    now supported in Catalyst:

    ```python
    dev = qml.device("lightning.qubit", wires=2)

    @qjit
    @qml.qnode(dev)
    def circuit(x: float, y: float):
        qml.RX(x, wires=0)
        qml.RY(y, wires=1)

        coeffs = [1, 2]
        obs = [qml.PauliZ(0), qml.PauliZ(1)]
        return qml.expval(qml.Hamiltonian(coeffs, obs))
    ```

  - Allow nested Hamiltonian observables.
    [(#255)](https://github.com/PennyLaneAI/catalyst/pull/255)

    ```python
    @qjit
    @qml.qnode(qml.device("lightning.qubit", wires=3))
    def circuit(x, y, coeffs1, coeffs2):
        qml.RX(x, wires=0)
        qml.RX(y, wires=1)
        qml.RY(x + y, wires=2)

        obs = [
            qml.PauliX(0) @ qml.PauliZ(1),
            qml.Hamiltonian(coeffs1, [qml.PauliZ(0) @ qml.Hadamard(2)]),
        ]

        return qml.var(qml.Hamiltonian(coeffs2, obs))
    ```

* Various performance improvements:

  - The execution and compile time of programs has been reduced, by generating more efficient code
    and avoiding unnecessary optimizations. Specifically, a scalarization procedure was added to the
    MLIR pass pipeline, and LLVM IR compilation is now invoked with optimization level 0.
    [(#217)](https://github.com/PennyLaneAI/catalyst/pull/217)

  - The execution time of compiled functions has been improved in the frontend.
    [(#213)](https://github.com/PennyLaneAI/catalyst/pull/213)

    Specifically, the following changes have been made, which leads to a small but measurable
    improvement when using larger matrices as inputs, or functions with many inputs:

    + only loading the user program library once per compilation,
    + generating return value types only once per compilation,
    + avoiding unnecessary type promotion, and
    + avoiding unnecessary array copies.

  - Peak memory utilization of a JIT compiled program has been reduced, by allowing tensors to be
    scheduled for deallocation. Previously, the tensors were not deallocated until the end of the
    call to the JIT compiled function.
    [(#201)](https://github.com/PennyLaneAI/catalyst/pull/201)

* Various improvements have been made to enable Catalyst to compile on macOS:

  - Remove unnecessary `reinterpret_cast` from `ObsManager`. Removal of
    these `reinterpret_cast` allows compilation of the runtime to succeed
    in macOS. macOS uses an ILP32 mode for Aarch64 where they use the full 64
    bit mode but with 32 bit Integer, Long, and Pointers. This patch also
    changes a test file to prevent a mismatch in machines which compile using
    ILP32 mode.
    [(#229)](https://github.com/PennyLaneAI/catalyst/pull/230)

  - Allow runtime to be compiled on macOS. Substitute `nproc` with a call to
    `os.cpu_count()` and use correct flags for `ld.64`.
    [(#232)](https://github.com/PennyLaneAI/catalyst/pull/232)

  - Improve portability on the frontend to be available on macOS. Use
    `.dylib`, remove unnecessary flags, and address behaviour difference in
    flags.
    [(#233)](https://github.com/PennyLaneAI/catalyst/pull/233)

  - Small compatibility changes in order for all integration tests to succeed
    on macOS.
    [(#234)](https://github.com/PennyLaneAI/catalyst/pull/234)

* Dialects can compile with older versions of clang by avoiding type mismatches.
  [(#228)](https://github.com/PennyLaneAI/catalyst/pull/228)

* The runtime is now built against `qir-stdlib` pre-build artifacts.
  [(#236)](https://github.com/PennyLaneAI/catalyst/pull/236)

* Small improvements have been made to the CI/CD, including fixing the Enzyme
  cache, generalize caches to other operating systems, fix build wheel
  recipe, and remove references to QIR in runtime's Makefile.
  [(#243)](https://github.com/PennyLaneAI/catalyst/pull/243)
  [(#247)](https://github.com/PennyLaneAI/catalyst/pull/247)


<h3>Breaking changes</h3>

* Support for Python 3.8 has been removed.
  [(#231)](https://github.com/PennyLaneAI/catalyst/pull/231)

* The default differentiation method on ``grad`` and ``jacobian`` is reverse-mode
  automatic differentiation instead of finite differences. When a QNode does not have a
  ``diff_method`` specified, it will default to using the parameter shift method instead of
  finite-differences.
  [(#244)](https://github.com/PennyLaneAI/catalyst/pull/244)
  [(#271)](https://github.com/PennyLaneAI/catalyst/pull/271)

* The JAX version used by Catalyst has been updated to `v0.4.14`, the minimum PennyLane version
  required is now `v0.32`.
  [(#264)](https://github.com/PennyLaneAI/catalyst/pull/264)

* Due to the change allowing Python container objects as inputs to QJIT-compiled functions, Python
  lists are no longer automatically converted to JAX arrays.
  [(#231)](https://github.com/PennyLaneAI/catalyst/pull/231)

  This means that indexing on lists when the index is not static will cause a
  `TracerIntegerConversionError`, consistent with JAX's behaviour.

  That is, the following example is no longer support:

  ```python
  @qjit
  def f(x: list, index: int):
      return x[index]
  ```

  However, if the parameter `x` above is a JAX or NumPy array, the compilation will continue to
  succeed.

* The `catalyst.grad` function has been renamed to `catalyst.jacobian` and supports differentiation
  of functions that return multiple or non-scalar outputs. A new `catalyst.grad` function has been
  added that enforces that it is differentiating a function with a single scalar return value.
  [(#254)](https://github.com/PennyLaneAI/catalyst/pull/254)

<h3>Bug fixes</h3>

* Fixed an issue preventing the differentiation of `qml.probs` with the parameter-shift method.
  [(#211)](https://github.com/PennyLaneAI/catalyst/pull/211)

* Fixed the incorrect return value data-type with functions returning `qml.counts`.
  [(#221)](https://github.com/PennyLaneAI/catalyst/pull/221)

* Fix segmentation fault when differentiating a function where a quantum measurement is used
  multiple times by the same operation.
  [(#242)](https://github.com/PennyLaneAI/catalyst/pull/242)

<h3>Contributors</h3>

This release contains contributions from (in alphabetical order):

Ali Asadi,
David Ittah,
Erick Ochoa Lopez,
Jacob Mai Peng,
Romain Moyard,
Sergei Mironov.


# Release 0.2.1

<h3>Bug fixes</h3>

* Add missing OpenQASM backend in binary distribution, which relies on the latest version of the
  AWS Braket plugin for PennyLane to resolve dependency issues between the plugin, Catalyst, and
  PennyLane. The Lightning-Kokkos backend with Serial and OpenMP modes is also added to the binary
  distribution.
  [#198](https://github.com/PennyLaneAI/catalyst/pull/198)

* Return a list of decompositions when calling the decomposition method for control operations.
  This allows Catalyst to be compatible with upstream PennyLane.
  [#241](https://github.com/PennyLaneAI/catalyst/pull/241)

<h3>Improvements</h3>

* When using OpenQASM-based devices the string representation of the circuit is printed on
  exception.
  [#199](https://github.com/PennyLaneAI/catalyst/pull/199)

* Use ``pybind11::module`` interface library instead of ``pybind11::embed`` in the runtime for
  OpenQasm backend to avoid linking to the python library at compile time.
  [#200](https://github.com/PennyLaneAI/catalyst/pull/200)

<h3>Contributors</h3>

This release contains contributions from (in alphabetical order):

Ali Asadi,
David Ittah.

# Release 0.2.0

<h3>New features</h3>

* Catalyst programs can now be used inside of a larger JAX workflow which uses
  JIT compilation, automatic differentiation, and other JAX transforms.
  [#96](https://github.com/PennyLaneAI/catalyst/pull/96)
  [#123](https://github.com/PennyLaneAI/catalyst/pull/123)
  [#167](https://github.com/PennyLaneAI/catalyst/pull/167)
  [#192](https://github.com/PennyLaneAI/catalyst/pull/192)

  For example, call a Catalyst qjit-compiled function from within a JAX jit-compiled
  function:

  ```python
  dev = qml.device("lightning.qubit", wires=1)

  @qjit
  @qml.qnode(dev)
  def circuit(x):
      qml.RX(jnp.pi * x[0], wires=0)
      qml.RY(x[1] ** 2, wires=0)
      qml.RX(x[1] * x[2], wires=0)
      return qml.probs(wires=0)

  @jax.jit
  def cost_fn(weights):
      x = jnp.sin(weights)
      return jnp.sum(jnp.cos(circuit(x)) ** 2)
  ```

  ```pycon
  >>> cost_fn(jnp.array([0.1, 0.2, 0.3]))
  Array(1.32269195, dtype=float64)
  ```

  Catalyst-compiled functions can now also be automatically differentiated
  via JAX, both in forward and reverse mode to first-order,

  ```pycon
  >>> jax.grad(cost_fn)(jnp.array([0.1, 0.2, 0.3]))
  Array([0.49249037, 0.05197949, 0.02991883], dtype=float64)
  ```

  as well as vectorized using `jax.vmap`:

  ```pycon
  >>> jax.vmap(cost_fn)(jnp.array([[0.1, 0.2, 0.3], [0.4, 0.5, 0.6]]))
  Array([1.32269195, 1.53905377], dtype=float64)
  ```

  In particular, this allows for a reduction in boilerplate when using
  JAX-compatible optimizers such as `jaxopt`:

  ```pycon
  >>> opt = jaxopt.GradientDescent(cost_fn)
  >>> params = jnp.array([0.1, 0.2, 0.3])
  >>> (final_params, _) = jax.jit(opt.run)(params)
  >>> final_params
  Array([-0.00320799,  0.03475223,  0.29362844], dtype=float64)
  ```

  Note that, in general, best performance will be seen when the Catalyst
  `@qjit` decorator is used to JIT the entire hybrid workflow. However, there
  may be cases where you may want to delegate only the quantum part of your
  workflow to Catalyst, and let JAX handle classical components (for example,
  due to missing a feature or compatibility issue in Catalyst).

* Support for Amazon Braket devices provided via the PennyLane-Braket plugin.
  [#118](https://github.com/PennyLaneAI/catalyst/pull/118)
  [#139](https://github.com/PennyLaneAI/catalyst/pull/139)
  [#179](https://github.com/PennyLaneAI/catalyst/pull/179)
  [#180](https://github.com/PennyLaneAI/catalyst/pull/180)

  This enables quantum subprograms within a JIT-compiled Catalyst workflow to
  execute on Braket simulator and hardware devices, including remote
  cloud-based simulators such as SV1.

  ```python
  def circuit(x, y):
      qml.RX(y * x, wires=0)
      qml.RX(x * 2, wires=1)
      return qml.expval(qml.PauliY(0) @ qml.PauliZ(1))

  @qjit
  def workflow(x: float, y: float):
      device = qml.device("braket.local.qubit", backend="braket_sv", wires=2)
      g = qml.qnode(device)(circuit)
      h = catalyst.grad(g)
      return h(x, y)

  workflow(1.0, 2.0)
  ```

  For a list of available devices, please see the [PennyLane-Braket](https://amazon-braket-pennylane-plugin-python.readthedocs.io/en/latest/)
  documentation.

  Internally, the quantum instructions are generating OpenQASM3 kernels at
  runtime; these are then executed on both local (`braket.local.qubit`) and
  remote (`braket.aws.qubit`) devices backed by Amazon Braket Python SDK,

  with measurement results then propagated back to the frontend.

  Note that at initial release, not all Catalyst features are supported with Braket.
  In particular, dynamic circuit features, such as mid-circuit measurements, will
  not work with Braket devices.

* Catalyst conditional functions defined via `@catalyst.cond` now support an arbitrary
  number of 'else if' chains.
  [#104](https://github.com/PennyLaneAI/catalyst/pull/104)

  ```python
  dev = qml.device("lightning.qubit", wires=1)

  @qjit
  @qml.qnode(dev)
  def circuit(x):

      @catalyst.cond(x > 2.7)
      def cond_fn():
          qml.RX(x, wires=0)

      @cond_fn.else_if(x > 1.4)
      def cond_elif():
          qml.RY(x, wires=0)

      @cond_fn.otherwise
      def cond_else():
          qml.RX(x ** 2, wires=0)

      cond_fn()

      return qml.probs(wires=0)
  ```

* Iterating in reverse is now supported with constant negative step sizes via `catalyst.for_loop`.
  [#129](https://github.com/PennyLaneAI/catalyst/pull/129)

  ```python
  dev = qml.device("lightning.qubit", wires=1)

  @qjit
  @qml.qnode(dev)
  def circuit(n):

      @catalyst.for_loop(n, 0, -1)
      def loop_fn(_):
          qml.PauliX(0)

      loop_fn()
      return measure(0)
  ```

* Additional gradient transforms for computing the vector-Jacobian product (VJP)
  and Jacobian-vector product (JVP) are now available in Catalyst.
  [#98](https://github.com/PennyLaneAI/catalyst/pull/98)

  Use `catalyst.vjp` to compute the forward-pass value and VJP:

  ```python
  @qjit
  def vjp(params, cotangent):
      def f(x):
          y = [jnp.sin(x[0]), x[1] ** 2, x[0] * x[1]]
          return jnp.stack(y)

      return catalyst.vjp(f, [params], [cotangent])
  ```

  ```pycon
  >>> x = jnp.array([0.1, 0.2])
  >>> dy = jnp.array([-0.5, 0.1, 0.3])
  >>> vjp(x, dy)
  [array([0.09983342, 0.04      , 0.02      ]),
   array([-0.43750208,  0.07000001])]
  ```

  Use `catalyst.jvp` to compute the forward-pass value and JVP:

  ```python
  @qjit
  def jvp(params, tangent):
      def f(x):
          y = [jnp.sin(x[0]), x[1] ** 2, x[0] * x[1]]
          return jnp.stack(y)

      return catalyst.jvp(f, [params], [tangent])
  ```

  ```pycon
  >>> x = jnp.array([0.1, 0.2])
  >>> tangent = jnp.array([0.3, 0.6])
  >>> jvp(x, tangent)
  [array([0.09983342, 0.04      , 0.02      ]),
   array([0.29850125, 0.24000006, 0.12      ])]
  ```

* Support for multiple backend devices within a single qjit-compiled function
  is now available.
  [#86](https://github.com/PennyLaneAI/catalyst/pull/86)
  [#89](https://github.com/PennyLaneAI/catalyst/pull/89)

  For example, if you compile the Catalyst runtime
  with `lightning.kokkos` support (via the compilation flag
  `ENABLE_LIGHTNING_KOKKOS=ON`), you can use `lightning.qubit` and
  `lightning.kokkos` within a singular workflow:

  ```python
  dev1 = qml.device("lightning.qubit", wires=1)
  dev2 = qml.device("lightning.kokkos", wires=1)

  @qml.qnode(dev1)
  def circuit1(x):
      qml.RX(jnp.pi * x[0], wires=0)
      qml.RY(x[1] ** 2, wires=0)
      qml.RX(x[1] * x[2], wires=0)
      return qml.var(qml.PauliZ(0))

  @qml.qnode(dev2)
  def circuit2(x):

      @catalyst.cond(x > 2.7)
      def cond_fn():
          qml.RX(x, wires=0)

      @cond_fn.otherwise
      def cond_else():
          qml.RX(x ** 2, wires=0)

      cond_fn()

      return qml.probs(wires=0)

  @qjit
  def cost(x):
      return circuit2(circuit1(x))
  ```

  ```pycon
  >>> x = jnp.array([0.54, 0.31])
  >>> cost(x)
  array([0.80842369, 0.19157631])
  ```

* Support for returning the variance of Hamiltonians,
  Hermitian matrices, and Tensors via `qml.var` has been added.
  [#124](https://github.com/PennyLaneAI/catalyst/pull/124)

  ```python
  dev = qml.device("lightning.qubit", wires=2)

  @qjit
  @qml.qnode(dev)
  def circuit(x):
      qml.RX(jnp.pi * x[0], wires=0)
      qml.RY(x[1] ** 2, wires=1)
      qml.CNOT(wires=[0, 1])
      qml.RX(x[1] * x[2], wires=0)
      return qml.var(qml.PauliZ(0) @ qml.PauliX(1))
  ```

  ```pycon
  >>> x = jnp.array([0.54, 0.31])
  >>> circuit(x)
  array(0.98851544)
  ```

<h3>Breaking changes</h3>

* The `catalyst.grad` function now supports using the differentiation
  method defined on the QNode (via the `diff_method` argument) rather than
  applying a global differentiation method.
  [#163](https://github.com/PennyLaneAI/catalyst/pull/163)

  As part of this change, the `method` argument now accepts
  the following options:

  - `method="auto"`:  Quantum components of the hybrid function are
    differentiated according to the corresponding QNode `diff_method`, while
    the classical computation is differentiated using traditional auto-diff.

    With this strategy, Catalyst only currently supports QNodes with
    `diff_method="param-shift" and `diff_method="adjoint"`.

  - `method="fd"`: First-order finite-differences for the entire hybrid function.
    The `diff_method` argument for each QNode is ignored.

  This is an intermediate step towards differentiating functions that
  internally call multiple QNodes, and towards supporting differentiation of
  classical postprocessing.

<h3>Improvements</h3>

* Catalyst has been upgraded to work with JAX v0.4.13.
  [#143](https://github.com/PennyLaneAI/catalyst/pull/143)
  [#185](https://github.com/PennyLaneAI/catalyst/pull/185)

* Add a Backprop operation for using autodifferentiation (AD) at the LLVM
  level with Enzyme AD. The Backprop operations has a bufferization pattern
  and a lowering to LLVM.
  [#107](https://github.com/PennyLaneAI/catalyst/pull/107)
  [#116](https://github.com/PennyLaneAI/catalyst/pull/116)

* Error handling has been improved. The runtime now throws more descriptive
  and unified expressions for runtime errors and assertions.
  [#92](https://github.com/PennyLaneAI/catalyst/pull/92)

* In preparation for easier debugging, the compiler has been refactored to
  allow easy prototyping of new compilation pipelines.
  [#38](https://github.com/PennyLaneAI/catalyst/pull/38)

  In the future, this will allow the ability to generate MLIR or LLVM-IR by
  loading input from a string or file, rather than generating it from Python.

  As part of this refactor, the following changes were made:

  - Passes are now classes. This allows developers/users looking to change
    flags to inherit from these passes and change the flags.

  - Passes are now passed as arguments to the compiler. Custom passes can just
    be passed to the compiler as an argument, as long as they implement a run
    method which takes an input and the output of this method can be fed to
    the next pass.

* Improved Python compatibility by providing a stable signature for user
  generated functions.
  [#106](https://github.com/PennyLaneAI/catalyst/pull/106)

* Handle C++ exceptions without unwinding the whole stack.
  [#99](https://github.com/PennyLaneAI/catalyst/pull/99)

* Reduce the number of classical invocations by counting the number of gate parameters in
  the `argmap` function.
  [#136](https://github.com/PennyLaneAI/catalyst/pull/136)

  Prior to this, the computation of hybrid gradients executed all of the classical code
  being differentiated in a `pcount` function that solely counted the number of gate
  parameters in the quantum circuit. This was so `argmap` and other downstream
  functions could allocate memrefs large enough to store all gate parameters.

  Now, instead of counting the number of parameters separately, a dynamically-resizable
  array is used in the `argmap` function directly to store the gate parameters. This
  removes one invocation of all of the classical code being differentiated.

* Use Tablegen to define MLIR passes instead of C++ to reduce overhead of adding new passes.
  [#157](https://github.com/PennyLaneAI/catalyst/pull/157)

* Perform constant folding on wire indices for `quantum.insert` and `quantum.extract` ops,
  used when writing (resp. reading) qubits to (resp. from) quantum registers.
  [#161](https://github.com/PennyLaneAI/catalyst/pull/161)

* Represent known named observables as members of an MLIR Enum rather than a raw integer.
  This improves IR readability.
  [#165](https://github.com/PennyLaneAI/catalyst/pull/165)

<h3>Bug fixes</h3>

* Fix a bug in the mapping from logical to concrete qubits for mid-circuit measurements.
  [#80](https://github.com/PennyLaneAI/catalyst/pull/80)

* Fix a bug in the way gradient result type is inferred.
  [#84](https://github.com/PennyLaneAI/catalyst/pull/84)

* Fix a memory regression and reduce memory footprint by removing unnecessary
  temporary buffers.
  [#100](https://github.com/PennyLaneAI/catalyst/pull/100)

* Provide a new abstraction to the `QuantumDevice` interface in the runtime
  called `DataView`. C++ implementations of the interface can iterate
  through and directly store results into the `DataView` independent of the
  underlying memory layout. This can eliminate redundant buffer copies at the
  interface boundaries, which has been applied to existing devices.
  [#109](https://github.com/PennyLaneAI/catalyst/pull/109)

* Reduce memory utilization by transferring ownership of buffers from the
  runtime to Python instead of copying them. This includes adding a compiler
  pass that copies global buffers into the heap as global buffers cannot be
  transferred to Python.
  [#112](https://github.com/PennyLaneAI/catalyst/pull/112)

* Temporary fix of use-after-free and dependency of uninitialized memory.
  [#121](https://github.com/PennyLaneAI/catalyst/pull/121)

* Fix file renaming within pass pipelines.
  [#126](https://github.com/PennyLaneAI/catalyst/pull/126)

* Fix the issue with the `do_queue` deprecation warnings in PennyLane.
  [#146](https://github.com/PennyLaneAI/catalyst/pull/146)

* Fix the issue with gradients failing to work with hybrid functions that
  contain constant `jnp.array` objects. This will enable PennyLane operators
  that have data in the form of a `jnp.array`, such as a Hamiltonian, to be
  included in a qjit-compiled function.
  [#152](https://github.com/PennyLaneAI/catalyst/pull/152)

  An example of a newly supported workflow:

  ```python
  coeffs = jnp.array([0.1, 0.2])
  terms = [qml.PauliX(0) @ qml.PauliZ(1), qml.PauliZ(0)]
  H = qml.Hamiltonian(coeffs, terms)

  @qjit
  @qml.qnode(qml.device("lightning.qubit", wires=2))
  def circuit(x):
    qml.RX(x[0], wires=0)
    qml.RY(x[1], wires=0)
    qml.CNOT(wires=[0, 1])
    return qml.expval(H)

  params = jnp.array([0.3, 0.4])
  jax.grad(circuit)(params)
  ```

<h3>Contributors</h3>

This release contains contributions from (in alphabetical order):

Ali Asadi,
David Ittah,
Erick Ochoa Lopez,
Jacob Mai Peng,
Romain Moyard,
Sergei Mironov.

# Release 0.1.2

<h3>New features</h3>

* Add an option to print verbose messages explaining the compilation process.
  [#68](https://github.com/PennyLaneAI/catalyst/pull/68)

* Allow ``catalyst.grad`` to be used on any traceable function (within a qjit context).
  This means the operation is no longer restricted to acting on ``qml.qnode``s only.
  [#75](https://github.com/PennyLaneAI/catalyst/pull/75)

<h3>Improvements</h3>

* Work in progress on a Lightning-Kokkos backend:

  Bring feature parity to the Lightning-Kokkos backend simulator.
  [#55](https://github.com/PennyLaneAI/catalyst/pull/55)

  Add support for variance measurements for all observables.
  [#70](https://github.com/PennyLaneAI/catalyst/pull/70)

* Build the runtime against qir-stdlib v0.1.0.
  [#58](https://github.com/PennyLaneAI/catalyst/pull/58)

* Replace input-checking assertions with exceptions.
  [#67](https://github.com/PennyLaneAI/catalyst/pull/67)

* Perform function inlining to improve optimizations and memory management within the compiler.
  [#72](https://github.com/PennyLaneAI/catalyst/pull/72)

<h3>Breaking changes</h3>

<h3>Bug fixes</h3>

* Several fixes to address memory leaks in the compiled program:

  Fix memory leaks from data that flows back into the Python environment.
  [#54](https://github.com/PennyLaneAI/catalyst/pull/54)

  Fix memory leaks resulting from partial bufferization at the MLIR level. This fix makes the
  necessary changes to reintroduce the ``-buffer-deallocation`` pass into the MLIR pass pipeline.
  The pass guarantees that all allocations contained within a function (that is allocations that are
  not returned from a function) are also deallocated.
  [#61](https://github.com/PennyLaneAI/catalyst/pull/61)

  Lift heap allocations for quantum op results from the runtime into the MLIR compiler core. This
  allows all memref buffers to be memory managed in MLIR using the
  [MLIR bufferization infrastructure](https://mlir.llvm.org/docs/Bufferization/).
  [#63](https://github.com/PennyLaneAI/catalyst/pull/63)

  Eliminate all memory leaks by tracking memory allocations at runtime. The memory allocations
  which are still alive when the compiled function terminates, will be freed in the
  finalization / teardown function.
  [#78](https://github.com/PennyLaneAI/catalyst/pull/78)

* Fix returning complex scalars from the compiled function.
  [#77](https://github.com/PennyLaneAI/catalyst/pull/77)

<h3>Contributors</h3>

This release contains contributions from (in alphabetical order):

Ali Asadi,
David Ittah,
Erick Ochoa Lopez,
Sergei Mironov.

# Release 0.1.1

<h3>New features</h3>

* Adds support for interpreting control flow operations.
  [#31](https://github.com/PennyLaneAI/catalyst/pull/31)

<h3>Improvements</h3>

* Adds fallback compiler drivers to increase reliability during linking phase. Also adds support for a
  CATALYST_CC environment variable for manual specification of the compiler driver used for linking.
  [#30](https://github.com/PennyLaneAI/catalyst/pull/30)

<h3>Breaking changes</h3>

<h3>Bug fixes</h3>

* Fixes the Catalyst image path in the readme to properly render on PyPI.

<h3>Contributors</h3>

This release contains contributions from (in alphabetical order):

Ali Asadi,
Erick Ochoa Lopez.

# Release 0.1.0

Initial public release.

<h3>Contributors</h3>

This release contains contributions from (in alphabetical order):

Ali Asadi,
Sam Banning,
David Ittah,
Josh Izaac,
Erick Ochoa Lopez,
Sergei Mironov,
Isidor Schoch.<|MERGE_RESOLUTION|>--- conflicted
+++ resolved
@@ -83,12 +83,10 @@
 
 <h3>Improvements</h3>
 
-<<<<<<< HEAD
 * `debug.callbacks` are marked as inactive. This means `debug.callbacks` will not be considered
   as active for the computation of gradients.
   [(#706)](https://github.com/PennyLaneAI/catalyst/pull/706)
 
-=======
 * Added support for IsingZZ gate in Catalyst frontend. Previously, the IsingZZ gate would be
   decomposed into a CNOT and RZ gates. However, this is not needed as the PennyLane-Lightning
   simulator supports this gate.
@@ -97,7 +95,6 @@
 * Can now compile functions that have been annotated with return type
   annotations.
   [(#751)](https://github.com/PennyLaneAI/catalyst/pull/751)
->>>>>>> 0724db45
 
 <h3>Breaking changes</h3>
 
