--- conflicted
+++ resolved
@@ -2,7 +2,6 @@
 
 <h3>New features</h3>
 
-<<<<<<< HEAD
 * Debug your compiled programs with Catalyst's new ``debug.print`` statement.
   [(#279)](https://github.com/PennyLaneAI/catalyst/pull/279)
 
@@ -26,12 +25,11 @@
   [0.43]
   exit
   ```
-=======
+
 * Catalyst now officially supports macOS X86_64 devices, with macOS binary wheels
   available for both AARCH64 and X86_64 on PyPI.
   [(#347)](https://github.com/PennyLaneAI/catalyst/pull/347)
   [(#313)](https://github.com/PennyLaneAI/catalyst/pull/313)
->>>>>>> a848332e
 
 <h3>Improvements</h3>
 
