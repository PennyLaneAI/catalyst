# Release 0.7.0-dev

<h3>New features</h3>

* The Catalyst frontend now supports Python logging through PennyLane's `qml.logging` module.
  [(#660)](https://github.com/PennyLaneAI/catalyst/pull/660)

* Support for disabling Autograph for a specific function or
  only for the function calls inside a specific context,
  without affecting the bare code inside such context.
  [(#705)](https://github.com/PennyLaneAI/catalyst/pull/705)
  [(#710)](https://github.com/PennyLaneAI/catalyst/pull/710)

  Using `disable_autograph` as a decorator is now possible:

  ```py
  @disable_autograph
  def f():
    x = 6
    if x > 5:
      y = x ** 2
    else:
      y = x ** 3
    return y

  @qjit(autograph=True)
  def g(x: float, n: int):
    for _ in range(n):
      x = x + f()
    return x

  ```

  Applying `disable_autograph` to a context is now possible:

  ```py
  def f():
    x = 6
    if x > 5:
      y = x ** 2
    else:
      y = x ** 3
    return y

  @qjit(autograph=True)
  def g():
    x = 0.4
    with disable_autograph:
      x += f()
    return x

  ```

* Support for usage of single index JAX array assignments
  inside Autograph annotated functions.
  [(#717)](https://github.com/PennyLaneAI/catalyst/pull/717)

  Using `x[i] = y` in favor of `x = x.at(i).set(y)` is now possible:

  ```py
  @qjit(autograph=True)
  def f(x):
    first_dim = x.shape[0]
    result = jnp.empty((first_dim,), dtype=x.dtype)

    for i in range(first_dim):
      result[i] = x[i] * 2

    return result

  ```

* Support for including a list of (sub)modules to be allow-listed for autograph conversion.
  [(#725)](https://github.com/PennyLaneAI/catalyst/pull/725)

  Although library code is not meant to be targeted by Autograph conversion,
  it sometimes make sense to enable it for specific submodules that might
  benefit from such conversion:

  ```py
  @qjit(autograph=True, autograph_include=["excluded_module.submodule"])
  def f(x):
    return excluded_module.submodule.func(x)

  ```

<h3>Improvements</h3>

<<<<<<< HEAD
* Catalyst now performs a stricter validation of the wire requirements for devices. In particular,
  only integer, continuous wire labels starting at 0 are allowed.
  [(#784)](https://github.com/PennyLaneAI/catalyst/pull/784)

* Catalyst no longer disallows quantum circuits with 0 qubits.
  [(#784)](https://github.com/PennyLaneAI/catalyst/pull/784)
=======
* Catalyst's adjoint method is now fully compatible with the PennyLane equivalent when applied to
  a single Operator. This should lead to improved compatibility with PennyLane library code, as well
  when reusing quantum functions with both Catalyst and PennyLane.
  [(#768)](https://github.com/PennyLaneAI/catalyst/pull/768)
>>>>>>> ec9c8263

* Catalyst now has support for `qml.sample(m)` where `m` is the result of a mid-circuit
  measurement. For now the feature is equivalent to returning `m` directly from a quantum
  function, but will be improved to return an array with one measurement result for each
  shot in a shots-based execution mode.
  [(#731)](https://github.com/PennyLaneAI/catalyst/pull/731)

* `debug.callbacks` are marked as inactive. This means `debug.callbacks` will not be considered
  as active for the computation of gradients.
  [(#706)](https://github.com/PennyLaneAI/catalyst/pull/706)

* Added support for IsingZZ gate in Catalyst frontend. Previously, the IsingZZ gate would be
  decomposed into a CNOT and RZ gates. However, this is not needed as the PennyLane-Lightning
  simulator supports this gate.
  [(#730)](https://github.com/PennyLaneAI/catalyst/pull/730)

* Can now compile functions that have been annotated with return type
  annotations.
  [(#751)](https://github.com/PennyLaneAI/catalyst/pull/751)

* Refactored `vmap`,`qjit`, `mitigate_with_zne` and gradient decorators in order to follow
  a unified pattern that uses a callable class implementing the decorator's logic. This
  prevents having to excessively define functions in a nested fashion.
  [(#758)](https://github.com/PennyLaneAI/catalyst/pull/758)
  [(#761)](https://github.com/PennyLaneAI/catalyst/pull/761)
  [(#762)](https://github.com/PennyLaneAI/catalyst/pull/762)
  [(#763)](https://github.com/PennyLaneAI/catalyst/pull/763)

* Catalyst tests now manipulate device capabilities rather than text configurations files.
  [(#712)](https://github.com/PennyLaneAI/catalyst/pull/712)

* The built-in instrumentation with `detailed` output will no longer report the cumulative time for
  MLIR pipelines, since was being reported as just another step alongside the individual timings for
  each pipeline.
  [(#772)](https://github.com/PennyLaneAI/catalyst/pull/772)

* Raise a better error message when no shots are specified and `qml.sample` or `qml.counts` is used.
  [(#786)](https://github.com/PennyLaneAI/catalyst/pull/786)

* The measurement primitives now have a standardized call signature so that `shots` and `shape` can
  both be provided as keyword arguments.
  [(#790)](https://github.com/PennyLaneAI/catalyst/pull/790)

* Finite difference is now always possible regardless of whether the differentiated function has a valid gradient for autodiff or not. 
  [(#789)](https://github.com/PennyLaneAI/catalyst/pull/789)

<h3>Breaking changes</h3>

* Binary distributions for Linux are now based on `manylinux_2_28` instead of `manylinux_2014`.
  As a result, Catalyst will only be compatible on systems with `glibc` versions `2.28` and above
  (e.g. Ubuntu 20.04 and above).
  [(#663)](https://github.com/PennyLaneAI/catalyst/pull/663)

<h3>Bug fixes</h3>

* The Catalyst runtime now raises an error if an qubit is accessed out of bounds from the allocated
  register.
  [(#784)](https://github.com/PennyLaneAI/catalyst/pull/784)

* Correctly querying batching rules for `jax.scipy.linalg.expm`
  [(#733)](https://github.com/PennyLaneAI/catalyst/pull/733)

* Correctly linking openblas routines necessary for `jax.scipy.linalg.expm`.
  In this bug fix, four openblas routines were newly linked and are now discoverable by `stablehlo.custom_call@<blas_routine>`. They are `blas_dtrsm`, `blas_ztrsm`, `lapack_dgetrf`, `lapack_zgetrf`.
  [(#752)](https://github.com/PennyLaneAI/catalyst/pull/752)

* Correctly recording types of constant array when lowering `catalyst.grad` to mlir
  [(#778)](https://github.com/PennyLaneAI/catalyst/pull/778)

<h3>Internal changes</h3>

* The `Adjoint` class in Catalyst has been renamed to `HybridAdjoint`, indicating its capability
  to contain a nested scope of both quantum and classical operations.
  A new `Adjoint` class is generated when acting on a single PennyLane operator, which inherits from
  both the PennyLane `Adjoint` class as well the Catalyst `HybridAdjoint` class.
  [(#768)](https://github.com/PennyLaneAI/catalyst/pull/768)

* Add support to use a locally cloned PennyLane Lightning repository with the runtime.
  [(#732)](https://github.com/PennyLaneAI/catalyst/pull/732)

* The `qjit_device.py` and `preprocessing.py` modules have been refactored into the sub-package
  `catalyst.device`.
  [(#721)](https://github.com/PennyLaneAI/catalyst/pull/721)

* The `ag_autograph.py` and `autograph.py` modules have been refactored into the sub-package
  `catalyst.autograph`.
  [(#722)](https://github.com/PennyLaneAI/catalyst/pull/722)

* Small changes to make pylint==3.2.0 succeed.
  [(#739)](https://github.com/PennyLaneAI/catalyst/pull/739)

* The underlying PennyLane `Operation` objects for `cond`, `for_loop`, and `while_loop` can now be
  accessed directly via `body_function.operation`.
  [(#711)](https://github.com/PennyLaneAI/catalyst/pull/711)

  This can be beneficial when, among other things,
  writing transforms without using the queuing mechanism:
  ```py
        @qml.transform
        def my_quantum_transform(tape):
            ops = tape.operations.copy()

            @for_loop(0, 4, 1)
            def f(i, sum):
                qml.Hadamard(0)
                return sum+1

            res = f(0)
            ops.append(f.operation)   # This is now supported!

            def post_processing_fn(results):
                return results
            modified_tape = qml.tape.QuantumTape(ops, tape.measurements)
            print(res)
            print(modified_tape.operations)
            return [modified_tape], post_processing_fn

        @qml.qjit
        @my_quantum_transform
        @qml.qnode(qml.device("lightning.qubit", wires=2))
        def main():
            qml.Hadamard(0)
            return qml.probs()

        >>> main()
        Traced<ShapedArray(int64[], weak_type=True)>with<DynamicJaxprTrace(level=2/1)>
        [Hadamard(wires=[0]), ForLoop(tapes=[[Hadamard(wires=[0])]])]
        (array([0.5, 0. , 0.5, 0. ]),)
  ```

* Callback refactoring. This refactoring creates the classes `FlatCallable`
  and `MemrefCallable`.
  [(#742)](https://github.com/PennyLaneAI/catalyst/pull/742)

  The `FlatCallable` class is a `Callable` that is
  initialized by providing some parameters and kwparameters that match the
  the expected shapes that will be received at the callsite. Instead of taking
  shaped `*args` and `**kwargs`, it receives flattened arguments. The flattened
  arguments are unflattened with the shapes with which the function was
  initialized. The `FlatCallable` return values will allways be flattened
  before returning to the caller.

  The `MemrefCallable` is a subclass of `FlatCallable`. It takes a result type
  parameter during initialization that corresponds to the expected return type.
  This class is expected to be called only from the Catalyst runtime. It
  expects all arguments to be `void*` to memrefs. These `void*` are casted
  to MemrefStructDescriptors using ctypes, numpy arrays, and finally jax
  arrays. These flat jax arrays are then sent to the `FlatCallable`.
  `MemrefCallable` is again expected to be called only from within the Catalyst
  runtime. And the return values match those expected by Catalyst runtime.

  This separation allows for a better separation of concerns, provides a nicer
  interface and allows for multiple `MemrefCallable` to be defined for a single
  callback, which is necessary for custom gradient of `pure_callbacks`.

<h3>Contributors</h3>

This release contains contributions from (in alphabetical order):

David Ittah,
Christina Lee,
Erick Ochoa,
Haochen Paul Wang,
Lee James O'Riordan,
Mehrdad Malekmohammadi,
Raul Torres,
Sergei Mironov.

# Release 0.6.0

<h3>New features</h3>

* Catalyst now supports externally hosted callbacks with parameters and return values
  within qjit-compiled code. This provides the ability to insert native Python code
  into any qjit-compiled function, allowing for the capability to include subroutines
  that do not yet support qjit-compilation and enhancing the debugging experience.
  [(#540)](https://github.com/PennyLaneAI/catalyst/pull/540)
  [(#596)](https://github.com/PennyLaneAI/catalyst/pull/596)
  [(#610)](https://github.com/PennyLaneAI/catalyst/pull/610)
  [(#650)](https://github.com/PennyLaneAI/catalyst/pull/650)
  [(#649)](https://github.com/PennyLaneAI/catalyst/pull/649)
  [(#661)](https://github.com/PennyLaneAI/catalyst/pull/661)
  [(#686)](https://github.com/PennyLaneAI/catalyst/pull/686)
  [(#689)](https://github.com/PennyLaneAI/catalyst/pull/689)

  The following two callback functions are available:

  - `catalyst.pure_callback` supports callbacks of **pure** functions. That is, functions
    with no [side-effects](https://runestone.academy/ns/books/published/fopp/Functions/SideEffects.html) that accept parameters and return values. However, the return
    type and shape of the function must be known in advance, and is provided as a type signature.

    ```python
    @pure_callback
    def callback_fn(x) -> float:
        # here we call non-JAX compatible code, such
        # as standard NumPy
        return np.sin(x)

    @qjit
    def fn(x):
        return jnp.cos(callback_fn(x ** 2))
    ```
    ```pycon
    >>> fn(0.654)
    array(0.9151995)
    ```

  - `catalyst.debug.callback` supports callbacks of functions with **no** return values. This makes it
    an easy entry point for debugging, for example via printing or logging at runtime.

    ```python
    @catalyst.debug.callback
    def callback_fn(y):
        print("Value of y =", y)

    @qjit
    def fn(x):
        y = jnp.sin(x)
        callback_fn(y)
        return y ** 2
    ```
    ```pycon
    >>> fn(0.54)
    Value of y = 0.5141359916531132
    array(0.26433582)
    >>> fn(1.52)
    Value of y = 0.998710143975583
    array(0.99742195)
    ```

  Note that callbacks do not currently support differentiation, and cannot be used inside
  functions that `catalyst.grad` is applied to.

* More flexible runtime printing through support for format strings.
  [(#621)](https://github.com/PennyLaneAI/catalyst/pull/621)

  The `catalyst.debug.print` function has been updated to support Python-like format
  strings:

  ```python
  @qjit
  def cir(a, b, c):
      debug.print("{c} {b} {a}", a=a, b=b, c=c)
  ```

  ```pycon
  >>> cir(1, 2, 3)
  3 2 1
  ```

  Note that previous functionality of the print function to print out memory reference information
  of variables has been moved to `catalyst.debug.print_memref`.

* Catalyst now supports QNodes that execute on [Oxford Quantum Circuits (OQC)](https://www.oqc.tech/)
  superconducting hardware, via [OQC Cloud](https://docs.oqc.app).
  [(#578)](https://github.com/PennyLaneAI/catalyst/pull/578)
  [(#579)](https://github.com/PennyLaneAI/catalyst/pull/579)
  [(#691)](https://github.com/PennyLaneAI/catalyst/pull/691)

  To use OQC Cloud with Catalyst, simply ensure your credentials are set as environment variables,
  and load the `oqc.cloud` device to be used within your qjit-compiled workflows.

  ```python
  import os
  os.environ["OQC_EMAIL"] = "your_email"
  os.environ["OQC_PASSWORD"] = "your_password"
  os.environ["OQC_URL"] = "oqc_url"

  dev = qml.device("oqc.cloud", backend="lucy", shots=2012, wires=2)

  @qjit
  @qml.qnode(dev)
  def circuit(a: float):
      qml.Hadamard(0)
      qml.CNOT(wires=[0, 1])
      qml.RX(wires=0)
      return qml.counts(wires=[0, 1])

  print(circuit(0.2))
  ```

* Catalyst now ships with an instrumentation feature allowing to explore what steps are run during
  compilation and execution, and for how long.
  [(#528)](https://github.com/PennyLaneAI/catalyst/pull/528)
  [(#597)](https://github.com/PennyLaneAI/catalyst/pull/597)

  Instrumentation can be enabled from the frontend with the `catalyst.debug.instrumentation`
  context manager:

  ```pycon
  >>> @qjit
  ... def expensive_function(a, b):
  ...     return a + b
  >>> with debug.instrumentation("session_name", detailed=False):
  ...     expensive_function(1, 2)
  [DIAGNOSTICS] Running capture                   walltime: 3.299 ms      cputime: 3.294 ms       programsize: 0 lines
  [DIAGNOSTICS] Running generate_ir               walltime: 4.228 ms      cputime: 4.225 ms       programsize: 14 lines
  [DIAGNOSTICS] Running compile                   walltime: 57.182 ms     cputime: 12.109 ms      programsize: 121 lines
  [DIAGNOSTICS] Running run                       walltime: 1.075 ms      cputime: 1.072 ms
  ```

  The results will be appended to the provided file if the `filename` attribute is set, and printed
  to the console otherwise. The flag `detailed` determines whether individual steps in the compiler
  and runtime are instrumented, or whether only high-level steps like "program capture" and
  "compilation" are reported.

  Measurements currently include wall time, CPU time, and (intermediate) program size.

<h3>Improvements</h3>

* AutoGraph now supports return statements inside conditionals in qjit-compiled
  functions.
  [(#583)](https://github.com/PennyLaneAI/catalyst/pull/583)

  For example, the following pattern is now supported, as long as
  all return values have the same type:

  ```python
  @qjit(autograph=True)
  def fn(x):
      if x > 0:
          return jnp.sin(x)
      return jnp.cos(x)
  ```

  ```pycon
  >>> fn(0.1)
  array(0.09983342)
  >>> fn(-0.1)
  array(0.99500417)
  ```

  This support extends to quantum circuits:

  ```python
  dev = qml.device("lightning.qubit", wires=1)

  @qjit(autograph=True)
  @qml.qnode(dev)
  def f(x: float):
    qml.RX(x, wires=0)

    m = catalyst.measure(0)

    if not m:
        return m, qml.expval(qml.PauliZ(0))

    qml.RX(x ** 2, wires=0)

    return m, qml.expval(qml.PauliZ(0))
  ```

  ```pycon
  >>> f(1.4)
  (array(False), array(1.))
  >>> f(1.4)
  (array(True), array(0.37945176))
  ```

  Note that returning results with different types or shapes within the same function, such as
  different observables or differently shaped arrays, is not possible.

* Errors are now raised at compile time if the gradient of an unsupported function
  is requested.
  [(#204)](https://github.com/PennyLaneAI/catalyst/pull/204)

  At the moment, `CompileError` exceptions will be raised if at compile time it is found that code
  reachable from the gradient operation contains either a mid-circuit measurement, a callback, or a
  JAX-style custom call (which happens through the mitigation operation as well as certain JAX operations).

* Catalyst now supports devices built from the
  [new PennyLane device API](https://docs.pennylane.ai/en/stable/code/api/pennylane.devices.Device.html).
  [(#565)](https://github.com/PennyLaneAI/catalyst/pull/565)
  [(#598)](https://github.com/PennyLaneAI/catalyst/pull/598)
  [(#599)](https://github.com/PennyLaneAI/catalyst/pull/599)
  [(#636)](https://github.com/PennyLaneAI/catalyst/pull/636)
  [(#638)](https://github.com/PennyLaneAI/catalyst/pull/638)
  [(#664)](https://github.com/PennyLaneAI/catalyst/pull/664)
  [(#687)](https://github.com/PennyLaneAI/catalyst/pull/687)

  When using the new device API, Catalyst will discard the preprocessing from the original device,
  replacing it with Catalyst-specific preprocessing based on the TOML file provided by the device.
  Catalyst also requires that provided devices specify their wires upfront.

* A new compiler optimization that removes redundant chains of self inverse operations has been
  added. This is done within a new MLIR pass called `remove-chained-self-inverse`. Currently we
  only match redundant Hadamard operations, but the list of supported operations can be expanded.
  [(#630)](https://github.com/PennyLaneAI/catalyst/pull/630)

* The `catalyst.measure` operation is now more lenient in the accepted type for the `wires` parameter.
  In addition to a scalar, a 1D array is also accepted as long as it only contains one element.
  [(#623)](https://github.com/PennyLaneAI/catalyst/pull/623)

  For example, the following is now supported:

  ```python
  catalyst.measure(wires=jnp.array([0]))
  ```

* The compilation & execution of `@qjit` compiled functions can now be aborted using an interrupt
  signal (SIGINT). This includes using `CTRL-C` from a command line and the `Interrupt` button in
  a Jupyter Notebook.
  [(#642)](https://github.com/PennyLaneAI/catalyst/pull/642)

* The Catalyst Amazon Braket support has been updated to work with the latest version of the
  Amazon Braket PennyLane plugin (v1.25.0) and Amazon Braket Python SDK (v1.73.3)
  [(#620)](https://github.com/PennyLaneAI/catalyst/pull/620)
  [(#672)](https://github.com/PennyLaneAI/catalyst/pull/672)
  [(#673)](https://github.com/PennyLaneAI/catalyst/pull/673)

  Note that with this update, all declared qubits in a submitted program will always be measured, even if specific qubits were never used.

* An updated quantum device specification format, TOML schema v2, is now supported by Catalyst. This
  allows device authors to specify properties such as native quantum control
  support, gate invertibility, and differentiability on a per-operation level.
  [(#554)](https://github.com/PennyLaneAI/catalyst/pull/554)

  For more details on the new TOML schema, please refer to the
  [custom devices documentation](https://docs.pennylane.ai/projects/catalyst/en/latest/dev/custom_devices.html).

* An exception is now raised when OpenBLAS cannot be found by Catalyst during compilation.
  [(#643)](https://github.com/PennyLaneAI/catalyst/pull/643)

<h3>Breaking changes</h3>

* `qml.sample` and `qml.counts` now produce integer arrays for the sample array and basis state
  array when used without observables.
  [(#648)](https://github.com/PennyLaneAI/catalyst/pull/648)

* The endianness of counts in Catalyst now matches the convention of PennyLane.
  [(#601)](https://github.com/PennyLaneAI/catalyst/pull/601)

* `catalyst.debug.print` no longer supports the `memref` keyword argument.
  Please use `catalyst.debug.print_memref` instead.
  [(#621)](https://github.com/PennyLaneAI/catalyst/pull/621)

<h3>Bug fixes</h3>

* The QNode argument `diff_method=None` is now supported for QNodes within a qjit-compiled function.
  [(#658)](https://github.com/PennyLaneAI/catalyst/pull/658)

* A bug has been fixed where the C++ compiler driver was incorrectly being triggered twice.
  [(#594)](https://github.com/PennyLaneAI/catalyst/pull/594)

* Programs with `jnp.reshape` no longer fail.
  [(#592)](https://github.com/PennyLaneAI/catalyst/pull/592)

* A bug in the quantum adjoint routine in the compiler has been fixed, which didn't take into
  account control wires on operations in all instances.
  [(#591)](https://github.com/PennyLaneAI/catalyst/pull/591)

* A bug in the test suite causing stochastic autograph test failures has been fixed.
  [(#652)](https://github.com/PennyLaneAI/catalyst/pull/652)

* Running Catalyst tests should no longer raise `ResourceWarning` from the use of `tempfile.TemporaryDirectory`.
  [(#676)](https://github.com/PennyLaneAI/catalyst/pull/676)

* Raises an exception if the user has an incompatible CUDA Quantum version installed.
  [(#707)](https://github.com/PennyLaneAI/catalyst/pull/707)

<h3>Internal changes</h3>

* The deprecated `@qfunc` decorator, in use mainly by the LIT test suite, has been removed.
  [(#679)](https://github.com/PennyLaneAI/catalyst/pull/679)

* Catalyst now publishes a revision string under `catalyst.__revision__`, in addition
  to the existing `catalyst.__version__` string.
  The revision contains the Git commit hash of the repository at the time of packaging,
  or for editable installations the active commit hash at the time of package import.
  [(#560)](https://github.com/PennyLaneAI/catalyst/pull/560)

* The Python interpreter is now a shared resource across the runtime.
  [(#615)](https://github.com/PennyLaneAI/catalyst/pull/615)

  This change allows any part of the runtime to start executing Python code through pybind.

<h3>Contributors</h3>

This release contains contributions from (in alphabetical order):

Ali Asadi,
David Ittah,
Romain Moyard,
Sergei Mironov,
Erick Ochoa Lopez,
Lee James O'Riordan,
Muzammiluddin Syed.

# Release 0.5.0

<h3>New features</h3>

* Catalyst now provides a QJIT compatible `catalyst.vmap`
  function, which makes it even easier to modify functions to map over inputs
  with additional batch dimensions.
  [(#497)](https://github.com/PennyLaneAI/catalyst/pull/497)
  [(#569)](https://github.com/PennyLaneAI/catalyst/pull/569)

  When working with tensor/array frameworks in Python, it can be important to ensure that code is
  written to minimize usage of Python for loops (which can be slow and inefficient), and instead
  push as much of the computation through to the array manipulation library, by taking advantage of
  extra batch dimensions.

  For example, consider the following QNode:

  ```python
  dev = qml.device("lightning.qubit", wires=1)

  @qml.qnode(dev)
  def circuit(x, y):
      qml.RX(jnp.pi * x[0] + y, wires=0)
      qml.RY(x[1] ** 2, wires=0)
      qml.RX(x[1] * x[2], wires=0)
      return qml.expval(qml.PauliZ(0))
  ```

  ```pycon
  >>> circuit(jnp.array([0.1, 0.2, 0.3]), jnp.pi)
  Array(-0.93005586, dtype=float64)
  ```

  We can use `catalyst.vmap` to introduce additional batch dimensions to our input arguments,
  without needing to use a Python for loop:

  ```pycon
  >>> x = jnp.array([[0.1, 0.2, 0.3],
  ...                [0.4, 0.5, 0.6],
  ...                [0.7, 0.8, 0.9]])
  >>> y = jnp.array([jnp.pi, jnp.pi / 2, jnp.pi / 4])
  >>> qjit(vmap(cost))(x, y)
  array([-0.93005586, -0.97165424, -0.6987465 ])
  ```

  `catalyst.vmap()` has been implemented to match the same behaviour of `jax.vmap`, so should be a drop-in
  replacement in most cases. Under-the-hood, it is automatically inserting Catalyst-compatible for loops,
  which will be compiled and executed outside of Python for increased performance.

* Catalyst now supports compiling and executing QJIT-compiled QNodes using the
  CUDA Quantum compiler toolchain.
  [(#477)](https://github.com/PennyLaneAI/catalyst/pull/477)
  [(#536)](https://github.com/PennyLaneAI/catalyst/pull/536)
  [(#547)](https://github.com/PennyLaneAI/catalyst/pull/547)

  Simply import the CUDA Quantum `@cudaqjit` decorator to use this functionality:

  ```python
  from catalyst.cuda import cudaqjit
  ```

  Or, if using Catalyst from PennyLane, simply specify `@qml.qjit(compiler="cuda_quantum")`.

  The following devices are available when compiling with CUDA Quantum:

  * `softwareq.qpp`: a modern C++ state-vector simulator
  * `nvidia.custatevec`: The NVIDIA CuStateVec GPU simulator (with support for multi-gpu)
  * `nvidia.cutensornet`: The NVIDIA CuTensorNet GPU simulator (with support for matrix product state)

  For example:

  ```python
  dev = qml.device("softwareq.qpp", wires=2)

  @cudaqjit
  @qml.qnode(dev)
  def circuit(x):
      qml.RX(x[0], wires=0)
      qml.RY(x[1], wires=1)
      qml.CNOT(wires=[0, 1])
      return qml.expval(qml.PauliY(0))
  ```

  ```pycon
  >>> circuit(jnp.array([0.5, 1.4]))
  -0.47244976756708373
  ```

  Note that CUDA Quantum compilation currently does not have feature parity with Catalyst
  compilation; in particular, AutoGraph, control flow, differentiation, and various measurement
  statistics (such as probabilities and variance) are not yet supported.
  Classical code support is also limited.

* Catalyst now supports just-in-time compilation of static (compile-time constant) arguments.
  [(#476)](https://github.com/PennyLaneAI/catalyst/pull/476)
  [(#550)](https://github.com/PennyLaneAI/catalyst/pull/550)

  The `@qjit` decorator takes a new argument `static_argnums`, which specifies positional
  arguments of the decorated function should be treated as compile-time static arguments.

  This allows any hashable Python object to be passed to the function during compilation;
  the function will only be re-compiled if the hash value of the static arguments change.
  Otherwise, re-using previous static argument values will result in no re-compilation.

  ```python
  @qjit(static_argnums=(1,))
  def f(x, y):
      print(f"Compiling with y={y}")
      return x + y
  ```

  ```pycon
  >>> f(0.5, 0.3)
  Compiling with y=0.3
  array(0.8)
  >>> f(0.1, 0.3)  # no re-compilation occurs
  array(0.4)
  >>> f(0.1, 0.4)  # y changes, re-compilation
  Compiling with y=0.4
  array(0.5)
  ```

  This functionality can be used to support passing arbitrary Python objects to QJIT-compiled
  functions, as long as they are hashable:

  ```py
  from dataclasses import dataclass

  @dataclass
  class MyClass:
      val: int

      def __hash__(self):
          return hash(str(self))

  @qjit(static_argnums=(1,))
  def f(x: int, y: MyClass):
      return x + y.val
  ```

  ```pycon
  >>> f(1, MyClass(5))
  array(6)
  >>> f(1, MyClass(6))  # re-compilation
  array(7)
  >>> f(2, MyClass(5))  # no re-compilation
  array(7)
  ```

* Mid-circuit measurements now support post-selection and qubit reset when used with
  the Lightning simulators.
  [(#491)](https://github.com/PennyLaneAI/catalyst/pull/491)
  [(#507)](https://github.com/PennyLaneAI/catalyst/pull/507)

  To specify post-selection, simply pass the `postselect` argument to the `catalyst.measure`
  function:

  ```python
  dev = qml.device("lightning.qubit", wires=1)

  @qjit
  @qml.qnode(dev)
  def f():
      qml.Hadamard(0)
      m = measure(0, postselect=1)
      return qml.expval(qml.PauliZ(0))
  ```

  Likewise, to reset a wire after mid-circuit measurement, simply specify `reset=True`:

  ```python
  dev = qml.device("lightning.qubit", wires=1)

  @qjit
  @qml.qnode(dev)
  def f():
      qml.Hadamard(0)
      m = measure(0, reset=True)
      return qml.expval(qml.PauliZ(0))
  ```

<h3>Improvements</h3>

* Catalyst now supports Python 3.12
  [(#532)](https://github.com/PennyLaneAI/catalyst/pull/532)

* The JAX version used by Catalyst has been updated to `v0.4.23`.
  [(#428)](https://github.com/PennyLaneAI/catalyst/pull/428)

* Catalyst now supports the `qml.GlobalPhase` operation.
  [(#563)](https://github.com/PennyLaneAI/catalyst/pull/563)

* Native support for `qml.PSWAP` and `qml.ISWAP` gates on Amazon Braket devices has been added.
  [(#458)](https://github.com/PennyLaneAI/catalyst/pull/458)

  Specifically, a circuit like

  ```py
  dev = qml.device("braket.local.qubit", wires=2, shots=100)

  @qjit
  @qml.qnode(dev)
  def f(x: float):
      qml.Hadamard(0)
      qml.PSWAP(x, wires=[0, 1])
      qml.ISWAP(wires=[1, 0])
      return qml.probs()
  ```

* Add support for `GlobalPhase` gate in the runtime.
  [(#563)](https://github.com/PennyLaneAI/catalyst/pull/563)

  would no longer decompose the `PSWAP` and `ISWAP` gates.

* The `qml.BlockEncode` operator is now supported with Catalyst.
  [(#483)](https://github.com/PennyLaneAI/catalyst/pull/483)

* Catalyst no longer relies on a TensorFlow installation for its AutoGraph functionality. Instead,
  the standalone `diastatic-malt` package is used and automatically installed as a dependency.
  [(#401)](https://github.com/PennyLaneAI/catalyst/pull/401)

* The `@qjit` decorator will remember previously compiled functions when the PyTree metadata
  of arguments changes, in addition to also remembering compiled functions when static
  arguments change.
  [(#522)](https://github.com/PennyLaneAI/catalyst/pull/531)

  The following example will no longer trigger a third compilation:
  ```py
  @qjit
  def func(x):
      print("compiling")
      return x
  ```
  ```pycon
  >>> func([1,]);             # list
  compiling
  >>> func((2,));             # tuple
  compiling
  >>> func([3,]);             # list
  ```

  Note however that in order to keep overheads low, changing the argument *type* or *shape* (in a
  promotion incompatible way) may override a previously stored function (with identical PyTree
  metadata and static argument values):

  ```py
  @qjit
  def func(x):
      print("compiling")
      return x
  ```
  ```pycon
  >>> func(jnp.array(1));     # scalar
  compiling
  >>> func(jnp.array([2.]));  # 1-D array
  compiling
  >>> func(jnp.array(3));     # scalar
  compiling
  ```

* Catalyst gradient functions (`grad`, `jacobian`, `vjp`, and `jvp`) now support
  being applied to functions that use (nested) container
  types as inputs and outputs. This includes lists and dictionaries, as well
  as any data structure implementing the [PyTree protocol](https://jax.readthedocs.io/en/latest/pytrees.html).
  [(#500)](https://github.com/PennyLaneAI/catalyst/pull/500)
  [(#501)](https://github.com/PennyLaneAI/catalyst/pull/501)
  [(#508)](https://github.com/PennyLaneAI/catalyst/pull/508)
  [(#549)](https://github.com/PennyLaneAI/catalyst/pull/549)

  ```py
  dev = qml.device("lightning.qubit", wires=1)

  @qml.qnode(dev)
  def circuit(phi, psi):
      qml.RY(phi, wires=0)
      qml.RX(psi, wires=0)
      return [{"expval0": qml.expval(qml.PauliZ(0))}, qml.expval(qml.PauliZ(0))]

  psi = 0.1
  phi = 0.2
  ```
  ```pycon
  >>> qjit(jacobian(circuit, argnum=[0, 1]))(psi, phi)
  [{'expval0': (array(-0.0978434), array(-0.19767681))}, (array(-0.0978434), array(-0.19767681))]
  ```

* Support has been added for linear algebra functions which depend on computing the eigenvalues
  of symmetric matrices, such as `np.sqrt_matrix()`.
  [(#488)](https://github.com/PennyLaneAI/catalyst/pull/488)

  For example, you can compile `qml.math.sqrt_matrix`:

  ```python
  @qml.qjit
  def workflow(A):
      B = qml.math.sqrt_matrix(A)
      return B @ A
  ```

  Internally, this involves support for lowering the eigenvectors/values computation lapack method
  `lapack_dsyevd` via `stablehlo.custom_call`.

* Additional debugging functions are now available in the `catalyst.debug` directory.
  [(#529)](https://github.com/PennyLaneAI/catalyst/pull/529)
  [(#522)](https://github.com/PennyLaneAI/catalyst/pull/531)

  This includes:

  - `filter_static_args(args, static_argnums)` to remove static values from arguments using the
    provided index list.

  - `get_cmain(fn, *args)` to return a C program that calls a jitted function with the provided
    arguments.

  - `print_compilation_stage(fn, stage)` to print one of the recorded compilation stages for a
    JIT-compiled function.

  For more details, please see the `catalyst.debug` documentation.

* Remove redundant copies of TOML files for `lightning.kokkos` and `lightning.qubit`.
  [(#472)](https://github.com/PennyLaneAI/catalyst/pull/472)

  `lightning.kokkos` and `lightning.qubit` now ship with their own TOML file. As such, we use the TOML file provided by them.

* Capturing quantum circuits with many gates prior to compilation is now quadratically faster (up to
  a factor), by removing `qextract_p` and `qinst_p` from forced-order primitives.
  [(#469)](https://github.com/PennyLaneAI/catalyst/pull/469)

* Update `AllocateQubit` and `AllocateQubits` in `LightningKokkosSimulator` to preserve
  the current state-vector before qubit re-allocations in the runtime dynamic qubits management.
  [(#479)](https://github.com/PennyLaneAI/catalyst/pull/479)

* The [PennyLane custom compiler entry point name convention has changed](https://github.com/PennyLaneAI/pennylane/pull/5140), necessitating
  a change to the Catalyst entry points.
  [(#493)](https://github.com/PennyLaneAI/catalyst/pull/493)

<h3>Breaking changes</h3>

* Catalyst gradient functions now match the Jax convention for the returned axes of
  gradients, Jacobians, VJPs, and JVPs. As a result, the returned tensor shape from various
  Catalyst gradient functions may differ compared to previous versions of Catalyst.
  [(#500)](https://github.com/PennyLaneAI/catalyst/pull/500)
  [(#501)](https://github.com/PennyLaneAI/catalyst/pull/501)
  [(#508)](https://github.com/PennyLaneAI/catalyst/pull/508)

* The Catalyst Python frontend has been partially refactored. The impact on user-facing
  functionality is minimal, but the location of certain classes and methods used by the package
  may have changed.
  [(#529)](https://github.com/PennyLaneAI/catalyst/pull/529)
  [(#522)](https://github.com/PennyLaneAI/catalyst/pull/531)

  The following changes have been made:

  * Some debug methods and features on the QJIT class have been turned into free functions and moved
    to the `catalyst.debug` module, which will now appear in the public documention. This includes
    compiling a program from IR, obtaining a C program to invoke a compiled function from, and
    printing fine-grained MLIR compilation stages.

  * The `compilation_pipelines.py` module has been renamed to `jit.py`, and certain functionality
    has been moved out (see following items).

  * A new module `compiled_functions.py` now manages low-level access to compiled functions.

  * A new module `tracing/type_signatures.py` handles functionality related managing arguments
    and type signatures during the tracing process.

  * The `contexts.py` module has been moved from `utils` to the new `tracing` sub-module.

<h3>Internal changes</h3>

* Changes to the runtime QIR API and dependencies, to avoid symbol conflicts
  with other libraries that utilize QIR.
  [(#464)](https://github.com/PennyLaneAI/catalyst/pull/464)
  [(#470)](https://github.com/PennyLaneAI/catalyst/pull/470)

  The existing Catalyst runtime implements QIR as a library that can be linked against a QIR module.
  This works great when Catalyst is the only implementor of QIR, however it may generate
  symbol conflicts when used alongside other QIR implementations.

  To avoid this, two changes were necessary:

  * The Catalyst runtime now has a different API from QIR instructions.

    The runtime has been modified such that QIR instructions are lowered to functions where
    the `__quantum__` part of the function name is replaced with `__catalyst__`. This prevents
    the possibility of symbol conflicts with other libraries that implement QIR as a library.

  * The Catalyst runtime no longer depends on QIR runner's stdlib.

    We no longer depend nor link against QIR runner's stdlib. By linking against QIR runner's stdlib,
    some definitions persisted that may be different than ones used by third party implementors. To
    prevent symbol conflicts QIR runner's stdlib was removed and is no longer linked against. As a
    result, the following functions are now defined and implemented in Catalyst's runtime:

    * `int64_t __catalyst__rt__array_get_size_1d(QirArray *)`
    * `int8_t *__catalyst__rt__array_get_element_ptr_1d(QirArray *, int64_t)`

    and the following functions were removed since the frontend does not generate them

    * `QirString *__catalyst__rt__qubit_to_string(QUBIT *)`
    * `QirString *__catalyst__rt__result_to_string(RESULT *)`

* Fix an issue when no qubit number was specified for the `qinst` primitive. The primitive now
  correctly deduces the number of qubits when no gate parameters are present. This change is not
  user facing.
  [(#496)](https://github.com/PennyLaneAI/catalyst/pull/496)

<h3>Bug fixes</h3>

* Fixed a bug where differentiation of sliced arrays would result in an error.
  [(#552)](https://github.com/PennyLaneAI/catalyst/pull/552)

  ```py
  def f(x):
    return jax.numpy.sum(x[::2])

  x = jax.numpy.array([0.1, 0.2, 0.3, 0.4])
  ```
  ```pycon
  >>> catalyst.qjit(catalyst.grad(f))(x)
  [1. 0. 1. 0.]
  ```

* Fixed a bug where quantum control applied to a subcircuit was not correctly mapping wires,
  and the wires in the nested region remained unchanged.
  [(#555)](https://github.com/PennyLaneAI/catalyst/pull/555)

* Catalyst will no longer print a warning that recompilation is triggered when a `@qjit` decorated
  function with no arguments is invoke without having been compiled first, for example via the use
  of `target="mlir"`.
  [(#522)](https://github.com/PennyLaneAI/catalyst/pull/531)

* Fixes a bug in the configuration of dynamic shaped arrays that would cause certain program to
  error with `TypeError: cannot unpack non-iterable ShapedArray object`.
  [(#526)](https://github.com/PennyLaneAI/catalyst/pull/526)

  This is fixed by replacing the code which updates the `JAX_DYNAMIC_SHAPES` option with a
  `transient_jax_config()` context manager which temporarily sets the value of
  `JAX_DYNAMIC_SHAPES` to True and then restores the original configuration value following the
  yield. The context manager is used by `trace_to_jaxpr()` and `lower_jaxpr_to_mlir()`.

* Exceptions encountered in the runtime when using the `@qjit` option `async_qnodes=Tue`
  will now be properly propagated to the frontend.
  [(#447)](https://github.com/PennyLaneAI/catalyst/pull/447)
  [(#510)](https://github.com/PennyLaneAI/catalyst/pull/510)

  This is done by:
  * changeing `llvm.call` to `llvm.invoke`
  * setting async runtime tokens and values to be errors
  * deallocating live tokens and values

* Fixes a bug when computing gradients with the indexing/slicing,
  by fixing the scatter operation lowering when `updatedWindowsDim` is empty.
  [(#475)](https://github.com/PennyLaneAI/catalyst/pull/475)

* Fix the issue in `LightningKokkos::AllocateQubits` with allocating too many qubit IDs on
  qubit re-allocation.
  [(#473)](https://github.com/PennyLaneAI/catalyst/pull/473)

* Fixed an issue where wires was incorrectly set as `<Wires = [<WiresEnum.AnyWires: -1>]>`
  when using `catalyst.adjoint` and `catalyst.ctrl`, by adding a `wires` property to
  these operations.
  [(#480)](https://github.com/PennyLaneAI/catalyst/pull/480)

* Fix the issue with multiple lapack symbol definitions in the compiled program by updating
  the `stablehlo.custom_call` conversion pass.
  [(#488)](https://github.com/PennyLaneAI/catalyst/pull/488)

<h3>Contributors</h3>

This release contains contributions from (in alphabetical order):

Mikhail Andrenkov,
Ali Asadi,
David Ittah,
Tzung-Han Juang,
Erick Ochoa Lopez,
Romain Moyard,
Raul Torres,
Haochen Paul Wang.

# Release 0.4.1

<h3>Improvements</h3>

* Catalyst wheels are now packaged with OpenMP and ZStd, which avoids installing additional
  requirements separately in order to use pre-packaged Catalyst binaries.
  [(#457)](https://github.com/PennyLaneAI/catalyst/pull/457)
  [(#478)](https://github.com/PennyLaneAI/catalyst/pull/478)

  Note that OpenMP support for the `lightning.kokkos` backend has been disabled on macOS x86_64, due
  to memory issues in the computation of Lightning's adjoint-jacobian in the presence of multiple
  OMP threads.

<h3>Bug fixes</h3>

* Resolve an infinite recursion in the decomposition of the `Controlled`
  operator whenever computing a Unitary matrix for the operator fails.
  [(#468)](https://github.com/PennyLaneAI/catalyst/pull/468)

* Resolve a failure to generate gradient code for specific input circuits.
  [(#439)](https://github.com/PennyLaneAI/catalyst/pull/439)

  In this case, `jnp.mod`
  was used to compute wire values in a for loop, which prevented the gradient
  architecture from fully separating quantum and classical code. The following
  program is now supported:
  ```py
  @qjit
  @grad
  @qml.qnode(dev)
  def f(x):
      def cnot_loop(j):
          qml.CNOT(wires=[j, jnp.mod((j + 1), 4)])

      for_loop(0, 4, 1)(cnot_loop)()

      return qml.expval(qml.PauliZ(0))
  ```

* Resolve unpredictable behaviour when importing libraries that share Catalyst's LLVM dependency
  (e.g. TensorFlow). In some cases, both packages exporting the same symbols from their shared
  libraries can lead to process crashes and other unpredictable behaviour, since the wrong functions
  can be called if both libraries are loaded in the current process.
  The fix involves building shared libraries with hidden (macOS) or protected (linux) symbol
  visibility by default, exporting only what is necessary.
  [(#465)](https://github.com/PennyLaneAI/catalyst/pull/465)

* Resolve a failure to find the SciPy OpenBLAS library when running Catalyst,
  due to a different SciPy version being used to build Catalyst than to run it.
  [(#471)](https://github.com/PennyLaneAI/catalyst/pull/471)

* Resolve a memory leak in the runtime stemming from  missing calls to device destructors
  at the end of programs.
  [(#446)](https://github.com/PennyLaneAI/catalyst/pull/446)

<h3>Contributors</h3>

This release contains contributions from (in alphabetical order):

Ali Asadi,
David Ittah.

# Release 0.4.0

<h3>New features</h3>

* Catalyst is now accessible directly within the PennyLane user interface,
  once Catalyst is installed, allowing easy access to Catalyst just-in-time
  functionality.

  Through the use of the `qml.qjit` decorator, entire workflows can be JIT
  compiled down to a machine binary on first-function execution, including both quantum
  and classical processing. Subsequent calls to the compiled function will execute
  the previously-compiled binary, resulting in significant performance improvements.

  ```python
  import pennylane as qml

  dev = qml.device("lightning.qubit", wires=2)

  @qml.qjit
  @qml.qnode(dev)
  def circuit(theta):
      qml.Hadamard(wires=0)
      qml.RX(theta, wires=1)
      qml.CNOT(wires=[0, 1])
      return qml.expval(qml.PauliZ(wires=1))
  ```

  ```pycon
  >>> circuit(0.5)  # the first call, compilation occurs here
  array(0.)
  >>> circuit(0.5)  # the precompiled quantum function is called
  array(0.)
  ```

  Currently, PennyLane supports the [Catalyst hybrid compiler](https://github.com/pennylaneai/catalyst)
  with the `qml.qjit` decorator, which directly aliases Catalyst's `catalyst.qjit`.

  In addition to the above `qml.qjit` integration, the following native PennyLane functions can now
  be used with the `qjit` decorator: `qml.adjoint`, `qml.ctrl`, `qml.grad`, `qml.jacobian`,
  `qml.vjp`, `qml.jvp`, and `qml.adjoint`, `qml.while_loop`, `qml.for_loop`, `qml.cond`. These will
  alias to the corresponding Catalyst functions when used within a `qjit` context.

  For more details on these functions, please refer to the
 [PennyLane compiler documentation](https://docs.pennylane.ai/en/stable/introduction/compiling_workflows.html) and
 [compiler module documentation](https://docs.pennylane.ai/en/stable/code/qml_compiler.html).

* Just-in-time compiled functions now support asynchronuous execution of QNodes.
  [(#374)](https://github.com/PennyLaneAI/catalyst/pull/374)
  [(#381)](https://github.com/PennyLaneAI/catalyst/pull/381)
  [(#420)](https://github.com/PennyLaneAI/catalyst/pull/420)
  [(#424)](https://github.com/PennyLaneAI/catalyst/pull/424)
  [(#433)](https://github.com/PennyLaneAI/catalyst/pull/433)

  Simply specify `async_qnodes=True` when using the `@qjit` decorator to enable the async
  execution of QNodes. Currently, asynchronous execution is only supported by
  `lightning.qubit` and `lightning.kokkos`.

  Asynchronous execution will be most beneficial for just-in-time compiled functions that
  contain --- or generate --- multiple QNodes.

  For example,

  ```python
  dev = qml.device("lightning.qubit", wires=2)

  @qml.qnode(device=dev)
  def circuit(params):
      qml.RX(params[0], wires=0)
      qml.RY(params[1], wires=1)
      qml.CNOT(wires=[0, 1])
      return qml.expval(qml.PauliZ(wires=0))

  @qjit(async_qnodes=True)
  def multiple_qnodes(params):
      x = jnp.sin(params)
      y = jnp.cos(params)
      z = jnp.array([circuit(x), circuit(y)]) # will be executed in parallel
      return circuit(z)
  ```
  ``` pycon
  >>> func(jnp.array([1.0, 2.0]))
  1.0
  ```

  Here, the first two circuit executions will occur in parallel across multiple threads,
  as their execution can occur indepdently.

* Preliminary support for PennyLane transforms has been added.
  [(#280)](https://github.com/PennyLaneAI/catalyst/pull/280)

  ```python
  @qjit
  @qml.transforms.split_non_commuting
  @qml.qnode(dev)
  def circuit(x):
      qml.RX(x,wires=0)
      return [qml.expval(qml.PauliY(0)), qml.expval(qml.PauliZ(0))]
  ```

  ```pycon
  >>> circuit(0.4)
  [array(-0.51413599), array(0.85770868)]
  ```

  Currently, most PennyLane transforms will work with Catalyst
  as long as:

  - The circuit does not include any Catalyst-specific features, such
    as Catalyst control flow or measurement,

  - The QNode returns only lists of measurement processes,

  - AutoGraph is disabled, and

  - The transformation does not require or depend on the numeric value of
    dynamic variables.

* Catalyst now supports just-in-time compilation of dynamically-shaped arrays.
  [(#366)](https://github.com/PennyLaneAI/catalyst/pull/366)
  [(#386)](https://github.com/PennyLaneAI/catalyst/pull/385)
  [(#390)](https://github.com/PennyLaneAI/catalyst/pull/390)
  [(#411)](https://github.com/PennyLaneAI/catalyst/pull/411)

  The `@qjit` decorator can now be used to compile functions that accepts or contain tensors
  whose dimensions are not known at compile time; runtime execution with different shapes
  is supported without recompilation.

  In addition, standard tensor initialization functions `jax.numpy.ones`, `jnp.zeros`, and
  `jnp.empty` now accept dynamic variables (where the value is only known at
  runtime).

  ``` python
  @qjit
  def func(size: int):
      return jax.numpy.ones([size, size], dtype=float)
  ```

  ``` pycon
  >>> func(3)
  [[1. 1. 1.]
   [1. 1. 1.]
   [1. 1. 1.]]
  ```

  When passing tensors as arguments to compiled functions, the
  `abstracted_axes` keyword argument to the `@qjit` decorator can be used to specify
  which axes of the input arguments should be treated as abstract (and thus
  avoid recompilation).

  For example, without specifying `abstracted_axes`, the following `sum` function
  would recompile each time an array of different size is passed
  as an argument:

  ```pycon
  >>> @qjit
  >>> def sum_fn(x):
  >>>     return jnp.sum(x)
  >>> sum_fn(jnp.array([1]))     # Compilation happens here.
  >>> sum_fn(jnp.array([1, 1]))  # And here!
  ```

  By passing `abstracted_axes`, we can specify that the first axes
  of the first argument is to be treated as dynamic during initial compilation:

  ```pycon
  >>> @qjit(abstracted_axes={0: "n"})
  >>> def sum_fn(x):
  >>>     return jnp.sum(x)
  >>> sum_fn(jnp.array([1]))     # Compilation happens here.
  >>> sum_fn(jnp.array([1, 1]))  # No need to recompile.
  ```

  Note that support for dynamic arrays in control-flow primitives (such as loops),
  is not yet supported.

* Error mitigation using the zero-noise extrapolation method is now available through the
  `catalyst.mitigate_with_zne` transform.
  [(#324)](https://github.com/PennyLaneAI/catalyst/pull/324)
  [(#414)](https://github.com/PennyLaneAI/catalyst/pull/414)

  For example, given a noisy device (such as noisy hardware available through Amazon Braket):

  ```python
  dev = qml.device("noisy.device", wires=2)

  @qml.qnode(device=dev)
  def circuit(x, n):

      @for_loop(0, n, 1)
      def loop_rx(i):
          qml.RX(x, wires=0)

      loop_rx()

      qml.Hadamard(wires=0)
      qml.RZ(x, wires=0)
      loop_rx()
      qml.RZ(x, wires=0)
      qml.CNOT(wires=[1, 0])
      qml.Hadamard(wires=1)
      return qml.expval(qml.PauliY(wires=0))

  @qjit
  def mitigated_circuit(args, n):
      s = jax.numpy.array([1, 2, 3])
      return mitigate_with_zne(circuit, scale_factors=s)(args, n)
  ```

  ```pycon
  >>> mitigated_circuit(0.2, 5)
  0.5655341100116512
  ```

  In addition, a mitigation dialect has been added to the MLIR layer of Catalyst.
  It contains a Zero Noise Extrapolation (ZNE) operation,
  with a lowering to a global folded circuit.

<h3>Improvements</h3>

* The three backend devices provided with Catalyst, `lightning.qubit`, `lightning.kokkos`, and
  `braket.aws`, are now dynamically loaded at runtime.
  [(#343)](https://github.com/PennyLaneAI/catalyst/pull/343)
  [(#400)](https://github.com/PennyLaneAI/catalyst/pull/400)

  This takes advantage of the new backend plugin system provided in Catalyst v0.3.2,
  and allows the devices to be packaged separately from the runtime CAPI. Provided backend
  devices are now loaded at runtime, instead of being linked at compile time.

  For more details on the backend plugin system, see the
  [custom devices documentation](https://docs.pennylane.ai/projects/catalyst/en/stable/dev/custom_devices.html).

* Finite-shot measurement statistics (`expval`, `var`, and `probs`) are now supported
  for the `lightning.qubit` and `lightning.kokkos` devices. Previously, exact statistics
  were returned even when finite shots were specified.
  [(#392)](https://github.com/PennyLaneAI/catalyst/pull/392)
  [(#410)](https://github.com/PennyLaneAI/catalyst/pull/410)

  ```pycon
  >>> dev = qml.device("lightning.qubit", wires=2, shots=100)
  >>> @qjit
  >>> @qml.qnode(dev)
  >>> def circuit(x):
  >>>     qml.RX(x, wires=0)
  >>>     return qml.probs(wires=0)
  >>> circuit(0.54)
  array([0.94, 0.06])
  >>> circuit(0.54)
  array([0.93, 0.07])
  ```

* Catalyst gradient functions `grad`, `jacobian`, `jvp`, and `vjp` can now be invoked from
  outside a `@qjit` context.
  [(#375)](https://github.com/PennyLaneAI/catalyst/pull/375)

  This simplifies the process of writing functions where compilation
  can be turned on and off easily by adding or removing the decorator. The functions dispatch to
  their JAX equivalents when the compilation is turned off.

  ```python
  dev = qml.device("lightning.qubit", wires=2)

  @qml.qnode(dev)
  def circuit(x):
      qml.RX(x, wires=0)
      return qml.expval(qml.PauliZ(0))
  ```

  ```pycon
  >>> grad(circuit)(0.54)  # dispatches to jax.grad
  Array(-0.51413599, dtype=float64, weak_type=True)
  >>> qjit(grad(circuit))(0.54). # differentiates using Catalyst
  array(-0.51413599)
  ```

* New `lightning.qubit` configuration options are now supported via the `qml.device` loader,
  including Markov Chain Monte Carlo sampling support.
  [(#369)](https://github.com/PennyLaneAI/catalyst/pull/369)

  ```python
  dev = qml.device("lightning.qubit", wires=2, shots=1000, mcmc=True)

  @qml.qnode(dev)
  def circuit(x):
      qml.RX(x, wires=0)
      return qml.expval(qml.PauliZ(0))
  ```

  ```pycon
  >>> circuit(0.54)
  array(0.856)
  ```

* Improvements have been made to the runtime and quantum MLIR dialect in order
  to support asynchronous execution.

  - The runtime now supports multiple active devices managed via a device pool. The new `RTDevice`
    data-class and `RTDeviceStatus` along with the `thread_local` device instance pointer enable
    the runtime to better scope the lifetime of device instances concurrently. With these changes,
    one can create multiple active devices and execute multiple programs in a multithreaded
    environment.
    [(#381)](https://github.com/PennyLaneAI/catalyst/pull/381)

  - The ability to dynamically release devices has been added via `DeviceReleaseOp` in the Quantum
    MLIR dialect. This is lowered to the `__quantum__rt__device_release()` runtime instruction,
    which updates the status of the device instance from `Active` to `Inactive`. The runtime will reuse
    this deactivated instance instead of creating a new one automatically at runtime in a
    multi-QNode workflow when another device with identical specifications is requested.
    [(#381)](https://github.com/PennyLaneAI/catalyst/pull/381)

  - The `DeviceOp` definition in the Quantum MLIR dialect has been updated to lower a tuple
    of device information `('lib', 'name', 'kwargs')` to a single device initialization call
    `__quantum__rt__device_init(int8_t *, int8_t *, int8_t *)`. This allows the runtime to initialize
    device instances without keeping partial information of the device
    [(#396)](https://github.com/PennyLaneAI/catalyst/pull/396)

* The quantum adjoint compiler routine has been extended to support function calls that affect the
  quantum state within an adjoint region. Note that the function may only provide a single result
  consisting of the quantum register. By itself this provides no user-facing changes, but compiler
  pass developers may now generate quantum adjoint operations around a block of code containing
  function calls as well as quantum operations and control flow operations.
  [(#353)](https://github.com/PennyLaneAI/catalyst/pull/353)

* The allocation and deallocation operations in MLIR (`AllocOp`, `DeallocOp`) now follow simple
  value semantics for qubit register values, instead of modelling memory in the MLIR trait system.
  Similarly, the frontend generates proper value semantics by deallocating the final register value.

  The change enables functions at the MLIR level to accept and return quantum register values,
  which would otherwise not be correctly identified as aliases of existing register values by the
  bufferization system.
  [(#360)](https://github.com/PennyLaneAI/catalyst/pull/360)

<h3>Breaking changes</h3>

* Third party devices must now provide a configuration TOML file, in order to specify their
  supported operations, measurements, and features for Catalyst compatibility. For more information
  please visit the [Custom Devices](https://docs.pennylane.ai/projects/catalyst/en/latest/dev/custom_devices.html) section in our documentation.
  [(#369)](https://github.com/PennyLaneAI/catalyst/pull/369)

<h3>Bug fixes</h3>

* Resolves a bug in the compiler's differentiation engine that results in a segmentation fault
  when [attempting to differentiate non-differentiable quantum operations](https://github.com/PennyLaneAI/catalyst/issues/384).
  The fix ensures that all existing quantum operation types are removed during gradient passes that
  extract classical code from a QNode function. It also adds a verification step that will raise an error
  if a gradient pass cannot successfully eliminate all quantum operations for such functions.
  [(#397)](https://github.com/PennyLaneAI/catalyst/issues/397)

* Resolves a bug that caused unpredictable behaviour when printing string values with
  the `debug.print` function. The issue was caused by non-null-terminated strings.
  [(#418)](https://github.com/PennyLaneAI/catalyst/pull/418)

<h3>Contributors</h3>

This release contains contributions from (in alphabetical order):

Ali Asadi,
David Ittah,
Romain Moyard,
Sergei Mironov,
Erick Ochoa Lopez,
Shuli Shu.

# Release 0.3.2

<h3>New features</h3>

* The experimental AutoGraph feature now supports Python `while` loops, allowing native Python loops
  to be captured and compiled with Catalyst.
  [(#318)](https://github.com/PennyLaneAI/catalyst/pull/318)

  ```python
  dev = qml.device("lightning.qubit", wires=4)

  @qjit(autograph=True)
  @qml.qnode(dev)
  def circuit(n: int, x: float):
      i = 0

      while i < n:
          qml.RX(x, wires=i)
          i += 1

      return qml.expval(qml.PauliZ(0))
  ```

  ```pycon
  >>> circuit(4, 0.32)
  array(0.94923542)
  ```

  This feature extends the existing AutoGraph support for Python `for` loops and `if` statements
  introduced in v0.3. Note that TensorFlow must be installed for AutoGraph support.

  For more details, please see the
  [AutoGraph guide](https://docs.pennylane.ai/projects/catalyst/en/stable/dev/autograph.html).

* In addition to loops and conditional branches, AutoGraph now supports native Python `and`, `or`
  and `not` operators in Boolean expressions.
  [(#325)](https://github.com/PennyLaneAI/catalyst/pull/325)

  ```python
  dev = qml.device("lightning.qubit", wires=1)

  @qjit(autograph=True)
  @qml.qnode(dev)
  def circuit(x: float):

      if x >= 0 and x < jnp.pi:
          qml.RX(x, wires=0)

      return qml.probs()
  ```

  ```pycon
  >>> circuit(0.43)
  array([0.95448287, 0.04551713])
  >>> circuit(4.54)
  array([1., 0.])
  ```

  Note that logical Boolean operators will only be captured by AutoGraph if all
  operands are dynamic variables (that is, a value known only at runtime, such
  as a measurement result or function argument). For other use
  cases, it is recommended to use the `jax.numpy.logical_*` set of functions where
  appropriate.

* Debug compiled programs and print dynamic values at runtime with ``debug.print``
  [(#279)](https://github.com/PennyLaneAI/catalyst/pull/279)
  [(#356)](https://github.com/PennyLaneAI/catalyst/pull/356)

  You can now print arbitrary values from your running program, whether they are arrays, constants,
  strings, or abitrary Python objects. Note that while non-array Python objects
  *will* be printed at runtime, their string representation is captured at
  compile time, and thus will always be the same regardless of program inputs.
  The output for arrays optionally includes a descriptor for how the data is stored in memory
  ("memref").

  ```python
  @qjit
  def func(x: float):
      debug.print(x, memref=True)
      debug.print("exit")
  ```

  ```pycon
  >>> func(jnp.array(0.43))
  MemRef: base@ = 0x5629ff2b6680 rank = 0 offset = 0 sizes = [] strides = [] data =
  0.43
  exit
  ```

* Catalyst now officially supports macOS X86_64 devices, with macOS binary wheels
  available for both AARCH64 and X86_64.
  [(#347)](https://github.com/PennyLaneAI/catalyst/pull/347)
  [(#313)](https://github.com/PennyLaneAI/catalyst/pull/313)

* It is now possible to dynamically load third-party Catalyst compatible devices directly
  into a pre-installed Catalyst runtime on Linux.
  [(#327)](https://github.com/PennyLaneAI/catalyst/pull/327)

  To take advantage of this, third-party devices must implement the `Catalyst::Runtime::QuantumDevice`
  interface, in addition to defining the following method:

  ```cpp
  extern "C" Catalyst::Runtime::QuantumDevice*
  getCustomDevice() { return new CustomDevice(); }
  ```

  This support can also be integrated into existing PennyLane Python devices that inherit from
  the `QuantumDevice` class, by defining the `get_c_interface` static method.

  For more details, see the
  [custom devices documentation](https://docs.pennylane.ai/projects/catalyst/en/stable/dev/custom_devices.html).

<h3>Improvements</h3>

* Return values of conditional functions no longer need to be of exactly the same type.
  Type promotion is automatically applied to branch return values if their types don't match.
  [(#333)](https://github.com/PennyLaneAI/catalyst/pull/333)

  ```python
  @qjit
  def func(i: int, f: float):

      @cond(i < 3)
      def cond_fn():
          return i

      @cond_fn.otherwise
      def otherwise():
          return f

      return cond_fn()
  ```

  ```pycon
  >>> func(1, 4.0)
  array(1.0)
  ```

  Automatic type promotion across conditional branches also works with AutoGraph:

  ```python
  @qjit(autograph=True)
  def func(i: int, f: float):

      if i < 3:
          i = i
      else:
          i = f

      return i
  ```

  ```pycon
  >>> func(1, 4.0)
  array(1.0)
  ```

* AutoGraph now supports converting functions even when they are invoked through functional wrappers such
  as `adjoint`, `ctrl`, `grad`, `jacobian`, etc.
  [(#336)](https://github.com/PennyLaneAI/catalyst/pull/336)

  For example, the following should now succeed:

  ```python
  def inner(n):
    for i in range(n):
      qml.T(i)

  @qjit(autograph=True)
  @qml.qnode(dev)
  def f(n: int):
      adjoint(inner)(n)
      return qml.state()
  ```

* To prepare for Catalyst's frontend being integrated with PennyLane, the appropriate plugin entry point
  interface has been added to Catalyst.
  [(#331)](https://github.com/PennyLaneAI/catalyst/pull/331)

  For any compiler packages seeking to be registered in PennyLane, the `entry_points`
  metadata under the the group name `pennylane.compilers` must be added, with the following entry points:

  - `context`: Path to the compilation evaluation context manager. This context manager should have
    the method `context.is_tracing()`, which returns True if called within a program that is being
    traced or captured.

  - `ops`: Path to the compiler operations module. This operations module may contain compiler
    specific versions of PennyLane operations. Within a JIT context, PennyLane operations may
    dispatch to these.

  - `qjit`: Path to the JIT compiler decorator provided by the compiler. This decorator should have
    the signature `qjit(fn, *args, **kwargs)`, where `fn` is the function to be compiled.

* The compiler driver diagnostic output has been improved, and now includes failing IR as well as
  the names of failing passes.
  [(#349)](https://github.com/PennyLaneAI/catalyst/pull/349)

* The scatter operation in the Catalyst dialect now uses an SCF for loop to avoid ballooning
  the compiled code.
  [(#307)](https://github.com/PennyLaneAI/catalyst/pull/307)

* The `CopyGlobalMemRefPass` pass of our MLIR processing pipeline now supports
  dynamically shaped arrays.
  [(#348)](https://github.com/PennyLaneAI/catalyst/pull/348)

* The Catalyst utility dialect is now included in the Catalyst MLIR C-API.
  [(#345)](https://github.com/PennyLaneAI/catalyst/pull/345)

* Fix an issue with the AutoGraph conversion system that would prevent the fallback to Python from
  working correctly in certain instances.
  [(#352)](https://github.com/PennyLaneAI/catalyst/pull/352)

  The following type of code is now supported:

  ```python
  @qjit(autograph=True)
  def f():
    l = jnp.array([1, 2])
    for _ in range(2):
        l = jnp.kron(l, l)
    return l
  ```

* Catalyst now supports `jax.numpy.polyfit` inside a qjitted function.
  [(#367)](https://github.com/PennyLaneAI/catalyst/pull/367/)

* Catalyst now supports custom calls (including the one from HLO). We added support in MLIR (operation, bufferization
  and lowering). In the `lib_custom_calls`, developers then implement their custom calls and use external functions
  directly (e.g. Lapack). The OpenBlas library is taken from Scipy and linked in Catalyst, therefore any function from
  it can be used.
  [(#367)](https://github.com/PennyLaneAI/catalyst/pull/367/)

<h3>Breaking changes</h3>

* The axis ordering for `catalyst.jacobian` is updated to match `jax.jacobian`. Assuming we have
  parameters of shape `[a,b]` and results of shape `[c,d]`, the returned Jacobian will now have
  shape `[c, d, a, b]` instead of `[a, b, c, d]`.
  [(#283)](https://github.com/PennyLaneAI/catalyst/pull/283)

<h3>Bug fixes</h3>

* An upstream change in the PennyLane-Lightning project was addressed to prevent compilation issues
  in the `StateVectorLQubitDynamic` class in the runtime.
  The issue was introduced in [#499](https://github.com/PennyLaneAI/pennylane-lightning/pull/499).
  [(#322)](https://github.com/PennyLaneAI/catalyst/pull/322)

* The `requirements.txt` file to build Catalyst from source has been updated with a minimum pip
  version, `>=22.3`. Previous versions of pip are unable to perform editable installs when the
  system-wide site-packages are read-only, even when the `--user` flag is provided.
  [(#311)](https://github.com/PennyLaneAI/catalyst/pull/311)

* The frontend has been updated to make it compatible with PennyLane `MeasurementProcess` objects
  now being PyTrees in PennyLane version 0.33.
  [(#315)](https://github.com/PennyLaneAI/catalyst/pull/315)

<h3>Contributors</h3>

This release contains contributions from (in alphabetical order):

Ali Asadi,
David Ittah,
Sergei Mironov,
Romain Moyard,
Erick Ochoa Lopez.

# Release 0.3.1

<h3>New features</h3>

* The experimental AutoGraph feature, now supports Python `for` loops, allowing native Python loops
  to be captured and compiled with Catalyst.
  [(#258)](https://github.com/PennyLaneAI/catalyst/pull/258)

  ```python
  dev = qml.device("lightning.qubit", wires=n)

  @qjit(autograph=True)
  @qml.qnode(dev)
  def f(n):
      for i in range(n):
          qml.Hadamard(wires=i)

      return qml.expval(qml.PauliZ(0))
  ```

  This feature extends the existing AutoGraph support for Python `if` statements introduced in v0.3.
  Note that TensorFlow must be installed for AutoGraph support.

* The quantum control operation can now be used in conjunction with Catalyst control flow, such as
  loops and conditionals, via the new `catalyst.ctrl` function.
  [(#282)](https://github.com/PennyLaneAI/catalyst/pull/282)

  Similar in behaviour to the `qml.ctrl` control modifier from PennyLane, `catalyst.ctrl` can
  additionally wrap around quantum functions which contain control flow, such as the Catalyst
  `cond`, `for_loop`, and `while_loop` primitives.

  ```python
  @qjit
  @qml.qnode(qml.device("lightning.qubit", wires=4))
  def circuit(x):

      @for_loop(0, 3, 1)
      def repeat_rx(i):
          qml.RX(x / 2, wires=i)

      catalyst.ctrl(repeat_rx, control=3)()

      return qml.expval(qml.PauliZ(0))
  ```

  ```pycon
  >>> circuit(0.2)
  array(1.)
  ```

* Catalyst now supports JAX's `array.at[index]` notation for array element assignment and updating.
  [(#273)](https://github.com/PennyLaneAI/catalyst/pull/273)

  ```python
  @qjit
  def add_multiply(l: jax.core.ShapedArray((3,), dtype=float), idx: int):
      res = l.at[idx].multiply(3)
      res2 = l.at[idx].add(2)
      return res + res2

  res = add_multiply(jnp.array([0, 1, 2]), 2)
  ```

  ```pycon
  >>> res
  [0, 2, 10]
  ```

  For more details on available methods, see the
  [JAX documentation](https://jax.readthedocs.io/en/latest/_autosummary/jax.numpy.ndarray.at.html).

<h3>Improvements</h3>

* The Lightning backend device has been updated to work with the new PL-Lightning monorepo.
  [(#259)](https://github.com/PennyLaneAI/catalyst/pull/259)
  [(#277)](https://github.com/PennyLaneAI/catalyst/pull/277)

* A new compiler driver has been implemented in C++. This improves compile-time performance by
  avoiding *round-tripping*, which is when the entire program being compiled is dumped to
  a textual form and re-parsed by another tool.

  This is also a requirement for providing custom metadata at the LLVM level, which is
  necessary for better integration with tools like Enzyme. Finally, this makes it more natural
  to improve error messages originating from C++ when compared to the prior subprocess-based
  approach.
  [(#216)](https://github.com/PennyLaneAI/catalyst/pull/216)

* Support the `braket.devices.Devices` enum class and `s3_destination_folder`
  device options for AWS Braket remote devices.
  [(#278)](https://github.com/PennyLaneAI/catalyst/pull/278)

* Improvements have been made to the build process, including avoiding unnecessary processes such
  as removing `opt` and downloading the wheel.
  [(#298)](https://github.com/PennyLaneAI/catalyst/pull/298)

* Remove a linker warning about duplicate `rpath`s when Catalyst wheels are installed on macOS.
  [(#314)](https://github.com/PennyLaneAI/catalyst/pull/314)

<h3>Bug fixes</h3>

* Fix incompatibilities with GCC on Linux introduced in v0.3.0 when compiling user programs.
  Due to these, Catalyst v0.3.0 only works when clang is installed in the user environment.

  - Resolve an issue with an empty linker flag, causing `ld` to error.
    [(#276)](https://github.com/PennyLaneAI/catalyst/pull/276)

  - Resolve an issue with undefined symbols provided the Catalyst runtime.
    [(#316)](https://github.com/PennyLaneAI/catalyst/pull/316)

* Remove undocumented package dependency on the zlib/zstd compression library.
  [(#308)](https://github.com/PennyLaneAI/catalyst/pull/308)

* Fix filesystem issue when compiling multiple functions with the same name and
  `keep_intermediate=True`.
  [(#306)](https://github.com/PennyLaneAI/catalyst/pull/306)

* Add support for applying the `adjoint` operation to `QubitUnitary` gates.
  `QubitUnitary` was not able to be `adjoint`ed when the variable holding the unitary matrix might
  change. This can happen, for instance, inside of a for loop.
  To solve this issue, the unitary matrix gets stored in the array list via push and pops.
  The unitary matrix is later reconstructed from the array list and `QubitUnitary` can be executed
  in the `adjoint`ed context.
  [(#304)](https://github.com/PennyLaneAI/catalyst/pull/304)
  [(#310)](https://github.com/PennyLaneAI/catalyst/pull/310)

<h3>Contributors</h3>

This release contains contributions from (in alphabetical order):

Ali Asadi,
David Ittah,
Erick Ochoa Lopez,
Jacob Mai Peng,
Sergei Mironov,
Romain Moyard.

# Release 0.3.0

<h3>New features</h3>

* Catalyst now officially supports macOS ARM devices, such as Apple M1/M2 machines,
  with macOS binary wheels available on PyPI. For more details on the changes involved to support
  macOS, please see the improvements section.
  [(#229)](https://github.com/PennyLaneAI/catalyst/pull/230)
  [(#232)](https://github.com/PennyLaneAI/catalyst/pull/232)
  [(#233)](https://github.com/PennyLaneAI/catalyst/pull/233)
  [(#234)](https://github.com/PennyLaneAI/catalyst/pull/234)

* Write Catalyst-compatible programs with native Python conditional statements.
  [(#235)](https://github.com/PennyLaneAI/catalyst/pull/235)

  AutoGraph is a new, experimental, feature that automatically converts Python conditional
  statements like `if`, `else`, and `elif`, into their equivalent functional forms provided by
  Catalyst (such as `catalyst.cond`).

  This feature is currently opt-in, and requires setting the `autograph=True` flag in the `qjit`
  decorator:

  ```python
  dev = qml.device("lightning.qubit", wires=1)

  @qjit(autograph=True)
  @qml.qnode(dev)
  def f(x):
      if x < 0.5:
          qml.RY(jnp.sin(x), wires=0)
      else:
          qml.RX(jnp.cos(x), wires=0)

      return qml.expval(qml.PauliZ(0))
  ```

  The implementation is based on the AutoGraph module from TensorFlow, and requires a working
  TensorFlow installation be available. In addition, Python loops (`for` and `while`) are not
  yet supported, and do not work in AutoGraph mode.

  Note that there are some caveats when using this feature especially around the use of global
  variables or object mutation inside of methods. A functional style is always recommended when
  using `qjit` or AutoGraph.

* The quantum adjoint operation can now be used in conjunction with Catalyst control flow, such as
  loops and conditionals. For this purpose a new instruction, `catalyst.adjoint`, has been added.
  [(#220)](https://github.com/PennyLaneAI/catalyst/pull/220)

  `catalyst.adjoint` can wrap around quantum functions which contain the Catalyst `cond`,
  `for_loop`, and `while_loop` primitives. Previously, the usage of `qml.adjoint` on functions with
  these primitives would result in decomposition errors. Note that a future release of Catalyst will
  merge the behaviour of `catalyst.adjoint` into `qml.adjoint` for convenience.

  ```python
  dev = qml.device("lightning.qubit", wires=3)

  @qjit
  @qml.qnode(dev)
  def circuit(x):

      @for_loop(0, 3, 1)
      def repeat_rx(i):
          qml.RX(x / 2, wires=i)

      adjoint(repeat_rx)()

      return qml.expval(qml.PauliZ(0))
  ```

  ```pycon
  >>> circuit(0.2)
  array(0.99500417)
  ```

  Additionally, the ability to natively represent the adjoint construct in Catalyst's program
  representation (IR) was added.

* QJIT-compiled programs now support (nested) container types as inputs and outputs of compiled
  functions. This includes lists and dictionaries, as well as any data structure implementing the
  [PyTree protocol](https://jax.readthedocs.io/en/latest/pytrees.html).
  [(#215)](https://github.com/PennyLaneAI/catalyst/pull/215)
  [(#221)](https://github.com/PennyLaneAI/catalyst/pull/221)

  For example, a program that accepts and returns a mix of dictionaries, lists, and tuples:

  ```python
  @qjit
  def workflow(params1, params2):
      res1 = params1["a"][0][0] + params2[1]
      return {"y1": jnp.sin(res1), "y2": jnp.cos(res1)}
  ```

  ```pycon
  >>> params1 = {"a": [[0.1], 0.2]}
  >>> params2 = (0.6, 0.8)
  >>> workflow(params1, params2)
  array(0.78332691)
  ```

* Compile-time backpropagation of arbitrary hybrid programs is now supported, via integration with
  [Enzyme AD](https://enzyme.mit.edu/).
  [(#158)](https://github.com/PennyLaneAI/catalyst/pull/158)
  [(#193)](https://github.com/PennyLaneAI/catalyst/pull/193)
  [(#224)](https://github.com/PennyLaneAI/catalyst/pull/224)
  [(#225)](https://github.com/PennyLaneAI/catalyst/pull/225)
  [(#239)](https://github.com/PennyLaneAI/catalyst/pull/239)
  [(#244)](https://github.com/PennyLaneAI/catalyst/pull/244)

  This allows `catalyst.grad` to differentiate hybrid functions that contain both classical
  pre-processing (inside & outside of QNodes), QNodes, as well as classical post-processing
  (outside of QNodes) via a combination of backpropagation and quantum gradient methods.

  The new default for the differentiation `method` attribute in `catalyst.grad` has been changed to
  `"auto"`, which performs Enzyme-based reverse mode AD on classical code, in conjunction with the
  quantum `diff_method` specified on each QNode:

  ```python
  dev = qml.device("lightning.qubit", wires=1)

  @qml.qnode(dev, diff_method="parameter-shift")
  def circuit(theta):
      qml.RX(jnp.exp(theta ** 2) / jnp.cos(theta / 4), wires=0)
      return qml.expval(qml.PauliZ(wires=0))
  ```

  ```pycon
  >>> grad = qjit(catalyst.grad(circuit, method="auto"))
  >>> grad(jnp.pi)
  array(0.05938718)
  ```

  The reworked differentiation pipeline means you can now compute exact derivatives of programs with
  both classical pre- and post-processing, as shown below:

  ```python
  @qml.qnode(qml.device("lightning.qubit", wires=1), diff_method="adjoint")
  def circuit(theta):
      qml.RX(jnp.exp(theta ** 2) / jnp.cos(theta / 4), wires=0)
      return qml.expval(qml.PauliZ(wires=0))

  def loss(theta):
      return jnp.pi / jnp.tanh(circuit(theta))

  @qjit
  def grad_loss(theta):
      return catalyst.grad(loss)(theta)
  ```

  ```pycon
  >>> grad_loss(1.0)
  array(-1.90958669)
  ```

  You can also use multiple QNodes with different differentiation methods:

  ```python
  @qml.qnode(qml.device("lightning.qubit", wires=1), diff_method="parameter-shift")
  def circuit_A(params):
      qml.RX(jnp.exp(params[0] ** 2) / jnp.cos(params[1] / 4), wires=0)
      return qml.probs()

  @qml.qnode(qml.device("lightning.qubit", wires=1), diff_method="adjoint")
  def circuit_B(params):
      qml.RX(jnp.exp(params[1] ** 2) / jnp.cos(params[0] / 4), wires=0)
      return qml.expval(qml.PauliZ(wires=0))

  def loss(params):
      return jnp.prod(circuit_A(params)) + circuit_B(params)

  @qjit
  def grad_loss(theta):
      return catalyst.grad(loss)(theta)
  ```

  ```pycon
  >>> grad_loss(jnp.array([1.0, 2.0]))
  array([ 0.57367285, 44.4911605 ])
  ```

  And you can differentiate purely classical functions as well:

  ```python
  def square(x: float):
      return x ** 2

  @qjit
  def dsquare(x: float):
      return catalyst.grad(square)(x)
  ```

  ```pycon
  >>> dsquare(2.3)
  array(4.6)
  ```

  Note that the current implementation of reverse mode AD is restricted to 1st order derivatives,
  but you can still use `catalyst.grad(method="fd")` is still available to perform a finite
  differences approximation of _any_ differentiable function.

* Add support for the new PennyLane arithmetic operators.
  [(#250)](https://github.com/PennyLaneAI/catalyst/pull/250)

  PennyLane is in the process of replacing `Hamiltonian` and `Tensor` observables with a set of
  general arithmetic operators. These consist of
  [Prod](https://docs.pennylane.ai/en/stable/code/api/pennylane.ops.op_math.Prod.html),
  [Sum](https://docs.pennylane.ai/en/stable/code/api/pennylane.ops.op_math.Sum.html) and
  [SProd](https://docs.pennylane.ai/en/stable/code/api/pennylane.ops.op_math.SProd.html).

  By default, using dunder methods (eg. `+`, `-`, `@`, `*`) to combine
  operators with scalars or other operators will create `Hamiltonian` and
  `Tensor` objects. However, these two methods will be deprecated in coming
  releases of PennyLane.

  To enable the new arithmetic operators, one can use `Prod`, `Sum`, and
  `Sprod` directly or activate them by calling [enable_new_opmath](https://docs.pennylane.ai/en/stable/code/api/pennylane.operation.enable_new_opmath.html)
  at the beginning of your PennyLane program.

  ``` python
  dev = qml.device("lightning.qubit", wires=2)

  @qjit
  @qml.qnode(dev)
  def circuit(x: float, y: float):
      qml.RX(x, wires=0)
      qml.RX(y, wires=1)
      qml.CNOT(wires=[0, 1])
      return qml.expval(0.2 * qml.PauliX(wires=0) - 0.4 * qml.PauliY(wires=1))
  ```

  ```pycon
  >>> qml.operation.enable_new_opmath()
  >>> qml.operation.active_new_opmath()
  True
  >>> circuit(np.pi / 4, np.pi / 2)
  array(0.28284271)
  ```

<h3>Improvements</h3>

* Better support for Hamiltonian observables:

  - Allow Hamiltonian observables with integer coefficients.
    [(#248)](https://github.com/PennyLaneAI/catalyst/pull/248)

    For example, compiling the following circuit wasn't previously allowed, but is
    now supported in Catalyst:

    ```python
    dev = qml.device("lightning.qubit", wires=2)

    @qjit
    @qml.qnode(dev)
    def circuit(x: float, y: float):
        qml.RX(x, wires=0)
        qml.RY(y, wires=1)

        coeffs = [1, 2]
        obs = [qml.PauliZ(0), qml.PauliZ(1)]
        return qml.expval(qml.Hamiltonian(coeffs, obs))
    ```

  - Allow nested Hamiltonian observables.
    [(#255)](https://github.com/PennyLaneAI/catalyst/pull/255)

    ```python
    @qjit
    @qml.qnode(qml.device("lightning.qubit", wires=3))
    def circuit(x, y, coeffs1, coeffs2):
        qml.RX(x, wires=0)
        qml.RX(y, wires=1)
        qml.RY(x + y, wires=2)

        obs = [
            qml.PauliX(0) @ qml.PauliZ(1),
            qml.Hamiltonian(coeffs1, [qml.PauliZ(0) @ qml.Hadamard(2)]),
        ]

        return qml.var(qml.Hamiltonian(coeffs2, obs))
    ```

* Various performance improvements:

  - The execution and compile time of programs has been reduced, by generating more efficient code
    and avoiding unnecessary optimizations. Specifically, a scalarization procedure was added to the
    MLIR pass pipeline, and LLVM IR compilation is now invoked with optimization level 0.
    [(#217)](https://github.com/PennyLaneAI/catalyst/pull/217)

  - The execution time of compiled functions has been improved in the frontend.
    [(#213)](https://github.com/PennyLaneAI/catalyst/pull/213)

    Specifically, the following changes have been made, which leads to a small but measurable
    improvement when using larger matrices as inputs, or functions with many inputs:

    + only loading the user program library once per compilation,
    + generating return value types only once per compilation,
    + avoiding unnecessary type promotion, and
    + avoiding unnecessary array copies.

  - Peak memory utilization of a JIT compiled program has been reduced, by allowing tensors to be
    scheduled for deallocation. Previously, the tensors were not deallocated until the end of the
    call to the JIT compiled function.
    [(#201)](https://github.com/PennyLaneAI/catalyst/pull/201)

* Various improvements have been made to enable Catalyst to compile on macOS:

  - Remove unnecessary `reinterpret_cast` from `ObsManager`. Removal of
    these `reinterpret_cast` allows compilation of the runtime to succeed
    in macOS. macOS uses an ILP32 mode for Aarch64 where they use the full 64
    bit mode but with 32 bit Integer, Long, and Pointers. This patch also
    changes a test file to prevent a mismatch in machines which compile using
    ILP32 mode.
    [(#229)](https://github.com/PennyLaneAI/catalyst/pull/230)

  - Allow runtime to be compiled on macOS. Substitute `nproc` with a call to
    `os.cpu_count()` and use correct flags for `ld.64`.
    [(#232)](https://github.com/PennyLaneAI/catalyst/pull/232)

  - Improve portability on the frontend to be available on macOS. Use
    `.dylib`, remove unnecessary flags, and address behaviour difference in
    flags.
    [(#233)](https://github.com/PennyLaneAI/catalyst/pull/233)

  - Small compatibility changes in order for all integration tests to succeed
    on macOS.
    [(#234)](https://github.com/PennyLaneAI/catalyst/pull/234)

* Dialects can compile with older versions of clang by avoiding type mismatches.
  [(#228)](https://github.com/PennyLaneAI/catalyst/pull/228)

* The runtime is now built against `qir-stdlib` pre-build artifacts.
  [(#236)](https://github.com/PennyLaneAI/catalyst/pull/236)

* Small improvements have been made to the CI/CD, including fixing the Enzyme
  cache, generalize caches to other operating systems, fix build wheel
  recipe, and remove references to QIR in runtime's Makefile.
  [(#243)](https://github.com/PennyLaneAI/catalyst/pull/243)
  [(#247)](https://github.com/PennyLaneAI/catalyst/pull/247)


<h3>Breaking changes</h3>

* Support for Python 3.8 has been removed.
  [(#231)](https://github.com/PennyLaneAI/catalyst/pull/231)

* The default differentiation method on ``grad`` and ``jacobian`` is reverse-mode
  automatic differentiation instead of finite differences. When a QNode does not have a
  ``diff_method`` specified, it will default to using the parameter shift method instead of
  finite-differences.
  [(#244)](https://github.com/PennyLaneAI/catalyst/pull/244)
  [(#271)](https://github.com/PennyLaneAI/catalyst/pull/271)

* The JAX version used by Catalyst has been updated to `v0.4.14`, the minimum PennyLane version
  required is now `v0.32`.
  [(#264)](https://github.com/PennyLaneAI/catalyst/pull/264)

* Due to the change allowing Python container objects as inputs to QJIT-compiled functions, Python
  lists are no longer automatically converted to JAX arrays.
  [(#231)](https://github.com/PennyLaneAI/catalyst/pull/231)

  This means that indexing on lists when the index is not static will cause a
  `TracerIntegerConversionError`, consistent with JAX's behaviour.

  That is, the following example is no longer support:

  ```python
  @qjit
  def f(x: list, index: int):
      return x[index]
  ```

  However, if the parameter `x` above is a JAX or NumPy array, the compilation will continue to
  succeed.

* The `catalyst.grad` function has been renamed to `catalyst.jacobian` and supports differentiation
  of functions that return multiple or non-scalar outputs. A new `catalyst.grad` function has been
  added that enforces that it is differentiating a function with a single scalar return value.
  [(#254)](https://github.com/PennyLaneAI/catalyst/pull/254)

<h3>Bug fixes</h3>

* Fixed an issue preventing the differentiation of `qml.probs` with the parameter-shift method.
  [(#211)](https://github.com/PennyLaneAI/catalyst/pull/211)

* Fixed the incorrect return value data-type with functions returning `qml.counts`.
  [(#221)](https://github.com/PennyLaneAI/catalyst/pull/221)

* Fix segmentation fault when differentiating a function where a quantum measurement is used
  multiple times by the same operation.
  [(#242)](https://github.com/PennyLaneAI/catalyst/pull/242)

<h3>Contributors</h3>

This release contains contributions from (in alphabetical order):

Ali Asadi,
David Ittah,
Erick Ochoa Lopez,
Jacob Mai Peng,
Romain Moyard,
Sergei Mironov.


# Release 0.2.1

<h3>Bug fixes</h3>

* Add missing OpenQASM backend in binary distribution, which relies on the latest version of the
  AWS Braket plugin for PennyLane to resolve dependency issues between the plugin, Catalyst, and
  PennyLane. The Lightning-Kokkos backend with Serial and OpenMP modes is also added to the binary
  distribution.
  [#198](https://github.com/PennyLaneAI/catalyst/pull/198)

* Return a list of decompositions when calling the decomposition method for control operations.
  This allows Catalyst to be compatible with upstream PennyLane.
  [#241](https://github.com/PennyLaneAI/catalyst/pull/241)

<h3>Improvements</h3>

* When using OpenQASM-based devices the string representation of the circuit is printed on
  exception.
  [#199](https://github.com/PennyLaneAI/catalyst/pull/199)

* Use ``pybind11::module`` interface library instead of ``pybind11::embed`` in the runtime for
  OpenQasm backend to avoid linking to the python library at compile time.
  [#200](https://github.com/PennyLaneAI/catalyst/pull/200)

<h3>Contributors</h3>

This release contains contributions from (in alphabetical order):

Ali Asadi,
David Ittah.

# Release 0.2.0

<h3>New features</h3>

* Catalyst programs can now be used inside of a larger JAX workflow which uses
  JIT compilation, automatic differentiation, and other JAX transforms.
  [#96](https://github.com/PennyLaneAI/catalyst/pull/96)
  [#123](https://github.com/PennyLaneAI/catalyst/pull/123)
  [#167](https://github.com/PennyLaneAI/catalyst/pull/167)
  [#192](https://github.com/PennyLaneAI/catalyst/pull/192)

  For example, call a Catalyst qjit-compiled function from within a JAX jit-compiled
  function:

  ```python
  dev = qml.device("lightning.qubit", wires=1)

  @qjit
  @qml.qnode(dev)
  def circuit(x):
      qml.RX(jnp.pi * x[0], wires=0)
      qml.RY(x[1] ** 2, wires=0)
      qml.RX(x[1] * x[2], wires=0)
      return qml.probs(wires=0)

  @jax.jit
  def cost_fn(weights):
      x = jnp.sin(weights)
      return jnp.sum(jnp.cos(circuit(x)) ** 2)
  ```

  ```pycon
  >>> cost_fn(jnp.array([0.1, 0.2, 0.3]))
  Array(1.32269195, dtype=float64)
  ```

  Catalyst-compiled functions can now also be automatically differentiated
  via JAX, both in forward and reverse mode to first-order,

  ```pycon
  >>> jax.grad(cost_fn)(jnp.array([0.1, 0.2, 0.3]))
  Array([0.49249037, 0.05197949, 0.02991883], dtype=float64)
  ```

  as well as vectorized using `jax.vmap`:

  ```pycon
  >>> jax.vmap(cost_fn)(jnp.array([[0.1, 0.2, 0.3], [0.4, 0.5, 0.6]]))
  Array([1.32269195, 1.53905377], dtype=float64)
  ```

  In particular, this allows for a reduction in boilerplate when using
  JAX-compatible optimizers such as `jaxopt`:

  ```pycon
  >>> opt = jaxopt.GradientDescent(cost_fn)
  >>> params = jnp.array([0.1, 0.2, 0.3])
  >>> (final_params, _) = jax.jit(opt.run)(params)
  >>> final_params
  Array([-0.00320799,  0.03475223,  0.29362844], dtype=float64)
  ```

  Note that, in general, best performance will be seen when the Catalyst
  `@qjit` decorator is used to JIT the entire hybrid workflow. However, there
  may be cases where you may want to delegate only the quantum part of your
  workflow to Catalyst, and let JAX handle classical components (for example,
  due to missing a feature or compatibility issue in Catalyst).

* Support for Amazon Braket devices provided via the PennyLane-Braket plugin.
  [#118](https://github.com/PennyLaneAI/catalyst/pull/118)
  [#139](https://github.com/PennyLaneAI/catalyst/pull/139)
  [#179](https://github.com/PennyLaneAI/catalyst/pull/179)
  [#180](https://github.com/PennyLaneAI/catalyst/pull/180)

  This enables quantum subprograms within a JIT-compiled Catalyst workflow to
  execute on Braket simulator and hardware devices, including remote
  cloud-based simulators such as SV1.

  ```python
  def circuit(x, y):
      qml.RX(y * x, wires=0)
      qml.RX(x * 2, wires=1)
      return qml.expval(qml.PauliY(0) @ qml.PauliZ(1))

  @qjit
  def workflow(x: float, y: float):
      device = qml.device("braket.local.qubit", backend="braket_sv", wires=2)
      g = qml.qnode(device)(circuit)
      h = catalyst.grad(g)
      return h(x, y)

  workflow(1.0, 2.0)
  ```

  For a list of available devices, please see the [PennyLane-Braket](https://amazon-braket-pennylane-plugin-python.readthedocs.io/en/latest/)
  documentation.

  Internally, the quantum instructions are generating OpenQASM3 kernels at
  runtime; these are then executed on both local (`braket.local.qubit`) and
  remote (`braket.aws.qubit`) devices backed by Amazon Braket Python SDK,

  with measurement results then propagated back to the frontend.

  Note that at initial release, not all Catalyst features are supported with Braket.
  In particular, dynamic circuit features, such as mid-circuit measurements, will
  not work with Braket devices.

* Catalyst conditional functions defined via `@catalyst.cond` now support an arbitrary
  number of 'else if' chains.
  [#104](https://github.com/PennyLaneAI/catalyst/pull/104)

  ```python
  dev = qml.device("lightning.qubit", wires=1)

  @qjit
  @qml.qnode(dev)
  def circuit(x):

      @catalyst.cond(x > 2.7)
      def cond_fn():
          qml.RX(x, wires=0)

      @cond_fn.else_if(x > 1.4)
      def cond_elif():
          qml.RY(x, wires=0)

      @cond_fn.otherwise
      def cond_else():
          qml.RX(x ** 2, wires=0)

      cond_fn()

      return qml.probs(wires=0)
  ```

* Iterating in reverse is now supported with constant negative step sizes via `catalyst.for_loop`.
  [#129](https://github.com/PennyLaneAI/catalyst/pull/129)

  ```python
  dev = qml.device("lightning.qubit", wires=1)

  @qjit
  @qml.qnode(dev)
  def circuit(n):

      @catalyst.for_loop(n, 0, -1)
      def loop_fn(_):
          qml.PauliX(0)

      loop_fn()
      return measure(0)
  ```

* Additional gradient transforms for computing the vector-Jacobian product (VJP)
  and Jacobian-vector product (JVP) are now available in Catalyst.
  [#98](https://github.com/PennyLaneAI/catalyst/pull/98)

  Use `catalyst.vjp` to compute the forward-pass value and VJP:

  ```python
  @qjit
  def vjp(params, cotangent):
      def f(x):
          y = [jnp.sin(x[0]), x[1] ** 2, x[0] * x[1]]
          return jnp.stack(y)

      return catalyst.vjp(f, [params], [cotangent])
  ```

  ```pycon
  >>> x = jnp.array([0.1, 0.2])
  >>> dy = jnp.array([-0.5, 0.1, 0.3])
  >>> vjp(x, dy)
  [array([0.09983342, 0.04      , 0.02      ]),
   array([-0.43750208,  0.07000001])]
  ```

  Use `catalyst.jvp` to compute the forward-pass value and JVP:

  ```python
  @qjit
  def jvp(params, tangent):
      def f(x):
          y = [jnp.sin(x[0]), x[1] ** 2, x[0] * x[1]]
          return jnp.stack(y)

      return catalyst.jvp(f, [params], [tangent])
  ```

  ```pycon
  >>> x = jnp.array([0.1, 0.2])
  >>> tangent = jnp.array([0.3, 0.6])
  >>> jvp(x, tangent)
  [array([0.09983342, 0.04      , 0.02      ]),
   array([0.29850125, 0.24000006, 0.12      ])]
  ```

* Support for multiple backend devices within a single qjit-compiled function
  is now available.
  [#86](https://github.com/PennyLaneAI/catalyst/pull/86)
  [#89](https://github.com/PennyLaneAI/catalyst/pull/89)

  For example, if you compile the Catalyst runtime
  with `lightning.kokkos` support (via the compilation flag
  `ENABLE_LIGHTNING_KOKKOS=ON`), you can use `lightning.qubit` and
  `lightning.kokkos` within a singular workflow:

  ```python
  dev1 = qml.device("lightning.qubit", wires=1)
  dev2 = qml.device("lightning.kokkos", wires=1)

  @qml.qnode(dev1)
  def circuit1(x):
      qml.RX(jnp.pi * x[0], wires=0)
      qml.RY(x[1] ** 2, wires=0)
      qml.RX(x[1] * x[2], wires=0)
      return qml.var(qml.PauliZ(0))

  @qml.qnode(dev2)
  def circuit2(x):

      @catalyst.cond(x > 2.7)
      def cond_fn():
          qml.RX(x, wires=0)

      @cond_fn.otherwise
      def cond_else():
          qml.RX(x ** 2, wires=0)

      cond_fn()

      return qml.probs(wires=0)

  @qjit
  def cost(x):
      return circuit2(circuit1(x))
  ```

  ```pycon
  >>> x = jnp.array([0.54, 0.31])
  >>> cost(x)
  array([0.80842369, 0.19157631])
  ```

* Support for returning the variance of Hamiltonians,
  Hermitian matrices, and Tensors via `qml.var` has been added.
  [#124](https://github.com/PennyLaneAI/catalyst/pull/124)

  ```python
  dev = qml.device("lightning.qubit", wires=2)

  @qjit
  @qml.qnode(dev)
  def circuit(x):
      qml.RX(jnp.pi * x[0], wires=0)
      qml.RY(x[1] ** 2, wires=1)
      qml.CNOT(wires=[0, 1])
      qml.RX(x[1] * x[2], wires=0)
      return qml.var(qml.PauliZ(0) @ qml.PauliX(1))
  ```

  ```pycon
  >>> x = jnp.array([0.54, 0.31])
  >>> circuit(x)
  array(0.98851544)
  ```

<h3>Breaking changes</h3>

* The `catalyst.grad` function now supports using the differentiation
  method defined on the QNode (via the `diff_method` argument) rather than
  applying a global differentiation method.
  [#163](https://github.com/PennyLaneAI/catalyst/pull/163)

  As part of this change, the `method` argument now accepts
  the following options:

  - `method="auto"`:  Quantum components of the hybrid function are
    differentiated according to the corresponding QNode `diff_method`, while
    the classical computation is differentiated using traditional auto-diff.

    With this strategy, Catalyst only currently supports QNodes with
    `diff_method="param-shift" and `diff_method="adjoint"`.

  - `method="fd"`: First-order finite-differences for the entire hybrid function.
    The `diff_method` argument for each QNode is ignored.

  This is an intermediate step towards differentiating functions that
  internally call multiple QNodes, and towards supporting differentiation of
  classical postprocessing.

<h3>Improvements</h3>

* Catalyst has been upgraded to work with JAX v0.4.13.
  [#143](https://github.com/PennyLaneAI/catalyst/pull/143)
  [#185](https://github.com/PennyLaneAI/catalyst/pull/185)

* Add a Backprop operation for using autodifferentiation (AD) at the LLVM
  level with Enzyme AD. The Backprop operations has a bufferization pattern
  and a lowering to LLVM.
  [#107](https://github.com/PennyLaneAI/catalyst/pull/107)
  [#116](https://github.com/PennyLaneAI/catalyst/pull/116)

* Error handling has been improved. The runtime now throws more descriptive
  and unified expressions for runtime errors and assertions.
  [#92](https://github.com/PennyLaneAI/catalyst/pull/92)

* In preparation for easier debugging, the compiler has been refactored to
  allow easy prototyping of new compilation pipelines.
  [#38](https://github.com/PennyLaneAI/catalyst/pull/38)

  In the future, this will allow the ability to generate MLIR or LLVM-IR by
  loading input from a string or file, rather than generating it from Python.

  As part of this refactor, the following changes were made:

  - Passes are now classes. This allows developers/users looking to change
    flags to inherit from these passes and change the flags.

  - Passes are now passed as arguments to the compiler. Custom passes can just
    be passed to the compiler as an argument, as long as they implement a run
    method which takes an input and the output of this method can be fed to
    the next pass.

* Improved Python compatibility by providing a stable signature for user
  generated functions.
  [#106](https://github.com/PennyLaneAI/catalyst/pull/106)

* Handle C++ exceptions without unwinding the whole stack.
  [#99](https://github.com/PennyLaneAI/catalyst/pull/99)

* Reduce the number of classical invocations by counting the number of gate parameters in
  the `argmap` function.
  [#136](https://github.com/PennyLaneAI/catalyst/pull/136)

  Prior to this, the computation of hybrid gradients executed all of the classical code
  being differentiated in a `pcount` function that solely counted the number of gate
  parameters in the quantum circuit. This was so `argmap` and other downstream
  functions could allocate memrefs large enough to store all gate parameters.

  Now, instead of counting the number of parameters separately, a dynamically-resizable
  array is used in the `argmap` function directly to store the gate parameters. This
  removes one invocation of all of the classical code being differentiated.

* Use Tablegen to define MLIR passes instead of C++ to reduce overhead of adding new passes.
  [#157](https://github.com/PennyLaneAI/catalyst/pull/157)

* Perform constant folding on wire indices for `quantum.insert` and `quantum.extract` ops,
  used when writing (resp. reading) qubits to (resp. from) quantum registers.
  [#161](https://github.com/PennyLaneAI/catalyst/pull/161)

* Represent known named observables as members of an MLIR Enum rather than a raw integer.
  This improves IR readability.
  [#165](https://github.com/PennyLaneAI/catalyst/pull/165)

<h3>Bug fixes</h3>

* Fix a bug in the mapping from logical to concrete qubits for mid-circuit measurements.
  [#80](https://github.com/PennyLaneAI/catalyst/pull/80)

* Fix a bug in the way gradient result type is inferred.
  [#84](https://github.com/PennyLaneAI/catalyst/pull/84)

* Fix a memory regression and reduce memory footprint by removing unnecessary
  temporary buffers.
  [#100](https://github.com/PennyLaneAI/catalyst/pull/100)

* Provide a new abstraction to the `QuantumDevice` interface in the runtime
  called `DataView`. C++ implementations of the interface can iterate
  through and directly store results into the `DataView` independent of the
  underlying memory layout. This can eliminate redundant buffer copies at the
  interface boundaries, which has been applied to existing devices.
  [#109](https://github.com/PennyLaneAI/catalyst/pull/109)

* Reduce memory utilization by transferring ownership of buffers from the
  runtime to Python instead of copying them. This includes adding a compiler
  pass that copies global buffers into the heap as global buffers cannot be
  transferred to Python.
  [#112](https://github.com/PennyLaneAI/catalyst/pull/112)

* Temporary fix of use-after-free and dependency of uninitialized memory.
  [#121](https://github.com/PennyLaneAI/catalyst/pull/121)

* Fix file renaming within pass pipelines.
  [#126](https://github.com/PennyLaneAI/catalyst/pull/126)

* Fix the issue with the `do_queue` deprecation warnings in PennyLane.
  [#146](https://github.com/PennyLaneAI/catalyst/pull/146)

* Fix the issue with gradients failing to work with hybrid functions that
  contain constant `jnp.array` objects. This will enable PennyLane operators
  that have data in the form of a `jnp.array`, such as a Hamiltonian, to be
  included in a qjit-compiled function.
  [#152](https://github.com/PennyLaneAI/catalyst/pull/152)

  An example of a newly supported workflow:

  ```python
  coeffs = jnp.array([0.1, 0.2])
  terms = [qml.PauliX(0) @ qml.PauliZ(1), qml.PauliZ(0)]
  H = qml.Hamiltonian(coeffs, terms)

  @qjit
  @qml.qnode(qml.device("lightning.qubit", wires=2))
  def circuit(x):
    qml.RX(x[0], wires=0)
    qml.RY(x[1], wires=0)
    qml.CNOT(wires=[0, 1])
    return qml.expval(H)

  params = jnp.array([0.3, 0.4])
  jax.grad(circuit)(params)
  ```

<h3>Contributors</h3>

This release contains contributions from (in alphabetical order):

Ali Asadi,
David Ittah,
Erick Ochoa Lopez,
Jacob Mai Peng,
Romain Moyard,
Sergei Mironov.

# Release 0.1.2

<h3>New features</h3>

* Add an option to print verbose messages explaining the compilation process.
  [#68](https://github.com/PennyLaneAI/catalyst/pull/68)

* Allow ``catalyst.grad`` to be used on any traceable function (within a qjit context).
  This means the operation is no longer restricted to acting on ``qml.qnode``s only.
  [#75](https://github.com/PennyLaneAI/catalyst/pull/75)

<h3>Improvements</h3>

* Work in progress on a Lightning-Kokkos backend:

  Bring feature parity to the Lightning-Kokkos backend simulator.
  [#55](https://github.com/PennyLaneAI/catalyst/pull/55)

  Add support for variance measurements for all observables.
  [#70](https://github.com/PennyLaneAI/catalyst/pull/70)

* Build the runtime against qir-stdlib v0.1.0.
  [#58](https://github.com/PennyLaneAI/catalyst/pull/58)

* Replace input-checking assertions with exceptions.
  [#67](https://github.com/PennyLaneAI/catalyst/pull/67)

* Perform function inlining to improve optimizations and memory management within the compiler.
  [#72](https://github.com/PennyLaneAI/catalyst/pull/72)

<h3>Breaking changes</h3>

<h3>Bug fixes</h3>

* Several fixes to address memory leaks in the compiled program:

  Fix memory leaks from data that flows back into the Python environment.
  [#54](https://github.com/PennyLaneAI/catalyst/pull/54)

  Fix memory leaks resulting from partial bufferization at the MLIR level. This fix makes the
  necessary changes to reintroduce the ``-buffer-deallocation`` pass into the MLIR pass pipeline.
  The pass guarantees that all allocations contained within a function (that is allocations that are
  not returned from a function) are also deallocated.
  [#61](https://github.com/PennyLaneAI/catalyst/pull/61)

  Lift heap allocations for quantum op results from the runtime into the MLIR compiler core. This
  allows all memref buffers to be memory managed in MLIR using the
  [MLIR bufferization infrastructure](https://mlir.llvm.org/docs/Bufferization/).
  [#63](https://github.com/PennyLaneAI/catalyst/pull/63)

  Eliminate all memory leaks by tracking memory allocations at runtime. The memory allocations
  which are still alive when the compiled function terminates, will be freed in the
  finalization / teardown function.
  [#78](https://github.com/PennyLaneAI/catalyst/pull/78)

* Fix returning complex scalars from the compiled function.
  [#77](https://github.com/PennyLaneAI/catalyst/pull/77)

<h3>Contributors</h3>

This release contains contributions from (in alphabetical order):

Ali Asadi,
David Ittah,
Erick Ochoa Lopez,
Sergei Mironov.

# Release 0.1.1

<h3>New features</h3>

* Adds support for interpreting control flow operations.
  [#31](https://github.com/PennyLaneAI/catalyst/pull/31)

<h3>Improvements</h3>

* Adds fallback compiler drivers to increase reliability during linking phase. Also adds support for a
  CATALYST_CC environment variable for manual specification of the compiler driver used for linking.
  [#30](https://github.com/PennyLaneAI/catalyst/pull/30)

<h3>Breaking changes</h3>

<h3>Bug fixes</h3>

* Fixes the Catalyst image path in the readme to properly render on PyPI.

<h3>Contributors</h3>

This release contains contributions from (in alphabetical order):

Ali Asadi,
Erick Ochoa Lopez.

# Release 0.1.0

Initial public release.

<h3>Contributors</h3>

This release contains contributions from (in alphabetical order):

Ali Asadi,
Sam Banning,
David Ittah,
Josh Izaac,
Erick Ochoa Lopez,
Sergei Mironov,
Isidor Schoch.<|MERGE_RESOLUTION|>--- conflicted
+++ resolved
@@ -86,19 +86,17 @@
 
 <h3>Improvements</h3>
 
-<<<<<<< HEAD
 * Catalyst now performs a stricter validation of the wire requirements for devices. In particular,
   only integer, continuous wire labels starting at 0 are allowed.
   [(#784)](https://github.com/PennyLaneAI/catalyst/pull/784)
 
 * Catalyst no longer disallows quantum circuits with 0 qubits.
   [(#784)](https://github.com/PennyLaneAI/catalyst/pull/784)
-=======
+
 * Catalyst's adjoint method is now fully compatible with the PennyLane equivalent when applied to
   a single Operator. This should lead to improved compatibility with PennyLane library code, as well
   when reusing quantum functions with both Catalyst and PennyLane.
   [(#768)](https://github.com/PennyLaneAI/catalyst/pull/768)
->>>>>>> ec9c8263
 
 * Catalyst now has support for `qml.sample(m)` where `m` is the result of a mid-circuit
   measurement. For now the feature is equivalent to returning `m` directly from a quantum
