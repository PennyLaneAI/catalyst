# Release 0.3.2-dev

<h3>New features</h3>

<h3>Improvements</h3>

* Improve the compiler driver diagnostic output. The driver now provides more context for error
  messages and includes a verbose trace if verbose mode is enabled.
  [(#303)](https://github.com/PennyLaneAI/catalyst/pull/303)

<<<<<<< HEAD
* The AutoGraph feature, still experimental, now supports native Python `while` loops as well.
  [(#318)](https://github.com/PennyLaneAI/catalyst/pull/318)

  ```python
  @qjit(autograph=True)
  @qml.qnode(qml.device("lightning.qubit", wires=4))
  def circuit(n:int):
      i = 0
      while i < n:
          qml.RX(jnp.pi/2, wires=i)
          i += 1
      return qml.expval(qml.PauliZ(0))
  ```
=======
* The `requirements.txt` file to build Catalyst from source has been updated with a minimum PIP
  version, `>=22.3`. Previous versions of pip are unable to perform editable installs when the
  system-wide site-packages are read-only, even when the `--user` flag is provided.
  [(#311)](https://github.com/PennyLaneAI/catalyst/pull/311)

* Update the frontend to make it compatible with measurements as PyTrees in PennyLane `0.33.0`.
  [(#315)](https://github.com/PennyLaneAI/catalyst/pull/315)
>>>>>>> 0849e074

* Add support for third party devices.
  Third party `QuantumDevice` implementations can now be loaded into the runtime.
  [(#327)](https://github.com/PennyLaneAI/catalyst/pull/327)

* Add `pennylane.compilers` entry points interface.
  [(#331)](https://github.com/PennyLaneAI/catalyst/pull/331)

  For any compiler packages seeking to be registered in PennyLane, this PR adds the `entry_points`
  metadata under the the group name `pennylane.compilers`, with the following entry points:

  - `context`: Path to the compilation evaluation context manager. This context manager should have
    the method context.is_tracing(), which returns True if called within a program that is being
    traced or captured.

  - `ops`: Path to the compiler operations module. This operations module may contain compiler
    specific versions of PennyLane operations. Within a JIT context, PennyLane operations may
    dispatch to these.

  - `qjit`: Path to the JIT compiler decorator provided by the compiler. This decorator should have
    the signature `qjit(fn, *args, **kwargs)`, where fn is the function to be compiled.

<h3>Breaking changes</h3>

* The axis ordering for `catalyst.jacobian` is updated to match `jax.jacobian`. Assume we have
  parameters of shape `[a,b]` and results of shape `[c,d]`. The jacobian would get the shape
  `[c,d,a,b]` instead of `[a,b,c,d]`.
  [(#283)](https://github.com/PennyLaneAI/catalyst/pull/283)

<h3>Bug fixes</h3>

* Enable AutoGraph to convert functions even when they are invoked through functional wrappers such
  as `adjoint`, `ctrl`, `grad`, `jacobian`, etc.
  [(#336)](https://github.com/PennyLaneAI/catalyst/pull/336)

  The following should now succeed:

  ```python
  def inner(n):
    for i in range(n):
      qml.T(i)

  @qjit(autograph=True)
  @qml.qnode(dev)
  def f(n: int):
      adjoint(inner)(n)
      return qml.state()
  ```

* Fixes the issue with missing `CFP_t` in `StateVectorLQubitDynamic` when building against the
  master branch of PennyLane-Lightning. This issue was introduced in
  [PR 499](https://github.com/PennyLaneAI/pennylane-lightning/pull/499).
  [(#322)](https://github.com/PennyLaneAI/catalyst/pull/322)

<h3>Contributors</h3>

This release contains contributions from (in alphabetical order):

Ali Asadi,
David Ittah,
Sergei Mironov,
Romain Moyard.

# Release 0.3.1

<h3>New features</h3>

* The experimental AutoGraph feature, now supports Python `for` loops, allowing native Python loops
  to be captured and compiled with Catalyst.
  [(#258)](https://github.com/PennyLaneAI/catalyst/pull/258)

  ```python
  dev = qml.device("lightning.qubit", wires=n)

  @qjit(autograph=True)
  @qml.qnode(dev)
  def f(n):
      for i in range(n):
          qml.Hadamard(wires=i)

      return qml.expval(qml.PauliZ(0))
  ```

  This feature extends the existing AutoGraph support for Python `if` statements introduced in v0.3.
  Note that TensorFlow must be installed for AutoGraph support.

* The quantum control operation can now be used in conjunction with Catalyst control flow, such as
  loops and conditionals, via the new `catalyst.ctrl` function.
  [(#282)](https://github.com/PennyLaneAI/catalyst/pull/282)

  Similar in behaviour to the `qml.ctrl` control modifier from PennyLane, `catalyst.ctrl` can
  additionally wrap around quantum functions which contain control flow, such as the Catalyst
  `cond`, `for_loop`, and `while_loop` primitives.

  ```python
  @qjit
  @qml.qnode(qml.device("lightning.qubit", wires=4))
  def circuit(x):

      @for_loop(0, 3, 1)
      def repeat_rx(i):
          qml.RX(x / 2, wires=i)

      catalyst.ctrl(repeat_rx, control=3)()

      return qml.expval(qml.PauliZ(0))
  ```

  ```pycon
  >>> circuit(0.2)
  array(1.)
  ```

* Catalyst now supports JAX's `array.at[index]` notation for array element assignment and updating.
  [(#273)](https://github.com/PennyLaneAI/catalyst/pull/273)

  ```python
  @qjit
  def add_multiply(l: jax.core.ShapedArray((3,), dtype=float), idx: int):
      res = l.at[idx].multiply(3)
      res2 = l.at[idx].add(2)
      return res + res2

  res = add_multiply(jnp.array([0, 1, 2]), 2)
  ```

  ```pycon
  >>> res
  [0, 2, 10]
  ```

  For more details on available methods, see the
  [JAX documentation](https://jax.readthedocs.io/en/latest/_autosummary/jax.numpy.ndarray.at.html).

<h3>Improvements</h3>

* The Lightning backend device has been updated to work with the new PL-Lightning monorepo.
  [(#259)](https://github.com/PennyLaneAI/catalyst/pull/259)
  [(#277)](https://github.com/PennyLaneAI/catalyst/pull/277)

* A new compiler driver has been implemented in C++. This improves compile-time performance by
  avoiding *round-tripping*, which is when the entire program being compiled is dumped to
  a textual form and re-parsed by another tool.

  This is also a requirement for providing custom metadata at the LLVM level, which is
  necessary for better integration with tools like Enzyme. Finally, this makes it more natural
  to improve error messages originating from C++ when compared to the prior subprocess-based
  approach.
  [(#216)](https://github.com/PennyLaneAI/catalyst/pull/216)

* Support the `braket.devices.Devices` enum class and `s3_destination_folder`
  device options for AWS Braket remote devices.
  [(#278)](https://github.com/PennyLaneAI/catalyst/pull/278)

* Improvements have been made to the build process, including avoiding unnecessary processes such
  as removing `opt` and downloading the wheel.
  [(#298)](https://github.com/PennyLaneAI/catalyst/pull/298)

* Remove a linker warning about duplicate `rpath`s when Catalyst wheels are installed on macOS.
  [(#314)](https://github.com/PennyLaneAI/catalyst/pull/314)

<h3>Bug fixes</h3>

* Fix incompatibilities with GCC on Linux introduced in v0.3.0 when compiling user programs.
  Due to these, Catalyst v0.3.0 only works when clang is installed in the user environment.

  - Resolve an issue with an empty linker flag, causing `ld` to error.
    [(#276)](https://github.com/PennyLaneAI/catalyst/pull/276)

  - Resolve an issue with undefined symbols provided the Catalyst runtime.
    [(#316)](https://github.com/PennyLaneAI/catalyst/pull/316)

* Remove undocumented package dependency on the zlib/zstd compression library.
  [(#308)](https://github.com/PennyLaneAI/catalyst/pull/308)

* Fix filesystem issue when compiling multiple functions with the same name and
  `keep_intermediate=True`.
  [(#306)](https://github.com/PennyLaneAI/catalyst/pull/306)

* Add support for applying the `adjoint` operation to `QubitUnitary` gates.
  `QubitUnitary` was not able to be `adjoint`ed when the variable holding the unitary matrix might
  change. This can happen, for instance, inside of a for loop.
  To solve this issue, the unitary matrix gets stored in the array list via push and pops.
  The unitary matrix is later reconstructed from the array list and `QubitUnitary` can be executed
  in the `adjoint`ed context.
  [(#304)](https://github.com/PennyLaneAI/catalyst/pull/304)
  [(#310)](https://github.com/PennyLaneAI/catalyst/pull/310)

<h3>Contributors</h3>

This release contains contributions from (in alphabetical order):

Ali Asadi,
David Ittah,
Erick Ochoa Lopez,
Jacob Mai Peng,
Sergei Mironov,
Romain Moyard.

# Release 0.3.0

<h3>New features</h3>

* Catalyst now officially supports macOS ARM devices, such as Apple M1/M2 machines,
  with macOS binary wheels available on PyPI. For more details on the changes involved to support
  macOS, please see the improvements section.
  [(#229)](https://github.com/PennyLaneAI/catalyst/pull/230)
  [(#232)](https://github.com/PennyLaneAI/catalyst/pull/232)
  [(#233)](https://github.com/PennyLaneAI/catalyst/pull/233)
  [(#234)](https://github.com/PennyLaneAI/catalyst/pull/234)

* Write Catalyst-compatible programs with native Python conditional statements.
  [(#235)](https://github.com/PennyLaneAI/catalyst/pull/235)

  AutoGraph is a new, experimental, feature that automatically converts Python conditional
  statements like `if`, `else`, and `elif`, into their equivalent functional forms provided by
  Catalyst (such as `catalyst.cond`).

  This feature is currently opt-in, and requires setting the `autograph=True` flag in the `qjit`
  decorator:

  ```python
  dev = qml.device("lightning.qubit", wires=1)

  @qjit(autograph=True)
  @qml.qnode(dev)
  def f(x):
      if x < 0.5:
          qml.RY(jnp.sin(x), wires=0)
      else:
          qml.RX(jnp.cos(x), wires=0)

      return qml.expval(qml.PauliZ(0))
  ```

  The implementation is based on the AutoGraph module from TensorFlow, and requires a working
  TensorFlow installation be available. In addition, Python loops (`for` and `while`) are not
  yet supported, and do not work in AutoGraph mode.

  Note that there are some caveats when using this feature especially around the use of global
  variables or object mutation inside of methods. A functional style is always recommended when
  using `qjit` or AutoGraph.

* The quantum adjoint operation can now be used in conjunction with Catalyst control flow, such as
  loops and conditionals. For this purpose a new instruction, `catalyst.adjoint`, has been added.
  [(#220)](https://github.com/PennyLaneAI/catalyst/pull/220)

  `catalyst.adjoint` can wrap around quantum functions which contain the Catalyst `cond`,
  `for_loop`, and `while_loop` primitives. Previously, the usage of `qml.adjoint` on functions with
  these primitives would result in decomposition errors. Note that a future release of Catalyst will
  merge the behaviour of `catalyst.adjoint` into `qml.adjoint` for convenience.

  ```python
  dev = qml.device("lightning.qubit", wires=3)

  @qjit
  @qml.qnode(dev)
  def circuit(x):

      @for_loop(0, 3, 1)
      def repeat_rx(i):
          qml.RX(x / 2, wires=i)

      adjoint(repeat_rx)()

      return qml.expval(qml.PauliZ(0))
  ```

  ```pycon
  >>> circuit(0.2)
  array(0.99500417)
  ```

  Additionally, the ability to natively represent the adjoint construct in Catalyst's program
  representation (IR) was added.

* QJIT-compiled programs now support (nested) container types as inputs and outputs of compiled
  functions. This includes lists and dictionaries, as well as any data structure implementing the
  [PyTree protocol](https://jax.readthedocs.io/en/latest/pytrees.html).
  [(#215)](https://github.com/PennyLaneAI/catalyst/pull/215)
  [(#221)](https://github.com/PennyLaneAI/catalyst/pull/221)

  For example, a program that accepts and returns a mix of dictionaries, lists, and tuples:

  ```python
  @qjit
  def workflow(params1, params2):
      res1 = params1["a"][0][0] + params2[1]
      return {"y1": jnp.sin(res1), "y2": jnp.cos(res1)}
  ```

  ```pycon
  >>> params1 = {"a": [[0.1], 0.2]}
  >>> params2 = (0.6, 0.8)
  >>> workflow(params1, params2)
  array(0.78332691)
  ```

* Compile-time backpropagation of arbitrary hybrid programs is now supported, via integration with
  [Enzyme AD](https://enzyme.mit.edu/).
  [(#158)](https://github.com/PennyLaneAI/catalyst/pull/158)
  [(#193)](https://github.com/PennyLaneAI/catalyst/pull/193)
  [(#224)](https://github.com/PennyLaneAI/catalyst/pull/224)
  [(#225)](https://github.com/PennyLaneAI/catalyst/pull/225)
  [(#239)](https://github.com/PennyLaneAI/catalyst/pull/239)
  [(#244)](https://github.com/PennyLaneAI/catalyst/pull/244)

  This allows `catalyst.grad` to differentiate hybrid functions that contain both classical
  pre-processing (inside & outside of QNodes), QNodes, as well as classical post-processing
  (outside of QNodes) via a combination of backpropagation and quantum gradient methods.

  The new default for the differentiation `method` attribute in `catalyst.grad` has been changed to
  `"auto"`, which performs Enzyme-based reverse mode AD on classical code, in conjunction with the
  quantum `diff_method` specified on each QNode:

  ```python
  dev = qml.device("lightning.qubit", wires=1)

  @qml.qnode(dev, diff_method="parameter-shift")
  def circuit(theta):
      qml.RX(jnp.exp(theta ** 2) / jnp.cos(theta / 4), wires=0)
      return qml.expval(qml.PauliZ(wires=0))
  ```

  ```pycon
  >>> grad = qjit(catalyst.grad(circuit, method="auto"))
  >>> grad(jnp.pi)
  array(0.05938718)
  ```

  The reworked differentiation pipeline means you can now compute exact derivatives of programs with
  both classical pre- and post-processing, as shown below:

  ```python
  @qml.qnode(qml.device("lightning.qubit", wires=1), diff_method="adjoint")
  def circuit(theta):
      qml.RX(jnp.exp(theta ** 2) / jnp.cos(theta / 4), wires=0)
      return qml.expval(qml.PauliZ(wires=0))

  def loss(theta):
      return jnp.pi / jnp.tanh(circuit(theta))

  @qjit
  def grad_loss(theta):
      return catalyst.grad(loss)(theta)
  ```

  ```pycon
  >>> grad_loss(1.0)
  array(-1.90958669)
  ```

  You can also use multiple QNodes with different differentiation methods:

  ```python
  @qml.qnode(qml.device("lightning.qubit", wires=1), diff_method="parameter-shift")
  def circuit_A(params):
      qml.RX(jnp.exp(params[0] ** 2) / jnp.cos(params[1] / 4), wires=0)
      return qml.probs()

  @qml.qnode(qml.device("lightning.qubit", wires=1), diff_method="adjoint")
  def circuit_B(params):
      qml.RX(jnp.exp(params[1] ** 2) / jnp.cos(params[0] / 4), wires=0)
      return qml.expval(qml.PauliZ(wires=0))

  def loss(params):
      return jnp.prod(circuit_A(params)) + circuit_B(params)

  @qjit
  def grad_loss(theta):
      return catalyst.grad(loss)(theta)
  ```

  ```pycon
  >>> grad_loss(jnp.array([1.0, 2.0]))
  array([ 0.57367285, 44.4911605 ])
  ```

  And you can differentiate purely classical functions as well:

  ```python
  def square(x: float):
      return x ** 2

  @qjit
  def dsquare(x: float):
      return catalyst.grad(square)(x)
  ```

  ```pycon
  >>> dsquare(2.3)
  array(4.6)
  ```

  Note that the current implementation of reverse mode AD is restricted to 1st order derivatives,
  but you can still use `catalyst.grad(method="fd")` is still available to perform a finite
  differences approximation of _any_ differentiable function.

* Add support for the new PennyLane arithmetic operators.
  [(#250)](https://github.com/PennyLaneAI/catalyst/pull/250)

  PennyLane is in the process of replacing `Hamiltonian` and `Tensor` observables with a set of
  general arithmetic operators. These consist of
  [Prod](https://docs.pennylane.ai/en/stable/code/api/pennylane.ops.op_math.Prod.html),
  [Sum](https://docs.pennylane.ai/en/stable/code/api/pennylane.ops.op_math.Sum.html) and
  [SProd](https://docs.pennylane.ai/en/stable/code/api/pennylane.ops.op_math.SProd.html).

  By default, using dunder methods (eg. `+`, `-`, `@`, `*`) to combine
  operators with scalars or other operators will create `Hamiltonian` and
  `Tensor` objects. However, these two methods will be deprecated in coming
  releases of PennyLane.

  To enable the new arithmetic operators, one can use `Prod`, `Sum`, and
  `Sprod` directly or activate them by calling [enable_new_opmath](https://docs.pennylane.ai/en/stable/code/api/pennylane.operation.enable_new_opmath.html)
  at the beginning of your PennyLane program.

  ``` python
  dev = qml.device("lightning.qubit", wires=2)

  @qjit
  @qml.qnode(dev)
  def circuit(x: float, y: float):
      qml.RX(x, wires=0)
      qml.RX(y, wires=1)
      qml.CNOT(wires=[0, 1])
      return qml.expval(0.2 * qml.PauliX(wires=0) - 0.4 * qml.PauliY(wires=1))
  ```

  ```pycon
  >>> qml.operation.enable_new_opmath()
  >>> qml.operation.active_new_opmath()
  True
  >>> circuit(np.pi / 4, np.pi / 2)
  array(0.28284271)
  ```

<h3>Improvements</h3>

* Better support for Hamiltonian observables:

  - Allow Hamiltonian observables with integer coefficients.
    [(#248)](https://github.com/PennyLaneAI/catalyst/pull/248)

    For example, compiling the following circuit wasn't previously allowed, but is
    now supported in Catalyst:

    ```python
    dev = qml.device("lightning.qubit", wires=2)

    @qjit
    @qml.qnode(dev)
    def circuit(x: float, y: float):
        qml.RX(x, wires=0)
        qml.RY(y, wires=1)

        coeffs = [1, 2]
        obs = [qml.PauliZ(0), qml.PauliZ(1)]
        return qml.expval(qml.Hamiltonian(coeffs, obs))
    ```

  - Allow nested Hamiltonian observables.
    [(#255)](https://github.com/PennyLaneAI/catalyst/pull/255)

    ```python
    @qjit
    @qml.qnode(qml.device("lightning.qubit", wires=3))
    def circuit(x, y, coeffs1, coeffs2):
        qml.RX(x, wires=0)
        qml.RX(y, wires=1)
        qml.RY(x + y, wires=2)

        obs = [
            qml.PauliX(0) @ qml.PauliZ(1),
            qml.Hamiltonian(coeffs1, [qml.PauliZ(0) @ qml.Hadamard(2)]),
        ]

        return qml.var(qml.Hamiltonian(coeffs2, obs))
    ```

* Various performance improvements:

  - The execution and compile time of programs has been reduced, by generating more efficient code
    and avoiding unnecessary optimizations. Specifically, a scalarization procedure was added to the
    MLIR pass pipeline, and LLVM IR compilation is now invoked with optimization level 0.
    [(#217)](https://github.com/PennyLaneAI/catalyst/pull/217)

  - The execution time of compiled functions has been improved in the frontend.
    [(#213)](https://github.com/PennyLaneAI/catalyst/pull/213)

    Specifically, the following changes have been made, which leads to a small but measurable
    improvement when using larger matrices as inputs, or functions with many inputs:

    + only loading the user program library once per compilation,
    + generating return value types only once per compilation,
    + avoiding unnecessary type promotion, and
    + avoiding unnecessary array copies.

  - Peak memory utilization of a JIT compiled program has been reduced, by allowing tensors to be
    scheduled for deallocation. Previously, the tensors were not deallocated until the end of the
    call to the JIT compiled function.
    [(#201)](https://github.com/PennyLaneAI/catalyst/pull/201)

* Various improvements have been made to enable Catalyst to compile on macOS:

  - Remove unnecessary `reinterpret_cast` from `ObsManager`. Removal of
    these `reinterpret_cast` allows compilation of the runtime to succeed
    in macOS. macOS uses an ILP32 mode for Aarch64 where they use the full 64
    bit mode but with 32 bit Integer, Long, and Pointers. This patch also
    changes a test file to prevent a mismatch in machines which compile using
    ILP32 mode.
    [(#229)](https://github.com/PennyLaneAI/catalyst/pull/230)

  - Allow runtime to be compiled on macOS. Substitute `nproc` with a call to
    `os.cpu_count()` and use correct flags for `ld.64`.
    [(#232)](https://github.com/PennyLaneAI/catalyst/pull/232)

  - Improve portability on the frontend to be available on macOS. Use
    `.dylib`, remove unnecessary flags, and address behaviour difference in
    flags.
    [(#233)](https://github.com/PennyLaneAI/catalyst/pull/233)

  - Small compatibility changes in order for all integration tests to succeed
    on macOS.
    [(#234)](https://github.com/PennyLaneAI/catalyst/pull/234)

* Dialects can compile with older versions of clang by avoiding type mismatches.
  [(#228)](https://github.com/PennyLaneAI/catalyst/pull/228)

* The runtime is now built against `qir-stdlib` pre-build artifacts.
  [(#236)](https://github.com/PennyLaneAI/catalyst/pull/236)

* Small improvements have been made to the CI/CD, including fixing the Enzyme
  cache, generalize caches to other operating systems, fix build wheel
  recipe, and remove references to QIR in runtime's Makefile.
  [(#243)](https://github.com/PennyLaneAI/catalyst/pull/243)
  [(#247)](https://github.com/PennyLaneAI/catalyst/pull/247)


<h3>Breaking changes</h3>

* Support for Python 3.8 has been removed.
  [(#231)](https://github.com/PennyLaneAI/catalyst/pull/231)

* The default differentiation method on ``grad`` and ``jacobian`` is reverse-mode
  automatic differentiation instead of finite differences. When a QNode does not have a
  ``diff_method`` specified, it will default to using the parameter shift method instead of
  finite-differences.
  [(#244)](https://github.com/PennyLaneAI/catalyst/pull/244)
  [(#271)](https://github.com/PennyLaneAI/catalyst/pull/271)

* The JAX version used by Catalyst has been updated to `v0.4.14`, the minimum PennyLane version
  required is now `v0.32`.
  [(#264)](https://github.com/PennyLaneAI/catalyst/pull/264)

* Due to the change allowing Python container objects as inputs to QJIT-compiled functions, Python
  lists are no longer automatically converted to JAX arrays.
  [(#231)](https://github.com/PennyLaneAI/catalyst/pull/231)

  This means that indexing on lists when the index is not static will cause a
  `TracerIntegerConversionError`, consistent with JAX's behaviour.

  That is, the following example is no longer support:

  ```python
  @qjit
  def f(x: list, index: int):
      return x[index]
  ```

  However, if the parameter `x` above is a JAX or NumPy array, the compilation will continue to
  succeed.

* The `catalyst.grad` function has been renamed to `catalyst.jacobian` and supports differentiation
  of functions that return multiple or non-scalar outputs. A new `catalyst.grad` function has been
  added that enforces that it is differentiating a function with a single scalar return value.
  [(#254)](https://github.com/PennyLaneAI/catalyst/pull/254)

<h3>Bug fixes</h3>

* Fixed an issue preventing the differentiation of `qml.probs` with the parameter-shift method.
  [(#211)](https://github.com/PennyLaneAI/catalyst/pull/211)

* Fixed the incorrect return value data-type with functions returning `qml.counts`.
  [(#221)](https://github.com/PennyLaneAI/catalyst/pull/221)

* Fix segmentation fault when differentiating a function where a quantum measurement is used
  multiple times by the same operation.
  [(#242)](https://github.com/PennyLaneAI/catalyst/pull/242)

<h3>Contributors</h3>

This release contains contributions from (in alphabetical order):

Ali Asadi,
David Ittah,
Erick Ochoa Lopez,
Jacob Mai Peng,
Romain Moyard,
Sergei Mironov.


# Release 0.2.1

<h3>Bug fixes</h3>

* Add missing OpenQASM backend in binary distribution, which relies on the latest version of the
  AWS Braket plugin for PennyLane to resolve dependency issues between the plugin, Catalyst, and
  PennyLane. The Lightning-Kokkos backend with Serial and OpenMP modes is also added to the binary
  distribution.
  [#198](https://github.com/PennyLaneAI/catalyst/pull/198)

* Return a list of decompositions when calling the decomposition method for control operations.
  This allows Catalyst to be compatible with upstream PennyLane.
  [#241](https://github.com/PennyLaneAI/catalyst/pull/241)

<h3>Improvements</h3>

* When using OpenQASM-based devices the string representation of the circuit is printed on
  exception.
  [#199](https://github.com/PennyLaneAI/catalyst/pull/199)

* Use ``pybind11::module`` interface library instead of ``pybind11::embed`` in the runtime for
  OpenQasm backend to avoid linking to the python library at compile time.
  [#200](https://github.com/PennyLaneAI/catalyst/pull/200)

<h3>Contributors</h3>

This release contains contributions from (in alphabetical order):

Ali Asadi,
David Ittah.

# Release 0.2.0

<h3>New features</h3>

* Catalyst programs can now be used inside of a larger JAX workflow which uses
  JIT compilation, automatic differentiation, and other JAX transforms.
  [#96](https://github.com/PennyLaneAI/catalyst/pull/96)
  [#123](https://github.com/PennyLaneAI/catalyst/pull/123)
  [#167](https://github.com/PennyLaneAI/catalyst/pull/167)
  [#192](https://github.com/PennyLaneAI/catalyst/pull/192)

  For example, call a Catalyst qjit-compiled function from within a JAX jit-compiled
  function:

  ```python
  dev = qml.device("lightning.qubit", wires=1)

  @qjit
  @qml.qnode(dev)
  def circuit(x):
      qml.RX(jnp.pi * x[0], wires=0)
      qml.RY(x[1] ** 2, wires=0)
      qml.RX(x[1] * x[2], wires=0)
      return qml.probs(wires=0)

  @jax.jit
  def cost_fn(weights):
      x = jnp.sin(weights)
      return jnp.sum(jnp.cos(circuit(x)) ** 2)
  ```

  ```pycon
  >>> cost_fn(jnp.array([0.1, 0.2, 0.3]))
  Array(1.32269195, dtype=float64)
  ```

  Catalyst-compiled functions can now also be automatically differentiated
  via JAX, both in forward and reverse mode to first-order,

  ```pycon
  >>> jax.grad(cost_fn)(jnp.array([0.1, 0.2, 0.3]))
  Array([0.49249037, 0.05197949, 0.02991883], dtype=float64)
  ```

  as well as vectorized using `jax.vmap`:

  ```pycon
  >>> jax.vmap(cost_fn)(jnp.array([[0.1, 0.2, 0.3], [0.4, 0.5, 0.6]]))
  Array([1.32269195, 1.53905377], dtype=float64)
  ```

  In particular, this allows for a reduction in boilerplate when using
  JAX-compatible optimizers such as `jaxopt`:

  ```pycon
  >>> opt = jaxopt.GradientDescent(cost_fn)
  >>> params = jnp.array([0.1, 0.2, 0.3])
  >>> (final_params, _) = jax.jit(opt.run)(params)
  >>> final_params
  Array([-0.00320799,  0.03475223,  0.29362844], dtype=float64)
  ```

  Note that, in general, best performance will be seen when the Catalyst
  `@qjit` decorator is used to JIT the entire hybrid workflow. However, there
  may be cases where you may want to delegate only the quantum part of your
  workflow to Catalyst, and let JAX handle classical components (for example,
  due to missing a feature or compatibility issue in Catalyst).

* Support for Amazon Braket devices provided via the PennyLane-Braket plugin.
  [#118](https://github.com/PennyLaneAI/catalyst/pull/118)
  [#139](https://github.com/PennyLaneAI/catalyst/pull/139)
  [#179](https://github.com/PennyLaneAI/catalyst/pull/179)
  [#180](https://github.com/PennyLaneAI/catalyst/pull/180)

  This enables quantum subprograms within a JIT-compiled Catalyst workflow to
  execute on Braket simulator and hardware devices, including remote
  cloud-based simulators such as SV1.

  ```python
  def circuit(x, y):
      qml.RX(y * x, wires=0)
      qml.RX(x * 2, wires=1)
      return qml.expval(qml.PauliY(0) @ qml.PauliZ(1))

  @qjit
  def workflow(x: float, y: float):
      device = qml.device("braket.local.qubit", backend="braket_sv", wires=2)
      g = qml.qnode(device)(circuit)
      h = catalyst.grad(g)
      return h(x, y)

  workflow(1.0, 2.0)
  ```

  For a list of available devices, please see the [PennyLane-Braket](https://amazon-braket-pennylane-plugin-python.readthedocs.io/en/latest/)
  documentation.

  Internally, the quantum instructions are generating OpenQASM3 kernels at
  runtime; these are then executed on both local (`braket.local.qubit`) and
  remote (`braket.aws.qubit`) devices backed by Amazon Braket Python SDK,

  with measurement results then propagated back to the frontend.

  Note that at initial release, not all Catalyst features are supported with Braket.
  In particular, dynamic circuit features, such as mid-circuit measurements, will
  not work with Braket devices.

* Catalyst conditional functions defined via `@catalyst.cond` now support an arbitrary
  number of 'else if' chains.
  [#104](https://github.com/PennyLaneAI/catalyst/pull/104)

  ```python
  dev = qml.device("lightning.qubit", wires=1)

  @qjit
  @qml.qnode(dev)
  def circuit(x):

      @catalyst.cond(x > 2.7)
      def cond_fn():
          qml.RX(x, wires=0)

      @cond_fn.else_if(x > 1.4)
      def cond_elif():
          qml.RY(x, wires=0)

      @cond_fn.otherwise
      def cond_else():
          qml.RX(x ** 2, wires=0)

      cond_fn()

      return qml.probs(wires=0)
  ```

* Iterating in reverse is now supported with constant negative step sizes via `catalyst.for_loop`.
  [#129](https://github.com/PennyLaneAI/catalyst/pull/129)

  ```python
  dev = qml.device("lightning.qubit", wires=1)

  @qjit
  @qml.qnode(dev)
  def circuit(n):

      @catalyst.for_loop(n, 0, -1)
      def loop_fn(_):
          qml.PauliX(0)

      loop_fn()
      return measure(0)
  ```

* Additional gradient transforms for computing the vector-Jacobian product (VJP)
  and Jacobian-vector product (JVP) are now available in Catalyst.
  [#98](https://github.com/PennyLaneAI/catalyst/pull/98)

  Use `catalyst.vjp` to compute the forward-pass value and VJP:

  ```python
  @qjit
  def vjp(params, cotangent):
      def f(x):
          y = [jnp.sin(x[0]), x[1] ** 2, x[0] * x[1]]
          return jnp.stack(y)

      return catalyst.vjp(f, [params], [cotangent])
  ```

  ```pycon
  >>> x = jnp.array([0.1, 0.2])
  >>> dy = jnp.array([-0.5, 0.1, 0.3])
  >>> vjp(x, dy)
  [array([0.09983342, 0.04      , 0.02      ]),
   array([-0.43750208,  0.07000001])]
  ```

  Use `catalyst.jvp` to compute the forward-pass value and JVP:

  ```python
  @qjit
  def jvp(params, tangent):
      def f(x):
          y = [jnp.sin(x[0]), x[1] ** 2, x[0] * x[1]]
          return jnp.stack(y)

      return catalyst.jvp(f, [params], [tangent])
  ```

  ```pycon
  >>> x = jnp.array([0.1, 0.2])
  >>> tangent = jnp.array([0.3, 0.6])
  >>> jvp(x, tangent)
  [array([0.09983342, 0.04      , 0.02      ]),
   array([0.29850125, 0.24000006, 0.12      ])]
  ```

* Support for multiple backend devices within a single qjit-compiled function
  is now available.
  [#86](https://github.com/PennyLaneAI/catalyst/pull/86)
  [#89](https://github.com/PennyLaneAI/catalyst/pull/89)

  For example, if you compile the Catalyst runtime
  with `lightning.kokkos` support (via the compilation flag
  `ENABLE_LIGHTNING_KOKKOS=ON`), you can use `lightning.qubit` and
  `lightning.kokkos` within a singular workflow:

  ```python
  dev1 = qml.device("lightning.qubit", wires=1)
  dev2 = qml.device("lightning.kokkos", wires=1)

  @qml.qnode(dev1)
  def circuit1(x):
      qml.RX(jnp.pi * x[0], wires=0)
      qml.RY(x[1] ** 2, wires=0)
      qml.RX(x[1] * x[2], wires=0)
      return qml.var(qml.PauliZ(0))

  @qml.qnode(dev2)
  def circuit2(x):

      @catalyst.cond(x > 2.7)
      def cond_fn():
          qml.RX(x, wires=0)

      @cond_fn.otherwise
      def cond_else():
          qml.RX(x ** 2, wires=0)

      cond_fn()

      return qml.probs(wires=0)

  @qjit
  def cost(x):
      return circuit2(circuit1(x))
  ```

  ```pycon
  >>> x = jnp.array([0.54, 0.31])
  >>> cost(x)
  array([0.80842369, 0.19157631])
  ```

* Support for returning the variance of Hamiltonians,
  Hermitian matrices, and Tensors via `qml.var` has been added.
  [#124](https://github.com/PennyLaneAI/catalyst/pull/124)

  ```python
  dev = qml.device("lightning.qubit", wires=2)

  @qjit
  @qml.qnode(dev)
  def circuit(x):
      qml.RX(jnp.pi * x[0], wires=0)
      qml.RY(x[1] ** 2, wires=1)
      qml.CNOT(wires=[0, 1])
      qml.RX(x[1] * x[2], wires=0)
      return qml.var(qml.PauliZ(0) @ qml.PauliX(1))
  ```

  ```pycon
  >>> x = jnp.array([0.54, 0.31])
  >>> circuit(x)
  array(0.98851544)
  ```

<h3>Breaking changes</h3>

* The `catalyst.grad` function now supports using the differentiation
  method defined on the QNode (via the `diff_method` argument) rather than
  applying a global differentiation method.
  [#163](https://github.com/PennyLaneAI/catalyst/pull/163)

  As part of this change, the `method` argument now accepts
  the following options:

  - `method="auto"`:  Quantum components of the hybrid function are
    differentiated according to the corresponding QNode `diff_method`, while
    the classical computation is differentiated using traditional auto-diff.

    With this strategy, Catalyst only currently supports QNodes with
    `diff_method="param-shift" and `diff_method="adjoint"`.

  - `method="fd"`: First-order finite-differences for the entire hybrid function.
    The `diff_method` argument for each QNode is ignored.

  This is an intermediate step towards differentiating functions that
  internally call multiple QNodes, and towards supporting differentiation of
  classical postprocessing.

<h3>Improvements</h3>

* Catalyst has been upgraded to work with JAX v0.4.13.
  [#143](https://github.com/PennyLaneAI/catalyst/pull/143)
  [#185](https://github.com/PennyLaneAI/catalyst/pull/185)

* Add a Backprop operation for using autodifferentiation (AD) at the LLVM
  level with Enzyme AD. The Backprop operations has a bufferization pattern
  and a lowering to LLVM.
  [#107](https://github.com/PennyLaneAI/catalyst/pull/107)
  [#116](https://github.com/PennyLaneAI/catalyst/pull/116)

* Error handling has been improved. The runtime now throws more descriptive
  and unified expressions for runtime errors and assertions.
  [#92](https://github.com/PennyLaneAI/catalyst/pull/92)

* In preparation for easier debugging, the compiler has been refactored to
  allow easy prototyping of new compilation pipelines.
  [#38](https://github.com/PennyLaneAI/catalyst/pull/38)

  In the future, this will allow the ability to generate MLIR or LLVM-IR by
  loading input from a string or file, rather than generating it from Python.

  As part of this refactor, the following changes were made:

  - Passes are now classes. This allows developers/users looking to change
    flags to inherit from these passes and change the flags.

  - Passes are now passed as arguments to the compiler. Custom passes can just
    be passed to the compiler as an argument, as long as they implement a run
    method which takes an input and the output of this method can be fed to
    the next pass.

* Improved Python compatibility by providing a stable signature for user
  generated functions.
  [#106](https://github.com/PennyLaneAI/catalyst/pull/106)

* Handle C++ exceptions without unwinding the whole stack.
  [#99](https://github.com/PennyLaneAI/catalyst/pull/99)

* Reduce the number of classical invocations by counting the number of gate parameters in
  the `argmap` function.
  [#136](https://github.com/PennyLaneAI/catalyst/pull/136)

  Prior to this, the computation of hybrid gradients executed all of the classical code
  being differentiated in a `pcount` function that solely counted the number of gate
  parameters in the quantum circuit. This was so `argmap` and other downstream
  functions could allocate memrefs large enough to store all gate parameters.

  Now, instead of counting the number of parameters separately, a dynamically-resizable
  array is used in the `argmap` function directly to store the gate parameters. This
  removes one invocation of all of the classical code being differentiated.

* Use Tablegen to define MLIR passes instead of C++ to reduce overhead of adding new passes.
  [#157](https://github.com/PennyLaneAI/catalyst/pull/157)

* Perform constant folding on wire indices for `quantum.insert` and `quantum.extract` ops,
  used when writing (resp. reading) qubits to (resp. from) quantum registers.
  [#161](https://github.com/PennyLaneAI/catalyst/pull/161)

* Represent known named observables as members of an MLIR Enum rather than a raw integer.
  This improves IR readability.
  [#165](https://github.com/PennyLaneAI/catalyst/pull/165)

<h3>Bug fixes</h3>

* Fix a bug in the mapping from logical to concrete qubits for mid-circuit measurements.
  [#80](https://github.com/PennyLaneAI/catalyst/pull/80)

* Fix a bug in the way gradient result type is inferred.
  [#84](https://github.com/PennyLaneAI/catalyst/pull/84)

* Fix a memory regression and reduce memory footprint by removing unnecessary
  temporary buffers.
  [#100](https://github.com/PennyLaneAI/catalyst/pull/100)

* Provide a new abstraction to the `QuantumDevice` interface in the runtime
  called `DataView`. C++ implementations of the interface can iterate
  through and directly store results into the `DataView` independent of the
  underlying memory layout. This can eliminate redundant buffer copies at the
  interface boundaries, which has been applied to existing devices.
  [#109](https://github.com/PennyLaneAI/catalyst/pull/109)

* Reduce memory utilization by transferring ownership of buffers from the
  runtime to Python instead of copying them. This includes adding a compiler
  pass that copies global buffers into the heap as global buffers cannot be
  transferred to Python.
  [#112](https://github.com/PennyLaneAI/catalyst/pull/112)

* Temporary fix of use-after-free and dependency of uninitialized memory.
  [#121](https://github.com/PennyLaneAI/catalyst/pull/121)

* Fix file renaming within pass pipelines.
  [#126](https://github.com/PennyLaneAI/catalyst/pull/126)

* Fix the issue with the `do_queue` deprecation warnings in PennyLane.
  [#146](https://github.com/PennyLaneAI/catalyst/pull/146)

* Fix the issue with gradients failing to work with hybrid functions that
  contain constant `jnp.array` objects. This will enable PennyLane operators
  that have data in the form of a `jnp.array`, such as a Hamiltonian, to be
  included in a qjit-compiled function.
  [#152](https://github.com/PennyLaneAI/catalyst/pull/152)

  An example of a newly supported workflow:

  ```python
  coeffs = jnp.array([0.1, 0.2])
  terms = [qml.PauliX(0) @ qml.PauliZ(1), qml.PauliZ(0)]
  H = qml.Hamiltonian(coeffs, terms)

  @qjit
  @qml.qnode(qml.device("lightning.qubit", wires=2))
  def circuit(x):
    qml.RX(x[0], wires=0)
    qml.RY(x[1], wires=0)
    qml.CNOT(wires=[0, 1])
    return qml.expval(H)

  params = jnp.array([0.3, 0.4])
  jax.grad(circuit)(params)
  ```

<h3>Contributors</h3>

This release contains contributions from (in alphabetical order):

Ali Asadi,
David Ittah,
Erick Ochoa Lopez,
Jacob Mai Peng,
Romain Moyard,
Sergei Mironov.

# Release 0.1.2

<h3>New features</h3>

* Add an option to print verbose messages explaining the compilation process.
  [#68](https://github.com/PennyLaneAI/catalyst/pull/68)

* Allow ``catalyst.grad`` to be used on any traceable function (within a qjit context).
  This means the operation is no longer restricted to acting on ``qml.qnode``s only.
  [#75](https://github.com/PennyLaneAI/catalyst/pull/75)

<h3>Improvements</h3>

* Work in progress on a Lightning-Kokkos backend:

  Bring feature parity to the Lightning-Kokkos backend simulator.
  [#55](https://github.com/PennyLaneAI/catalyst/pull/55)

  Add support for variance measurements for all observables.
  [#70](https://github.com/PennyLaneAI/catalyst/pull/70)

* Build the runtime against qir-stdlib v0.1.0.
  [#58](https://github.com/PennyLaneAI/catalyst/pull/58)

* Replace input-checking assertions with exceptions.
  [#67](https://github.com/PennyLaneAI/catalyst/pull/67)

* Perform function inlining to improve optimizations and memory management within the compiler.
  [#72](https://github.com/PennyLaneAI/catalyst/pull/72)

<h3>Breaking changes</h3>

<h3>Bug fixes</h3>

* Several fixes to address memory leaks in the compiled program:

  Fix memory leaks from data that flows back into the Python environment.
  [#54](https://github.com/PennyLaneAI/catalyst/pull/54)

  Fix memory leaks resulting from partial bufferization at the MLIR level. This fix makes the
  necessary changes to reintroduce the ``-buffer-deallocation`` pass into the MLIR pass pipeline.
  The pass guarantees that all allocations contained within a function (that is allocations that are
  not returned from a function) are also deallocated.
  [#61](https://github.com/PennyLaneAI/catalyst/pull/61)

  Lift heap allocations for quantum op results from the runtime into the MLIR compiler core. This
  allows all memref buffers to be memory managed in MLIR using the
  [MLIR bufferization infrastructure](https://mlir.llvm.org/docs/Bufferization/).
  [#63](https://github.com/PennyLaneAI/catalyst/pull/63)

  Eliminate all memory leaks by tracking memory allocations at runtime. The memory allocations
  which are still alive when the compiled function terminates, will be freed in the
  finalization / teardown function.
  [#78](https://github.com/PennyLaneAI/catalyst/pull/78)

* Fix returning complex scalars from the compiled function.
  [#77](https://github.com/PennyLaneAI/catalyst/pull/77)

<h3>Contributors</h3>

This release contains contributions from (in alphabetical order):

Ali Asadi,
David Ittah,
Erick Ochoa Lopez,
Sergei Mironov.

# Release 0.1.1

<h3>New features</h3>

* Adds support for interpreting control flow operations.
  [#31](https://github.com/PennyLaneAI/catalyst/pull/31)

<h3>Improvements</h3>

* Adds fallback compiler drivers to increase reliability during linking phase. Also adds support for a
  CATALYST_CC environment variable for manual specification of the compiler driver used for linking.
  [#30](https://github.com/PennyLaneAI/catalyst/pull/30)

<h3>Breaking changes</h3>

<h3>Bug fixes</h3>

* Fixes the Catalyst image path in the readme to properly render on PyPI.

<h3>Contributors</h3>

This release contains contributions from (in alphabetical order):

Ali Asadi,
Erick Ochoa Lopez.

# Release 0.1.0

Initial public release.

<h3>Contributors</h3>

This release contains contributions from (in alphabetical order):

Ali Asadi,
Sam Banning,
David Ittah,
Josh Izaac,
Erick Ochoa Lopez,
Sergei Mironov,
Isidor Schoch.<|MERGE_RESOLUTION|>--- conflicted
+++ resolved
@@ -8,7 +8,6 @@
   messages and includes a verbose trace if verbose mode is enabled.
   [(#303)](https://github.com/PennyLaneAI/catalyst/pull/303)
 
-<<<<<<< HEAD
 * The AutoGraph feature, still experimental, now supports native Python `while` loops as well.
   [(#318)](https://github.com/PennyLaneAI/catalyst/pull/318)
 
@@ -22,7 +21,18 @@
           i += 1
       return qml.expval(qml.PauliZ(0))
   ```
-=======
+
+* Add support for third party devices.
+  Third party `QuantumDevice` implementations can now be loaded into the runtime.
+  [(#327)](https://github.com/PennyLaneAI/catalyst/pull/327)
+
+<h3>Breaking changes</h3>
+
+* The axis ordering for `catalyst.jacobian` is updated to match `jax.jacobian`. Assume we have parameters of shape 
+  `[a,b]` and results of shape `[c,d]`. The jacobian would get the shape `[c,d,a,b]` instead of `[a,b,c,d]`.
+  [(#283)](https://github.com/PennyLaneAI/catalyst/pull/283)
+
+<h3>Bug fixes</h3>
 * The `requirements.txt` file to build Catalyst from source has been updated with a minimum PIP
   version, `>=22.3`. Previous versions of pip are unable to perform editable installs when the
   system-wide site-packages are read-only, even when the `--user` flag is provided.
@@ -30,7 +40,6 @@
 
 * Update the frontend to make it compatible with measurements as PyTrees in PennyLane `0.33.0`.
   [(#315)](https://github.com/PennyLaneAI/catalyst/pull/315)
->>>>>>> 0849e074
 
 * Add support for third party devices.
   Third party `QuantumDevice` implementations can now be loaded into the runtime.
