# Release 0.6.0

<h3>New features</h3>

* Catalyst now supports externally hosted callbacks with parameters and return values
  within qjit-compiled code. This provides the ability to insert native Python code
  into any qjit-compiled function, allowing for the capability to include subroutines 
  that do not yet support qjit-compilation and enhancing the debugging experience.
  [(#540)](https://github.com/PennyLaneAI/catalyst/pull/540)
  [(#596)](https://github.com/PennyLaneAI/catalyst/pull/596)
  [(#610)](https://github.com/PennyLaneAI/catalyst/pull/610)
  [(#650)](https://github.com/PennyLaneAI/catalyst/pull/650)
  [(#649)](https://github.com/PennyLaneAI/catalyst/pull/649)
  [(#661)](https://github.com/PennyLaneAI/catalyst/pull/661)
  [(#686)](https://github.com/PennyLaneAI/catalyst/pull/686)
  [(#689)](https://github.com/PennyLaneAI/catalyst/pull/689)

  The following two callback functions are available:

  - `catalyst.pure_callback` supports callbacks of **pure** functions. That is, functions
    with no [side-effects](https://runestone.academy/ns/books/published/fopp/Functions/SideEffects.html) that accept parameters and return values. However, the return
    type and shape of the function must be known in advance, and is provided as a type signature.

    ```python
    @pure_callback
    def callback_fn(x) -> float:
        # here we call non-JAX compatible code, such
        # as standard NumPy
        return np.sin(x)

    @qjit
    def fn(x):
        return jnp.cos(callback_fn(x ** 2))
    ```
    ```pycon
    >>> fn(0.654)
    array(0.9151995)
    ```

  - `catalyst.debug.callback` supports callbacks of functions with **no** return values. This makes it
    an easy entry point for debugging, for example via printing or logging at runtime.

    ```python
    @catalyst.debug.callback
    def callback_fn(y):
        print("Value of y =", y)

    @qjit
    def fn(x):
        y = jnp.sin(x)
        callback_fn(y)
        return y ** 2
    ```
    ```pycon
    >>> fn(0.54)
    Value of y = 0.5141359916531132
    array(0.26433582)
    >>> fn(1.52)
    Value of y = 0.998710143975583
    array(0.99742195)
    ```
  
  Note that callbacks do not currently support differentiation, and cannot be used inside
  functions that `catalyst.grad` is applied to.

* More flexible runtime printing through support for format strings.
  [(#621)](https://github.com/PennyLaneAI/catalyst/pull/621)

  The `catalyst.debug.print` function has been updated to support Python-like format
  strings:

  ```python
  @qjit
  def cir(a, b, c):
      debug.print("{c} {b} {a}", a=a, b=b, c=c)
  ```

  ```pycon
  >>> cir(1, 2, 3)
  3 2 1
  ```

  Note that previous functionality of the print function to print out memory reference information
  of variables has been moved to `catalyst.debug.print_memref`.

* Catalyst now supports QNodes that execute on [Oxford Quantum Circuits (OQC)](https://www.oqc.tech/)
  superconducting hardware, via [OQC Cloud](https://docs.oqc.app).
  [(#578)](https://github.com/PennyLaneAI/catalyst/pull/578)
  [(#579)](https://github.com/PennyLaneAI/catalyst/pull/579)
  [(#691)](https://github.com/PennyLaneAI/catalyst/pull/691)

  To use OQC Cloud with Catalyst, simply ensure your credentials are set as environment variables,
  and load the `oqc.cloud` device to be used within your qjit-compiled workflows.

  ```python
  import os
  os.environ["OQC_EMAIL"] = "your_email"
  os.environ["OQC_PASSWORD"] = "your_password"
  os.environ["OQC_URL"] = "oqc_url"

  dev = qml.device("oqc.cloud", backend="lucy", shots=2012, wires=2)

  @qjit
  @qml.qnode(dev)
  def circuit(a: float):
      qml.Hadamard(0)
      qml.CNOT(wires=[0, 1])
      qml.RX(wires=0)
      return qml.counts(wires=[0, 1])

  print(circuit(0.2))
  ```

* Catalyst now ships with an instrumentation feature allowing to explore what steps are run during
  compilation and execution, and for how long.
  [(#528)](https://github.com/PennyLaneAI/catalyst/pull/528)
  [(#597)](https://github.com/PennyLaneAI/catalyst/pull/597)

  Instrumentation can be enabled from the frontend with the `catalyst.debug.instrumentation`
  context manager:

  ```pycon
  >>> @qjit
  ... def expensive_function(a, b):
  ...     return a + b
  >>> with debug.instrumentation("session_name", detailed=False):
  ...     expensive_function(1, 2)
  [DIAGNOSTICS] Running capture                   walltime: 3.299 ms      cputime: 3.294 ms       programsize: 0 lines
  [DIAGNOSTICS] Running generate_ir               walltime: 4.228 ms      cputime: 4.225 ms       programsize: 14 lines
  [DIAGNOSTICS] Running compile                   walltime: 57.182 ms     cputime: 12.109 ms      programsize: 121 lines
  [DIAGNOSTICS] Running run                       walltime: 1.075 ms      cputime: 1.072 ms  
  ```

  The results will be appended to the provided file if the `filename` attribute is set, and printed
  to the console otherwise. The flag `detailed` determines whether individual steps in the compiler
  and runtime are instrumented, or whether only high-level steps like "program capture" and
  "compilation" are reported.

  Measurements currently include wall time, CPU time, and (intermediate) program size.

<h3>Improvements</h3>

* AutoGraph now supports return statements inside conditionals in qjit-compiled
  functions.
  [(#583)](https://github.com/PennyLaneAI/catalyst/pull/583)

  For example, the following pattern is now supported, as long as
  all return values have the same type:

  ```python
  @qjit(autograph=True)
  def fn(x):
      if x > 0:
          return jnp.sin(x)
      return jnp.cos(x)
  ```

  ```pycon
  >>> fn(0.1)
  array(0.09983342)
  >>> fn(-0.1)
  array(0.99500417)
  ```

  This support extends to quantum circuits:

  ```python
  dev = qml.device("lightning.qubit", wires=1)

  @qjit(autograph=True)
  @qml.qnode(dev)
  def f(x: float):
    qml.RX(x, wires=0)

    m = catalyst.measure(0)

    if not m:
        return m, qml.expval(qml.PauliZ(0))

    qml.RX(x ** 2, wires=0)

    return m, qml.expval(qml.PauliZ(0))
  ```

  ```pycon
  >>> f(1.4)
  (array(False), array(1.))
  >>> f(1.4)
  (array(True), array(0.37945176))
  ```

  Note that returning results with different types or shapes within the same function, such as
  different observables or differently shaped arrays, is not possible.

* Errors are now raised at compile time if the gradient of an unsupported function
  is requested.
  [(#204)](https://github.com/PennyLaneAI/catalyst/pull/204)

  At the moment, `CompileError` exceptions will be raised if at compile time it is found that code
  reachable from the gradient operation contains either a mid-circuit measurement, a callback, or a
  JAX-style custom call (which happens through the mitigation operation as well as certain JAX operations).

* Catalyst now supports devices built from the
  [new PennyLane device API](https://docs.pennylane.ai/en/stable/code/api/pennylane.devices.Device.html).
  [(#565)](https://github.com/PennyLaneAI/catalyst/pull/565)
  [(#598)](https://github.com/PennyLaneAI/catalyst/pull/598)
  [(#599)](https://github.com/PennyLaneAI/catalyst/pull/599)
  [(#636)](https://github.com/PennyLaneAI/catalyst/pull/636)
  [(#638)](https://github.com/PennyLaneAI/catalyst/pull/638)
  [(#664)](https://github.com/PennyLaneAI/catalyst/pull/664)
  [(#687)](https://github.com/PennyLaneAI/catalyst/pull/687)

  When using the new device API, Catalyst will discard the preprocessing from the original device,
  replacing it with Catalyst-specific preprocessing based on the TOML file provided by the device.
  Catalyst also requires that provided devices specify their wires upfront.

* A new compiler optimization that removes redundant chains of self inverse operations has been
  added. This is done within a new MLIR pass called `remove-chained-self-inverse`. Currently we
  only match redundant Hadamard operations, but the list of supported operations can be expanded.
  [(#630)](https://github.com/PennyLaneAI/catalyst/pull/630)

* The `catalyst.measure` operation is now more lenient in the accepted type for the `wires` parameter.
  In addition to a scalar, a 1D array is also accepted as long as it only contains one element.
  [(#623)](https://github.com/PennyLaneAI/catalyst/pull/623)

  For example, the following is now supported:

  ```python
  catalyst.measure(wires=jnp.array([0]))
  ```

* The compilation & execution of `@qjit` compiled functions can now be aborted using an interrupt
  signal (SIGINT). This includes using `CTRL-C` from a command line and the `Interrupt` button in
  a Jupyter Notebook.
  [(#642)](https://github.com/PennyLaneAI/catalyst/pull/642)

* The Catalyst Amazon Braket support has been updated to work with the latest version of the
  Amazon Braket PennyLane plugin (v1.25.0) and Amazon Braket Python SDK (v1.73.3)
  [(#620)](https://github.com/PennyLaneAI/catalyst/pull/620)
  [(#672)](https://github.com/PennyLaneAI/catalyst/pull/672)
  [(#673)](https://github.com/PennyLaneAI/catalyst/pull/673)

  Note that with this update, all declared qubits in a submitted program will always be measured, even if specific qubits were never used.

* An updated quantum device specification format, TOML schema v2, is now supported by Catalyst. This
  allows device authors to specify properties such as native quantum control
  support, gate invertibility, and differentiability on a per-operation level.
  [(#554)](https://github.com/PennyLaneAI/catalyst/pull/554)

  For more details on the new TOML schema, please refer to the
  [custom devices documentation](https://docs.pennylane.ai/projects/catalyst/en/latest/dev/custom_devices.html).

* An exception is now raised when OpenBLAS cannot be found by Catalyst during compilation.
  [(#643)](https://github.com/PennyLaneAI/catalyst/pull/643)

<h3>Breaking changes</h3>

* `qml.sample` and `qml.counts` now produce integer arrays for the sample array and basis state
  array when used without observables.
  [(#648)](https://github.com/PennyLaneAI/catalyst/pull/648)

* The endianness of counts in Catalyst now matches the convention of PennyLane.
  [(#601)](https://github.com/PennyLaneAI/catalyst/pull/601)

* `catalyst.debug.print` no longer supports the `memref` keyword argument.
  Please use `catalyst.debug.print_memref` instead.
  [(#621)](https://github.com/PennyLaneAI/catalyst/pull/621)

<h3>Bug fixes</h3>

* The QNode argument `diff_method=None` is now supported for QNodes within a qjit-compiled function.
  [(#658)](https://github.com/PennyLaneAI/catalyst/pull/658)

* A bug has been fixed where the C++ compiler driver was incorrectly being triggered twice.
  [(#594)](https://github.com/PennyLaneAI/catalyst/pull/594)

* Programs with `jnp.reshape` no longer fail.
  [(#592)](https://github.com/PennyLaneAI/catalyst/pull/592)

* A bug in the quantum adjoint routine in the compiler has been fixed, which didn't take into
  account control wires on operations in all instances.
  [(#591)](https://github.com/PennyLaneAI/catalyst/pull/591)

<<<<<<< HEAD
* A bug in the test suite causing stochastic autograph test failures has been fixed.
  [(#652)](https://github.com/PennyLaneAI/catalyst/pull/652)

* Running Catalyst tests should no longer raise `ResourceWarning` from the use of `tempfile.TemporaryDirectory`.
  [(#676)](https://github.com/PennyLaneAI/catalyst/pull/676)
=======
* Raises an exception if the user has an incompatible CUDA Quantum version installed.
  [(#707)](https://github.com/PennyLaneAI/catalyst/pull/707)
>>>>>>> 7b783f7c

<h3>Internal changes</h3>

* The deprecated `@qfunc` decorator, in use mainly by the LIT test suite, has been removed.
  [(#679)](https://github.com/PennyLaneAI/catalyst/pull/679)

* Catalyst now publishes a revision string under `catalyst.__revision__`, in addition
  to the existing `catalyst.__version__` string.
  The revision contains the Git commit hash of the repository at the time of packaging,
  or for editable installations the active commit hash at the time of package import.
  [(#560)](https://github.com/PennyLaneAI/catalyst/pull/560)

* The Python interpreter is now a shared resource across the runtime.
  [(#615)](https://github.com/PennyLaneAI/catalyst/pull/615)

  This change allows any part of the runtime to start executing Python code through pybind.

<h3>Contributors</h3>

This release contains contributions from (in alphabetical order):

Ali Asadi,
David Ittah,
Romain Moyard,
Sergei Mironov,
Erick Ochoa Lopez,
Lee James O'Riordan,
Muzammiluddin Syed.

# Release 0.5.0

<h3>New features</h3>

* Catalyst now provides a QJIT compatible `catalyst.vmap`
  function, which makes it even easier to modify functions to map over inputs
  with additional batch dimensions.
  [(#497)](https://github.com/PennyLaneAI/catalyst/pull/497)
  [(#569)](https://github.com/PennyLaneAI/catalyst/pull/569)

  When working with tensor/array frameworks in Python, it can be important to ensure that code is
  written to minimize usage of Python for loops (which can be slow and inefficient), and instead
  push as much of the computation through to the array manipulation library, by taking advantage of
  extra batch dimensions.

  For example, consider the following QNode:

  ```python
  dev = qml.device("lightning.qubit", wires=1)

  @qml.qnode(dev)
  def circuit(x, y):
      qml.RX(jnp.pi * x[0] + y, wires=0)
      qml.RY(x[1] ** 2, wires=0)
      qml.RX(x[1] * x[2], wires=0)
      return qml.expval(qml.PauliZ(0))
  ```

  ```pycon
  >>> circuit(jnp.array([0.1, 0.2, 0.3]), jnp.pi)
  Array(-0.93005586, dtype=float64)
  ```

  We can use `catalyst.vmap` to introduce additional batch dimensions to our input arguments,
  without needing to use a Python for loop:

  ```pycon
  >>> x = jnp.array([[0.1, 0.2, 0.3],
  ...                [0.4, 0.5, 0.6],
  ...                [0.7, 0.8, 0.9]])
  >>> y = jnp.array([jnp.pi, jnp.pi / 2, jnp.pi / 4])
  >>> qjit(vmap(cost))(x, y)
  array([-0.93005586, -0.97165424, -0.6987465 ])
  ```

  `catalyst.vmap()` has been implemented to match the same behaviour of `jax.vmap`, so should be a drop-in
  replacement in most cases. Under-the-hood, it is automatically inserting Catalyst-compatible for loops,
  which will be compiled and executed outside of Python for increased performance.

* Catalyst now supports compiling and executing QJIT-compiled QNodes using the
  CUDA Quantum compiler toolchain.
  [(#477)](https://github.com/PennyLaneAI/catalyst/pull/477)
  [(#536)](https://github.com/PennyLaneAI/catalyst/pull/536)
  [(#547)](https://github.com/PennyLaneAI/catalyst/pull/547)

  Simply import the CUDA Quantum `@cudaqjit` decorator to use this functionality:

  ```python
  from catalyst.cuda import cudaqjit
  ```

  Or, if using Catalyst from PennyLane, simply specify `@qml.qjit(compiler="cuda_quantum")`.

  The following devices are available when compiling with CUDA Quantum:

  * `softwareq.qpp`: a modern C++ statevector simulator
  * `nvidia.custatevec`: The NVIDIA CuStateVec GPU simulator (with support for multi-gpu)
  * `nvidia.cutensornet`: The NVIDIA CuTensorNet GPU simulator (with support for matrix product state)

  For example:

  ```python
  dev = qml.device("softwareq.qpp", wires=2)

  @cudaqjit
  @qml.qnode(dev)
  def circuit(x):
      qml.RX(x[0], wires=0)
      qml.RY(x[1], wires=1)
      qml.CNOT(wires=[0, 1])
      return qml.expval(qml.PauliY(0))
  ```

  ```pycon
  >>> circuit(jnp.array([0.5, 1.4]))
  -0.47244976756708373
  ```

  Note that CUDA Quantum compilation currently does not have feature parity with Catalyst
  compilation; in particular, AutoGraph, control flow, differentiation, and various measurement
  statistics (such as probabilities and variance) are not yet supported.
  Classical code support is also limited.

* Catalyst now supports just-in-time compilation of static (compile-time constant) arguments.
  [(#476)](https://github.com/PennyLaneAI/catalyst/pull/476)
  [(#550)](https://github.com/PennyLaneAI/catalyst/pull/550)

  The `@qjit` decorator takes a new argument `static_argnums`, which specifies positional
  arguments of the decorated function should be treated as compile-time static arguments.

  This allows any hashable Python object to be passed to the function during compilation;
  the function will only be re-compiled if the hash value of the static arguments change.
  Otherwise, re-using previous static argument values will result in no re-compilation.

  ```python
  @qjit(static_argnums=(1,))
  def f(x, y):
      print(f"Compiling with y={y}")
      return x + y
  ```

  ```pycon
  >>> f(0.5, 0.3)
  Compiling with y=0.3
  array(0.8)
  >>> f(0.1, 0.3)  # no re-compilation occurs
  array(0.4)
  >>> f(0.1, 0.4)  # y changes, re-compilation
  Compiling with y=0.4
  array(0.5)
  ```

  This functionality can be used to support passing arbitrary Python objects to QJIT-compiled
  functions, as long as they are hashable:

  ```py
  from dataclasses import dataclass

  @dataclass
  class MyClass:
      val: int

      def __hash__(self):
          return hash(str(self))

  @qjit(static_argnums=(1,))
  def f(x: int, y: MyClass):
      return x + y.val
  ```

  ```pycon
  >>> f(1, MyClass(5))
  array(6)
  >>> f(1, MyClass(6))  # re-compilation
  array(7)
  >>> f(2, MyClass(5))  # no re-compilation
  array(7)
  ```

* Mid-circuit measurements now support post-selection and qubit reset when used with
  the Lightning simulators.
  [(#491)](https://github.com/PennyLaneAI/catalyst/pull/491)
  [(#507)](https://github.com/PennyLaneAI/catalyst/pull/507)

  To specify post-selection, simply pass the `postselect` argument to the `catalyst.measure`
  function:

  ```python
  dev = qml.device("lightning.qubit", wires=1)

  @qjit
  @qml.qnode(dev)
  def f():
      qml.Hadamard(0)
      m = measure(0, postselect=1)
      return qml.expval(qml.PauliZ(0))
  ```

  Likewise, to reset a wire after mid-circuit measurement, simply specify `reset=True`:

  ```python
  dev = qml.device("lightning.qubit", wires=1)

  @qjit
  @qml.qnode(dev)
  def f():
      qml.Hadamard(0)
      m = measure(0, reset=True)
      return qml.expval(qml.PauliZ(0))
  ```

<h3>Improvements</h3>

* Catalyst now supports Python 3.12
  [(#532)](https://github.com/PennyLaneAI/catalyst/pull/532)

* The JAX version used by Catalyst has been updated to `v0.4.23`.
  [(#428)](https://github.com/PennyLaneAI/catalyst/pull/428)

* Catalyst now supports the `qml.GlobalPhase` operation.
  [(#563)](https://github.com/PennyLaneAI/catalyst/pull/563)

* Native support for `qml.PSWAP` and `qml.ISWAP` gates on Amazon Braket devices has been added.
  [(#458)](https://github.com/PennyLaneAI/catalyst/pull/458)

  Specifically, a circuit like

  ```py
  dev = qml.device("braket.local.qubit", wires=2, shots=100)

  @qjit
  @qml.qnode(dev)
  def f(x: float):
      qml.Hadamard(0)
      qml.PSWAP(x, wires=[0, 1])
      qml.ISWAP(wires=[1, 0])
      return qml.probs()
  ```

* Add support for `GlobalPhase` gate in the runtime.
  [(#563)](https://github.com/PennyLaneAI/catalyst/pull/563)

  would no longer decompose the `PSWAP` and `ISWAP` gates.

* The `qml.BlockEncode` operator is now supported with Catalyst.
  [(#483)](https://github.com/PennyLaneAI/catalyst/pull/483)

* Catalyst no longer relies on a TensorFlow installation for its AutoGraph functionality. Instead,
  the standalone `diastatic-malt` package is used and automatically installed as a dependency.
  [(#401)](https://github.com/PennyLaneAI/catalyst/pull/401)

* The `@qjit` decorator will remember previously compiled functions when the PyTree metadata
  of arguments changes, in addition to also remembering compiled functions when static
  arguments change.
  [(#522)](https://github.com/PennyLaneAI/catalyst/pull/531)

  The following example will no longer trigger a third compilation:
  ```py
  @qjit
  def func(x):
      print("compiling")
      return x
  ```
  ```pycon
  >>> func([1,]);             # list
  compiling
  >>> func((2,));             # tuple
  compiling
  >>> func([3,]);             # list
  ```

  Note however that in order to keep overheads low, changing the argument *type* or *shape* (in a
  promotion incompatible way) may override a previously stored function (with identical PyTree
  metadata and static argument values):

  ```py
  @qjit
  def func(x):
      print("compiling")
      return x
  ```
  ```pycon
  >>> func(jnp.array(1));     # scalar
  compiling
  >>> func(jnp.array([2.]));  # 1-D array
  compiling
  >>> func(jnp.array(3));     # scalar
  compiling
  ```

* Catalyst gradient functions (`grad`, `jacobian`, `vjp`, and `jvp`) now support
  being applied to functions that use (nested) container
  types as inputs and outputs. This includes lists and dictionaries, as well
  as any data structure implementing the [PyTree protocol](https://jax.readthedocs.io/en/latest/pytrees.html).
  [(#500)](https://github.com/PennyLaneAI/catalyst/pull/500)
  [(#501)](https://github.com/PennyLaneAI/catalyst/pull/501)
  [(#508)](https://github.com/PennyLaneAI/catalyst/pull/508)
  [(#549)](https://github.com/PennyLaneAI/catalyst/pull/549)

  ```py
  dev = qml.device("lightning.qubit", wires=1)

  @qml.qnode(dev)
  def circuit(phi, psi):
      qml.RY(phi, wires=0)
      qml.RX(psi, wires=0)
      return [{"expval0": qml.expval(qml.PauliZ(0))}, qml.expval(qml.PauliZ(0))]

  psi = 0.1
  phi = 0.2
  ```
  ```pycon
  >>> qjit(jacobian(circuit, argnum=[0, 1]))(psi, phi)
  [{'expval0': (array(-0.0978434), array(-0.19767681))}, (array(-0.0978434), array(-0.19767681))]
  ```

* Support has been added for linear algebra functions which depend on computing the eigenvalues
  of symmetric matrices, such as `np.sqrt_matrix()`.
  [(#488)](https://github.com/PennyLaneAI/catalyst/pull/488)

  For example, you can compile `qml.math.sqrt_matrix`:

  ```python
  @qml.qjit
  def workflow(A):
      B = qml.math.sqrt_matrix(A)
      return B @ A
  ```

  Internally, this involves support for lowering the eigenvectors/values computation lapack method
  `lapack_dsyevd` via `stablehlo.custom_call`.

* Additional debugging functions are now available in the `catalyst.debug` directory.
  [(#529)](https://github.com/PennyLaneAI/catalyst/pull/529)
  [(#522)](https://github.com/PennyLaneAI/catalyst/pull/531)

  This includes:

  - `filter_static_args(args, static_argnums)` to remove static values from arguments using the
    provided index list.

  - `get_cmain(fn, *args)` to return a C program that calls a jitted function with the provided
    arguments.

  - `print_compilation_stage(fn, stage)` to print one of the recorded compilation stages for a
    JIT-compiled function.

  For more details, please see the `catalyst.debug` documentation.

* Remove redundant copies of TOML files for `lightning.kokkos` and `lightning.qubit`.
  [(#472)](https://github.com/PennyLaneAI/catalyst/pull/472)

  `lightning.kokkos` and `lightning.qubit` now ship with their own TOML file. As such, we use the TOML file provided by them.

* Capturing quantum circuits with many gates prior to compilation is now quadratically faster (up to
  a factor), by removing `qextract_p` and `qinst_p` from forced-order primitives.
  [(#469)](https://github.com/PennyLaneAI/catalyst/pull/469)

* Update `AllocateQubit` and `AllocateQubits` in `LightningKokkosSimulator` to preserve
  the current state-vector before qubit re-allocations in the runtime dynamic qubits management.
  [(#479)](https://github.com/PennyLaneAI/catalyst/pull/479)

* The [PennyLane custom compiler entry point name convention has changed](https://github.com/PennyLaneAI/pennylane/pull/5140), necessitating
  a change to the Catalyst entry points.
  [(#493)](https://github.com/PennyLaneAI/catalyst/pull/493)

<h3>Breaking changes</h3>

* Catalyst gradient functions now match the Jax convention for the returned axes of
  gradients, Jacobians, VJPs, and JVPs. As a result, the returned tensor shape from various
  Catalyst gradient functions may differ compared to previous versions of Catalyst.
  [(#500)](https://github.com/PennyLaneAI/catalyst/pull/500)
  [(#501)](https://github.com/PennyLaneAI/catalyst/pull/501)
  [(#508)](https://github.com/PennyLaneAI/catalyst/pull/508)

* The Catalyst Python frontend has been partially refactored. The impact on user-facing
  functionality is minimal, but the location of certain classes and methods used by the package
  may have changed.
  [(#529)](https://github.com/PennyLaneAI/catalyst/pull/529)
  [(#522)](https://github.com/PennyLaneAI/catalyst/pull/531)

  The following changes have been made:

  * Some debug methods and features on the QJIT class have been turned into free functions and moved
    to the `catalyst.debug` module, which will now appear in the public documention. This includes
    compiling a program from IR, obtaining a C program to invoke a compiled function from, and
    printing fine-grained MLIR compilation stages.

  * The `compilation_pipelines.py` module has been renamed to `jit.py`, and certain functionality
    has been moved out (see following items).

  * A new module `compiled_functions.py` now manages low-level access to compiled functions.

  * A new module `tracing/type_signatures.py` handles functionality related managing arguments
    and type signatures during the tracing process.

  * The `contexts.py` module has been moved from `utils` to the new `tracing` sub-module.

<h3>Internal changes</h3>

* Changes to the runtime QIR API and dependencies, to avoid symbol conflicts
  with other libraries that utilize QIR.
  [(#464)](https://github.com/PennyLaneAI/catalyst/pull/464)
  [(#470)](https://github.com/PennyLaneAI/catalyst/pull/470)

  The existing Catalyst runtime implements QIR as a library that can be linked against a QIR module.
  This works great when Catalyst is the only implementor of QIR, however it may generate
  symbol conflicts when used alongside other QIR implementations.

  To avoid this, two changes were necessary:

  * The Catalyst runtime now has a different API from QIR instructions.

    The runtime has been modified such that QIR instructions are lowered to functions where
    the `__quantum__` part of the function name is replaced with `__catalyst__`. This prevents
    the possibility of symbol conflicts with other libraries that implement QIR as a library.

  * The Catalyst runtime no longer depends on QIR runner's stdlib.

    We no longer depend nor link against QIR runner's stdlib. By linking against QIR runner's stdlib,
    some definitions persisted that may be different than ones used by third party implementors. To
    prevent symbol conflicts QIR runner's stdlib was removed and is no longer linked against. As a
    result, the following functions are now defined and implemented in Catalyst's runtime:

    * `int64_t __catalyst__rt__array_get_size_1d(QirArray *)`
    * `int8_t *__catalyst__rt__array_get_element_ptr_1d(QirArray *, int64_t)`

    and the following functions were removed since the frontend does not generate them

    * `QirString *__catalyst__rt__qubit_to_string(QUBIT *)`
    * `QirString *__catalyst__rt__result_to_string(RESULT *)`

* Fix an issue when no qubit number was specified for the `qinst` primitive. The primitive now
  correctly deduces the number of qubits when no gate parameters are present. This change is not
  user facing.
  [(#496)](https://github.com/PennyLaneAI/catalyst/pull/496)

<h3>Bug fixes</h3>

* Fixed a bug where differentiation of sliced arrays would result in an error.
  [(#552)](https://github.com/PennyLaneAI/catalyst/pull/552)

  ```py
  def f(x):
    return jax.numpy.sum(x[::2])

  x = jax.numpy.array([0.1, 0.2, 0.3, 0.4])
  ```
  ```pycon
  >>> catalyst.qjit(catalyst.grad(f))(x)
  [1. 0. 1. 0.]
  ```

* Fixed a bug where quantum control applied to a subcircuit was not correctly mapping wires,
  and the wires in the nested region remained unchanged.
  [(#555)](https://github.com/PennyLaneAI/catalyst/pull/555)

* Catalyst will no longer print a warning that recompilation is triggered when a `@qjit` decorated
  function with no arguments is invoke without having been compiled first, for example via the use
  of `target="mlir"`.
  [(#522)](https://github.com/PennyLaneAI/catalyst/pull/531)

* Fixes a bug in the configuration of dynamic shaped arrays that would cause certain program to
  error with `TypeError: cannot unpack non-iterable ShapedArray object`.
  [(#526)](https://github.com/PennyLaneAI/catalyst/pull/526)

  This is fixed by replacing the code which updates the `JAX_DYNAMIC_SHAPES` option with a
  `transient_jax_config()` context manager which temporarily sets the value of
  `JAX_DYNAMIC_SHAPES` to True and then restores the original configuration value following the
  yield. The context manager is used by `trace_to_jaxpr()` and `lower_jaxpr_to_mlir()`.

* Exceptions encountered in the runtime when using the `@qjit` option `async_qnodes=Tue`
  will now be properly propagated to the frontend.
  [(#447)](https://github.com/PennyLaneAI/catalyst/pull/447)
  [(#510)](https://github.com/PennyLaneAI/catalyst/pull/510)

  This is done by:
  * changeing `llvm.call` to `llvm.invoke`
  * setting async runtime tokens and values to be errors
  * deallocating live tokens and values

* Fixes a bug when computing gradients with the indexing/slicing,
  by fixing the scatter operation lowering when `updatedWindowsDim` is empty.
  [(#475)](https://github.com/PennyLaneAI/catalyst/pull/475)

* Fix the issue in `LightningKokkos::AllocateQubits` with allocating too many qubit IDs on
  qubit re-allocation.
  [(#473)](https://github.com/PennyLaneAI/catalyst/pull/473)

* Fixed an issue where wires was incorrectly set as `<Wires = [<WiresEnum.AnyWires: -1>]>`
  when using `catalyst.adjoint` and `catalyst.ctrl`, by adding a `wires` property to
  these operations.
  [(#480)](https://github.com/PennyLaneAI/catalyst/pull/480)

* Fix the issue with multiple lapack symbol definitions in the compiled program by updating
  the `stablehlo.custom_call` conversion pass.
  [(#488)](https://github.com/PennyLaneAI/catalyst/pull/488)

<h3>Contributors</h3>

This release contains contributions from (in alphabetical order):

Mikhail Andrenkov,
Ali Asadi,
David Ittah,
Tzung-Han Juang,
Erick Ochoa Lopez,
Romain Moyard,
Raul Torres,
Haochen Paul Wang.

# Release 0.4.1

<h3>Improvements</h3>

* Catalyst wheels are now packaged with OpenMP and ZStd, which avoids installing additional
  requirements separately in order to use pre-packaged Catalyst binaries.
  [(#457)](https://github.com/PennyLaneAI/catalyst/pull/457)
  [(#478)](https://github.com/PennyLaneAI/catalyst/pull/478)

  Note that OpenMP support for the `lightning.kokkos` backend has been disabled on macOS x86_64, due
  to memory issues in the computation of Lightning's adjoint-jacobian in the presence of multiple
  OMP threads.

<h3>Bug fixes</h3>

* Resolve an infinite recursion in the decomposition of the `Controlled`
  operator whenever computing a Unitary matrix for the operator fails.
  [(#468)](https://github.com/PennyLaneAI/catalyst/pull/468)

* Resolve a failure to generate gradient code for specific input circuits.
  [(#439)](https://github.com/PennyLaneAI/catalyst/pull/439)

  In this case, `jnp.mod`
  was used to compute wire values in a for loop, which prevented the gradient
  architecture from fully separating quantum and classical code. The following
  program is now supported:
  ```py
  @qjit
  @grad
  @qml.qnode(dev)
  def f(x):
      def cnot_loop(j):
          qml.CNOT(wires=[j, jnp.mod((j + 1), 4)])

      for_loop(0, 4, 1)(cnot_loop)()

      return qml.expval(qml.PauliZ(0))
  ```

* Resolve unpredictable behaviour when importing libraries that share Catalyst's LLVM dependency
  (e.g. TensorFlow). In some cases, both packages exporting the same symbols from their shared
  libraries can lead to process crashes and other unpredictable behaviour, since the wrong functions
  can be called if both libraries are loaded in the current process.
  The fix involves building shared libraries with hidden (macOS) or protected (linux) symbol
  visibility by default, exporting only what is necessary.
  [(#465)](https://github.com/PennyLaneAI/catalyst/pull/465)

* Resolve a failure to find the SciPy OpenBLAS library when running Catalyst,
  due to a different SciPy version being used to build Catalyst than to run it.
  [(#471)](https://github.com/PennyLaneAI/catalyst/pull/471)

* Resolve a memory leak in the runtime stemming from  missing calls to device destructors
  at the end of programs.
  [(#446)](https://github.com/PennyLaneAI/catalyst/pull/446)

<h3>Contributors</h3>

This release contains contributions from (in alphabetical order):

Ali Asadi,
David Ittah.

# Release 0.4.0

<h3>New features</h3>

* Catalyst is now accessible directly within the PennyLane user interface,
  once Catalyst is installed, allowing easy access to Catalyst just-in-time
  functionality.

  Through the use of the `qml.qjit` decorator, entire workflows can be JIT
  compiled down to a machine binary on first-function execution, including both quantum
  and classical processing. Subsequent calls to the compiled function will execute
  the previously-compiled binary, resulting in significant performance improvements.

  ```python
  import pennylane as qml

  dev = qml.device("lightning.qubit", wires=2)

  @qml.qjit
  @qml.qnode(dev)
  def circuit(theta):
      qml.Hadamard(wires=0)
      qml.RX(theta, wires=1)
      qml.CNOT(wires=[0, 1])
      return qml.expval(qml.PauliZ(wires=1))
  ```

  ```pycon
  >>> circuit(0.5)  # the first call, compilation occurs here
  array(0.)
  >>> circuit(0.5)  # the precompiled quantum function is called
  array(0.)
  ```

  Currently, PennyLane supports the [Catalyst hybrid compiler](https://github.com/pennylaneai/catalyst)
  with the `qml.qjit` decorator, which directly aliases Catalyst's `catalyst.qjit`.

  In addition to the above `qml.qjit` integration, the following native PennyLane functions can now
  be used with the `qjit` decorator: `qml.adjoint`, `qml.ctrl`, `qml.grad`, `qml.jacobian`,
  `qml.vjp`, `qml.jvp`, and `qml.adjoint`, `qml.while_loop`, `qml.for_loop`, `qml.cond`. These will
  alias to the corresponding Catalyst functions when used within a `qjit` context.

  For more details on these functions, please refer to the
 [PennyLane compiler documentation](https://docs.pennylane.ai/en/stable/introduction/compiling_workflows.html) and
 [compiler module documentation](https://docs.pennylane.ai/en/stable/code/qml_compiler.html).

* Just-in-time compiled functions now support asynchronuous execution of QNodes.
  [(#374)](https://github.com/PennyLaneAI/catalyst/pull/374)
  [(#381)](https://github.com/PennyLaneAI/catalyst/pull/381)
  [(#420)](https://github.com/PennyLaneAI/catalyst/pull/420)
  [(#424)](https://github.com/PennyLaneAI/catalyst/pull/424)
  [(#433)](https://github.com/PennyLaneAI/catalyst/pull/433)

  Simply specify `async_qnodes=True` when using the `@qjit` decorator to enable the async
  execution of QNodes. Currently, asynchronous execution is only supported by
  `lightning.qubit` and `lightning.kokkos`.

  Asynchronous execution will be most beneficial for just-in-time compiled functions that
  contain --- or generate --- multiple QNodes.

  For example,

  ```python
  dev = qml.device("lightning.qubit", wires=2)

  @qml.qnode(device=dev)
  def circuit(params):
      qml.RX(params[0], wires=0)
      qml.RY(params[1], wires=1)
      qml.CNOT(wires=[0, 1])
      return qml.expval(qml.PauliZ(wires=0))

  @qjit(async_qnodes=True)
  def multiple_qnodes(params):
      x = jnp.sin(params)
      y = jnp.cos(params)
      z = jnp.array([circuit(x), circuit(y)]) # will be executed in parallel
      return circuit(z)
  ```
  ``` pycon
  >>> func(jnp.array([1.0, 2.0]))
  1.0
  ```

  Here, the first two circuit executions will occur in parallel across multiple threads,
  as their execution can occur indepdently.

* Preliminary support for PennyLane transforms has been added.
  [(#280)](https://github.com/PennyLaneAI/catalyst/pull/280)

  ```python
  @qjit
  @qml.transforms.split_non_commuting
  @qml.qnode(dev)
  def circuit(x):
      qml.RX(x,wires=0)
      return [qml.expval(qml.PauliY(0)), qml.expval(qml.PauliZ(0))]
  ```

  ```pycon
  >>> circuit(0.4)
  [array(-0.51413599), array(0.85770868)]
  ```

  Currently, most PennyLane transforms will work with Catalyst
  as long as:

  - The circuit does not include any Catalyst-specific features, such
    as Catalyst control flow or measurement,

  - The QNode returns only lists of measurement processes,

  - AutoGraph is disabled, and

  - The transformation does not require or depend on the numeric value of
    dynamic variables.

* Catalyst now supports just-in-time compilation of dynamically-shaped arrays.
  [(#366)](https://github.com/PennyLaneAI/catalyst/pull/366)
  [(#386)](https://github.com/PennyLaneAI/catalyst/pull/385)
  [(#390)](https://github.com/PennyLaneAI/catalyst/pull/390)
  [(#411)](https://github.com/PennyLaneAI/catalyst/pull/411)

  The `@qjit` decorator can now be used to compile functions that accepts or contain tensors
  whose dimensions are not known at compile time; runtime execution with different shapes
  is supported without recompilation.

  In addition, standard tensor initialization functions `jax.numpy.ones`, `jnp.zeros`, and
  `jnp.empty` now accept dynamic variables (where the value is only known at
  runtime).

  ``` python
  @qjit
  def func(size: int):
      return jax.numpy.ones([size, size], dtype=float)
  ```

  ``` pycon
  >>> func(3)
  [[1. 1. 1.]
   [1. 1. 1.]
   [1. 1. 1.]]
  ```

  When passing tensors as arguments to compiled functions, the
  `abstracted_axes` keyword argument to the `@qjit` decorator can be used to specify
  which axes of the input arguments should be treated as abstract (and thus
  avoid recompilation).

  For example, without specifying `abstracted_axes`, the following `sum` function
  would recompile each time an array of different size is passed
  as an argument:

  ```pycon
  >>> @qjit
  >>> def sum_fn(x):
  >>>     return jnp.sum(x)
  >>> sum_fn(jnp.array([1]))     # Compilation happens here.
  >>> sum_fn(jnp.array([1, 1]))  # And here!
  ```

  By passing `abstracted_axes`, we can specify that the first axes
  of the first argument is to be treated as dynamic during initial compilation:

  ```pycon
  >>> @qjit(abstracted_axes={0: "n"})
  >>> def sum_fn(x):
  >>>     return jnp.sum(x)
  >>> sum_fn(jnp.array([1]))     # Compilation happens here.
  >>> sum_fn(jnp.array([1, 1]))  # No need to recompile.
  ```

  Note that support for dynamic arrays in control-flow primitives (such as loops),
  is not yet supported.

* Error mitigation using the zero-noise extrapolation method is now available through the
  `catalyst.mitigate_with_zne` transform.
  [(#324)](https://github.com/PennyLaneAI/catalyst/pull/324)
  [(#414)](https://github.com/PennyLaneAI/catalyst/pull/414)

  For example, given a noisy device (such as noisy hardware available through Amazon Braket):

  ```python
  dev = qml.device("noisy.device", wires=2)

  @qml.qnode(device=dev)
  def circuit(x, n):

      @for_loop(0, n, 1)
      def loop_rx(i):
          qml.RX(x, wires=0)

      loop_rx()

      qml.Hadamard(wires=0)
      qml.RZ(x, wires=0)
      loop_rx()
      qml.RZ(x, wires=0)
      qml.CNOT(wires=[1, 0])
      qml.Hadamard(wires=1)
      return qml.expval(qml.PauliY(wires=0))

  @qjit
  def mitigated_circuit(args, n):
      s = jax.numpy.array([1, 2, 3])
      return mitigate_with_zne(circuit, scale_factors=s)(args, n)
  ```

  ```pycon
  >>> mitigated_circuit(0.2, 5)
  0.5655341100116512
  ```

  In addition, a mitigation dialect has been added to the MLIR layer of Catalyst.
  It contains a Zero Noise Extrapolation (ZNE) operation,
  with a lowering to a global folded circuit.

<h3>Improvements</h3>

* The three backend devices provided with Catalyst, `lightning.qubit`, `lightning.kokkos`, and
  `braket.aws`, are now dynamically loaded at runtime.
  [(#343)](https://github.com/PennyLaneAI/catalyst/pull/343)
  [(#400)](https://github.com/PennyLaneAI/catalyst/pull/400)

  This takes advantage of the new backend plugin system provided in Catalyst v0.3.2,
  and allows the devices to be packaged separately from the runtime CAPI. Provided backend
  devices are now loaded at runtime, instead of being linked at compile time.

  For more details on the backend plugin system, see the
  [custom devices documentation](https://docs.pennylane.ai/projects/catalyst/en/stable/dev/custom_devices.html).

* Finite-shot measurement statistics (`expval`, `var`, and `probs`) are now supported
  for the `lightning.qubit` and `lightning.kokkos` devices. Previously, exact statistics
  were returned even when finite shots were specified.
  [(#392)](https://github.com/PennyLaneAI/catalyst/pull/392)
  [(#410)](https://github.com/PennyLaneAI/catalyst/pull/410)

  ```pycon
  >>> dev = qml.device("lightning.qubit", wires=2, shots=100)
  >>> @qjit
  >>> @qml.qnode(dev)
  >>> def circuit(x):
  >>>     qml.RX(x, wires=0)
  >>>     return qml.probs(wires=0)
  >>> circuit(0.54)
  array([0.94, 0.06])
  >>> circuit(0.54)
  array([0.93, 0.07])
  ```

* Catalyst gradient functions `grad`, `jacobian`, `jvp`, and `vjp` can now be invoked from
  outside a `@qjit` context.
  [(#375)](https://github.com/PennyLaneAI/catalyst/pull/375)

  This simplifies the process of writing functions where compilation
  can be turned on and off easily by adding or removing the decorator. The functions dispatch to
  their JAX equivalents when the compilation is turned off.

  ```python
  dev = qml.device("lightning.qubit", wires=2)

  @qml.qnode(dev)
  def circuit(x):
      qml.RX(x, wires=0)
      return qml.expval(qml.PauliZ(0))
  ```

  ```pycon
  >>> grad(circuit)(0.54)  # dispatches to jax.grad
  Array(-0.51413599, dtype=float64, weak_type=True)
  >>> qjit(grad(circuit))(0.54). # differentiates using Catalyst
  array(-0.51413599)
  ```

* New `lightning.qubit` configuration options are now supported via the `qml.device` loader,
  including Markov Chain Monte Carlo sampling support.
  [(#369)](https://github.com/PennyLaneAI/catalyst/pull/369)

  ```python
  dev = qml.device("lightning.qubit", wires=2, shots=1000, mcmc=True)

  @qml.qnode(dev)
  def circuit(x):
      qml.RX(x, wires=0)
      return qml.expval(qml.PauliZ(0))
  ```

  ```pycon
  >>> circuit(0.54)
  array(0.856)
  ```

* Improvements have been made to the runtime and quantum MLIR dialect in order
  to support asynchronous execution.

  - The runtime now supports multiple active devices managed via a device pool. The new `RTDevice`
    data-class and `RTDeviceStatus` along with the `thread_local` device instance pointer enable
    the runtime to better scope the lifetime of device instances concurrently. With these changes,
    one can create multiple active devices and execute multiple programs in a multithreaded
    environment.
    [(#381)](https://github.com/PennyLaneAI/catalyst/pull/381)

  - The ability to dynamically release devices has been added via `DeviceReleaseOp` in the Quantum
    MLIR dialect. This is lowered to the `__quantum__rt__device_release()` runtime instruction,
    which updates the status of the device instance from `Active` to `Inactive`. The runtime will reuse
    this deactivated instance instead of creating a new one automatically at runtime in a
    multi-QNode workflow when another device with identical specifications is requested.
    [(#381)](https://github.com/PennyLaneAI/catalyst/pull/381)

  - The `DeviceOp` definition in the Quantum MLIR dialect has been updated to lower a tuple
    of device information `('lib', 'name', 'kwargs')` to a single device initialization call
    `__quantum__rt__device_init(int8_t *, int8_t *, int8_t *)`. This allows the runtime to initialize
    device instances without keeping partial information of the device
    [(#396)](https://github.com/PennyLaneAI/catalyst/pull/396)

* The quantum adjoint compiler routine has been extended to support function calls that affect the
  quantum state within an adjoint region. Note that the function may only provide a single result
  consisting of the quantum register. By itself this provides no user-facing changes, but compiler
  pass developers may now generate quantum adjoint operations around a block of code containing
  function calls as well as quantum operations and control flow operations.
  [(#353)](https://github.com/PennyLaneAI/catalyst/pull/353)

* The allocation and deallocation operations in MLIR (`AllocOp`, `DeallocOp`) now follow simple
  value semantics for qubit register values, instead of modelling memory in the MLIR trait system.
  Similarly, the frontend generates proper value semantics by deallocating the final register value.

  The change enables functions at the MLIR level to accept and return quantum register values,
  which would otherwise not be correctly identified as aliases of existing register values by the
  bufferization system.
  [(#360)](https://github.com/PennyLaneAI/catalyst/pull/360)

<h3>Breaking changes</h3>

* Third party devices must now provide a configuration TOML file, in order to specify their
  supported operations, measurements, and features for Catalyst compatibility. For more information
  please visit the [Custom Devices](https://docs.pennylane.ai/projects/catalyst/en/latest/dev/custom_devices.html) section in our documentation.
  [(#369)](https://github.com/PennyLaneAI/catalyst/pull/369)

<h3>Bug fixes</h3>

* Resolves a bug in the compiler's differentiation engine that results in a segmentation fault
  when [attempting to differentiate non-differentiable quantum operations](https://github.com/PennyLaneAI/catalyst/issues/384).
  The fix ensures that all existing quantum operation types are removed during gradient passes that
  extract classical code from a QNode function. It also adds a verification step that will raise an error
  if a gradient pass cannot successfully eliminate all quantum operations for such functions.
  [(#397)](https://github.com/PennyLaneAI/catalyst/issues/397)

* Resolves a bug that caused unpredictable behaviour when printing string values with
  the `debug.print` function. The issue was caused by non-null-terminated strings.
  [(#418)](https://github.com/PennyLaneAI/catalyst/pull/418)

<h3>Contributors</h3>

This release contains contributions from (in alphabetical order):

Ali Asadi,
David Ittah,
Romain Moyard,
Sergei Mironov,
Erick Ochoa Lopez,
Shuli Shu.

# Release 0.3.2

<h3>New features</h3>

* The experimental AutoGraph feature now supports Python `while` loops, allowing native Python loops
  to be captured and compiled with Catalyst.
  [(#318)](https://github.com/PennyLaneAI/catalyst/pull/318)

  ```python
  dev = qml.device("lightning.qubit", wires=4)

  @qjit(autograph=True)
  @qml.qnode(dev)
  def circuit(n: int, x: float):
      i = 0

      while i < n:
          qml.RX(x, wires=i)
          i += 1

      return qml.expval(qml.PauliZ(0))
  ```

  ```pycon
  >>> circuit(4, 0.32)
  array(0.94923542)
  ```

  This feature extends the existing AutoGraph support for Python `for` loops and `if` statements
  introduced in v0.3. Note that TensorFlow must be installed for AutoGraph support.

  For more details, please see the
  [AutoGraph guide](https://docs.pennylane.ai/projects/catalyst/en/stable/dev/autograph.html).

* In addition to loops and conditional branches, AutoGraph now supports native Python `and`, `or`
  and `not` operators in Boolean expressions.
  [(#325)](https://github.com/PennyLaneAI/catalyst/pull/325)

  ```python
  dev = qml.device("lightning.qubit", wires=1)

  @qjit(autograph=True)
  @qml.qnode(dev)
  def circuit(x: float):

      if x >= 0 and x < jnp.pi:
          qml.RX(x, wires=0)

      return qml.probs()
  ```

  ```pycon
  >>> circuit(0.43)
  array([0.95448287, 0.04551713])
  >>> circuit(4.54)
  array([1., 0.])
  ```

  Note that logical Boolean operators will only be captured by AutoGraph if all
  operands are dynamic variables (that is, a value known only at runtime, such
  as a measurement result or function argument). For other use
  cases, it is recommended to use the `jax.numpy.logical_*` set of functions where
  appropriate.

* Debug compiled programs and print dynamic values at runtime with ``debug.print``
  [(#279)](https://github.com/PennyLaneAI/catalyst/pull/279)
  [(#356)](https://github.com/PennyLaneAI/catalyst/pull/356)

  You can now print arbitrary values from your running program, whether they are arrays, constants,
  strings, or abitrary Python objects. Note that while non-array Python objects
  *will* be printed at runtime, their string representation is captured at
  compile time, and thus will always be the same regardless of program inputs.
  The output for arrays optionally includes a descriptor for how the data is stored in memory
  ("memref").

  ```python
  @qjit
  def func(x: float):
      debug.print(x, memref=True)
      debug.print("exit")
  ```

  ```pycon
  >>> func(jnp.array(0.43))
  MemRef: base@ = 0x5629ff2b6680 rank = 0 offset = 0 sizes = [] strides = [] data =
  0.43
  exit
  ```

* Catalyst now officially supports macOS X86_64 devices, with macOS binary wheels
  available for both AARCH64 and X86_64.
  [(#347)](https://github.com/PennyLaneAI/catalyst/pull/347)
  [(#313)](https://github.com/PennyLaneAI/catalyst/pull/313)

* It is now possible to dynamically load third-party Catalyst compatible devices directly
  into a pre-installed Catalyst runtime on Linux.
  [(#327)](https://github.com/PennyLaneAI/catalyst/pull/327)

  To take advantage of this, third-party devices must implement the `Catalyst::Runtime::QuantumDevice`
  interface, in addition to defining the following method:

  ```cpp
  extern "C" Catalyst::Runtime::QuantumDevice*
  getCustomDevice() { return new CustomDevice(); }
  ```

  This support can also be integrated into existing PennyLane Python devices that inherit from
  the `QuantumDevice` class, by defining the `get_c_interface` static method.

  For more details, see the
  [custom devices documentation](https://docs.pennylane.ai/projects/catalyst/en/stable/dev/custom_devices.html).

<h3>Improvements</h3>

* Return values of conditional functions no longer need to be of exactly the same type.
  Type promotion is automatically applied to branch return values if their types don't match.
  [(#333)](https://github.com/PennyLaneAI/catalyst/pull/333)

  ```python
  @qjit
  def func(i: int, f: float):

      @cond(i < 3)
      def cond_fn():
          return i

      @cond_fn.otherwise
      def otherwise():
          return f

      return cond_fn()
  ```

  ```pycon
  >>> func(1, 4.0)
  array(1.0)
  ```

  Automatic type promotion across conditional branches also works with AutoGraph:

  ```python
  @qjit(autograph=True)
  def func(i: int, f: float):

      if i < 3:
          i = i
      else:
          i = f

      return i
  ```

  ```pycon
  >>> func(1, 4.0)
  array(1.0)
  ```

* AutoGraph now supports converting functions even when they are invoked through functional wrappers such
  as `adjoint`, `ctrl`, `grad`, `jacobian`, etc.
  [(#336)](https://github.com/PennyLaneAI/catalyst/pull/336)

  For example, the following should now succeed:

  ```python
  def inner(n):
    for i in range(n):
      qml.T(i)

  @qjit(autograph=True)
  @qml.qnode(dev)
  def f(n: int):
      adjoint(inner)(n)
      return qml.state()
  ```

* To prepare for Catalyst's frontend being integrated with PennyLane, the appropriate plugin entry point
  interface has been added to Catalyst.
  [(#331)](https://github.com/PennyLaneAI/catalyst/pull/331)

  For any compiler packages seeking to be registered in PennyLane, the `entry_points`
  metadata under the the group name `pennylane.compilers` must be added, with the following entry points:

  - `context`: Path to the compilation evaluation context manager. This context manager should have
    the method `context.is_tracing()`, which returns True if called within a program that is being
    traced or captured.

  - `ops`: Path to the compiler operations module. This operations module may contain compiler
    specific versions of PennyLane operations. Within a JIT context, PennyLane operations may
    dispatch to these.

  - `qjit`: Path to the JIT compiler decorator provided by the compiler. This decorator should have
    the signature `qjit(fn, *args, **kwargs)`, where `fn` is the function to be compiled.

* The compiler driver diagnostic output has been improved, and now includes failing IR as well as
  the names of failing passes.
  [(#349)](https://github.com/PennyLaneAI/catalyst/pull/349)

* The scatter operation in the Catalyst dialect now uses an SCF for loop to avoid ballooning
  the compiled code.
  [(#307)](https://github.com/PennyLaneAI/catalyst/pull/307)

* The `CopyGlobalMemRefPass` pass of our MLIR processing pipeline now supports
  dynamically shaped arrays.
  [(#348)](https://github.com/PennyLaneAI/catalyst/pull/348)

* The Catalyst utility dialect is now included in the Catalyst MLIR C-API.
  [(#345)](https://github.com/PennyLaneAI/catalyst/pull/345)

* Fix an issue with the AutoGraph conversion system that would prevent the fallback to Python from
  working correctly in certain instances.
  [(#352)](https://github.com/PennyLaneAI/catalyst/pull/352)

  The following type of code is now supported:

  ```python
  @qjit(autograph=True)
  def f():
    l = jnp.array([1, 2])
    for _ in range(2):
        l = jnp.kron(l, l)
    return l
  ```

* Catalyst now supports `jax.numpy.polyfit` inside a qjitted function.
  [(#367)](https://github.com/PennyLaneAI/catalyst/pull/367/)

* Catalyst now supports custom calls (including the one from HLO). We added support in MLIR (operation, bufferization
  and lowering). In the `lib_custom_calls`, developers then implement their custom calls and use external functions
  directly (e.g. Lapack). The OpenBlas library is taken from Scipy and linked in Catalyst, therefore any function from
  it can be used.
  [(#367)](https://github.com/PennyLaneAI/catalyst/pull/367/)

<h3>Breaking changes</h3>

* The axis ordering for `catalyst.jacobian` is updated to match `jax.jacobian`. Assuming we have
  parameters of shape `[a,b]` and results of shape `[c,d]`, the returned Jacobian will now have
  shape `[c, d, a, b]` instead of `[a, b, c, d]`.
  [(#283)](https://github.com/PennyLaneAI/catalyst/pull/283)

<h3>Bug fixes</h3>

* An upstream change in the PennyLane-Lightning project was addressed to prevent compilation issues
  in the `StateVectorLQubitDynamic` class in the runtime.
  The issue was introduced in [#499](https://github.com/PennyLaneAI/pennylane-lightning/pull/499).
  [(#322)](https://github.com/PennyLaneAI/catalyst/pull/322)

* The `requirements.txt` file to build Catalyst from source has been updated with a minimum pip
  version, `>=22.3`. Previous versions of pip are unable to perform editable installs when the
  system-wide site-packages are read-only, even when the `--user` flag is provided.
  [(#311)](https://github.com/PennyLaneAI/catalyst/pull/311)

* The frontend has been updated to make it compatible with PennyLane `MeasurementProcess` objects
  now being PyTrees in PennyLane version 0.33.
  [(#315)](https://github.com/PennyLaneAI/catalyst/pull/315)

<h3>Contributors</h3>

This release contains contributions from (in alphabetical order):

Ali Asadi,
David Ittah,
Sergei Mironov,
Romain Moyard,
Erick Ochoa Lopez.

# Release 0.3.1

<h3>New features</h3>

* The experimental AutoGraph feature, now supports Python `for` loops, allowing native Python loops
  to be captured and compiled with Catalyst.
  [(#258)](https://github.com/PennyLaneAI/catalyst/pull/258)

  ```python
  dev = qml.device("lightning.qubit", wires=n)

  @qjit(autograph=True)
  @qml.qnode(dev)
  def f(n):
      for i in range(n):
          qml.Hadamard(wires=i)

      return qml.expval(qml.PauliZ(0))
  ```

  This feature extends the existing AutoGraph support for Python `if` statements introduced in v0.3.
  Note that TensorFlow must be installed for AutoGraph support.

* The quantum control operation can now be used in conjunction with Catalyst control flow, such as
  loops and conditionals, via the new `catalyst.ctrl` function.
  [(#282)](https://github.com/PennyLaneAI/catalyst/pull/282)

  Similar in behaviour to the `qml.ctrl` control modifier from PennyLane, `catalyst.ctrl` can
  additionally wrap around quantum functions which contain control flow, such as the Catalyst
  `cond`, `for_loop`, and `while_loop` primitives.

  ```python
  @qjit
  @qml.qnode(qml.device("lightning.qubit", wires=4))
  def circuit(x):

      @for_loop(0, 3, 1)
      def repeat_rx(i):
          qml.RX(x / 2, wires=i)

      catalyst.ctrl(repeat_rx, control=3)()

      return qml.expval(qml.PauliZ(0))
  ```

  ```pycon
  >>> circuit(0.2)
  array(1.)
  ```

* Catalyst now supports JAX's `array.at[index]` notation for array element assignment and updating.
  [(#273)](https://github.com/PennyLaneAI/catalyst/pull/273)

  ```python
  @qjit
  def add_multiply(l: jax.core.ShapedArray((3,), dtype=float), idx: int):
      res = l.at[idx].multiply(3)
      res2 = l.at[idx].add(2)
      return res + res2

  res = add_multiply(jnp.array([0, 1, 2]), 2)
  ```

  ```pycon
  >>> res
  [0, 2, 10]
  ```

  For more details on available methods, see the
  [JAX documentation](https://jax.readthedocs.io/en/latest/_autosummary/jax.numpy.ndarray.at.html).

<h3>Improvements</h3>

* The Lightning backend device has been updated to work with the new PL-Lightning monorepo.
  [(#259)](https://github.com/PennyLaneAI/catalyst/pull/259)
  [(#277)](https://github.com/PennyLaneAI/catalyst/pull/277)

* A new compiler driver has been implemented in C++. This improves compile-time performance by
  avoiding *round-tripping*, which is when the entire program being compiled is dumped to
  a textual form and re-parsed by another tool.

  This is also a requirement for providing custom metadata at the LLVM level, which is
  necessary for better integration with tools like Enzyme. Finally, this makes it more natural
  to improve error messages originating from C++ when compared to the prior subprocess-based
  approach.
  [(#216)](https://github.com/PennyLaneAI/catalyst/pull/216)

* Support the `braket.devices.Devices` enum class and `s3_destination_folder`
  device options for AWS Braket remote devices.
  [(#278)](https://github.com/PennyLaneAI/catalyst/pull/278)

* Improvements have been made to the build process, including avoiding unnecessary processes such
  as removing `opt` and downloading the wheel.
  [(#298)](https://github.com/PennyLaneAI/catalyst/pull/298)

* Remove a linker warning about duplicate `rpath`s when Catalyst wheels are installed on macOS.
  [(#314)](https://github.com/PennyLaneAI/catalyst/pull/314)

<h3>Bug fixes</h3>

* Fix incompatibilities with GCC on Linux introduced in v0.3.0 when compiling user programs.
  Due to these, Catalyst v0.3.0 only works when clang is installed in the user environment.

  - Resolve an issue with an empty linker flag, causing `ld` to error.
    [(#276)](https://github.com/PennyLaneAI/catalyst/pull/276)

  - Resolve an issue with undefined symbols provided the Catalyst runtime.
    [(#316)](https://github.com/PennyLaneAI/catalyst/pull/316)

* Remove undocumented package dependency on the zlib/zstd compression library.
  [(#308)](https://github.com/PennyLaneAI/catalyst/pull/308)

* Fix filesystem issue when compiling multiple functions with the same name and
  `keep_intermediate=True`.
  [(#306)](https://github.com/PennyLaneAI/catalyst/pull/306)

* Add support for applying the `adjoint` operation to `QubitUnitary` gates.
  `QubitUnitary` was not able to be `adjoint`ed when the variable holding the unitary matrix might
  change. This can happen, for instance, inside of a for loop.
  To solve this issue, the unitary matrix gets stored in the array list via push and pops.
  The unitary matrix is later reconstructed from the array list and `QubitUnitary` can be executed
  in the `adjoint`ed context.
  [(#304)](https://github.com/PennyLaneAI/catalyst/pull/304)
  [(#310)](https://github.com/PennyLaneAI/catalyst/pull/310)

<h3>Contributors</h3>

This release contains contributions from (in alphabetical order):

Ali Asadi,
David Ittah,
Erick Ochoa Lopez,
Jacob Mai Peng,
Sergei Mironov,
Romain Moyard.

# Release 0.3.0

<h3>New features</h3>

* Catalyst now officially supports macOS ARM devices, such as Apple M1/M2 machines,
  with macOS binary wheels available on PyPI. For more details on the changes involved to support
  macOS, please see the improvements section.
  [(#229)](https://github.com/PennyLaneAI/catalyst/pull/230)
  [(#232)](https://github.com/PennyLaneAI/catalyst/pull/232)
  [(#233)](https://github.com/PennyLaneAI/catalyst/pull/233)
  [(#234)](https://github.com/PennyLaneAI/catalyst/pull/234)

* Write Catalyst-compatible programs with native Python conditional statements.
  [(#235)](https://github.com/PennyLaneAI/catalyst/pull/235)

  AutoGraph is a new, experimental, feature that automatically converts Python conditional
  statements like `if`, `else`, and `elif`, into their equivalent functional forms provided by
  Catalyst (such as `catalyst.cond`).

  This feature is currently opt-in, and requires setting the `autograph=True` flag in the `qjit`
  decorator:

  ```python
  dev = qml.device("lightning.qubit", wires=1)

  @qjit(autograph=True)
  @qml.qnode(dev)
  def f(x):
      if x < 0.5:
          qml.RY(jnp.sin(x), wires=0)
      else:
          qml.RX(jnp.cos(x), wires=0)

      return qml.expval(qml.PauliZ(0))
  ```

  The implementation is based on the AutoGraph module from TensorFlow, and requires a working
  TensorFlow installation be available. In addition, Python loops (`for` and `while`) are not
  yet supported, and do not work in AutoGraph mode.

  Note that there are some caveats when using this feature especially around the use of global
  variables or object mutation inside of methods. A functional style is always recommended when
  using `qjit` or AutoGraph.

* The quantum adjoint operation can now be used in conjunction with Catalyst control flow, such as
  loops and conditionals. For this purpose a new instruction, `catalyst.adjoint`, has been added.
  [(#220)](https://github.com/PennyLaneAI/catalyst/pull/220)

  `catalyst.adjoint` can wrap around quantum functions which contain the Catalyst `cond`,
  `for_loop`, and `while_loop` primitives. Previously, the usage of `qml.adjoint` on functions with
  these primitives would result in decomposition errors. Note that a future release of Catalyst will
  merge the behaviour of `catalyst.adjoint` into `qml.adjoint` for convenience.

  ```python
  dev = qml.device("lightning.qubit", wires=3)

  @qjit
  @qml.qnode(dev)
  def circuit(x):

      @for_loop(0, 3, 1)
      def repeat_rx(i):
          qml.RX(x / 2, wires=i)

      adjoint(repeat_rx)()

      return qml.expval(qml.PauliZ(0))
  ```

  ```pycon
  >>> circuit(0.2)
  array(0.99500417)
  ```

  Additionally, the ability to natively represent the adjoint construct in Catalyst's program
  representation (IR) was added.

* QJIT-compiled programs now support (nested) container types as inputs and outputs of compiled
  functions. This includes lists and dictionaries, as well as any data structure implementing the
  [PyTree protocol](https://jax.readthedocs.io/en/latest/pytrees.html).
  [(#215)](https://github.com/PennyLaneAI/catalyst/pull/215)
  [(#221)](https://github.com/PennyLaneAI/catalyst/pull/221)

  For example, a program that accepts and returns a mix of dictionaries, lists, and tuples:

  ```python
  @qjit
  def workflow(params1, params2):
      res1 = params1["a"][0][0] + params2[1]
      return {"y1": jnp.sin(res1), "y2": jnp.cos(res1)}
  ```

  ```pycon
  >>> params1 = {"a": [[0.1], 0.2]}
  >>> params2 = (0.6, 0.8)
  >>> workflow(params1, params2)
  array(0.78332691)
  ```

* Compile-time backpropagation of arbitrary hybrid programs is now supported, via integration with
  [Enzyme AD](https://enzyme.mit.edu/).
  [(#158)](https://github.com/PennyLaneAI/catalyst/pull/158)
  [(#193)](https://github.com/PennyLaneAI/catalyst/pull/193)
  [(#224)](https://github.com/PennyLaneAI/catalyst/pull/224)
  [(#225)](https://github.com/PennyLaneAI/catalyst/pull/225)
  [(#239)](https://github.com/PennyLaneAI/catalyst/pull/239)
  [(#244)](https://github.com/PennyLaneAI/catalyst/pull/244)

  This allows `catalyst.grad` to differentiate hybrid functions that contain both classical
  pre-processing (inside & outside of QNodes), QNodes, as well as classical post-processing
  (outside of QNodes) via a combination of backpropagation and quantum gradient methods.

  The new default for the differentiation `method` attribute in `catalyst.grad` has been changed to
  `"auto"`, which performs Enzyme-based reverse mode AD on classical code, in conjunction with the
  quantum `diff_method` specified on each QNode:

  ```python
  dev = qml.device("lightning.qubit", wires=1)

  @qml.qnode(dev, diff_method="parameter-shift")
  def circuit(theta):
      qml.RX(jnp.exp(theta ** 2) / jnp.cos(theta / 4), wires=0)
      return qml.expval(qml.PauliZ(wires=0))
  ```

  ```pycon
  >>> grad = qjit(catalyst.grad(circuit, method="auto"))
  >>> grad(jnp.pi)
  array(0.05938718)
  ```

  The reworked differentiation pipeline means you can now compute exact derivatives of programs with
  both classical pre- and post-processing, as shown below:

  ```python
  @qml.qnode(qml.device("lightning.qubit", wires=1), diff_method="adjoint")
  def circuit(theta):
      qml.RX(jnp.exp(theta ** 2) / jnp.cos(theta / 4), wires=0)
      return qml.expval(qml.PauliZ(wires=0))

  def loss(theta):
      return jnp.pi / jnp.tanh(circuit(theta))

  @qjit
  def grad_loss(theta):
      return catalyst.grad(loss)(theta)
  ```

  ```pycon
  >>> grad_loss(1.0)
  array(-1.90958669)
  ```

  You can also use multiple QNodes with different differentiation methods:

  ```python
  @qml.qnode(qml.device("lightning.qubit", wires=1), diff_method="parameter-shift")
  def circuit_A(params):
      qml.RX(jnp.exp(params[0] ** 2) / jnp.cos(params[1] / 4), wires=0)
      return qml.probs()

  @qml.qnode(qml.device("lightning.qubit", wires=1), diff_method="adjoint")
  def circuit_B(params):
      qml.RX(jnp.exp(params[1] ** 2) / jnp.cos(params[0] / 4), wires=0)
      return qml.expval(qml.PauliZ(wires=0))

  def loss(params):
      return jnp.prod(circuit_A(params)) + circuit_B(params)

  @qjit
  def grad_loss(theta):
      return catalyst.grad(loss)(theta)
  ```

  ```pycon
  >>> grad_loss(jnp.array([1.0, 2.0]))
  array([ 0.57367285, 44.4911605 ])
  ```

  And you can differentiate purely classical functions as well:

  ```python
  def square(x: float):
      return x ** 2

  @qjit
  def dsquare(x: float):
      return catalyst.grad(square)(x)
  ```

  ```pycon
  >>> dsquare(2.3)
  array(4.6)
  ```

  Note that the current implementation of reverse mode AD is restricted to 1st order derivatives,
  but you can still use `catalyst.grad(method="fd")` is still available to perform a finite
  differences approximation of _any_ differentiable function.

* Add support for the new PennyLane arithmetic operators.
  [(#250)](https://github.com/PennyLaneAI/catalyst/pull/250)

  PennyLane is in the process of replacing `Hamiltonian` and `Tensor` observables with a set of
  general arithmetic operators. These consist of
  [Prod](https://docs.pennylane.ai/en/stable/code/api/pennylane.ops.op_math.Prod.html),
  [Sum](https://docs.pennylane.ai/en/stable/code/api/pennylane.ops.op_math.Sum.html) and
  [SProd](https://docs.pennylane.ai/en/stable/code/api/pennylane.ops.op_math.SProd.html).

  By default, using dunder methods (eg. `+`, `-`, `@`, `*`) to combine
  operators with scalars or other operators will create `Hamiltonian` and
  `Tensor` objects. However, these two methods will be deprecated in coming
  releases of PennyLane.

  To enable the new arithmetic operators, one can use `Prod`, `Sum`, and
  `Sprod` directly or activate them by calling [enable_new_opmath](https://docs.pennylane.ai/en/stable/code/api/pennylane.operation.enable_new_opmath.html)
  at the beginning of your PennyLane program.

  ``` python
  dev = qml.device("lightning.qubit", wires=2)

  @qjit
  @qml.qnode(dev)
  def circuit(x: float, y: float):
      qml.RX(x, wires=0)
      qml.RX(y, wires=1)
      qml.CNOT(wires=[0, 1])
      return qml.expval(0.2 * qml.PauliX(wires=0) - 0.4 * qml.PauliY(wires=1))
  ```

  ```pycon
  >>> qml.operation.enable_new_opmath()
  >>> qml.operation.active_new_opmath()
  True
  >>> circuit(np.pi / 4, np.pi / 2)
  array(0.28284271)
  ```

<h3>Improvements</h3>

* Better support for Hamiltonian observables:

  - Allow Hamiltonian observables with integer coefficients.
    [(#248)](https://github.com/PennyLaneAI/catalyst/pull/248)

    For example, compiling the following circuit wasn't previously allowed, but is
    now supported in Catalyst:

    ```python
    dev = qml.device("lightning.qubit", wires=2)

    @qjit
    @qml.qnode(dev)
    def circuit(x: float, y: float):
        qml.RX(x, wires=0)
        qml.RY(y, wires=1)

        coeffs = [1, 2]
        obs = [qml.PauliZ(0), qml.PauliZ(1)]
        return qml.expval(qml.Hamiltonian(coeffs, obs))
    ```

  - Allow nested Hamiltonian observables.
    [(#255)](https://github.com/PennyLaneAI/catalyst/pull/255)

    ```python
    @qjit
    @qml.qnode(qml.device("lightning.qubit", wires=3))
    def circuit(x, y, coeffs1, coeffs2):
        qml.RX(x, wires=0)
        qml.RX(y, wires=1)
        qml.RY(x + y, wires=2)

        obs = [
            qml.PauliX(0) @ qml.PauliZ(1),
            qml.Hamiltonian(coeffs1, [qml.PauliZ(0) @ qml.Hadamard(2)]),
        ]

        return qml.var(qml.Hamiltonian(coeffs2, obs))
    ```

* Various performance improvements:

  - The execution and compile time of programs has been reduced, by generating more efficient code
    and avoiding unnecessary optimizations. Specifically, a scalarization procedure was added to the
    MLIR pass pipeline, and LLVM IR compilation is now invoked with optimization level 0.
    [(#217)](https://github.com/PennyLaneAI/catalyst/pull/217)

  - The execution time of compiled functions has been improved in the frontend.
    [(#213)](https://github.com/PennyLaneAI/catalyst/pull/213)

    Specifically, the following changes have been made, which leads to a small but measurable
    improvement when using larger matrices as inputs, or functions with many inputs:

    + only loading the user program library once per compilation,
    + generating return value types only once per compilation,
    + avoiding unnecessary type promotion, and
    + avoiding unnecessary array copies.

  - Peak memory utilization of a JIT compiled program has been reduced, by allowing tensors to be
    scheduled for deallocation. Previously, the tensors were not deallocated until the end of the
    call to the JIT compiled function.
    [(#201)](https://github.com/PennyLaneAI/catalyst/pull/201)

* Various improvements have been made to enable Catalyst to compile on macOS:

  - Remove unnecessary `reinterpret_cast` from `ObsManager`. Removal of
    these `reinterpret_cast` allows compilation of the runtime to succeed
    in macOS. macOS uses an ILP32 mode for Aarch64 where they use the full 64
    bit mode but with 32 bit Integer, Long, and Pointers. This patch also
    changes a test file to prevent a mismatch in machines which compile using
    ILP32 mode.
    [(#229)](https://github.com/PennyLaneAI/catalyst/pull/230)

  - Allow runtime to be compiled on macOS. Substitute `nproc` with a call to
    `os.cpu_count()` and use correct flags for `ld.64`.
    [(#232)](https://github.com/PennyLaneAI/catalyst/pull/232)

  - Improve portability on the frontend to be available on macOS. Use
    `.dylib`, remove unnecessary flags, and address behaviour difference in
    flags.
    [(#233)](https://github.com/PennyLaneAI/catalyst/pull/233)

  - Small compatibility changes in order for all integration tests to succeed
    on macOS.
    [(#234)](https://github.com/PennyLaneAI/catalyst/pull/234)

* Dialects can compile with older versions of clang by avoiding type mismatches.
  [(#228)](https://github.com/PennyLaneAI/catalyst/pull/228)

* The runtime is now built against `qir-stdlib` pre-build artifacts.
  [(#236)](https://github.com/PennyLaneAI/catalyst/pull/236)

* Small improvements have been made to the CI/CD, including fixing the Enzyme
  cache, generalize caches to other operating systems, fix build wheel
  recipe, and remove references to QIR in runtime's Makefile.
  [(#243)](https://github.com/PennyLaneAI/catalyst/pull/243)
  [(#247)](https://github.com/PennyLaneAI/catalyst/pull/247)


<h3>Breaking changes</h3>

* Support for Python 3.8 has been removed.
  [(#231)](https://github.com/PennyLaneAI/catalyst/pull/231)

* The default differentiation method on ``grad`` and ``jacobian`` is reverse-mode
  automatic differentiation instead of finite differences. When a QNode does not have a
  ``diff_method`` specified, it will default to using the parameter shift method instead of
  finite-differences.
  [(#244)](https://github.com/PennyLaneAI/catalyst/pull/244)
  [(#271)](https://github.com/PennyLaneAI/catalyst/pull/271)

* The JAX version used by Catalyst has been updated to `v0.4.14`, the minimum PennyLane version
  required is now `v0.32`.
  [(#264)](https://github.com/PennyLaneAI/catalyst/pull/264)

* Due to the change allowing Python container objects as inputs to QJIT-compiled functions, Python
  lists are no longer automatically converted to JAX arrays.
  [(#231)](https://github.com/PennyLaneAI/catalyst/pull/231)

  This means that indexing on lists when the index is not static will cause a
  `TracerIntegerConversionError`, consistent with JAX's behaviour.

  That is, the following example is no longer support:

  ```python
  @qjit
  def f(x: list, index: int):
      return x[index]
  ```

  However, if the parameter `x` above is a JAX or NumPy array, the compilation will continue to
  succeed.

* The `catalyst.grad` function has been renamed to `catalyst.jacobian` and supports differentiation
  of functions that return multiple or non-scalar outputs. A new `catalyst.grad` function has been
  added that enforces that it is differentiating a function with a single scalar return value.
  [(#254)](https://github.com/PennyLaneAI/catalyst/pull/254)

<h3>Bug fixes</h3>

* Fixed an issue preventing the differentiation of `qml.probs` with the parameter-shift method.
  [(#211)](https://github.com/PennyLaneAI/catalyst/pull/211)

* Fixed the incorrect return value data-type with functions returning `qml.counts`.
  [(#221)](https://github.com/PennyLaneAI/catalyst/pull/221)

* Fix segmentation fault when differentiating a function where a quantum measurement is used
  multiple times by the same operation.
  [(#242)](https://github.com/PennyLaneAI/catalyst/pull/242)

<h3>Contributors</h3>

This release contains contributions from (in alphabetical order):

Ali Asadi,
David Ittah,
Erick Ochoa Lopez,
Jacob Mai Peng,
Romain Moyard,
Sergei Mironov.


# Release 0.2.1

<h3>Bug fixes</h3>

* Add missing OpenQASM backend in binary distribution, which relies on the latest version of the
  AWS Braket plugin for PennyLane to resolve dependency issues between the plugin, Catalyst, and
  PennyLane. The Lightning-Kokkos backend with Serial and OpenMP modes is also added to the binary
  distribution.
  [#198](https://github.com/PennyLaneAI/catalyst/pull/198)

* Return a list of decompositions when calling the decomposition method for control operations.
  This allows Catalyst to be compatible with upstream PennyLane.
  [#241](https://github.com/PennyLaneAI/catalyst/pull/241)

<h3>Improvements</h3>

* When using OpenQASM-based devices the string representation of the circuit is printed on
  exception.
  [#199](https://github.com/PennyLaneAI/catalyst/pull/199)

* Use ``pybind11::module`` interface library instead of ``pybind11::embed`` in the runtime for
  OpenQasm backend to avoid linking to the python library at compile time.
  [#200](https://github.com/PennyLaneAI/catalyst/pull/200)

<h3>Contributors</h3>

This release contains contributions from (in alphabetical order):

Ali Asadi,
David Ittah.

# Release 0.2.0

<h3>New features</h3>

* Catalyst programs can now be used inside of a larger JAX workflow which uses
  JIT compilation, automatic differentiation, and other JAX transforms.
  [#96](https://github.com/PennyLaneAI/catalyst/pull/96)
  [#123](https://github.com/PennyLaneAI/catalyst/pull/123)
  [#167](https://github.com/PennyLaneAI/catalyst/pull/167)
  [#192](https://github.com/PennyLaneAI/catalyst/pull/192)

  For example, call a Catalyst qjit-compiled function from within a JAX jit-compiled
  function:

  ```python
  dev = qml.device("lightning.qubit", wires=1)

  @qjit
  @qml.qnode(dev)
  def circuit(x):
      qml.RX(jnp.pi * x[0], wires=0)
      qml.RY(x[1] ** 2, wires=0)
      qml.RX(x[1] * x[2], wires=0)
      return qml.probs(wires=0)

  @jax.jit
  def cost_fn(weights):
      x = jnp.sin(weights)
      return jnp.sum(jnp.cos(circuit(x)) ** 2)
  ```

  ```pycon
  >>> cost_fn(jnp.array([0.1, 0.2, 0.3]))
  Array(1.32269195, dtype=float64)
  ```

  Catalyst-compiled functions can now also be automatically differentiated
  via JAX, both in forward and reverse mode to first-order,

  ```pycon
  >>> jax.grad(cost_fn)(jnp.array([0.1, 0.2, 0.3]))
  Array([0.49249037, 0.05197949, 0.02991883], dtype=float64)
  ```

  as well as vectorized using `jax.vmap`:

  ```pycon
  >>> jax.vmap(cost_fn)(jnp.array([[0.1, 0.2, 0.3], [0.4, 0.5, 0.6]]))
  Array([1.32269195, 1.53905377], dtype=float64)
  ```

  In particular, this allows for a reduction in boilerplate when using
  JAX-compatible optimizers such as `jaxopt`:

  ```pycon
  >>> opt = jaxopt.GradientDescent(cost_fn)
  >>> params = jnp.array([0.1, 0.2, 0.3])
  >>> (final_params, _) = jax.jit(opt.run)(params)
  >>> final_params
  Array([-0.00320799,  0.03475223,  0.29362844], dtype=float64)
  ```

  Note that, in general, best performance will be seen when the Catalyst
  `@qjit` decorator is used to JIT the entire hybrid workflow. However, there
  may be cases where you may want to delegate only the quantum part of your
  workflow to Catalyst, and let JAX handle classical components (for example,
  due to missing a feature or compatibility issue in Catalyst).

* Support for Amazon Braket devices provided via the PennyLane-Braket plugin.
  [#118](https://github.com/PennyLaneAI/catalyst/pull/118)
  [#139](https://github.com/PennyLaneAI/catalyst/pull/139)
  [#179](https://github.com/PennyLaneAI/catalyst/pull/179)
  [#180](https://github.com/PennyLaneAI/catalyst/pull/180)

  This enables quantum subprograms within a JIT-compiled Catalyst workflow to
  execute on Braket simulator and hardware devices, including remote
  cloud-based simulators such as SV1.

  ```python
  def circuit(x, y):
      qml.RX(y * x, wires=0)
      qml.RX(x * 2, wires=1)
      return qml.expval(qml.PauliY(0) @ qml.PauliZ(1))

  @qjit
  def workflow(x: float, y: float):
      device = qml.device("braket.local.qubit", backend="braket_sv", wires=2)
      g = qml.qnode(device)(circuit)
      h = catalyst.grad(g)
      return h(x, y)

  workflow(1.0, 2.0)
  ```

  For a list of available devices, please see the [PennyLane-Braket](https://amazon-braket-pennylane-plugin-python.readthedocs.io/en/latest/)
  documentation.

  Internally, the quantum instructions are generating OpenQASM3 kernels at
  runtime; these are then executed on both local (`braket.local.qubit`) and
  remote (`braket.aws.qubit`) devices backed by Amazon Braket Python SDK,

  with measurement results then propagated back to the frontend.

  Note that at initial release, not all Catalyst features are supported with Braket.
  In particular, dynamic circuit features, such as mid-circuit measurements, will
  not work with Braket devices.

* Catalyst conditional functions defined via `@catalyst.cond` now support an arbitrary
  number of 'else if' chains.
  [#104](https://github.com/PennyLaneAI/catalyst/pull/104)

  ```python
  dev = qml.device("lightning.qubit", wires=1)

  @qjit
  @qml.qnode(dev)
  def circuit(x):

      @catalyst.cond(x > 2.7)
      def cond_fn():
          qml.RX(x, wires=0)

      @cond_fn.else_if(x > 1.4)
      def cond_elif():
          qml.RY(x, wires=0)

      @cond_fn.otherwise
      def cond_else():
          qml.RX(x ** 2, wires=0)

      cond_fn()

      return qml.probs(wires=0)
  ```

* Iterating in reverse is now supported with constant negative step sizes via `catalyst.for_loop`.
  [#129](https://github.com/PennyLaneAI/catalyst/pull/129)

  ```python
  dev = qml.device("lightning.qubit", wires=1)

  @qjit
  @qml.qnode(dev)
  def circuit(n):

      @catalyst.for_loop(n, 0, -1)
      def loop_fn(_):
          qml.PauliX(0)

      loop_fn()
      return measure(0)
  ```

* Additional gradient transforms for computing the vector-Jacobian product (VJP)
  and Jacobian-vector product (JVP) are now available in Catalyst.
  [#98](https://github.com/PennyLaneAI/catalyst/pull/98)

  Use `catalyst.vjp` to compute the forward-pass value and VJP:

  ```python
  @qjit
  def vjp(params, cotangent):
      def f(x):
          y = [jnp.sin(x[0]), x[1] ** 2, x[0] * x[1]]
          return jnp.stack(y)

      return catalyst.vjp(f, [params], [cotangent])
  ```

  ```pycon
  >>> x = jnp.array([0.1, 0.2])
  >>> dy = jnp.array([-0.5, 0.1, 0.3])
  >>> vjp(x, dy)
  [array([0.09983342, 0.04      , 0.02      ]),
   array([-0.43750208,  0.07000001])]
  ```

  Use `catalyst.jvp` to compute the forward-pass value and JVP:

  ```python
  @qjit
  def jvp(params, tangent):
      def f(x):
          y = [jnp.sin(x[0]), x[1] ** 2, x[0] * x[1]]
          return jnp.stack(y)

      return catalyst.jvp(f, [params], [tangent])
  ```

  ```pycon
  >>> x = jnp.array([0.1, 0.2])
  >>> tangent = jnp.array([0.3, 0.6])
  >>> jvp(x, tangent)
  [array([0.09983342, 0.04      , 0.02      ]),
   array([0.29850125, 0.24000006, 0.12      ])]
  ```

* Support for multiple backend devices within a single qjit-compiled function
  is now available.
  [#86](https://github.com/PennyLaneAI/catalyst/pull/86)
  [#89](https://github.com/PennyLaneAI/catalyst/pull/89)

  For example, if you compile the Catalyst runtime
  with `lightning.kokkos` support (via the compilation flag
  `ENABLE_LIGHTNING_KOKKOS=ON`), you can use `lightning.qubit` and
  `lightning.kokkos` within a singular workflow:

  ```python
  dev1 = qml.device("lightning.qubit", wires=1)
  dev2 = qml.device("lightning.kokkos", wires=1)

  @qml.qnode(dev1)
  def circuit1(x):
      qml.RX(jnp.pi * x[0], wires=0)
      qml.RY(x[1] ** 2, wires=0)
      qml.RX(x[1] * x[2], wires=0)
      return qml.var(qml.PauliZ(0))

  @qml.qnode(dev2)
  def circuit2(x):

      @catalyst.cond(x > 2.7)
      def cond_fn():
          qml.RX(x, wires=0)

      @cond_fn.otherwise
      def cond_else():
          qml.RX(x ** 2, wires=0)

      cond_fn()

      return qml.probs(wires=0)

  @qjit
  def cost(x):
      return circuit2(circuit1(x))
  ```

  ```pycon
  >>> x = jnp.array([0.54, 0.31])
  >>> cost(x)
  array([0.80842369, 0.19157631])
  ```

* Support for returning the variance of Hamiltonians,
  Hermitian matrices, and Tensors via `qml.var` has been added.
  [#124](https://github.com/PennyLaneAI/catalyst/pull/124)

  ```python
  dev = qml.device("lightning.qubit", wires=2)

  @qjit
  @qml.qnode(dev)
  def circuit(x):
      qml.RX(jnp.pi * x[0], wires=0)
      qml.RY(x[1] ** 2, wires=1)
      qml.CNOT(wires=[0, 1])
      qml.RX(x[1] * x[2], wires=0)
      return qml.var(qml.PauliZ(0) @ qml.PauliX(1))
  ```

  ```pycon
  >>> x = jnp.array([0.54, 0.31])
  >>> circuit(x)
  array(0.98851544)
  ```

<h3>Breaking changes</h3>

* The `catalyst.grad` function now supports using the differentiation
  method defined on the QNode (via the `diff_method` argument) rather than
  applying a global differentiation method.
  [#163](https://github.com/PennyLaneAI/catalyst/pull/163)

  As part of this change, the `method` argument now accepts
  the following options:

  - `method="auto"`:  Quantum components of the hybrid function are
    differentiated according to the corresponding QNode `diff_method`, while
    the classical computation is differentiated using traditional auto-diff.

    With this strategy, Catalyst only currently supports QNodes with
    `diff_method="param-shift" and `diff_method="adjoint"`.

  - `method="fd"`: First-order finite-differences for the entire hybrid function.
    The `diff_method` argument for each QNode is ignored.

  This is an intermediate step towards differentiating functions that
  internally call multiple QNodes, and towards supporting differentiation of
  classical postprocessing.

<h3>Improvements</h3>

* Catalyst has been upgraded to work with JAX v0.4.13.
  [#143](https://github.com/PennyLaneAI/catalyst/pull/143)
  [#185](https://github.com/PennyLaneAI/catalyst/pull/185)

* Add a Backprop operation for using autodifferentiation (AD) at the LLVM
  level with Enzyme AD. The Backprop operations has a bufferization pattern
  and a lowering to LLVM.
  [#107](https://github.com/PennyLaneAI/catalyst/pull/107)
  [#116](https://github.com/PennyLaneAI/catalyst/pull/116)

* Error handling has been improved. The runtime now throws more descriptive
  and unified expressions for runtime errors and assertions.
  [#92](https://github.com/PennyLaneAI/catalyst/pull/92)

* In preparation for easier debugging, the compiler has been refactored to
  allow easy prototyping of new compilation pipelines.
  [#38](https://github.com/PennyLaneAI/catalyst/pull/38)

  In the future, this will allow the ability to generate MLIR or LLVM-IR by
  loading input from a string or file, rather than generating it from Python.

  As part of this refactor, the following changes were made:

  - Passes are now classes. This allows developers/users looking to change
    flags to inherit from these passes and change the flags.

  - Passes are now passed as arguments to the compiler. Custom passes can just
    be passed to the compiler as an argument, as long as they implement a run
    method which takes an input and the output of this method can be fed to
    the next pass.

* Improved Python compatibility by providing a stable signature for user
  generated functions.
  [#106](https://github.com/PennyLaneAI/catalyst/pull/106)

* Handle C++ exceptions without unwinding the whole stack.
  [#99](https://github.com/PennyLaneAI/catalyst/pull/99)

* Reduce the number of classical invocations by counting the number of gate parameters in
  the `argmap` function.
  [#136](https://github.com/PennyLaneAI/catalyst/pull/136)

  Prior to this, the computation of hybrid gradients executed all of the classical code
  being differentiated in a `pcount` function that solely counted the number of gate
  parameters in the quantum circuit. This was so `argmap` and other downstream
  functions could allocate memrefs large enough to store all gate parameters.

  Now, instead of counting the number of parameters separately, a dynamically-resizable
  array is used in the `argmap` function directly to store the gate parameters. This
  removes one invocation of all of the classical code being differentiated.

* Use Tablegen to define MLIR passes instead of C++ to reduce overhead of adding new passes.
  [#157](https://github.com/PennyLaneAI/catalyst/pull/157)

* Perform constant folding on wire indices for `quantum.insert` and `quantum.extract` ops,
  used when writing (resp. reading) qubits to (resp. from) quantum registers.
  [#161](https://github.com/PennyLaneAI/catalyst/pull/161)

* Represent known named observables as members of an MLIR Enum rather than a raw integer.
  This improves IR readability.
  [#165](https://github.com/PennyLaneAI/catalyst/pull/165)

<h3>Bug fixes</h3>

* Fix a bug in the mapping from logical to concrete qubits for mid-circuit measurements.
  [#80](https://github.com/PennyLaneAI/catalyst/pull/80)

* Fix a bug in the way gradient result type is inferred.
  [#84](https://github.com/PennyLaneAI/catalyst/pull/84)

* Fix a memory regression and reduce memory footprint by removing unnecessary
  temporary buffers.
  [#100](https://github.com/PennyLaneAI/catalyst/pull/100)

* Provide a new abstraction to the `QuantumDevice` interface in the runtime
  called `DataView`. C++ implementations of the interface can iterate
  through and directly store results into the `DataView` independent of the
  underlying memory layout. This can eliminate redundant buffer copies at the
  interface boundaries, which has been applied to existing devices.
  [#109](https://github.com/PennyLaneAI/catalyst/pull/109)

* Reduce memory utilization by transferring ownership of buffers from the
  runtime to Python instead of copying them. This includes adding a compiler
  pass that copies global buffers into the heap as global buffers cannot be
  transferred to Python.
  [#112](https://github.com/PennyLaneAI/catalyst/pull/112)

* Temporary fix of use-after-free and dependency of uninitialized memory.
  [#121](https://github.com/PennyLaneAI/catalyst/pull/121)

* Fix file renaming within pass pipelines.
  [#126](https://github.com/PennyLaneAI/catalyst/pull/126)

* Fix the issue with the `do_queue` deprecation warnings in PennyLane.
  [#146](https://github.com/PennyLaneAI/catalyst/pull/146)

* Fix the issue with gradients failing to work with hybrid functions that
  contain constant `jnp.array` objects. This will enable PennyLane operators
  that have data in the form of a `jnp.array`, such as a Hamiltonian, to be
  included in a qjit-compiled function.
  [#152](https://github.com/PennyLaneAI/catalyst/pull/152)

  An example of a newly supported workflow:

  ```python
  coeffs = jnp.array([0.1, 0.2])
  terms = [qml.PauliX(0) @ qml.PauliZ(1), qml.PauliZ(0)]
  H = qml.Hamiltonian(coeffs, terms)

  @qjit
  @qml.qnode(qml.device("lightning.qubit", wires=2))
  def circuit(x):
    qml.RX(x[0], wires=0)
    qml.RY(x[1], wires=0)
    qml.CNOT(wires=[0, 1])
    return qml.expval(H)

  params = jnp.array([0.3, 0.4])
  jax.grad(circuit)(params)
  ```

<h3>Contributors</h3>

This release contains contributions from (in alphabetical order):

Ali Asadi,
David Ittah,
Erick Ochoa Lopez,
Jacob Mai Peng,
Romain Moyard,
Sergei Mironov.

# Release 0.1.2

<h3>New features</h3>

* Add an option to print verbose messages explaining the compilation process.
  [#68](https://github.com/PennyLaneAI/catalyst/pull/68)

* Allow ``catalyst.grad`` to be used on any traceable function (within a qjit context).
  This means the operation is no longer restricted to acting on ``qml.qnode``s only.
  [#75](https://github.com/PennyLaneAI/catalyst/pull/75)

<h3>Improvements</h3>

* Work in progress on a Lightning-Kokkos backend:

  Bring feature parity to the Lightning-Kokkos backend simulator.
  [#55](https://github.com/PennyLaneAI/catalyst/pull/55)

  Add support for variance measurements for all observables.
  [#70](https://github.com/PennyLaneAI/catalyst/pull/70)

* Build the runtime against qir-stdlib v0.1.0.
  [#58](https://github.com/PennyLaneAI/catalyst/pull/58)

* Replace input-checking assertions with exceptions.
  [#67](https://github.com/PennyLaneAI/catalyst/pull/67)

* Perform function inlining to improve optimizations and memory management within the compiler.
  [#72](https://github.com/PennyLaneAI/catalyst/pull/72)

<h3>Breaking changes</h3>

<h3>Bug fixes</h3>

* Several fixes to address memory leaks in the compiled program:

  Fix memory leaks from data that flows back into the Python environment.
  [#54](https://github.com/PennyLaneAI/catalyst/pull/54)

  Fix memory leaks resulting from partial bufferization at the MLIR level. This fix makes the
  necessary changes to reintroduce the ``-buffer-deallocation`` pass into the MLIR pass pipeline.
  The pass guarantees that all allocations contained within a function (that is allocations that are
  not returned from a function) are also deallocated.
  [#61](https://github.com/PennyLaneAI/catalyst/pull/61)

  Lift heap allocations for quantum op results from the runtime into the MLIR compiler core. This
  allows all memref buffers to be memory managed in MLIR using the
  [MLIR bufferization infrastructure](https://mlir.llvm.org/docs/Bufferization/).
  [#63](https://github.com/PennyLaneAI/catalyst/pull/63)

  Eliminate all memory leaks by tracking memory allocations at runtime. The memory allocations
  which are still alive when the compiled function terminates, will be freed in the
  finalization / teardown function.
  [#78](https://github.com/PennyLaneAI/catalyst/pull/78)

* Fix returning complex scalars from the compiled function.
  [#77](https://github.com/PennyLaneAI/catalyst/pull/77)

<h3>Contributors</h3>

This release contains contributions from (in alphabetical order):

Ali Asadi,
David Ittah,
Erick Ochoa Lopez,
Sergei Mironov.

# Release 0.1.1

<h3>New features</h3>

* Adds support for interpreting control flow operations.
  [#31](https://github.com/PennyLaneAI/catalyst/pull/31)

<h3>Improvements</h3>

* Adds fallback compiler drivers to increase reliability during linking phase. Also adds support for a
  CATALYST_CC environment variable for manual specification of the compiler driver used for linking.
  [#30](https://github.com/PennyLaneAI/catalyst/pull/30)

<h3>Breaking changes</h3>

<h3>Bug fixes</h3>

* Fixes the Catalyst image path in the readme to properly render on PyPI.

<h3>Contributors</h3>

This release contains contributions from (in alphabetical order):

Ali Asadi,
Erick Ochoa Lopez.

# Release 0.1.0

Initial public release.

<h3>Contributors</h3>

This release contains contributions from (in alphabetical order):

Ali Asadi,
Sam Banning,
David Ittah,
Josh Izaac,
Erick Ochoa Lopez,
Sergei Mironov,
Isidor Schoch.<|MERGE_RESOLUTION|>--- conflicted
+++ resolved
@@ -281,16 +281,14 @@
   account control wires on operations in all instances.
   [(#591)](https://github.com/PennyLaneAI/catalyst/pull/591)
 
-<<<<<<< HEAD
 * A bug in the test suite causing stochastic autograph test failures has been fixed.
   [(#652)](https://github.com/PennyLaneAI/catalyst/pull/652)
 
 * Running Catalyst tests should no longer raise `ResourceWarning` from the use of `tempfile.TemporaryDirectory`.
   [(#676)](https://github.com/PennyLaneAI/catalyst/pull/676)
-=======
+
 * Raises an exception if the user has an incompatible CUDA Quantum version installed.
   [(#707)](https://github.com/PennyLaneAI/catalyst/pull/707)
->>>>>>> 7b783f7c
 
 <h3>Internal changes</h3>
 
