--- conflicted
+++ resolved
@@ -1,5 +1,3 @@
-<<<<<<< HEAD
-=======
 # Release 0.3.3-dev
 
 <h3>New features</h3>
@@ -14,7 +12,6 @@
 
 This release contains contributions from (in alphabetical order):
 
->>>>>>> 41883b2e
 # Release 0.3.2
 
 <h3>New features</h3>
