# Release 0.6.0-dev

<h3>New features</h3>

<h3>Improvements</h3>

* Catalyst now supports devices built from the 
  [new PennyLane device API](https://docs.pennylane.ai/en/stable/code/api/pennylane.devices.Device.html).
  [(#565)](https://github.com/PennyLaneAI/catalyst/pull/565)

* Catalyst now supports return statements inside conditionals in `@qjit(autograph=True)` compiled
  functions.
  [(#583)](https://github.com/PennyLaneAI/catalyst/pull/583)

  The following is now possible:

  ```py
  @qjit(autograph=True)
  @qml.qnode(qml.device("lightning.qubit", wires=1))
  def f(x: float):
    qml.RY(x, wires=0)

    m = measure(0)
    if not m:
        return qml.expval(qml.PauliZ(0))

    ...

    return qml.expval(qml.PauliZ(0))
  ```

  Note that returning different *kinds* of results, like different observables or differently
  shaped arrays, is not possible.

<h3>Breaking changes</h3>

<h3>Bug fixes</h3>

* Fix the issue of triggering the C++ compiler driver twice.
  [(#594)](https://github.com/PennyLaneAI/catalyst/pull/594)

<<<<<<< HEAD
* Adds lowering pass for `shape` dialect. Allowing for a greater set of programs to be compiled.
  [(#592)](https://github.com/PennyLaneAI/catalyst/pull/592)
=======
* Fixes adjoint lowering bug that did not take into account control wires.
  [(#591)](https://github.com/PennyLaneAI/catalyst/pull/591)
>>>>>>> 3045742a

<h3>Contributors</h3>

This release contains contributions from (in alphabetical order):

Ali Asadi,
David Ittah,
Romain Moyard,
Erick Ochoa Lopez.

# Release 0.5.0

<h3>New features</h3>

* Catalyst now provides a QJIT compatible `catalyst.vmap`
  function, which makes it even easier to modify functions to map over inputs
  with additional batch dimensions.
  [(#497)](https://github.com/PennyLaneAI/catalyst/pull/497)
  [(#569)](https://github.com/PennyLaneAI/catalyst/pull/569)

  When working with tensor/array frameworks in Python, it can be important to ensure that code is
  written to minimize usage of Python for loops (which can be slow and inefficient), and instead
  push as much of the computation through to the array manipulation library, by taking advantage of
  extra batch dimensions.
  
  For example, consider the following QNode:
  
  ```python
  dev = qml.device("lightning.qubit", wires=1)
  
  @qml.qnode(dev)
  def circuit(x, y):
      qml.RX(jnp.pi * x[0] + y, wires=0)
      qml.RY(x[1] ** 2, wires=0)
      qml.RX(x[1] * x[2], wires=0)
      return qml.expval(qml.PauliZ(0))
  ```
  
  ```pycon
  >>> circuit(jnp.array([0.1, 0.2, 0.3]), jnp.pi)
  Array(-0.93005586, dtype=float64)
  ```
  
  We can use `catalyst.vmap` to introduce additional batch dimensions to our input arguments,
  without needing to use a Python for loop:
  
  ```pycon
  >>> x = jnp.array([[0.1, 0.2, 0.3],
  ...                [0.4, 0.5, 0.6],
  ...                [0.7, 0.8, 0.9]])
  >>> y = jnp.array([jnp.pi, jnp.pi / 2, jnp.pi / 4])
  >>> qjit(vmap(cost))(x, y)
  array([-0.93005586, -0.97165424, -0.6987465 ])
  ```
  
  `catalyst.vmap()` has been implemented to match the same behaviour of `jax.vmap`, so should be a drop-in
  replacement in most cases. Under-the-hood, it is automatically inserting Catalyst-compatible for loops,
  which will be compiled and executed outside of Python for increased performance.

* Catalyst now supports compiling and executing QJIT-compiled QNodes using the
  CUDA Quantum compiler toolchain.
  [(#477)](https://github.com/PennyLaneAI/catalyst/pull/477)
  [(#536)](https://github.com/PennyLaneAI/catalyst/pull/536)
  [(#547)](https://github.com/PennyLaneAI/catalyst/pull/547)

  Simply import the CUDA Quantum `@cudaqjit` decorator to use this functionality:

  ```python
  from catalyst.cuda import cudaqjit
  ```

  Or, if using Catalyst from PennyLane, simply specify `@qml.qjit(compiler="cuda_quantum")`.

  The following devices are available when compiling with CUDA Quantum:

  * `softwareq.qpp`: a modern C++ statevector simulator
  * `nvidia.custatevec`: The NVIDIA CuStateVec GPU simulator (with support for multi-gpu)
  * `nvidia.cutensornet`: The NVIDIA CuTensorNet GPU simulator (with support for matrix product state)
  
  For example:

  ```python
  dev = qml.device("softwareq.qpp", wires=2)

  @cudaqjit
  @qml.qnode(dev)
  def circuit(x):
      qml.RX(x[0], wires=0)
      qml.RY(x[1], wires=1)
      qml.CNOT(wires=[0, 1])
      return qml.expval(qml.PauliY(0))
  ```

  ```pycon
  >>> circuit(jnp.array([0.5, 1.4]))
  -0.47244976756708373
  ```

  Note that CUDA Quantum compilation currently does not have feature parity with Catalyst
  compilation; in particular, AutoGraph, control flow, differentiation, and various measurement
  statistics (such as probabilities and variance) are not yet supported.
  Classical code support is also limited.

* Catalyst now supports just-in-time compilation of static (compile-time constant) arguments.
  [(#476)](https://github.com/PennyLaneAI/catalyst/pull/476)
  [(#550)](https://github.com/PennyLaneAI/catalyst/pull/550)

  The `@qjit` decorator takes a new argument `static_argnums`, which specifies positional
  arguments of the decorated function should be treated as compile-time static arguments.

  This allows any hashable Python object to be passed to the function during compilation;
  the function will only be re-compiled if the hash value of the static arguments change.
  Otherwise, re-using previous static argument values will result in no re-compilation.

  ```python
  @qjit(static_argnums=(1,))
  def f(x, y):
      print(f"Compiling with y={y}")
      return x + y
  ```

  ```pycon
  >>> f(0.5, 0.3)
  Compiling with y=0.3
  array(0.8)
  >>> f(0.1, 0.3)  # no re-compilation occurs
  array(0.4)
  >>> f(0.1, 0.4)  # y changes, re-compilation
  Compiling with y=0.4
  array(0.5)
  ```

  This functionality can be used to support passing arbitrary Python objects to QJIT-compiled
  functions, as long as they are hashable:

  ```py
  from dataclasses import dataclass

  @dataclass
  class MyClass:
      val: int

      def __hash__(self):
          return hash(str(self))

  @qjit(static_argnums=(1,))
  def f(x: int, y: MyClass):
      return x + y.val
  ```

  ```pycon
  >>> f(1, MyClass(5))
  array(6)
  >>> f(1, MyClass(6))  # re-compilation
  array(7)
  >>> f(2, MyClass(5))  # no re-compilation
  array(7)
  ```

* Mid-circuit measurements now support post-selection and qubit reset when used with
  the Lightning simulators.
  [(#491)](https://github.com/PennyLaneAI/catalyst/pull/491)
  [(#507)](https://github.com/PennyLaneAI/catalyst/pull/507)

  To specify post-selection, simply pass the `postselect` argument to the `catalyst.measure`
  function:

  ```python
  dev = qml.device("lightning.qubit", wires=1)

  @qjit
  @qml.qnode(dev)
  def f():
      qml.Hadamard(0)
      m = measure(0, postselect=1)
      return qml.expval(qml.PauliZ(0))
  ```

  Likewise, to reset a wire after mid-circuit measurement, simply specify `reset=True`:

  ```python
  dev = qml.device("lightning.qubit", wires=1)

  @qjit
  @qml.qnode(dev)
  def f():
      qml.Hadamard(0)
      m = measure(0, reset=True)
      return qml.expval(qml.PauliZ(0))
  ```

<h3>Improvements</h3>

* Catalyst now supports Python 3.12
  [(#532)](https://github.com/PennyLaneAI/catalyst/pull/532)

* The JAX version used by Catalyst has been updated to `v0.4.23`.
  [(#428)](https://github.com/PennyLaneAI/catalyst/pull/428)

* Catalyst now supports the `qml.GlobalPhase` operation.
  [(#563)](https://github.com/PennyLaneAI/catalyst/pull/563)

* Native support for `qml.PSWAP` and `qml.ISWAP` gates on Amazon Braket devices has been added.
  [(#458)](https://github.com/PennyLaneAI/catalyst/pull/458)

  Specifically, a circuit like

  ```py
  dev = qml.device("braket.local.qubit", wires=2, shots=100)

  @qjit
  @qml.qnode(dev)
  def f(x: float):
      qml.Hadamard(0)
      qml.PSWAP(x, wires=[0, 1])
      qml.ISWAP(wires=[1, 0])
      return qml.probs()
  ```

* Add support for `GlobalPhase` gate in the runtime.
  [(#563)](https://github.com/PennyLaneAI/catalyst/pull/563)

  would no longer decompose the `PSWAP` and `ISWAP` gates.

* The `qml.BlockEncode` operator is now supported with Catalyst.
  [(#483)](https://github.com/PennyLaneAI/catalyst/pull/483)

* Catalyst no longer relies on a TensorFlow installation for its AutoGraph functionality. Instead,
  the standalone `diastatic-malt` package is used and automatically installed as a dependency.
  [(#401)](https://github.com/PennyLaneAI/catalyst/pull/401)

* The `@qjit` decorator will remember previously compiled functions when the PyTree metadata
  of arguments changes, in addition to also remembering compiled functions when static
  arguments change.
  [(#522)](https://github.com/PennyLaneAI/catalyst/pull/531)

  The following example will no longer trigger a third compilation:
  ```py
  @qjit
  def func(x):
      print("compiling")
      return x
  ```
  ```pycon
  >>> func([1,]);             # list
  compiling
  >>> func((2,));             # tuple
  compiling
  >>> func([3,]);             # list
  ```

  Note however that in order to keep overheads low, changing the argument *type* or *shape* (in a
  promotion incompatible way) may override a previously stored function (with identical PyTree
  metadata and static argument values):

  ```py
  @qjit
  def func(x):
      print("compiling")
      return x
  ```
  ```pycon
  >>> func(jnp.array(1));     # scalar
  compiling
  >>> func(jnp.array([2.]));  # 1-D array
  compiling
  >>> func(jnp.array(3));     # scalar
  compiling
  ```

* Catalyst gradient functions (`grad`, `jacobian`, `vjp`, and `jvp`) now support
  being applied to functions that use (nested) container
  types as inputs and outputs. This includes lists and dictionaries, as well
  as any data structure implementing the [PyTree protocol](https://jax.readthedocs.io/en/latest/pytrees.html).
  [(#500)](https://github.com/PennyLaneAI/catalyst/pull/500)
  [(#501)](https://github.com/PennyLaneAI/catalyst/pull/501)
  [(#508)](https://github.com/PennyLaneAI/catalyst/pull/508)
  [(#549)](https://github.com/PennyLaneAI/catalyst/pull/549)

  ```py
  dev = qml.device("lightning.qubit", wires=1)

  @qml.qnode(dev)
  def circuit(phi, psi):
      qml.RY(phi, wires=0)
      qml.RX(psi, wires=0)
      return [{"expval0": qml.expval(qml.PauliZ(0))}, qml.expval(qml.PauliZ(0))]

  psi = 0.1
  phi = 0.2
  ```
  ```pycon
  >>> qjit(jacobian(circuit, argnum=[0, 1]))(psi, phi)
  [{'expval0': (array(-0.0978434), array(-0.19767681))}, (array(-0.0978434), array(-0.19767681))]
  ```

* Support has been added for linear algebra functions which depend on computing the eigenvalues
  of symmetric matrices, such as `np.sqrt_matrix()`.
  [(#488)](https://github.com/PennyLaneAI/catalyst/pull/488)

  For example, you can compile `qml.math.sqrt_matrix`:

  ```python
  @qml.qjit
  def workflow(A):
      B = qml.math.sqrt_matrix(A)
      return B @ A
  ```

  Internally, this involves support for lowering the eigenvectors/values computation lapack method
  `lapack_dsyevd` via `stablehlo.custom_call`.

* Additional debugging functions are now available in the `catalyst.debug` directory.
  [(#529)](https://github.com/PennyLaneAI/catalyst/pull/529)
  [(#522)](https://github.com/PennyLaneAI/catalyst/pull/531)

  This includes:

  - `filter_static_args(args, static_argnums)` to remove static values from arguments using the
    provided index list.

  - `get_cmain(fn, *args)` to return a C program that calls a jitted function with the provided
    arguments.

  - `print_compilation_stage(fn, stage)` to print one of the recorded compilation stages for a
    JIT-compiled function.

  For more details, please see the `catalyst.debug` documentation.

* Remove redundant copies of TOML files for `lightning.kokkos` and `lightning.qubit`.
  [(#472)](https://github.com/PennyLaneAI/catalyst/pull/472)
  
  `lightning.kokkos` and `lightning.qubit` now ship with their own TOML file. As such, we use the TOML file provided by them.

* Capturing quantum circuits with many gates prior to compilation is now quadratically faster (up to
  a factor), by removing `qextract_p` and `qinst_p` from forced-order primitives.
  [(#469)](https://github.com/PennyLaneAI/catalyst/pull/469)

* Update `AllocateQubit` and `AllocateQubits` in `LightningKokkosSimulator` to preserve
  the current state-vector before qubit re-allocations in the runtime dynamic qubits management.
  [(#479)](https://github.com/PennyLaneAI/catalyst/pull/479)

* The [PennyLane custom compiler entry point name convention has changed](https://github.com/PennyLaneAI/pennylane/pull/5140), necessitating
  a change to the Catalyst entry points.
  [(#493)](https://github.com/PennyLaneAI/catalyst/pull/493)

<h3>Breaking changes</h3>

* Catalyst gradient functions now match the Jax convention for the returned axes of
  gradients, Jacobians, VJPs, and JVPs. As a result, the returned tensor shape from various
  Catalyst gradient functions may differ compared to previous versions of Catalyst.
  [(#500)](https://github.com/PennyLaneAI/catalyst/pull/500)
  [(#501)](https://github.com/PennyLaneAI/catalyst/pull/501)
  [(#508)](https://github.com/PennyLaneAI/catalyst/pull/508)

* The Catalyst Python frontend has been partially refactored. The impact on user-facing
  functionality is minimal, but the location of certain classes and methods used by the package
  may have changed.
  [(#529)](https://github.com/PennyLaneAI/catalyst/pull/529)
  [(#522)](https://github.com/PennyLaneAI/catalyst/pull/531)

  The following changes have been made:

  * Some debug methods and features on the QJIT class have been turned into free functions and moved
    to the `catalyst.debug` module, which will now appear in the public documention. This includes
    compiling a program from IR, obtaining a C program to invoke a compiled function from, and
    printing fine-grained MLIR compilation stages.

  * The `compilation_pipelines.py` module has been renamed to `jit.py`, and certain functionality
    has been moved out (see following items).

  * A new module `compiled_functions.py` now manages low-level access to compiled functions.

  * A new module `tracing/type_signatures.py` handles functionality related managing arguments
    and type signatures during the tracing process.

  * The `contexts.py` module has been moved from `utils` to the new `tracing` sub-module.

<h3>Internal changes</h3>

* Changes to the runtime QIR API and dependencies, to avoid symbol conflicts
  with other libraries that utilize QIR.
  [(#464)](https://github.com/PennyLaneAI/catalyst/pull/464)
  [(#470)](https://github.com/PennyLaneAI/catalyst/pull/470)

  The existing Catalyst runtime implements QIR as a library that can be linked against a QIR module.
  This works great when Catalyst is the only implementor of QIR, however it may generate
  symbol conflicts when used alongside other QIR implementations.

  To avoid this, two changes were necessary:

  * The Catalyst runtime now has a different API from QIR instructions.
  
    The runtime has been modified such that QIR instructions are lowered to functions where
    the `__quantum__` part of the function name is replaced with `__catalyst__`. This prevents
    the possibility of symbol conflicts with other libraries that implement QIR as a library.

  * The Catalyst runtime no longer depends on QIR runner's stdlib.

    We no longer depend nor link against QIR runner's stdlib. By linking against QIR runner's stdlib,
    some definitions persisted that may be different than ones used by third party implementors. To
    prevent symbol conflicts QIR runner's stdlib was removed and is no longer linked against. As a
    result, the following functions are now defined and implemented in Catalyst's runtime:

    * `int64_t __catalyst__rt__array_get_size_1d(QirArray *)`
    * `int8_t *__catalyst__rt__array_get_element_ptr_1d(QirArray *, int64_t)`

    and the following functions were removed since the frontend does not generate them

    * `QirString *__catalyst__rt__qubit_to_string(QUBIT *)`
    * `QirString *__catalyst__rt__result_to_string(RESULT *)`

* Fix an issue when no qubit number was specified for the `qinst` primitive. The primitive now
  correctly deduces the number of qubits when no gate parameters are present. This change is not
  user facing.
  [(#496)](https://github.com/PennyLaneAI/catalyst/pull/496)

<h3>Bug fixes</h3>

* Fixed a bug where differentiation of sliced arrays would result in an error.
  [(#552)](https://github.com/PennyLaneAI/catalyst/pull/552)

  ```py
  def f(x):
    return jax.numpy.sum(x[::2])
  
  x = jax.numpy.array([0.1, 0.2, 0.3, 0.4])
  ```
  ```pycon
  >>> catalyst.qjit(catalyst.grad(f))(x)
  [1. 0. 1. 0.]
  ```

* Fixed a bug where quantum control applied to a subcircuit was not correctly mapping wires,
  and the wires in the nested region remained unchanged.
  [(#555)](https://github.com/PennyLaneAI/catalyst/pull/555)

* Catalyst will no longer print a warning that recompilation is triggered when a `@qjit` decorated
  function with no arguments is invoke without having been compiled first, for example via the use
  of `target="mlir"`.
  [(#522)](https://github.com/PennyLaneAI/catalyst/pull/531)

* Fixes a bug in the configuration of dynamic shaped arrays that would cause certain program to
  error with `TypeError: cannot unpack non-iterable ShapedArray object`.
  [(#526)](https://github.com/PennyLaneAI/catalyst/pull/526)

  This is fixed by replacing the code which updates the `JAX_DYNAMIC_SHAPES` option with a
  `transient_jax_config()` context manager which temporarily sets the value of
  `JAX_DYNAMIC_SHAPES` to True and then restores the original configuration value following the
  yield. The context manager is used by `trace_to_jaxpr()` and `lower_jaxpr_to_mlir()`.

* Exceptions encountered in the runtime when using the `@qjit` option `async_qnodes=Tue`
  will now be properly propagated to the frontend.
  [(#447)](https://github.com/PennyLaneAI/catalyst/pull/447)
  [(#510)](https://github.com/PennyLaneAI/catalyst/pull/510)

  This is done by:
  * changeing `llvm.call` to `llvm.invoke`
  * setting async runtime tokens and values to be errors
  * deallocating live tokens and values

* Fixes a bug when computing gradients with the indexing/slicing,
  by fixing the scatter operation lowering when `updatedWindowsDim` is empty.
  [(#475)](https://github.com/PennyLaneAI/catalyst/pull/475)

* Fix the issue in `LightningKokkos::AllocateQubits` with allocating too many qubit IDs on
  qubit re-allocation.
  [(#473)](https://github.com/PennyLaneAI/catalyst/pull/473)

* Fixed an issue where wires was incorrectly set as `<Wires = [<WiresEnum.AnyWires: -1>]>`
  when using `catalyst.adjoint` and `catalyst.ctrl`, by adding a `wires` property to
  these operations.
  [(#480)](https://github.com/PennyLaneAI/catalyst/pull/480)

* Fix the issue with multiple lapack symbol definitions in the compiled program by updating
  the `stablehlo.custom_call` conversion pass.
  [(#488)](https://github.com/PennyLaneAI/catalyst/pull/488)

<h3>Contributors</h3>

This release contains contributions from (in alphabetical order):

Mikhail Andrenkov,
Ali Asadi,
David Ittah,
Tzung-Han Juang,
Erick Ochoa Lopez,
Romain Moyard,
Raul Torres,
Haochen Paul Wang.

# Release 0.4.1

<h3>Improvements</h3>

* Catalyst wheels are now packaged with OpenMP and ZStd, which avoids installing additional
  requirements separately in order to use pre-packaged Catalyst binaries.
  [(#457)](https://github.com/PennyLaneAI/catalyst/pull/457)
  [(#478)](https://github.com/PennyLaneAI/catalyst/pull/478)

  Note that OpenMP support for the `lightning.kokkos` backend has been disabled on macOS x86_64, due
  to memory issues in the computation of Lightning's adjoint-jacobian in the presence of multiple
  OMP threads.

<h3>Bug fixes</h3>

* Resolve an infinite recursion in the decomposition of the `Controlled`
  operator whenever computing a Unitary matrix for the operator fails.
  [(#468)](https://github.com/PennyLaneAI/catalyst/pull/468)

* Resolve a failure to generate gradient code for specific input circuits.
  [(#439)](https://github.com/PennyLaneAI/catalyst/pull/439)

  In this case, `jnp.mod`
  was used to compute wire values in a for loop, which prevented the gradient
  architecture from fully separating quantum and classical code. The following
  program is now supported:
  ```py
  @qjit
  @grad
  @qml.qnode(dev)
  def f(x):
      def cnot_loop(j):
          qml.CNOT(wires=[j, jnp.mod((j + 1), 4)])

      for_loop(0, 4, 1)(cnot_loop)()

      return qml.expval(qml.PauliZ(0))
  ```

* Resolve unpredictable behaviour when importing libraries that share Catalyst's LLVM dependency
  (e.g. TensorFlow). In some cases, both packages exporting the same symbols from their shared
  libraries can lead to process crashes and other unpredictable behaviour, since the wrong functions
  can be called if both libraries are loaded in the current process.
  The fix involves building shared libraries with hidden (macOS) or protected (linux) symbol
  visibility by default, exporting only what is necessary.
  [(#465)](https://github.com/PennyLaneAI/catalyst/pull/465)

* Resolve a failure to find the SciPy OpenBLAS library when running Catalyst,
  due to a different SciPy version being used to build Catalyst than to run it.
  [(#471)](https://github.com/PennyLaneAI/catalyst/pull/471)

* Resolve a memory leak in the runtime stemming from  missing calls to device destructors
  at the end of programs.
  [(#446)](https://github.com/PennyLaneAI/catalyst/pull/446)

<h3>Contributors</h3>

This release contains contributions from (in alphabetical order):

Ali Asadi,
David Ittah.

# Release 0.4.0

<h3>New features</h3>

* Catalyst is now accessible directly within the PennyLane user interface,
  once Catalyst is installed, allowing easy access to Catalyst just-in-time
  functionality.

  Through the use of the `qml.qjit` decorator, entire workflows can be JIT
  compiled down to a machine binary on first-function execution, including both quantum
  and classical processing. Subsequent calls to the compiled function will execute
  the previously-compiled binary, resulting in significant performance improvements.

  ```python
  import pennylane as qml

  dev = qml.device("lightning.qubit", wires=2)

  @qml.qjit
  @qml.qnode(dev)
  def circuit(theta):
      qml.Hadamard(wires=0)
      qml.RX(theta, wires=1)
      qml.CNOT(wires=[0, 1])
      return qml.expval(qml.PauliZ(wires=1))
  ```

  ```pycon
  >>> circuit(0.5)  # the first call, compilation occurs here
  array(0.)
  >>> circuit(0.5)  # the precompiled quantum function is called
  array(0.)
  ```

  Currently, PennyLane supports the [Catalyst hybrid compiler](https://github.com/pennylaneai/catalyst)
  with the `qml.qjit` decorator, which directly aliases Catalyst's `catalyst.qjit`.

  In addition to the above `qml.qjit` integration, the following native PennyLane functions can now
  be used with the `qjit` decorator: `qml.adjoint`, `qml.ctrl`, `qml.grad`, `qml.jacobian`,
  `qml.vjp`, `qml.jvp`, and `qml.adjoint`, `qml.while_loop`, `qml.for_loop`, `qml.cond`. These will
  alias to the corresponding Catalyst functions when used within a `qjit` context.

  For more details on these functions, please refer to the
 [PennyLane compiler documentation](https://docs.pennylane.ai/en/stable/introduction/compiling_workflows.html) and
 [compiler module documentation](https://docs.pennylane.ai/en/stable/code/qml_compiler.html).

* Just-in-time compiled functions now support asynchronuous execution of QNodes.
  [(#374)](https://github.com/PennyLaneAI/catalyst/pull/374)
  [(#381)](https://github.com/PennyLaneAI/catalyst/pull/381)
  [(#420)](https://github.com/PennyLaneAI/catalyst/pull/420)
  [(#424)](https://github.com/PennyLaneAI/catalyst/pull/424)
  [(#433)](https://github.com/PennyLaneAI/catalyst/pull/433)

  Simply specify `async_qnodes=True` when using the `@qjit` decorator to enable the async
  execution of QNodes. Currently, asynchronous execution is only supported by
  `lightning.qubit` and `lightning.kokkos`.

  Asynchronous execution will be most beneficial for just-in-time compiled functions that
  contain --- or generate --- multiple QNodes.

  For example,

  ```python
  dev = qml.device("lightning.qubit", wires=2)

  @qml.qnode(device=dev)
  def circuit(params):
      qml.RX(params[0], wires=0)
      qml.RY(params[1], wires=1)
      qml.CNOT(wires=[0, 1])
      return qml.expval(qml.PauliZ(wires=0))

  @qjit(async_qnodes=True)
  def multiple_qnodes(params):
      x = jnp.sin(params)
      y = jnp.cos(params)
      z = jnp.array([circuit(x), circuit(y)]) # will be executed in parallel
      return circuit(z)
  ```
  ``` pycon
  >>> func(jnp.array([1.0, 2.0]))
  1.0
  ```

  Here, the first two circuit executions will occur in parallel across multiple threads,
  as their execution can occur indepdently.

* Preliminary support for PennyLane transforms has been added.
  [(#280)](https://github.com/PennyLaneAI/catalyst/pull/280)

  ```python
  @qjit
  @qml.transforms.split_non_commuting
  @qml.qnode(dev)
  def circuit(x):
      qml.RX(x,wires=0)
      return [qml.expval(qml.PauliY(0)), qml.expval(qml.PauliZ(0))]
  ```

  ```pycon
  >>> circuit(0.4)
  [array(-0.51413599), array(0.85770868)]
  ```

  Currently, most PennyLane transforms will work with Catalyst
  as long as:

  - The circuit does not include any Catalyst-specific features, such
    as Catalyst control flow or measurement,

  - The QNode returns only lists of measurement processes,

  - AutoGraph is disabled, and

  - The transformation does not require or depend on the numeric value of
    dynamic variables.

* Catalyst now supports just-in-time compilation of dynamically-shaped arrays.
  [(#366)](https://github.com/PennyLaneAI/catalyst/pull/366)
  [(#386)](https://github.com/PennyLaneAI/catalyst/pull/385)
  [(#390)](https://github.com/PennyLaneAI/catalyst/pull/390)
  [(#411)](https://github.com/PennyLaneAI/catalyst/pull/411)

  The `@qjit` decorator can now be used to compile functions that accepts or contain tensors
  whose dimensions are not known at compile time; runtime execution with different shapes
  is supported without recompilation.

  In addition, standard tensor initialization functions `jax.numpy.ones`, `jnp.zeros`, and
  `jnp.empty` now accept dynamic variables (where the value is only known at
  runtime).

  ``` python
  @qjit
  def func(size: int):
      return jax.numpy.ones([size, size], dtype=float)
  ```

  ``` pycon
  >>> func(3)
  [[1. 1. 1.]
   [1. 1. 1.]
   [1. 1. 1.]]
  ```

  When passing tensors as arguments to compiled functions, the
  `abstracted_axes` keyword argument to the `@qjit` decorator can be used to specify
  which axes of the input arguments should be treated as abstract (and thus
  avoid recompilation).

  For example, without specifying `abstracted_axes`, the following `sum` function
  would recompile each time an array of different size is passed
  as an argument:

  ```pycon
  >>> @qjit
  >>> def sum_fn(x):
  >>>     return jnp.sum(x)
  >>> sum_fn(jnp.array([1]))     # Compilation happens here.
  >>> sum_fn(jnp.array([1, 1]))  # And here!
  ```

  By passing `abstracted_axes`, we can specify that the first axes
  of the first argument is to be treated as dynamic during initial compilation:

  ```pycon
  >>> @qjit(abstracted_axes={0: "n"})
  >>> def sum_fn(x):
  >>>     return jnp.sum(x)
  >>> sum_fn(jnp.array([1]))     # Compilation happens here.
  >>> sum_fn(jnp.array([1, 1]))  # No need to recompile.
  ```

  Note that support for dynamic arrays in control-flow primitives (such as loops),
  is not yet supported.

* Error mitigation using the zero-noise extrapolation method is now available through the
  `catalyst.mitigate_with_zne` transform.
  [(#324)](https://github.com/PennyLaneAI/catalyst/pull/324)
  [(#414)](https://github.com/PennyLaneAI/catalyst/pull/414)

  For example, given a noisy device (such as noisy hardware available through Amazon Braket):

  ```python
  dev = qml.device("noisy.device", wires=2)

  @qml.qnode(device=dev)
  def circuit(x, n):

      @for_loop(0, n, 1)
      def loop_rx(i):
          qml.RX(x, wires=0)

      loop_rx()

      qml.Hadamard(wires=0)
      qml.RZ(x, wires=0)
      loop_rx()
      qml.RZ(x, wires=0)
      qml.CNOT(wires=[1, 0])
      qml.Hadamard(wires=1)
      return qml.expval(qml.PauliY(wires=0))

  @qjit
  def mitigated_circuit(args, n):
      s = jax.numpy.array([1, 2, 3])
      return mitigate_with_zne(circuit, scale_factors=s)(args, n)
  ```

  ```pycon
  >>> mitigated_circuit(0.2, 5)
  0.5655341100116512
  ```

  In addition, a mitigation dialect has been added to the MLIR layer of Catalyst.
  It contains a Zero Noise Extrapolation (ZNE) operation,
  with a lowering to a global folded circuit.

<h3>Improvements</h3>

* The three backend devices provided with Catalyst, `lightning.qubit`, `lightning.kokkos`, and
  `braket.aws`, are now dynamically loaded at runtime.
  [(#343)](https://github.com/PennyLaneAI/catalyst/pull/343)
  [(#400)](https://github.com/PennyLaneAI/catalyst/pull/400)

  This takes advantage of the new backend plugin system provided in Catalyst v0.3.2,
  and allows the devices to be packaged separately from the runtime CAPI. Provided backend
  devices are now loaded at runtime, instead of being linked at compile time.

  For more details on the backend plugin system, see the
  [custom devices documentation](https://docs.pennylane.ai/projects/catalyst/en/stable/dev/custom_devices.html).

* Finite-shot measurement statistics (`expval`, `var`, and `probs`) are now supported
  for the `lightning.qubit` and `lightning.kokkos` devices. Previously, exact statistics
  were returned even when finite shots were specified.
  [(#392)](https://github.com/PennyLaneAI/catalyst/pull/392)
  [(#410)](https://github.com/PennyLaneAI/catalyst/pull/410)

  ```pycon
  >>> dev = qml.device("lightning.qubit", wires=2, shots=100)
  >>> @qjit
  >>> @qml.qnode(dev)
  >>> def circuit(x):
  >>>     qml.RX(x, wires=0)
  >>>     return qml.probs(wires=0)
  >>> circuit(0.54)
  array([0.94, 0.06])
  >>> circuit(0.54)
  array([0.93, 0.07])
  ```

* Catalyst gradient functions `grad`, `jacobian`, `jvp`, and `vjp` can now be invoked from
  outside a `@qjit` context.
  [(#375)](https://github.com/PennyLaneAI/catalyst/pull/375)

  This simplifies the process of writing functions where compilation
  can be turned on and off easily by adding or removing the decorator. The functions dispatch to
  their JAX equivalents when the compilation is turned off.

  ```python
  dev = qml.device("lightning.qubit", wires=2)

  @qml.qnode(dev)
  def circuit(x):
      qml.RX(x, wires=0)
      return qml.expval(qml.PauliZ(0))
  ```

  ```pycon
  >>> grad(circuit)(0.54)  # dispatches to jax.grad
  Array(-0.51413599, dtype=float64, weak_type=True)
  >>> qjit(grad(circuit))(0.54). # differentiates using Catalyst
  array(-0.51413599)
  ```

* New `lightning.qubit` configuration options are now supported via the `qml.device` loader,
  including Markov Chain Monte Carlo sampling support.
  [(#369)](https://github.com/PennyLaneAI/catalyst/pull/369)

  ```python
  dev = qml.device("lightning.qubit", wires=2, shots=1000, mcmc=True)

  @qml.qnode(dev)
  def circuit(x):
      qml.RX(x, wires=0)
      return qml.expval(qml.PauliZ(0))
  ```

  ```pycon
  >>> circuit(0.54)
  array(0.856)
  ```

* Improvements have been made to the runtime and quantum MLIR dialect in order
  to support asynchronous execution.

  - The runtime now supports multiple active devices managed via a device pool. The new `RTDevice`
    data-class and `RTDeviceStatus` along with the `thread_local` device instance pointer enable
    the runtime to better scope the lifetime of device instances concurrently. With these changes,
    one can create multiple active devices and execute multiple programs in a multithreaded
    environment.
    [(#381)](https://github.com/PennyLaneAI/catalyst/pull/381)

  - The ability to dynamically release devices has been added via `DeviceReleaseOp` in the Quantum
    MLIR dialect. This is lowered to the `__quantum__rt__device_release()` runtime instruction,
    which updates the status of the device instance from `Active` to `Inactive`. The runtime will reuse
    this deactivated instance instead of creating a new one automatically at runtime in a
    multi-QNode workflow when another device with identical specifications is requested.
    [(#381)](https://github.com/PennyLaneAI/catalyst/pull/381)

  - The `DeviceOp` definition in the Quantum MLIR dialect has been updated to lower a tuple
    of device information `('lib', 'name', 'kwargs')` to a single device initialization call
    `__quantum__rt__device_init(int8_t *, int8_t *, int8_t *)`. This allows the runtime to initialize
    device instances without keeping partial information of the device
    [(#396)](https://github.com/PennyLaneAI/catalyst/pull/396)

* The quantum adjoint compiler routine has been extended to support function calls that affect the
  quantum state within an adjoint region. Note that the function may only provide a single result
  consisting of the quantum register. By itself this provides no user-facing changes, but compiler
  pass developers may now generate quantum adjoint operations around a block of code containing
  function calls as well as quantum operations and control flow operations.
  [(#353)](https://github.com/PennyLaneAI/catalyst/pull/353)

* The allocation and deallocation operations in MLIR (`AllocOp`, `DeallocOp`) now follow simple
  value semantics for qubit register values, instead of modelling memory in the MLIR trait system.
  Similarly, the frontend generates proper value semantics by deallocating the final register value.

  The change enables functions at the MLIR level to accept and return quantum register values,
  which would otherwise not be correctly identified as aliases of existing register values by the
  bufferization system.
  [(#360)](https://github.com/PennyLaneAI/catalyst/pull/360)

<h3>Breaking changes</h3>

* Third party devices must now provide a configuration TOML file, in order to specify their
  supported operations, measurements, and features for Catalyst compatibility. For more information
  please visit the [Custom Devices](https://docs.pennylane.ai/projects/catalyst/en/latest/dev/custom_devices.html) section in our documentation.
  [(#369)](https://github.com/PennyLaneAI/catalyst/pull/369)

<h3>Bug fixes</h3>

* Resolves a bug in the compiler's differentiation engine that results in a segmentation fault
  when [attempting to differentiate non-differentiable quantum operations](https://github.com/PennyLaneAI/catalyst/issues/384).
  The fix ensures that all existing quantum operation types are removed during gradient passes that
  extract classical code from a QNode function. It also adds a verification step that will raise an error
  if a gradient pass cannot successfully eliminate all quantum operations for such functions.
  [(#397)](https://github.com/PennyLaneAI/catalyst/issues/397)

* Resolves a bug that caused unpredictable behaviour when printing string values with
  the `debug.print` function. The issue was caused by non-null-terminated strings.
  [(#418)](https://github.com/PennyLaneAI/catalyst/pull/418)

<h3>Contributors</h3>

This release contains contributions from (in alphabetical order):

Ali Asadi,
David Ittah,
Romain Moyard,
Sergei Mironov,
Erick Ochoa Lopez,
Shuli Shu.

# Release 0.3.2

<h3>New features</h3>

* The experimental AutoGraph feature now supports Python `while` loops, allowing native Python loops
  to be captured and compiled with Catalyst.
  [(#318)](https://github.com/PennyLaneAI/catalyst/pull/318)

  ```python
  dev = qml.device("lightning.qubit", wires=4)

  @qjit(autograph=True)
  @qml.qnode(dev)
  def circuit(n: int, x: float):
      i = 0

      while i < n:
          qml.RX(x, wires=i)
          i += 1

      return qml.expval(qml.PauliZ(0))
  ```

  ```pycon
  >>> circuit(4, 0.32)
  array(0.94923542)
  ```

  This feature extends the existing AutoGraph support for Python `for` loops and `if` statements
  introduced in v0.3. Note that TensorFlow must be installed for AutoGraph support.

  For more details, please see the
  [AutoGraph guide](https://docs.pennylane.ai/projects/catalyst/en/stable/dev/autograph.html).

* In addition to loops and conditional branches, AutoGraph now supports native Python `and`, `or`
  and `not` operators in Boolean expressions.
  [(#325)](https://github.com/PennyLaneAI/catalyst/pull/325)

  ```python
  dev = qml.device("lightning.qubit", wires=1)

  @qjit(autograph=True)
  @qml.qnode(dev)
  def circuit(x: float):

      if x >= 0 and x < jnp.pi:
          qml.RX(x, wires=0)

      return qml.probs()
  ```

  ```pycon
  >>> circuit(0.43)
  array([0.95448287, 0.04551713])
  >>> circuit(4.54)
  array([1., 0.])
  ```

  Note that logical Boolean operators will only be captured by AutoGraph if all
  operands are dynamic variables (that is, a value known only at runtime, such
  as a measurement result or function argument). For other use
  cases, it is recommended to use the `jax.numpy.logical_*` set of functions where
  appropriate.

* Debug compiled programs and print dynamic values at runtime with ``debug.print``
  [(#279)](https://github.com/PennyLaneAI/catalyst/pull/279)
  [(#356)](https://github.com/PennyLaneAI/catalyst/pull/356)

  You can now print arbitrary values from your running program, whether they are arrays, constants,
  strings, or abitrary Python objects. Note that while non-array Python objects
  *will* be printed at runtime, their string representation is captured at
  compile time, and thus will always be the same regardless of program inputs.
  The output for arrays optionally includes a descriptor for how the data is stored in memory
  ("memref").

  ```python
  @qjit
  def func(x: float):
      debug.print(x, memref=True)
      debug.print("exit")
  ```

  ```pycon
  >>> func(jnp.array(0.43))
  MemRef: base@ = 0x5629ff2b6680 rank = 0 offset = 0 sizes = [] strides = [] data =
  0.43
  exit
  ```

* Catalyst now officially supports macOS X86_64 devices, with macOS binary wheels
  available for both AARCH64 and X86_64.
  [(#347)](https://github.com/PennyLaneAI/catalyst/pull/347)
  [(#313)](https://github.com/PennyLaneAI/catalyst/pull/313)

* It is now possible to dynamically load third-party Catalyst compatible devices directly
  into a pre-installed Catalyst runtime on Linux.
  [(#327)](https://github.com/PennyLaneAI/catalyst/pull/327)

  To take advantage of this, third-party devices must implement the `Catalyst::Runtime::QuantumDevice`
  interface, in addition to defining the following method:

  ```cpp
  extern "C" Catalyst::Runtime::QuantumDevice*
  getCustomDevice() { return new CustomDevice(); }
  ```

  This support can also be integrated into existing PennyLane Python devices that inherit from
  the `QuantumDevice` class, by defining the `get_c_interface` static method.

  For more details, see the
  [custom devices documentation](https://docs.pennylane.ai/projects/catalyst/en/stable/dev/custom_devices.html).

<h3>Improvements</h3>

* Return values of conditional functions no longer need to be of exactly the same type.
  Type promotion is automatically applied to branch return values if their types don't match.
  [(#333)](https://github.com/PennyLaneAI/catalyst/pull/333)

  ```python
  @qjit
  def func(i: int, f: float):

      @cond(i < 3)
      def cond_fn():
          return i

      @cond_fn.otherwise
      def otherwise():
          return f

      return cond_fn()
  ```

  ```pycon
  >>> func(1, 4.0)
  array(1.0)
  ```

  Automatic type promotion across conditional branches also works with AutoGraph:

  ```python
  @qjit(autograph=True)
  def func(i: int, f: float):

      if i < 3:
          i = i
      else:
          i = f

      return i
  ```

  ```pycon
  >>> func(1, 4.0)
  array(1.0)
  ```

* AutoGraph now supports converting functions even when they are invoked through functional wrappers such
  as `adjoint`, `ctrl`, `grad`, `jacobian`, etc.
  [(#336)](https://github.com/PennyLaneAI/catalyst/pull/336)

  For example, the following should now succeed:

  ```python
  def inner(n):
    for i in range(n):
      qml.T(i)

  @qjit(autograph=True)
  @qml.qnode(dev)
  def f(n: int):
      adjoint(inner)(n)
      return qml.state()
  ```

* To prepare for Catalyst's frontend being integrated with PennyLane, the appropriate plugin entry point
  interface has been added to Catalyst.
  [(#331)](https://github.com/PennyLaneAI/catalyst/pull/331)

  For any compiler packages seeking to be registered in PennyLane, the `entry_points`
  metadata under the the group name `pennylane.compilers` must be added, with the following entry points:

  - `context`: Path to the compilation evaluation context manager. This context manager should have
    the method `context.is_tracing()`, which returns True if called within a program that is being
    traced or captured.

  - `ops`: Path to the compiler operations module. This operations module may contain compiler
    specific versions of PennyLane operations. Within a JIT context, PennyLane operations may
    dispatch to these.

  - `qjit`: Path to the JIT compiler decorator provided by the compiler. This decorator should have
    the signature `qjit(fn, *args, **kwargs)`, where `fn` is the function to be compiled.

* The compiler driver diagnostic output has been improved, and now includes failing IR as well as
  the names of failing passes.
  [(#349)](https://github.com/PennyLaneAI/catalyst/pull/349)

* The scatter operation in the Catalyst dialect now uses an SCF for loop to avoid ballooning
  the compiled code.
  [(#307)](https://github.com/PennyLaneAI/catalyst/pull/307)

* The `CopyGlobalMemRefPass` pass of our MLIR processing pipeline now supports
  dynamically shaped arrays.
  [(#348)](https://github.com/PennyLaneAI/catalyst/pull/348)

* The Catalyst utility dialect is now included in the Catalyst MLIR C-API.
  [(#345)](https://github.com/PennyLaneAI/catalyst/pull/345)

* Fix an issue with the AutoGraph conversion system that would prevent the fallback to Python from
  working correctly in certain instances.
  [(#352)](https://github.com/PennyLaneAI/catalyst/pull/352)

  The following type of code is now supported:

  ```python
  @qjit(autograph=True)
  def f():
    l = jnp.array([1, 2])
    for _ in range(2):
        l = jnp.kron(l, l)
    return l
  ```

* Catalyst now supports `jax.numpy.polyfit` inside a qjitted function.
  [(#367)](https://github.com/PennyLaneAI/catalyst/pull/367/)

* Catalyst now supports custom calls (including the one from HLO). We added support in MLIR (operation, bufferization
  and lowering). In the `lib_custom_calls`, developers then implement their custom calls and use external functions
  directly (e.g. Lapack). The OpenBlas library is taken from Scipy and linked in Catalyst, therefore any function from
  it can be used.
  [(#367)](https://github.com/PennyLaneAI/catalyst/pull/367/)

<h3>Breaking changes</h3>

* The axis ordering for `catalyst.jacobian` is updated to match `jax.jacobian`. Assuming we have
  parameters of shape `[a,b]` and results of shape `[c,d]`, the returned Jacobian will now have
  shape `[c, d, a, b]` instead of `[a, b, c, d]`.
  [(#283)](https://github.com/PennyLaneAI/catalyst/pull/283)

<h3>Bug fixes</h3>

* An upstream change in the PennyLane-Lightning project was addressed to prevent compilation issues
  in the `StateVectorLQubitDynamic` class in the runtime.
  The issue was introduced in [#499](https://github.com/PennyLaneAI/pennylane-lightning/pull/499).
  [(#322)](https://github.com/PennyLaneAI/catalyst/pull/322)

* The `requirements.txt` file to build Catalyst from source has been updated with a minimum pip
  version, `>=22.3`. Previous versions of pip are unable to perform editable installs when the
  system-wide site-packages are read-only, even when the `--user` flag is provided.
  [(#311)](https://github.com/PennyLaneAI/catalyst/pull/311)

* The frontend has been updated to make it compatible with PennyLane `MeasurementProcess` objects
  now being PyTrees in PennyLane version 0.33.
  [(#315)](https://github.com/PennyLaneAI/catalyst/pull/315)

<h3>Contributors</h3>

This release contains contributions from (in alphabetical order):

Ali Asadi,
David Ittah,
Sergei Mironov,
Romain Moyard,
Erick Ochoa Lopez.

# Release 0.3.1

<h3>New features</h3>

* The experimental AutoGraph feature, now supports Python `for` loops, allowing native Python loops
  to be captured and compiled with Catalyst.
  [(#258)](https://github.com/PennyLaneAI/catalyst/pull/258)

  ```python
  dev = qml.device("lightning.qubit", wires=n)

  @qjit(autograph=True)
  @qml.qnode(dev)
  def f(n):
      for i in range(n):
          qml.Hadamard(wires=i)

      return qml.expval(qml.PauliZ(0))
  ```

  This feature extends the existing AutoGraph support for Python `if` statements introduced in v0.3.
  Note that TensorFlow must be installed for AutoGraph support.

* The quantum control operation can now be used in conjunction with Catalyst control flow, such as
  loops and conditionals, via the new `catalyst.ctrl` function.
  [(#282)](https://github.com/PennyLaneAI/catalyst/pull/282)

  Similar in behaviour to the `qml.ctrl` control modifier from PennyLane, `catalyst.ctrl` can
  additionally wrap around quantum functions which contain control flow, such as the Catalyst
  `cond`, `for_loop`, and `while_loop` primitives.

  ```python
  @qjit
  @qml.qnode(qml.device("lightning.qubit", wires=4))
  def circuit(x):

      @for_loop(0, 3, 1)
      def repeat_rx(i):
          qml.RX(x / 2, wires=i)

      catalyst.ctrl(repeat_rx, control=3)()

      return qml.expval(qml.PauliZ(0))
  ```

  ```pycon
  >>> circuit(0.2)
  array(1.)
  ```

* Catalyst now supports JAX's `array.at[index]` notation for array element assignment and updating.
  [(#273)](https://github.com/PennyLaneAI/catalyst/pull/273)

  ```python
  @qjit
  def add_multiply(l: jax.core.ShapedArray((3,), dtype=float), idx: int):
      res = l.at[idx].multiply(3)
      res2 = l.at[idx].add(2)
      return res + res2

  res = add_multiply(jnp.array([0, 1, 2]), 2)
  ```

  ```pycon
  >>> res
  [0, 2, 10]
  ```

  For more details on available methods, see the
  [JAX documentation](https://jax.readthedocs.io/en/latest/_autosummary/jax.numpy.ndarray.at.html).

<h3>Improvements</h3>

* The Lightning backend device has been updated to work with the new PL-Lightning monorepo.
  [(#259)](https://github.com/PennyLaneAI/catalyst/pull/259)
  [(#277)](https://github.com/PennyLaneAI/catalyst/pull/277)

* A new compiler driver has been implemented in C++. This improves compile-time performance by
  avoiding *round-tripping*, which is when the entire program being compiled is dumped to
  a textual form and re-parsed by another tool.

  This is also a requirement for providing custom metadata at the LLVM level, which is
  necessary for better integration with tools like Enzyme. Finally, this makes it more natural
  to improve error messages originating from C++ when compared to the prior subprocess-based
  approach.
  [(#216)](https://github.com/PennyLaneAI/catalyst/pull/216)

* Support the `braket.devices.Devices` enum class and `s3_destination_folder`
  device options for AWS Braket remote devices.
  [(#278)](https://github.com/PennyLaneAI/catalyst/pull/278)

* Improvements have been made to the build process, including avoiding unnecessary processes such
  as removing `opt` and downloading the wheel.
  [(#298)](https://github.com/PennyLaneAI/catalyst/pull/298)

* Remove a linker warning about duplicate `rpath`s when Catalyst wheels are installed on macOS.
  [(#314)](https://github.com/PennyLaneAI/catalyst/pull/314)

<h3>Bug fixes</h3>

* Fix incompatibilities with GCC on Linux introduced in v0.3.0 when compiling user programs.
  Due to these, Catalyst v0.3.0 only works when clang is installed in the user environment.

  - Resolve an issue with an empty linker flag, causing `ld` to error.
    [(#276)](https://github.com/PennyLaneAI/catalyst/pull/276)

  - Resolve an issue with undefined symbols provided the Catalyst runtime.
    [(#316)](https://github.com/PennyLaneAI/catalyst/pull/316)

* Remove undocumented package dependency on the zlib/zstd compression library.
  [(#308)](https://github.com/PennyLaneAI/catalyst/pull/308)

* Fix filesystem issue when compiling multiple functions with the same name and
  `keep_intermediate=True`.
  [(#306)](https://github.com/PennyLaneAI/catalyst/pull/306)

* Add support for applying the `adjoint` operation to `QubitUnitary` gates.
  `QubitUnitary` was not able to be `adjoint`ed when the variable holding the unitary matrix might
  change. This can happen, for instance, inside of a for loop.
  To solve this issue, the unitary matrix gets stored in the array list via push and pops.
  The unitary matrix is later reconstructed from the array list and `QubitUnitary` can be executed
  in the `adjoint`ed context.
  [(#304)](https://github.com/PennyLaneAI/catalyst/pull/304)
  [(#310)](https://github.com/PennyLaneAI/catalyst/pull/310)

<h3>Contributors</h3>

This release contains contributions from (in alphabetical order):

Ali Asadi,
David Ittah,
Erick Ochoa Lopez,
Jacob Mai Peng,
Sergei Mironov,
Romain Moyard.

# Release 0.3.0

<h3>New features</h3>

* Catalyst now officially supports macOS ARM devices, such as Apple M1/M2 machines,
  with macOS binary wheels available on PyPI. For more details on the changes involved to support
  macOS, please see the improvements section.
  [(#229)](https://github.com/PennyLaneAI/catalyst/pull/230)
  [(#232)](https://github.com/PennyLaneAI/catalyst/pull/232)
  [(#233)](https://github.com/PennyLaneAI/catalyst/pull/233)
  [(#234)](https://github.com/PennyLaneAI/catalyst/pull/234)

* Write Catalyst-compatible programs with native Python conditional statements.
  [(#235)](https://github.com/PennyLaneAI/catalyst/pull/235)

  AutoGraph is a new, experimental, feature that automatically converts Python conditional
  statements like `if`, `else`, and `elif`, into their equivalent functional forms provided by
  Catalyst (such as `catalyst.cond`).

  This feature is currently opt-in, and requires setting the `autograph=True` flag in the `qjit`
  decorator:

  ```python
  dev = qml.device("lightning.qubit", wires=1)

  @qjit(autograph=True)
  @qml.qnode(dev)
  def f(x):
      if x < 0.5:
          qml.RY(jnp.sin(x), wires=0)
      else:
          qml.RX(jnp.cos(x), wires=0)

      return qml.expval(qml.PauliZ(0))
  ```

  The implementation is based on the AutoGraph module from TensorFlow, and requires a working
  TensorFlow installation be available. In addition, Python loops (`for` and `while`) are not
  yet supported, and do not work in AutoGraph mode.

  Note that there are some caveats when using this feature especially around the use of global
  variables or object mutation inside of methods. A functional style is always recommended when
  using `qjit` or AutoGraph.

* The quantum adjoint operation can now be used in conjunction with Catalyst control flow, such as
  loops and conditionals. For this purpose a new instruction, `catalyst.adjoint`, has been added.
  [(#220)](https://github.com/PennyLaneAI/catalyst/pull/220)

  `catalyst.adjoint` can wrap around quantum functions which contain the Catalyst `cond`,
  `for_loop`, and `while_loop` primitives. Previously, the usage of `qml.adjoint` on functions with
  these primitives would result in decomposition errors. Note that a future release of Catalyst will
  merge the behaviour of `catalyst.adjoint` into `qml.adjoint` for convenience.

  ```python
  dev = qml.device("lightning.qubit", wires=3)

  @qjit
  @qml.qnode(dev)
  def circuit(x):

      @for_loop(0, 3, 1)
      def repeat_rx(i):
          qml.RX(x / 2, wires=i)

      adjoint(repeat_rx)()

      return qml.expval(qml.PauliZ(0))
  ```

  ```pycon
  >>> circuit(0.2)
  array(0.99500417)
  ```

  Additionally, the ability to natively represent the adjoint construct in Catalyst's program
  representation (IR) was added.

* QJIT-compiled programs now support (nested) container types as inputs and outputs of compiled
  functions. This includes lists and dictionaries, as well as any data structure implementing the
  [PyTree protocol](https://jax.readthedocs.io/en/latest/pytrees.html).
  [(#215)](https://github.com/PennyLaneAI/catalyst/pull/215)
  [(#221)](https://github.com/PennyLaneAI/catalyst/pull/221)

  For example, a program that accepts and returns a mix of dictionaries, lists, and tuples:

  ```python
  @qjit
  def workflow(params1, params2):
      res1 = params1["a"][0][0] + params2[1]
      return {"y1": jnp.sin(res1), "y2": jnp.cos(res1)}
  ```

  ```pycon
  >>> params1 = {"a": [[0.1], 0.2]}
  >>> params2 = (0.6, 0.8)
  >>> workflow(params1, params2)
  array(0.78332691)
  ```

* Compile-time backpropagation of arbitrary hybrid programs is now supported, via integration with
  [Enzyme AD](https://enzyme.mit.edu/).
  [(#158)](https://github.com/PennyLaneAI/catalyst/pull/158)
  [(#193)](https://github.com/PennyLaneAI/catalyst/pull/193)
  [(#224)](https://github.com/PennyLaneAI/catalyst/pull/224)
  [(#225)](https://github.com/PennyLaneAI/catalyst/pull/225)
  [(#239)](https://github.com/PennyLaneAI/catalyst/pull/239)
  [(#244)](https://github.com/PennyLaneAI/catalyst/pull/244)

  This allows `catalyst.grad` to differentiate hybrid functions that contain both classical
  pre-processing (inside & outside of QNodes), QNodes, as well as classical post-processing
  (outside of QNodes) via a combination of backpropagation and quantum gradient methods.

  The new default for the differentiation `method` attribute in `catalyst.grad` has been changed to
  `"auto"`, which performs Enzyme-based reverse mode AD on classical code, in conjunction with the
  quantum `diff_method` specified on each QNode:

  ```python
  dev = qml.device("lightning.qubit", wires=1)

  @qml.qnode(dev, diff_method="parameter-shift")
  def circuit(theta):
      qml.RX(jnp.exp(theta ** 2) / jnp.cos(theta / 4), wires=0)
      return qml.expval(qml.PauliZ(wires=0))
  ```

  ```pycon
  >>> grad = qjit(catalyst.grad(circuit, method="auto"))
  >>> grad(jnp.pi)
  array(0.05938718)
  ```

  The reworked differentiation pipeline means you can now compute exact derivatives of programs with
  both classical pre- and post-processing, as shown below:

  ```python
  @qml.qnode(qml.device("lightning.qubit", wires=1), diff_method="adjoint")
  def circuit(theta):
      qml.RX(jnp.exp(theta ** 2) / jnp.cos(theta / 4), wires=0)
      return qml.expval(qml.PauliZ(wires=0))

  def loss(theta):
      return jnp.pi / jnp.tanh(circuit(theta))

  @qjit
  def grad_loss(theta):
      return catalyst.grad(loss)(theta)
  ```

  ```pycon
  >>> grad_loss(1.0)
  array(-1.90958669)
  ```

  You can also use multiple QNodes with different differentiation methods:

  ```python
  @qml.qnode(qml.device("lightning.qubit", wires=1), diff_method="parameter-shift")
  def circuit_A(params):
      qml.RX(jnp.exp(params[0] ** 2) / jnp.cos(params[1] / 4), wires=0)
      return qml.probs()

  @qml.qnode(qml.device("lightning.qubit", wires=1), diff_method="adjoint")
  def circuit_B(params):
      qml.RX(jnp.exp(params[1] ** 2) / jnp.cos(params[0] / 4), wires=0)
      return qml.expval(qml.PauliZ(wires=0))

  def loss(params):
      return jnp.prod(circuit_A(params)) + circuit_B(params)

  @qjit
  def grad_loss(theta):
      return catalyst.grad(loss)(theta)
  ```

  ```pycon
  >>> grad_loss(jnp.array([1.0, 2.0]))
  array([ 0.57367285, 44.4911605 ])
  ```

  And you can differentiate purely classical functions as well:

  ```python
  def square(x: float):
      return x ** 2

  @qjit
  def dsquare(x: float):
      return catalyst.grad(square)(x)
  ```

  ```pycon
  >>> dsquare(2.3)
  array(4.6)
  ```

  Note that the current implementation of reverse mode AD is restricted to 1st order derivatives,
  but you can still use `catalyst.grad(method="fd")` is still available to perform a finite
  differences approximation of _any_ differentiable function.

* Add support for the new PennyLane arithmetic operators.
  [(#250)](https://github.com/PennyLaneAI/catalyst/pull/250)

  PennyLane is in the process of replacing `Hamiltonian` and `Tensor` observables with a set of
  general arithmetic operators. These consist of
  [Prod](https://docs.pennylane.ai/en/stable/code/api/pennylane.ops.op_math.Prod.html),
  [Sum](https://docs.pennylane.ai/en/stable/code/api/pennylane.ops.op_math.Sum.html) and
  [SProd](https://docs.pennylane.ai/en/stable/code/api/pennylane.ops.op_math.SProd.html).

  By default, using dunder methods (eg. `+`, `-`, `@`, `*`) to combine
  operators with scalars or other operators will create `Hamiltonian` and
  `Tensor` objects. However, these two methods will be deprecated in coming
  releases of PennyLane.

  To enable the new arithmetic operators, one can use `Prod`, `Sum`, and
  `Sprod` directly or activate them by calling [enable_new_opmath](https://docs.pennylane.ai/en/stable/code/api/pennylane.operation.enable_new_opmath.html)
  at the beginning of your PennyLane program.

  ``` python
  dev = qml.device("lightning.qubit", wires=2)

  @qjit
  @qml.qnode(dev)
  def circuit(x: float, y: float):
      qml.RX(x, wires=0)
      qml.RX(y, wires=1)
      qml.CNOT(wires=[0, 1])
      return qml.expval(0.2 * qml.PauliX(wires=0) - 0.4 * qml.PauliY(wires=1))
  ```

  ```pycon
  >>> qml.operation.enable_new_opmath()
  >>> qml.operation.active_new_opmath()
  True
  >>> circuit(np.pi / 4, np.pi / 2)
  array(0.28284271)
  ```

<h3>Improvements</h3>

* Better support for Hamiltonian observables:

  - Allow Hamiltonian observables with integer coefficients.
    [(#248)](https://github.com/PennyLaneAI/catalyst/pull/248)

    For example, compiling the following circuit wasn't previously allowed, but is
    now supported in Catalyst:

    ```python
    dev = qml.device("lightning.qubit", wires=2)

    @qjit
    @qml.qnode(dev)
    def circuit(x: float, y: float):
        qml.RX(x, wires=0)
        qml.RY(y, wires=1)

        coeffs = [1, 2]
        obs = [qml.PauliZ(0), qml.PauliZ(1)]
        return qml.expval(qml.Hamiltonian(coeffs, obs))
    ```

  - Allow nested Hamiltonian observables.
    [(#255)](https://github.com/PennyLaneAI/catalyst/pull/255)

    ```python
    @qjit
    @qml.qnode(qml.device("lightning.qubit", wires=3))
    def circuit(x, y, coeffs1, coeffs2):
        qml.RX(x, wires=0)
        qml.RX(y, wires=1)
        qml.RY(x + y, wires=2)

        obs = [
            qml.PauliX(0) @ qml.PauliZ(1),
            qml.Hamiltonian(coeffs1, [qml.PauliZ(0) @ qml.Hadamard(2)]),
        ]

        return qml.var(qml.Hamiltonian(coeffs2, obs))
    ```

* Various performance improvements:

  - The execution and compile time of programs has been reduced, by generating more efficient code
    and avoiding unnecessary optimizations. Specifically, a scalarization procedure was added to the
    MLIR pass pipeline, and LLVM IR compilation is now invoked with optimization level 0.
    [(#217)](https://github.com/PennyLaneAI/catalyst/pull/217)

  - The execution time of compiled functions has been improved in the frontend.
    [(#213)](https://github.com/PennyLaneAI/catalyst/pull/213)

    Specifically, the following changes have been made, which leads to a small but measurable
    improvement when using larger matrices as inputs, or functions with many inputs:

    + only loading the user program library once per compilation,
    + generating return value types only once per compilation,
    + avoiding unnecessary type promotion, and
    + avoiding unnecessary array copies.

  - Peak memory utilization of a JIT compiled program has been reduced, by allowing tensors to be
    scheduled for deallocation. Previously, the tensors were not deallocated until the end of the
    call to the JIT compiled function.
    [(#201)](https://github.com/PennyLaneAI/catalyst/pull/201)

* Various improvements have been made to enable Catalyst to compile on macOS:

  - Remove unnecessary `reinterpret_cast` from `ObsManager`. Removal of
    these `reinterpret_cast` allows compilation of the runtime to succeed
    in macOS. macOS uses an ILP32 mode for Aarch64 where they use the full 64
    bit mode but with 32 bit Integer, Long, and Pointers. This patch also
    changes a test file to prevent a mismatch in machines which compile using
    ILP32 mode.
    [(#229)](https://github.com/PennyLaneAI/catalyst/pull/230)

  - Allow runtime to be compiled on macOS. Substitute `nproc` with a call to
    `os.cpu_count()` and use correct flags for `ld.64`.
    [(#232)](https://github.com/PennyLaneAI/catalyst/pull/232)

  - Improve portability on the frontend to be available on macOS. Use
    `.dylib`, remove unnecessary flags, and address behaviour difference in
    flags.
    [(#233)](https://github.com/PennyLaneAI/catalyst/pull/233)

  - Small compatibility changes in order for all integration tests to succeed
    on macOS.
    [(#234)](https://github.com/PennyLaneAI/catalyst/pull/234)

* Dialects can compile with older versions of clang by avoiding type mismatches.
  [(#228)](https://github.com/PennyLaneAI/catalyst/pull/228)

* The runtime is now built against `qir-stdlib` pre-build artifacts.
  [(#236)](https://github.com/PennyLaneAI/catalyst/pull/236)

* Small improvements have been made to the CI/CD, including fixing the Enzyme
  cache, generalize caches to other operating systems, fix build wheel
  recipe, and remove references to QIR in runtime's Makefile.
  [(#243)](https://github.com/PennyLaneAI/catalyst/pull/243)
  [(#247)](https://github.com/PennyLaneAI/catalyst/pull/247)


<h3>Breaking changes</h3>

* Support for Python 3.8 has been removed.
  [(#231)](https://github.com/PennyLaneAI/catalyst/pull/231)

* The default differentiation method on ``grad`` and ``jacobian`` is reverse-mode
  automatic differentiation instead of finite differences. When a QNode does not have a
  ``diff_method`` specified, it will default to using the parameter shift method instead of
  finite-differences.
  [(#244)](https://github.com/PennyLaneAI/catalyst/pull/244)
  [(#271)](https://github.com/PennyLaneAI/catalyst/pull/271)

* The JAX version used by Catalyst has been updated to `v0.4.14`, the minimum PennyLane version
  required is now `v0.32`.
  [(#264)](https://github.com/PennyLaneAI/catalyst/pull/264)

* Due to the change allowing Python container objects as inputs to QJIT-compiled functions, Python
  lists are no longer automatically converted to JAX arrays.
  [(#231)](https://github.com/PennyLaneAI/catalyst/pull/231)

  This means that indexing on lists when the index is not static will cause a
  `TracerIntegerConversionError`, consistent with JAX's behaviour.

  That is, the following example is no longer support:

  ```python
  @qjit
  def f(x: list, index: int):
      return x[index]
  ```

  However, if the parameter `x` above is a JAX or NumPy array, the compilation will continue to
  succeed.

* The `catalyst.grad` function has been renamed to `catalyst.jacobian` and supports differentiation
  of functions that return multiple or non-scalar outputs. A new `catalyst.grad` function has been
  added that enforces that it is differentiating a function with a single scalar return value.
  [(#254)](https://github.com/PennyLaneAI/catalyst/pull/254)

<h3>Bug fixes</h3>

* Fixed an issue preventing the differentiation of `qml.probs` with the parameter-shift method.
  [(#211)](https://github.com/PennyLaneAI/catalyst/pull/211)

* Fixed the incorrect return value data-type with functions returning `qml.counts`.
  [(#221)](https://github.com/PennyLaneAI/catalyst/pull/221)

* Fix segmentation fault when differentiating a function where a quantum measurement is used
  multiple times by the same operation.
  [(#242)](https://github.com/PennyLaneAI/catalyst/pull/242)

<h3>Contributors</h3>

This release contains contributions from (in alphabetical order):

Ali Asadi,
David Ittah,
Erick Ochoa Lopez,
Jacob Mai Peng,
Romain Moyard,
Sergei Mironov.


# Release 0.2.1

<h3>Bug fixes</h3>

* Add missing OpenQASM backend in binary distribution, which relies on the latest version of the
  AWS Braket plugin for PennyLane to resolve dependency issues between the plugin, Catalyst, and
  PennyLane. The Lightning-Kokkos backend with Serial and OpenMP modes is also added to the binary
  distribution.
  [#198](https://github.com/PennyLaneAI/catalyst/pull/198)

* Return a list of decompositions when calling the decomposition method for control operations.
  This allows Catalyst to be compatible with upstream PennyLane.
  [#241](https://github.com/PennyLaneAI/catalyst/pull/241)

<h3>Improvements</h3>

* When using OpenQASM-based devices the string representation of the circuit is printed on
  exception.
  [#199](https://github.com/PennyLaneAI/catalyst/pull/199)

* Use ``pybind11::module`` interface library instead of ``pybind11::embed`` in the runtime for
  OpenQasm backend to avoid linking to the python library at compile time.
  [#200](https://github.com/PennyLaneAI/catalyst/pull/200)

<h3>Contributors</h3>

This release contains contributions from (in alphabetical order):

Ali Asadi,
David Ittah.

# Release 0.2.0

<h3>New features</h3>

* Catalyst programs can now be used inside of a larger JAX workflow which uses
  JIT compilation, automatic differentiation, and other JAX transforms.
  [#96](https://github.com/PennyLaneAI/catalyst/pull/96)
  [#123](https://github.com/PennyLaneAI/catalyst/pull/123)
  [#167](https://github.com/PennyLaneAI/catalyst/pull/167)
  [#192](https://github.com/PennyLaneAI/catalyst/pull/192)

  For example, call a Catalyst qjit-compiled function from within a JAX jit-compiled
  function:

  ```python
  dev = qml.device("lightning.qubit", wires=1)

  @qjit
  @qml.qnode(dev)
  def circuit(x):
      qml.RX(jnp.pi * x[0], wires=0)
      qml.RY(x[1] ** 2, wires=0)
      qml.RX(x[1] * x[2], wires=0)
      return qml.probs(wires=0)

  @jax.jit
  def cost_fn(weights):
      x = jnp.sin(weights)
      return jnp.sum(jnp.cos(circuit(x)) ** 2)
  ```

  ```pycon
  >>> cost_fn(jnp.array([0.1, 0.2, 0.3]))
  Array(1.32269195, dtype=float64)
  ```

  Catalyst-compiled functions can now also be automatically differentiated
  via JAX, both in forward and reverse mode to first-order,

  ```pycon
  >>> jax.grad(cost_fn)(jnp.array([0.1, 0.2, 0.3]))
  Array([0.49249037, 0.05197949, 0.02991883], dtype=float64)
  ```

  as well as vectorized using `jax.vmap`:

  ```pycon
  >>> jax.vmap(cost_fn)(jnp.array([[0.1, 0.2, 0.3], [0.4, 0.5, 0.6]]))
  Array([1.32269195, 1.53905377], dtype=float64)
  ```

  In particular, this allows for a reduction in boilerplate when using
  JAX-compatible optimizers such as `jaxopt`:

  ```pycon
  >>> opt = jaxopt.GradientDescent(cost_fn)
  >>> params = jnp.array([0.1, 0.2, 0.3])
  >>> (final_params, _) = jax.jit(opt.run)(params)
  >>> final_params
  Array([-0.00320799,  0.03475223,  0.29362844], dtype=float64)
  ```

  Note that, in general, best performance will be seen when the Catalyst
  `@qjit` decorator is used to JIT the entire hybrid workflow. However, there
  may be cases where you may want to delegate only the quantum part of your
  workflow to Catalyst, and let JAX handle classical components (for example,
  due to missing a feature or compatibility issue in Catalyst).

* Support for Amazon Braket devices provided via the PennyLane-Braket plugin.
  [#118](https://github.com/PennyLaneAI/catalyst/pull/118)
  [#139](https://github.com/PennyLaneAI/catalyst/pull/139)
  [#179](https://github.com/PennyLaneAI/catalyst/pull/179)
  [#180](https://github.com/PennyLaneAI/catalyst/pull/180)

  This enables quantum subprograms within a JIT-compiled Catalyst workflow to
  execute on Braket simulator and hardware devices, including remote
  cloud-based simulators such as SV1.

  ```python
  def circuit(x, y):
      qml.RX(y * x, wires=0)
      qml.RX(x * 2, wires=1)
      return qml.expval(qml.PauliY(0) @ qml.PauliZ(1))

  @qjit
  def workflow(x: float, y: float):
      device = qml.device("braket.local.qubit", backend="braket_sv", wires=2)
      g = qml.qnode(device)(circuit)
      h = catalyst.grad(g)
      return h(x, y)

  workflow(1.0, 2.0)
  ```

  For a list of available devices, please see the [PennyLane-Braket](https://amazon-braket-pennylane-plugin-python.readthedocs.io/en/latest/)
  documentation.

  Internally, the quantum instructions are generating OpenQASM3 kernels at
  runtime; these are then executed on both local (`braket.local.qubit`) and
  remote (`braket.aws.qubit`) devices backed by Amazon Braket Python SDK,

  with measurement results then propagated back to the frontend.

  Note that at initial release, not all Catalyst features are supported with Braket.
  In particular, dynamic circuit features, such as mid-circuit measurements, will
  not work with Braket devices.

* Catalyst conditional functions defined via `@catalyst.cond` now support an arbitrary
  number of 'else if' chains.
  [#104](https://github.com/PennyLaneAI/catalyst/pull/104)

  ```python
  dev = qml.device("lightning.qubit", wires=1)

  @qjit
  @qml.qnode(dev)
  def circuit(x):

      @catalyst.cond(x > 2.7)
      def cond_fn():
          qml.RX(x, wires=0)

      @cond_fn.else_if(x > 1.4)
      def cond_elif():
          qml.RY(x, wires=0)

      @cond_fn.otherwise
      def cond_else():
          qml.RX(x ** 2, wires=0)

      cond_fn()

      return qml.probs(wires=0)
  ```

* Iterating in reverse is now supported with constant negative step sizes via `catalyst.for_loop`.
  [#129](https://github.com/PennyLaneAI/catalyst/pull/129)

  ```python
  dev = qml.device("lightning.qubit", wires=1)

  @qjit
  @qml.qnode(dev)
  def circuit(n):

      @catalyst.for_loop(n, 0, -1)
      def loop_fn(_):
          qml.PauliX(0)

      loop_fn()
      return measure(0)
  ```

* Additional gradient transforms for computing the vector-Jacobian product (VJP)
  and Jacobian-vector product (JVP) are now available in Catalyst.
  [#98](https://github.com/PennyLaneAI/catalyst/pull/98)

  Use `catalyst.vjp` to compute the forward-pass value and VJP:

  ```python
  @qjit
  def vjp(params, cotangent):
      def f(x):
          y = [jnp.sin(x[0]), x[1] ** 2, x[0] * x[1]]
          return jnp.stack(y)

      return catalyst.vjp(f, [params], [cotangent])
  ```

  ```pycon
  >>> x = jnp.array([0.1, 0.2])
  >>> dy = jnp.array([-0.5, 0.1, 0.3])
  >>> vjp(x, dy)
  [array([0.09983342, 0.04      , 0.02      ]),
   array([-0.43750208,  0.07000001])]
  ```

  Use `catalyst.jvp` to compute the forward-pass value and JVP:

  ```python
  @qjit
  def jvp(params, tangent):
      def f(x):
          y = [jnp.sin(x[0]), x[1] ** 2, x[0] * x[1]]
          return jnp.stack(y)

      return catalyst.jvp(f, [params], [tangent])
  ```

  ```pycon
  >>> x = jnp.array([0.1, 0.2])
  >>> tangent = jnp.array([0.3, 0.6])
  >>> jvp(x, tangent)
  [array([0.09983342, 0.04      , 0.02      ]),
   array([0.29850125, 0.24000006, 0.12      ])]
  ```

* Support for multiple backend devices within a single qjit-compiled function
  is now available.
  [#86](https://github.com/PennyLaneAI/catalyst/pull/86)
  [#89](https://github.com/PennyLaneAI/catalyst/pull/89)

  For example, if you compile the Catalyst runtime
  with `lightning.kokkos` support (via the compilation flag
  `ENABLE_LIGHTNING_KOKKOS=ON`), you can use `lightning.qubit` and
  `lightning.kokkos` within a singular workflow:

  ```python
  dev1 = qml.device("lightning.qubit", wires=1)
  dev2 = qml.device("lightning.kokkos", wires=1)

  @qml.qnode(dev1)
  def circuit1(x):
      qml.RX(jnp.pi * x[0], wires=0)
      qml.RY(x[1] ** 2, wires=0)
      qml.RX(x[1] * x[2], wires=0)
      return qml.var(qml.PauliZ(0))

  @qml.qnode(dev2)
  def circuit2(x):

      @catalyst.cond(x > 2.7)
      def cond_fn():
          qml.RX(x, wires=0)

      @cond_fn.otherwise
      def cond_else():
          qml.RX(x ** 2, wires=0)

      cond_fn()

      return qml.probs(wires=0)

  @qjit
  def cost(x):
      return circuit2(circuit1(x))
  ```

  ```pycon
  >>> x = jnp.array([0.54, 0.31])
  >>> cost(x)
  array([0.80842369, 0.19157631])
  ```

* Support for returning the variance of Hamiltonians,
  Hermitian matrices, and Tensors via `qml.var` has been added.
  [#124](https://github.com/PennyLaneAI/catalyst/pull/124)

  ```python
  dev = qml.device("lightning.qubit", wires=2)

  @qjit
  @qml.qnode(dev)
  def circuit(x):
      qml.RX(jnp.pi * x[0], wires=0)
      qml.RY(x[1] ** 2, wires=1)
      qml.CNOT(wires=[0, 1])
      qml.RX(x[1] * x[2], wires=0)
      return qml.var(qml.PauliZ(0) @ qml.PauliX(1))
  ```

  ```pycon
  >>> x = jnp.array([0.54, 0.31])
  >>> circuit(x)
  array(0.98851544)
  ```

<h3>Breaking changes</h3>

* The `catalyst.grad` function now supports using the differentiation
  method defined on the QNode (via the `diff_method` argument) rather than
  applying a global differentiation method.
  [#163](https://github.com/PennyLaneAI/catalyst/pull/163)

  As part of this change, the `method` argument now accepts
  the following options:

  - `method="auto"`:  Quantum components of the hybrid function are
    differentiated according to the corresponding QNode `diff_method`, while
    the classical computation is differentiated using traditional auto-diff.

    With this strategy, Catalyst only currently supports QNodes with
    `diff_method="param-shift" and `diff_method="adjoint"`.

  - `method="fd"`: First-order finite-differences for the entire hybrid function.
    The `diff_method` argument for each QNode is ignored.

  This is an intermediate step towards differentiating functions that
  internally call multiple QNodes, and towards supporting differentiation of
  classical postprocessing.

<h3>Improvements</h3>

* Catalyst has been upgraded to work with JAX v0.4.13.
  [#143](https://github.com/PennyLaneAI/catalyst/pull/143)
  [#185](https://github.com/PennyLaneAI/catalyst/pull/185)

* Add a Backprop operation for using autodifferentiation (AD) at the LLVM
  level with Enzyme AD. The Backprop operations has a bufferization pattern
  and a lowering to LLVM.
  [#107](https://github.com/PennyLaneAI/catalyst/pull/107)
  [#116](https://github.com/PennyLaneAI/catalyst/pull/116)

* Error handling has been improved. The runtime now throws more descriptive
  and unified expressions for runtime errors and assertions.
  [#92](https://github.com/PennyLaneAI/catalyst/pull/92)

* In preparation for easier debugging, the compiler has been refactored to
  allow easy prototyping of new compilation pipelines.
  [#38](https://github.com/PennyLaneAI/catalyst/pull/38)

  In the future, this will allow the ability to generate MLIR or LLVM-IR by
  loading input from a string or file, rather than generating it from Python.

  As part of this refactor, the following changes were made:

  - Passes are now classes. This allows developers/users looking to change
    flags to inherit from these passes and change the flags.

  - Passes are now passed as arguments to the compiler. Custom passes can just
    be passed to the compiler as an argument, as long as they implement a run
    method which takes an input and the output of this method can be fed to
    the next pass.

* Improved Python compatibility by providing a stable signature for user
  generated functions.
  [#106](https://github.com/PennyLaneAI/catalyst/pull/106)

* Handle C++ exceptions without unwinding the whole stack.
  [#99](https://github.com/PennyLaneAI/catalyst/pull/99)

* Reduce the number of classical invocations by counting the number of gate parameters in
  the `argmap` function.
  [#136](https://github.com/PennyLaneAI/catalyst/pull/136)

  Prior to this, the computation of hybrid gradients executed all of the classical code
  being differentiated in a `pcount` function that solely counted the number of gate
  parameters in the quantum circuit. This was so `argmap` and other downstream
  functions could allocate memrefs large enough to store all gate parameters.

  Now, instead of counting the number of parameters separately, a dynamically-resizable
  array is used in the `argmap` function directly to store the gate parameters. This
  removes one invocation of all of the classical code being differentiated.

* Use Tablegen to define MLIR passes instead of C++ to reduce overhead of adding new passes.
  [#157](https://github.com/PennyLaneAI/catalyst/pull/157)

* Perform constant folding on wire indices for `quantum.insert` and `quantum.extract` ops,
  used when writing (resp. reading) qubits to (resp. from) quantum registers.
  [#161](https://github.com/PennyLaneAI/catalyst/pull/161)

* Represent known named observables as members of an MLIR Enum rather than a raw integer.
  This improves IR readability.
  [#165](https://github.com/PennyLaneAI/catalyst/pull/165)

<h3>Bug fixes</h3>

* Fix a bug in the mapping from logical to concrete qubits for mid-circuit measurements.
  [#80](https://github.com/PennyLaneAI/catalyst/pull/80)

* Fix a bug in the way gradient result type is inferred.
  [#84](https://github.com/PennyLaneAI/catalyst/pull/84)

* Fix a memory regression and reduce memory footprint by removing unnecessary
  temporary buffers.
  [#100](https://github.com/PennyLaneAI/catalyst/pull/100)

* Provide a new abstraction to the `QuantumDevice` interface in the runtime
  called `DataView`. C++ implementations of the interface can iterate
  through and directly store results into the `DataView` independent of the
  underlying memory layout. This can eliminate redundant buffer copies at the
  interface boundaries, which has been applied to existing devices.
  [#109](https://github.com/PennyLaneAI/catalyst/pull/109)

* Reduce memory utilization by transferring ownership of buffers from the
  runtime to Python instead of copying them. This includes adding a compiler
  pass that copies global buffers into the heap as global buffers cannot be
  transferred to Python.
  [#112](https://github.com/PennyLaneAI/catalyst/pull/112)

* Temporary fix of use-after-free and dependency of uninitialized memory.
  [#121](https://github.com/PennyLaneAI/catalyst/pull/121)

* Fix file renaming within pass pipelines.
  [#126](https://github.com/PennyLaneAI/catalyst/pull/126)

* Fix the issue with the `do_queue` deprecation warnings in PennyLane.
  [#146](https://github.com/PennyLaneAI/catalyst/pull/146)

* Fix the issue with gradients failing to work with hybrid functions that
  contain constant `jnp.array` objects. This will enable PennyLane operators
  that have data in the form of a `jnp.array`, such as a Hamiltonian, to be
  included in a qjit-compiled function.
  [#152](https://github.com/PennyLaneAI/catalyst/pull/152)

  An example of a newly supported workflow:

  ```python
  coeffs = jnp.array([0.1, 0.2])
  terms = [qml.PauliX(0) @ qml.PauliZ(1), qml.PauliZ(0)]
  H = qml.Hamiltonian(coeffs, terms)

  @qjit
  @qml.qnode(qml.device("lightning.qubit", wires=2))
  def circuit(x):
    qml.RX(x[0], wires=0)
    qml.RY(x[1], wires=0)
    qml.CNOT(wires=[0, 1])
    return qml.expval(H)

  params = jnp.array([0.3, 0.4])
  jax.grad(circuit)(params)
  ```

<h3>Contributors</h3>

This release contains contributions from (in alphabetical order):

Ali Asadi,
David Ittah,
Erick Ochoa Lopez,
Jacob Mai Peng,
Romain Moyard,
Sergei Mironov.

# Release 0.1.2

<h3>New features</h3>

* Add an option to print verbose messages explaining the compilation process.
  [#68](https://github.com/PennyLaneAI/catalyst/pull/68)

* Allow ``catalyst.grad`` to be used on any traceable function (within a qjit context).
  This means the operation is no longer restricted to acting on ``qml.qnode``s only.
  [#75](https://github.com/PennyLaneAI/catalyst/pull/75)

<h3>Improvements</h3>

* Work in progress on a Lightning-Kokkos backend:

  Bring feature parity to the Lightning-Kokkos backend simulator.
  [#55](https://github.com/PennyLaneAI/catalyst/pull/55)

  Add support for variance measurements for all observables.
  [#70](https://github.com/PennyLaneAI/catalyst/pull/70)

* Build the runtime against qir-stdlib v0.1.0.
  [#58](https://github.com/PennyLaneAI/catalyst/pull/58)

* Replace input-checking assertions with exceptions.
  [#67](https://github.com/PennyLaneAI/catalyst/pull/67)

* Perform function inlining to improve optimizations and memory management within the compiler.
  [#72](https://github.com/PennyLaneAI/catalyst/pull/72)

<h3>Breaking changes</h3>

<h3>Bug fixes</h3>

* Several fixes to address memory leaks in the compiled program:

  Fix memory leaks from data that flows back into the Python environment.
  [#54](https://github.com/PennyLaneAI/catalyst/pull/54)

  Fix memory leaks resulting from partial bufferization at the MLIR level. This fix makes the
  necessary changes to reintroduce the ``-buffer-deallocation`` pass into the MLIR pass pipeline.
  The pass guarantees that all allocations contained within a function (that is allocations that are
  not returned from a function) are also deallocated.
  [#61](https://github.com/PennyLaneAI/catalyst/pull/61)

  Lift heap allocations for quantum op results from the runtime into the MLIR compiler core. This
  allows all memref buffers to be memory managed in MLIR using the
  [MLIR bufferization infrastructure](https://mlir.llvm.org/docs/Bufferization/).
  [#63](https://github.com/PennyLaneAI/catalyst/pull/63)

  Eliminate all memory leaks by tracking memory allocations at runtime. The memory allocations
  which are still alive when the compiled function terminates, will be freed in the
  finalization / teardown function.
  [#78](https://github.com/PennyLaneAI/catalyst/pull/78)

* Fix returning complex scalars from the compiled function.
  [#77](https://github.com/PennyLaneAI/catalyst/pull/77)

<h3>Contributors</h3>

This release contains contributions from (in alphabetical order):

Ali Asadi,
David Ittah,
Erick Ochoa Lopez,
Sergei Mironov.

# Release 0.1.1

<h3>New features</h3>

* Adds support for interpreting control flow operations.
  [#31](https://github.com/PennyLaneAI/catalyst/pull/31)

<h3>Improvements</h3>

* Adds fallback compiler drivers to increase reliability during linking phase. Also adds support for a
  CATALYST_CC environment variable for manual specification of the compiler driver used for linking.
  [#30](https://github.com/PennyLaneAI/catalyst/pull/30)

<h3>Breaking changes</h3>

<h3>Bug fixes</h3>

* Fixes the Catalyst image path in the readme to properly render on PyPI.

<h3>Contributors</h3>

This release contains contributions from (in alphabetical order):

Ali Asadi,
Erick Ochoa Lopez.

# Release 0.1.0

Initial public release.

<h3>Contributors</h3>

This release contains contributions from (in alphabetical order):

Ali Asadi,
Sam Banning,
David Ittah,
Josh Izaac,
Erick Ochoa Lopez,
Sergei Mironov,
Isidor Schoch.<|MERGE_RESOLUTION|>--- conflicted
+++ resolved
@@ -39,13 +39,12 @@
 * Fix the issue of triggering the C++ compiler driver twice.
   [(#594)](https://github.com/PennyLaneAI/catalyst/pull/594)
 
-<<<<<<< HEAD
-* Adds lowering pass for `shape` dialect. Allowing for a greater set of programs to be compiled.
+* Adds lowering pass for `shape` operations. This allows programs with `jnp.reshape` to succeed.
+  Some templates may use `jnp.reshape`.
   [(#592)](https://github.com/PennyLaneAI/catalyst/pull/592)
-=======
+
 * Fixes adjoint lowering bug that did not take into account control wires.
   [(#591)](https://github.com/PennyLaneAI/catalyst/pull/591)
->>>>>>> 3045742a
 
 <h3>Contributors</h3>
 
