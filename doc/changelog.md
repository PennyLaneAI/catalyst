--- conflicted
+++ resolved
@@ -42,18 +42,16 @@
    [1. 1. 1.]]
   ```
 
-<<<<<<< HEAD
-* The runtime now supports multiple active devices via using a pool of devices.
-  The new `RTDeviceType` data-class and `RTDeviceStatus` along with the `thread_local`
-  device instance pointer enable the runtime to better scope the lifetime of device
-  instances cuncurrently. With these changes, one can create multiple active devices
-  and execute multiple programs in a multithreaded environment.
-  [(#381)](https://github.com/PennyLaneAI/catalyst/pull/381)
-=======
 * Add support for finite-shot measurement statistics (`expval`, `var`, and `probs`)
   for `lightning.qubit` and `lightning.kokkos` devices.
   [(#392)](https://github.com/PennyLaneAI/catalyst/pull/392)
->>>>>>> 9f87218e
+
+* The runtime now supports multiple active devices managed via a device pool.
+  The new `RTDeviceType` data-class and `RTDeviceStatus` along with the `thread_local`
+  device instance pointer enable the runtime to better scope the lifetime of device
+  instances concurrently. With these changes, one can create multiple active devices
+  and execute multiple programs in a multithreaded environment.
+  [(#381)](https://github.com/PennyLaneAI/catalyst/pull/381)
 
 <h3>Improvements</h3>
 
@@ -86,11 +84,10 @@
   [(#396)](https://github.com/PennyLaneAI/catalyst/pull/396)
 
 * Add `DeviceReleaseOp` to the Quantum MLIR dialect. This will be lowered to
-  the `__quantum__rt__device_release()` runtime instruction and releases the device
-  memory and update the status of the device instance from `ACTIVE` to `RELEASE`.
-  The runtime will re-use this released instance instead of creating a new one
-  automatically at runtime in a multi-qnode workflow when multiple devices have
-  identical specifications.
+  the `__quantum__rt__device_release()` runtime instruction releasing the device
+  qubits and updating the status of the device instance from `ACTIVE` to `RELEASE`.
+  The runtime will reuse this released instance instead of creating a new one automatically
+  at runtime in a multi-qnode workflow when multiple devices have identical specifications.
   [(#381)](https://github.com/PennyLaneAI/catalyst/pull/381)
 
 <h3>Breaking changes</h3>
