--- conflicted
+++ resolved
@@ -185,11 +185,7 @@
   }
   ```
 
-<<<<<<< HEAD
-* Catalyst now has debug interfaces `get_compilation_stage` and `replace_ir` to acquire and 
-=======
 * Catalyst now has debug interfaces `get_compilation_stage` and `replace_ir` to acquire and
->>>>>>> 40a9ee92
   recompile the IR from a given pipeline pass. They can only be used with `keep_intermediate=True`.
   `get_compilation_stage` is renamed from `print_compilation_stage` and now returns a IR string.
   [(#981)](https://github.com/PennyLaneAI/catalyst/pull/981)
