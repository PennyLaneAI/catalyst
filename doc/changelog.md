# Release 0.3.2-dev

<h3>New features</h3>

<h3>Improvements</h3>

* Improve the compiler driver diagnostic output. The driver now provides more context for error
  messages and includes a verbose trace if verbose mode is enabled.
  [(#303)](https://github.com/PennyLaneAI/catalyst/pull/303)

* The AutoGraph feature, still experimental, now supports native Python `while` loops as well.
  [(#318)](https://github.com/PennyLaneAI/catalyst/pull/318)

  ```python
  @qjit(autograph=True)
  @qml.qnode(qml.device("lightning.qubit", wires=4))
  def circuit(n:int):
      i = 0
      while i < n:
          qml.RX(jnp.pi/2, wires=i)
          i += 1
      return qml.expval(qml.PauliZ(0))
  ```

<<<<<<< HEAD
* The AutoGraph feature now also supports native Python `and`, `or` and `not` operators in Boolean
  expressions.
  [(#325)](https://github.com/PennyLaneAI/catalyst/pull/325)

  ```python
  @qjit(autograph=True)
  @qml.qnode(qml.device("lightning.qubit", wires=1))
  def circuit(param:float):
      if param >= 0 and param < jnp.pi:
          qml.RX(param, wires=0)
      return qml.probs()
  ```

* Add support for third party devices.
  Third party `QuantumDevice` implementations can now be loaded into the runtime.
  [(#327)](https://github.com/PennyLaneAI/catalyst/pull/327)

<h3>Breaking changes</h3>

* The axis ordering for `catalyst.jacobian` is updated to match `jax.jacobian`. Assume we have parameters of shape 
  `[a,b]` and results of shape `[c,d]`. The jacobian would get the shape `[c,d,a,b]` instead of `[a,b,c,d]`.
  [(#283)](https://github.com/PennyLaneAI/catalyst/pull/283)

<h3>Bug fixes</h3>
=======
>>>>>>> a6ba402d
* The `requirements.txt` file to build Catalyst from source has been updated with a minimum PIP
  version, `>=22.3`. Previous versions of pip are unable to perform editable installs when the
  system-wide site-packages are read-only, even when the `--user` flag is provided.
  [(#311)](https://github.com/PennyLaneAI/catalyst/pull/311)

* Update the frontend to make it compatible with measurements as PyTrees in PennyLane `0.33.0`.
  [(#315)](https://github.com/PennyLaneAI/catalyst/pull/315)

* Add support for third party devices.
  Third party `QuantumDevice` implementations can now be loaded into the runtime.
  [(#327)](https://github.com/PennyLaneAI/catalyst/pull/327)

* Add `pennylane.compilers` entry points interface.
  [(#331)](https://github.com/PennyLaneAI/catalyst/pull/331)

  For any compiler packages seeking to be registered in PennyLane, this PR adds the `entry_points`
  metadata under the the group name `pennylane.compilers`, with the following entry points:

  - `context`: Path to the compilation evaluation context manager. This context manager should have
    the method context.is_tracing(), which returns True if called within a program that is being
    traced or captured.

  - `ops`: Path to the compiler operations module. This operations module may contain compiler
    specific versions of PennyLane operations. Within a JIT context, PennyLane operations may
    dispatch to these.

  - `qjit`: Path to the JIT compiler decorator provided by the compiler. This decorator should have
    the signature `qjit(fn, *args, **kwargs)`, where fn is the function to be compiled.

<h3>Breaking changes</h3>

* The axis ordering for `catalyst.jacobian` is updated to match `jax.jacobian`. Assume we have
  parameters of shape `[a,b]` and results of shape `[c,d]`. The jacobian would get the shape
  `[c,d,a,b]` instead of `[a,b,c,d]`.
  [(#283)](https://github.com/PennyLaneAI/catalyst/pull/283)

<h3>Bug fixes</h3>

* Enable AutoGraph to convert functions even when they are invoked through functional wrappers such
  as `adjoint`, `ctrl`, `grad`, `jacobian`, etc.
  [(#336)](https://github.com/PennyLaneAI/catalyst/pull/336)

  The following should now succeed:

  ```python
  def inner(n):
    for i in range(n):
      qml.T(i)

  @qjit(autograph=True)
  @qml.qnode(dev)
  def f(n: int):
      adjoint(inner)(n)
      return qml.state()
  ```

* Fixes the issue with missing `CFP_t` in `StateVectorLQubitDynamic` when building against the
  master branch of PennyLane-Lightning. This issue was introduced in
  [PR 499](https://github.com/PennyLaneAI/pennylane-lightning/pull/499).
  [(#322)](https://github.com/PennyLaneAI/catalyst/pull/322)

<h3>Contributors</h3>

This release contains contributions from (in alphabetical order):

Ali Asadi,
David Ittah,
Sergei Mironov,
Romain Moyard.

# Release 0.3.1

<h3>New features</h3>

* The experimental AutoGraph feature, now supports Python `for` loops, allowing native Python loops
  to be captured and compiled with Catalyst.
  [(#258)](https://github.com/PennyLaneAI/catalyst/pull/258)

  ```python
  dev = qml.device("lightning.qubit", wires=n)

  @qjit(autograph=True)
  @qml.qnode(dev)
  def f(n):
      for i in range(n):
          qml.Hadamard(wires=i)

      return qml.expval(qml.PauliZ(0))
  ```

  This feature extends the existing AutoGraph support for Python `if` statements introduced in v0.3.
  Note that TensorFlow must be installed for AutoGraph support.

* The quantum control operation can now be used in conjunction with Catalyst control flow, such as
  loops and conditionals, via the new `catalyst.ctrl` function.
  [(#282)](https://github.com/PennyLaneAI/catalyst/pull/282)

  Similar in behaviour to the `qml.ctrl` control modifier from PennyLane, `catalyst.ctrl` can
  additionally wrap around quantum functions which contain control flow, such as the Catalyst
  `cond`, `for_loop`, and `while_loop` primitives.

  ```python
  @qjit
  @qml.qnode(qml.device("lightning.qubit", wires=4))
  def circuit(x):

      @for_loop(0, 3, 1)
      def repeat_rx(i):
          qml.RX(x / 2, wires=i)

      catalyst.ctrl(repeat_rx, control=3)()

      return qml.expval(qml.PauliZ(0))
  ```

  ```pycon
  >>> circuit(0.2)
  array(1.)
  ```

* Catalyst now supports JAX's `array.at[index]` notation for array element assignment and updating.
  [(#273)](https://github.com/PennyLaneAI/catalyst/pull/273)

  ```python
  @qjit
  def add_multiply(l: jax.core.ShapedArray((3,), dtype=float), idx: int):
      res = l.at[idx].multiply(3)
      res2 = l.at[idx].add(2)
      return res + res2

  res = add_multiply(jnp.array([0, 1, 2]), 2)
  ```

  ```pycon
  >>> res
  [0, 2, 10]
  ```

  For more details on available methods, see the
  [JAX documentation](https://jax.readthedocs.io/en/latest/_autosummary/jax.numpy.ndarray.at.html).

<h3>Improvements</h3>

* The Lightning backend device has been updated to work with the new PL-Lightning monorepo.
  [(#259)](https://github.com/PennyLaneAI/catalyst/pull/259)
  [(#277)](https://github.com/PennyLaneAI/catalyst/pull/277)

* A new compiler driver has been implemented in C++. This improves compile-time performance by
  avoiding *round-tripping*, which is when the entire program being compiled is dumped to
  a textual form and re-parsed by another tool.

  This is also a requirement for providing custom metadata at the LLVM level, which is
  necessary for better integration with tools like Enzyme. Finally, this makes it more natural
  to improve error messages originating from C++ when compared to the prior subprocess-based
  approach.
  [(#216)](https://github.com/PennyLaneAI/catalyst/pull/216)

* Support the `braket.devices.Devices` enum class and `s3_destination_folder`
  device options for AWS Braket remote devices.
  [(#278)](https://github.com/PennyLaneAI/catalyst/pull/278)

* Improvements have been made to the build process, including avoiding unnecessary processes such
  as removing `opt` and downloading the wheel.
  [(#298)](https://github.com/PennyLaneAI/catalyst/pull/298)

* Remove a linker warning about duplicate `rpath`s when Catalyst wheels are installed on macOS.
  [(#314)](https://github.com/PennyLaneAI/catalyst/pull/314)

<h3>Bug fixes</h3>

* Fix incompatibilities with GCC on Linux introduced in v0.3.0 when compiling user programs.
  Due to these, Catalyst v0.3.0 only works when clang is installed in the user environment.

  - Resolve an issue with an empty linker flag, causing `ld` to error.
    [(#276)](https://github.com/PennyLaneAI/catalyst/pull/276)

  - Resolve an issue with undefined symbols provided the Catalyst runtime.
    [(#316)](https://github.com/PennyLaneAI/catalyst/pull/316)

* Remove undocumented package dependency on the zlib/zstd compression library.
  [(#308)](https://github.com/PennyLaneAI/catalyst/pull/308)

* Fix filesystem issue when compiling multiple functions with the same name and
  `keep_intermediate=True`.
  [(#306)](https://github.com/PennyLaneAI/catalyst/pull/306)

* Add support for applying the `adjoint` operation to `QubitUnitary` gates.
  `QubitUnitary` was not able to be `adjoint`ed when the variable holding the unitary matrix might
  change. This can happen, for instance, inside of a for loop.
  To solve this issue, the unitary matrix gets stored in the array list via push and pops.
  The unitary matrix is later reconstructed from the array list and `QubitUnitary` can be executed
  in the `adjoint`ed context.
  [(#304)](https://github.com/PennyLaneAI/catalyst/pull/304)
  [(#310)](https://github.com/PennyLaneAI/catalyst/pull/310)

<h3>Contributors</h3>

This release contains contributions from (in alphabetical order):

Ali Asadi,
David Ittah,
Erick Ochoa Lopez,
Jacob Mai Peng,
Sergei Mironov,
Romain Moyard.

# Release 0.3.0

<h3>New features</h3>

* Catalyst now officially supports macOS ARM devices, such as Apple M1/M2 machines,
  with macOS binary wheels available on PyPI. For more details on the changes involved to support
  macOS, please see the improvements section.
  [(#229)](https://github.com/PennyLaneAI/catalyst/pull/230)
  [(#232)](https://github.com/PennyLaneAI/catalyst/pull/232)
  [(#233)](https://github.com/PennyLaneAI/catalyst/pull/233)
  [(#234)](https://github.com/PennyLaneAI/catalyst/pull/234)

* Write Catalyst-compatible programs with native Python conditional statements.
  [(#235)](https://github.com/PennyLaneAI/catalyst/pull/235)

  AutoGraph is a new, experimental, feature that automatically converts Python conditional
  statements like `if`, `else`, and `elif`, into their equivalent functional forms provided by
  Catalyst (such as `catalyst.cond`).

  This feature is currently opt-in, and requires setting the `autograph=True` flag in the `qjit`
  decorator:

  ```python
  dev = qml.device("lightning.qubit", wires=1)

  @qjit(autograph=True)
  @qml.qnode(dev)
  def f(x):
      if x < 0.5:
          qml.RY(jnp.sin(x), wires=0)
      else:
          qml.RX(jnp.cos(x), wires=0)

      return qml.expval(qml.PauliZ(0))
  ```

  The implementation is based on the AutoGraph module from TensorFlow, and requires a working
  TensorFlow installation be available. In addition, Python loops (`for` and `while`) are not
  yet supported, and do not work in AutoGraph mode.

  Note that there are some caveats when using this feature especially around the use of global
  variables or object mutation inside of methods. A functional style is always recommended when
  using `qjit` or AutoGraph.

* The quantum adjoint operation can now be used in conjunction with Catalyst control flow, such as
  loops and conditionals. For this purpose a new instruction, `catalyst.adjoint`, has been added.
  [(#220)](https://github.com/PennyLaneAI/catalyst/pull/220)

  `catalyst.adjoint` can wrap around quantum functions which contain the Catalyst `cond`,
  `for_loop`, and `while_loop` primitives. Previously, the usage of `qml.adjoint` on functions with
  these primitives would result in decomposition errors. Note that a future release of Catalyst will
  merge the behaviour of `catalyst.adjoint` into `qml.adjoint` for convenience.

  ```python
  dev = qml.device("lightning.qubit", wires=3)

  @qjit
  @qml.qnode(dev)
  def circuit(x):

      @for_loop(0, 3, 1)
      def repeat_rx(i):
          qml.RX(x / 2, wires=i)

      adjoint(repeat_rx)()

      return qml.expval(qml.PauliZ(0))
  ```

  ```pycon
  >>> circuit(0.2)
  array(0.99500417)
  ```

  Additionally, the ability to natively represent the adjoint construct in Catalyst's program
  representation (IR) was added.

* QJIT-compiled programs now support (nested) container types as inputs and outputs of compiled
  functions. This includes lists and dictionaries, as well as any data structure implementing the
  [PyTree protocol](https://jax.readthedocs.io/en/latest/pytrees.html).
  [(#215)](https://github.com/PennyLaneAI/catalyst/pull/215)
  [(#221)](https://github.com/PennyLaneAI/catalyst/pull/221)

  For example, a program that accepts and returns a mix of dictionaries, lists, and tuples:

  ```python
  @qjit
  def workflow(params1, params2):
      res1 = params1["a"][0][0] + params2[1]
      return {"y1": jnp.sin(res1), "y2": jnp.cos(res1)}
  ```

  ```pycon
  >>> params1 = {"a": [[0.1], 0.2]}
  >>> params2 = (0.6, 0.8)
  >>> workflow(params1, params2)
  array(0.78332691)
  ```

* Compile-time backpropagation of arbitrary hybrid programs is now supported, via integration with
  [Enzyme AD](https://enzyme.mit.edu/).
  [(#158)](https://github.com/PennyLaneAI/catalyst/pull/158)
  [(#193)](https://github.com/PennyLaneAI/catalyst/pull/193)
  [(#224)](https://github.com/PennyLaneAI/catalyst/pull/224)
  [(#225)](https://github.com/PennyLaneAI/catalyst/pull/225)
  [(#239)](https://github.com/PennyLaneAI/catalyst/pull/239)
  [(#244)](https://github.com/PennyLaneAI/catalyst/pull/244)

  This allows `catalyst.grad` to differentiate hybrid functions that contain both classical
  pre-processing (inside & outside of QNodes), QNodes, as well as classical post-processing
  (outside of QNodes) via a combination of backpropagation and quantum gradient methods.

  The new default for the differentiation `method` attribute in `catalyst.grad` has been changed to
  `"auto"`, which performs Enzyme-based reverse mode AD on classical code, in conjunction with the
  quantum `diff_method` specified on each QNode:

  ```python
  dev = qml.device("lightning.qubit", wires=1)

  @qml.qnode(dev, diff_method="parameter-shift")
  def circuit(theta):
      qml.RX(jnp.exp(theta ** 2) / jnp.cos(theta / 4), wires=0)
      return qml.expval(qml.PauliZ(wires=0))
  ```

  ```pycon
  >>> grad = qjit(catalyst.grad(circuit, method="auto"))
  >>> grad(jnp.pi)
  array(0.05938718)
  ```

  The reworked differentiation pipeline means you can now compute exact derivatives of programs with
  both classical pre- and post-processing, as shown below:

  ```python
  @qml.qnode(qml.device("lightning.qubit", wires=1), diff_method="adjoint")
  def circuit(theta):
      qml.RX(jnp.exp(theta ** 2) / jnp.cos(theta / 4), wires=0)
      return qml.expval(qml.PauliZ(wires=0))

  def loss(theta):
      return jnp.pi / jnp.tanh(circuit(theta))

  @qjit
  def grad_loss(theta):
      return catalyst.grad(loss)(theta)
  ```

  ```pycon
  >>> grad_loss(1.0)
  array(-1.90958669)
  ```

  You can also use multiple QNodes with different differentiation methods:

  ```python
  @qml.qnode(qml.device("lightning.qubit", wires=1), diff_method="parameter-shift")
  def circuit_A(params):
      qml.RX(jnp.exp(params[0] ** 2) / jnp.cos(params[1] / 4), wires=0)
      return qml.probs()

  @qml.qnode(qml.device("lightning.qubit", wires=1), diff_method="adjoint")
  def circuit_B(params):
      qml.RX(jnp.exp(params[1] ** 2) / jnp.cos(params[0] / 4), wires=0)
      return qml.expval(qml.PauliZ(wires=0))

  def loss(params):
      return jnp.prod(circuit_A(params)) + circuit_B(params)

  @qjit
  def grad_loss(theta):
      return catalyst.grad(loss)(theta)
  ```

  ```pycon
  >>> grad_loss(jnp.array([1.0, 2.0]))
  array([ 0.57367285, 44.4911605 ])
  ```

  And you can differentiate purely classical functions as well:

  ```python
  def square(x: float):
      return x ** 2

  @qjit
  def dsquare(x: float):
      return catalyst.grad(square)(x)
  ```

  ```pycon
  >>> dsquare(2.3)
  array(4.6)
  ```

  Note that the current implementation of reverse mode AD is restricted to 1st order derivatives,
  but you can still use `catalyst.grad(method="fd")` is still available to perform a finite
  differences approximation of _any_ differentiable function.

* Add support for the new PennyLane arithmetic operators.
  [(#250)](https://github.com/PennyLaneAI/catalyst/pull/250)

  PennyLane is in the process of replacing `Hamiltonian` and `Tensor` observables with a set of
  general arithmetic operators. These consist of
  [Prod](https://docs.pennylane.ai/en/stable/code/api/pennylane.ops.op_math.Prod.html),
  [Sum](https://docs.pennylane.ai/en/stable/code/api/pennylane.ops.op_math.Sum.html) and
  [SProd](https://docs.pennylane.ai/en/stable/code/api/pennylane.ops.op_math.SProd.html).

  By default, using dunder methods (eg. `+`, `-`, `@`, `*`) to combine
  operators with scalars or other operators will create `Hamiltonian` and
  `Tensor` objects. However, these two methods will be deprecated in coming
  releases of PennyLane.

  To enable the new arithmetic operators, one can use `Prod`, `Sum`, and
  `Sprod` directly or activate them by calling [enable_new_opmath](https://docs.pennylane.ai/en/stable/code/api/pennylane.operation.enable_new_opmath.html)
  at the beginning of your PennyLane program.

  ``` python
  dev = qml.device("lightning.qubit", wires=2)

  @qjit
  @qml.qnode(dev)
  def circuit(x: float, y: float):
      qml.RX(x, wires=0)
      qml.RX(y, wires=1)
      qml.CNOT(wires=[0, 1])
      return qml.expval(0.2 * qml.PauliX(wires=0) - 0.4 * qml.PauliY(wires=1))
  ```

  ```pycon
  >>> qml.operation.enable_new_opmath()
  >>> qml.operation.active_new_opmath()
  True
  >>> circuit(np.pi / 4, np.pi / 2)
  array(0.28284271)
  ```

<h3>Improvements</h3>

* Better support for Hamiltonian observables:

  - Allow Hamiltonian observables with integer coefficients.
    [(#248)](https://github.com/PennyLaneAI/catalyst/pull/248)

    For example, compiling the following circuit wasn't previously allowed, but is
    now supported in Catalyst:

    ```python
    dev = qml.device("lightning.qubit", wires=2)

    @qjit
    @qml.qnode(dev)
    def circuit(x: float, y: float):
        qml.RX(x, wires=0)
        qml.RY(y, wires=1)

        coeffs = [1, 2]
        obs = [qml.PauliZ(0), qml.PauliZ(1)]
        return qml.expval(qml.Hamiltonian(coeffs, obs))
    ```

  - Allow nested Hamiltonian observables.
    [(#255)](https://github.com/PennyLaneAI/catalyst/pull/255)

    ```python
    @qjit
    @qml.qnode(qml.device("lightning.qubit", wires=3))
    def circuit(x, y, coeffs1, coeffs2):
        qml.RX(x, wires=0)
        qml.RX(y, wires=1)
        qml.RY(x + y, wires=2)

        obs = [
            qml.PauliX(0) @ qml.PauliZ(1),
            qml.Hamiltonian(coeffs1, [qml.PauliZ(0) @ qml.Hadamard(2)]),
        ]

        return qml.var(qml.Hamiltonian(coeffs2, obs))
    ```

* Various performance improvements:

  - The execution and compile time of programs has been reduced, by generating more efficient code
    and avoiding unnecessary optimizations. Specifically, a scalarization procedure was added to the
    MLIR pass pipeline, and LLVM IR compilation is now invoked with optimization level 0.
    [(#217)](https://github.com/PennyLaneAI/catalyst/pull/217)

  - The execution time of compiled functions has been improved in the frontend.
    [(#213)](https://github.com/PennyLaneAI/catalyst/pull/213)

    Specifically, the following changes have been made, which leads to a small but measurable
    improvement when using larger matrices as inputs, or functions with many inputs:

    + only loading the user program library once per compilation,
    + generating return value types only once per compilation,
    + avoiding unnecessary type promotion, and
    + avoiding unnecessary array copies.

  - Peak memory utilization of a JIT compiled program has been reduced, by allowing tensors to be
    scheduled for deallocation. Previously, the tensors were not deallocated until the end of the
    call to the JIT compiled function.
    [(#201)](https://github.com/PennyLaneAI/catalyst/pull/201)

* Various improvements have been made to enable Catalyst to compile on macOS:

  - Remove unnecessary `reinterpret_cast` from `ObsManager`. Removal of
    these `reinterpret_cast` allows compilation of the runtime to succeed
    in macOS. macOS uses an ILP32 mode for Aarch64 where they use the full 64
    bit mode but with 32 bit Integer, Long, and Pointers. This patch also
    changes a test file to prevent a mismatch in machines which compile using
    ILP32 mode.
    [(#229)](https://github.com/PennyLaneAI/catalyst/pull/230)

  - Allow runtime to be compiled on macOS. Substitute `nproc` with a call to
    `os.cpu_count()` and use correct flags for `ld.64`.
    [(#232)](https://github.com/PennyLaneAI/catalyst/pull/232)

  - Improve portability on the frontend to be available on macOS. Use
    `.dylib`, remove unnecessary flags, and address behaviour difference in
    flags.
    [(#233)](https://github.com/PennyLaneAI/catalyst/pull/233)

  - Small compatibility changes in order for all integration tests to succeed
    on macOS.
    [(#234)](https://github.com/PennyLaneAI/catalyst/pull/234)

* Dialects can compile with older versions of clang by avoiding type mismatches.
  [(#228)](https://github.com/PennyLaneAI/catalyst/pull/228)

* The runtime is now built against `qir-stdlib` pre-build artifacts.
  [(#236)](https://github.com/PennyLaneAI/catalyst/pull/236)

* Small improvements have been made to the CI/CD, including fixing the Enzyme
  cache, generalize caches to other operating systems, fix build wheel
  recipe, and remove references to QIR in runtime's Makefile.
  [(#243)](https://github.com/PennyLaneAI/catalyst/pull/243)
  [(#247)](https://github.com/PennyLaneAI/catalyst/pull/247)


<h3>Breaking changes</h3>

* Support for Python 3.8 has been removed.
  [(#231)](https://github.com/PennyLaneAI/catalyst/pull/231)

* The default differentiation method on ``grad`` and ``jacobian`` is reverse-mode
  automatic differentiation instead of finite differences. When a QNode does not have a
  ``diff_method`` specified, it will default to using the parameter shift method instead of
  finite-differences.
  [(#244)](https://github.com/PennyLaneAI/catalyst/pull/244)
  [(#271)](https://github.com/PennyLaneAI/catalyst/pull/271)

* The JAX version used by Catalyst has been updated to `v0.4.14`, the minimum PennyLane version
  required is now `v0.32`.
  [(#264)](https://github.com/PennyLaneAI/catalyst/pull/264)

* Due to the change allowing Python container objects as inputs to QJIT-compiled functions, Python
  lists are no longer automatically converted to JAX arrays.
  [(#231)](https://github.com/PennyLaneAI/catalyst/pull/231)

  This means that indexing on lists when the index is not static will cause a
  `TracerIntegerConversionError`, consistent with JAX's behaviour.

  That is, the following example is no longer support:

  ```python
  @qjit
  def f(x: list, index: int):
      return x[index]
  ```

  However, if the parameter `x` above is a JAX or NumPy array, the compilation will continue to
  succeed.

* The `catalyst.grad` function has been renamed to `catalyst.jacobian` and supports differentiation
  of functions that return multiple or non-scalar outputs. A new `catalyst.grad` function has been
  added that enforces that it is differentiating a function with a single scalar return value.
  [(#254)](https://github.com/PennyLaneAI/catalyst/pull/254)

<h3>Bug fixes</h3>

* Fixed an issue preventing the differentiation of `qml.probs` with the parameter-shift method.
  [(#211)](https://github.com/PennyLaneAI/catalyst/pull/211)

* Fixed the incorrect return value data-type with functions returning `qml.counts`.
  [(#221)](https://github.com/PennyLaneAI/catalyst/pull/221)

* Fix segmentation fault when differentiating a function where a quantum measurement is used
  multiple times by the same operation.
  [(#242)](https://github.com/PennyLaneAI/catalyst/pull/242)

<h3>Contributors</h3>

This release contains contributions from (in alphabetical order):

Ali Asadi,
David Ittah,
Erick Ochoa Lopez,
Jacob Mai Peng,
Romain Moyard,
Sergei Mironov.


# Release 0.2.1

<h3>Bug fixes</h3>

* Add missing OpenQASM backend in binary distribution, which relies on the latest version of the
  AWS Braket plugin for PennyLane to resolve dependency issues between the plugin, Catalyst, and
  PennyLane. The Lightning-Kokkos backend with Serial and OpenMP modes is also added to the binary
  distribution.
  [#198](https://github.com/PennyLaneAI/catalyst/pull/198)

* Return a list of decompositions when calling the decomposition method for control operations.
  This allows Catalyst to be compatible with upstream PennyLane.
  [#241](https://github.com/PennyLaneAI/catalyst/pull/241)

<h3>Improvements</h3>

* When using OpenQASM-based devices the string representation of the circuit is printed on
  exception.
  [#199](https://github.com/PennyLaneAI/catalyst/pull/199)

* Use ``pybind11::module`` interface library instead of ``pybind11::embed`` in the runtime for
  OpenQasm backend to avoid linking to the python library at compile time.
  [#200](https://github.com/PennyLaneAI/catalyst/pull/200)

<h3>Contributors</h3>

This release contains contributions from (in alphabetical order):

Ali Asadi,
David Ittah.

# Release 0.2.0

<h3>New features</h3>

* Catalyst programs can now be used inside of a larger JAX workflow which uses
  JIT compilation, automatic differentiation, and other JAX transforms.
  [#96](https://github.com/PennyLaneAI/catalyst/pull/96)
  [#123](https://github.com/PennyLaneAI/catalyst/pull/123)
  [#167](https://github.com/PennyLaneAI/catalyst/pull/167)
  [#192](https://github.com/PennyLaneAI/catalyst/pull/192)

  For example, call a Catalyst qjit-compiled function from within a JAX jit-compiled
  function:

  ```python
  dev = qml.device("lightning.qubit", wires=1)

  @qjit
  @qml.qnode(dev)
  def circuit(x):
      qml.RX(jnp.pi * x[0], wires=0)
      qml.RY(x[1] ** 2, wires=0)
      qml.RX(x[1] * x[2], wires=0)
      return qml.probs(wires=0)

  @jax.jit
  def cost_fn(weights):
      x = jnp.sin(weights)
      return jnp.sum(jnp.cos(circuit(x)) ** 2)
  ```

  ```pycon
  >>> cost_fn(jnp.array([0.1, 0.2, 0.3]))
  Array(1.32269195, dtype=float64)
  ```

  Catalyst-compiled functions can now also be automatically differentiated
  via JAX, both in forward and reverse mode to first-order,

  ```pycon
  >>> jax.grad(cost_fn)(jnp.array([0.1, 0.2, 0.3]))
  Array([0.49249037, 0.05197949, 0.02991883], dtype=float64)
  ```

  as well as vectorized using `jax.vmap`:

  ```pycon
  >>> jax.vmap(cost_fn)(jnp.array([[0.1, 0.2, 0.3], [0.4, 0.5, 0.6]]))
  Array([1.32269195, 1.53905377], dtype=float64)
  ```

  In particular, this allows for a reduction in boilerplate when using
  JAX-compatible optimizers such as `jaxopt`:

  ```pycon
  >>> opt = jaxopt.GradientDescent(cost_fn)
  >>> params = jnp.array([0.1, 0.2, 0.3])
  >>> (final_params, _) = jax.jit(opt.run)(params)
  >>> final_params
  Array([-0.00320799,  0.03475223,  0.29362844], dtype=float64)
  ```

  Note that, in general, best performance will be seen when the Catalyst
  `@qjit` decorator is used to JIT the entire hybrid workflow. However, there
  may be cases where you may want to delegate only the quantum part of your
  workflow to Catalyst, and let JAX handle classical components (for example,
  due to missing a feature or compatibility issue in Catalyst).

* Support for Amazon Braket devices provided via the PennyLane-Braket plugin.
  [#118](https://github.com/PennyLaneAI/catalyst/pull/118)
  [#139](https://github.com/PennyLaneAI/catalyst/pull/139)
  [#179](https://github.com/PennyLaneAI/catalyst/pull/179)
  [#180](https://github.com/PennyLaneAI/catalyst/pull/180)

  This enables quantum subprograms within a JIT-compiled Catalyst workflow to
  execute on Braket simulator and hardware devices, including remote
  cloud-based simulators such as SV1.

  ```python
  def circuit(x, y):
      qml.RX(y * x, wires=0)
      qml.RX(x * 2, wires=1)
      return qml.expval(qml.PauliY(0) @ qml.PauliZ(1))

  @qjit
  def workflow(x: float, y: float):
      device = qml.device("braket.local.qubit", backend="braket_sv", wires=2)
      g = qml.qnode(device)(circuit)
      h = catalyst.grad(g)
      return h(x, y)

  workflow(1.0, 2.0)
  ```

  For a list of available devices, please see the [PennyLane-Braket](https://amazon-braket-pennylane-plugin-python.readthedocs.io/en/latest/)
  documentation.

  Internally, the quantum instructions are generating OpenQASM3 kernels at
  runtime; these are then executed on both local (`braket.local.qubit`) and
  remote (`braket.aws.qubit`) devices backed by Amazon Braket Python SDK,

  with measurement results then propagated back to the frontend.

  Note that at initial release, not all Catalyst features are supported with Braket.
  In particular, dynamic circuit features, such as mid-circuit measurements, will
  not work with Braket devices.

* Catalyst conditional functions defined via `@catalyst.cond` now support an arbitrary
  number of 'else if' chains.
  [#104](https://github.com/PennyLaneAI/catalyst/pull/104)

  ```python
  dev = qml.device("lightning.qubit", wires=1)

  @qjit
  @qml.qnode(dev)
  def circuit(x):

      @catalyst.cond(x > 2.7)
      def cond_fn():
          qml.RX(x, wires=0)

      @cond_fn.else_if(x > 1.4)
      def cond_elif():
          qml.RY(x, wires=0)

      @cond_fn.otherwise
      def cond_else():
          qml.RX(x ** 2, wires=0)

      cond_fn()

      return qml.probs(wires=0)
  ```

* Iterating in reverse is now supported with constant negative step sizes via `catalyst.for_loop`.
  [#129](https://github.com/PennyLaneAI/catalyst/pull/129)

  ```python
  dev = qml.device("lightning.qubit", wires=1)

  @qjit
  @qml.qnode(dev)
  def circuit(n):

      @catalyst.for_loop(n, 0, -1)
      def loop_fn(_):
          qml.PauliX(0)

      loop_fn()
      return measure(0)
  ```

* Additional gradient transforms for computing the vector-Jacobian product (VJP)
  and Jacobian-vector product (JVP) are now available in Catalyst.
  [#98](https://github.com/PennyLaneAI/catalyst/pull/98)

  Use `catalyst.vjp` to compute the forward-pass value and VJP:

  ```python
  @qjit
  def vjp(params, cotangent):
      def f(x):
          y = [jnp.sin(x[0]), x[1] ** 2, x[0] * x[1]]
          return jnp.stack(y)

      return catalyst.vjp(f, [params], [cotangent])
  ```

  ```pycon
  >>> x = jnp.array([0.1, 0.2])
  >>> dy = jnp.array([-0.5, 0.1, 0.3])
  >>> vjp(x, dy)
  [array([0.09983342, 0.04      , 0.02      ]),
   array([-0.43750208,  0.07000001])]
  ```

  Use `catalyst.jvp` to compute the forward-pass value and JVP:

  ```python
  @qjit
  def jvp(params, tangent):
      def f(x):
          y = [jnp.sin(x[0]), x[1] ** 2, x[0] * x[1]]
          return jnp.stack(y)

      return catalyst.jvp(f, [params], [tangent])
  ```

  ```pycon
  >>> x = jnp.array([0.1, 0.2])
  >>> tangent = jnp.array([0.3, 0.6])
  >>> jvp(x, tangent)
  [array([0.09983342, 0.04      , 0.02      ]),
   array([0.29850125, 0.24000006, 0.12      ])]
  ```

* Support for multiple backend devices within a single qjit-compiled function
  is now available.
  [#86](https://github.com/PennyLaneAI/catalyst/pull/86)
  [#89](https://github.com/PennyLaneAI/catalyst/pull/89)

  For example, if you compile the Catalyst runtime
  with `lightning.kokkos` support (via the compilation flag
  `ENABLE_LIGHTNING_KOKKOS=ON`), you can use `lightning.qubit` and
  `lightning.kokkos` within a singular workflow:

  ```python
  dev1 = qml.device("lightning.qubit", wires=1)
  dev2 = qml.device("lightning.kokkos", wires=1)

  @qml.qnode(dev1)
  def circuit1(x):
      qml.RX(jnp.pi * x[0], wires=0)
      qml.RY(x[1] ** 2, wires=0)
      qml.RX(x[1] * x[2], wires=0)
      return qml.var(qml.PauliZ(0))

  @qml.qnode(dev2)
  def circuit2(x):

      @catalyst.cond(x > 2.7)
      def cond_fn():
          qml.RX(x, wires=0)

      @cond_fn.otherwise
      def cond_else():
          qml.RX(x ** 2, wires=0)

      cond_fn()

      return qml.probs(wires=0)

  @qjit
  def cost(x):
      return circuit2(circuit1(x))
  ```

  ```pycon
  >>> x = jnp.array([0.54, 0.31])
  >>> cost(x)
  array([0.80842369, 0.19157631])
  ```

* Support for returning the variance of Hamiltonians,
  Hermitian matrices, and Tensors via `qml.var` has been added.
  [#124](https://github.com/PennyLaneAI/catalyst/pull/124)

  ```python
  dev = qml.device("lightning.qubit", wires=2)

  @qjit
  @qml.qnode(dev)
  def circuit(x):
      qml.RX(jnp.pi * x[0], wires=0)
      qml.RY(x[1] ** 2, wires=1)
      qml.CNOT(wires=[0, 1])
      qml.RX(x[1] * x[2], wires=0)
      return qml.var(qml.PauliZ(0) @ qml.PauliX(1))
  ```

  ```pycon
  >>> x = jnp.array([0.54, 0.31])
  >>> circuit(x)
  array(0.98851544)
  ```

<h3>Breaking changes</h3>

* The `catalyst.grad` function now supports using the differentiation
  method defined on the QNode (via the `diff_method` argument) rather than
  applying a global differentiation method.
  [#163](https://github.com/PennyLaneAI/catalyst/pull/163)

  As part of this change, the `method` argument now accepts
  the following options:

  - `method="auto"`:  Quantum components of the hybrid function are
    differentiated according to the corresponding QNode `diff_method`, while
    the classical computation is differentiated using traditional auto-diff.

    With this strategy, Catalyst only currently supports QNodes with
    `diff_method="param-shift" and `diff_method="adjoint"`.

  - `method="fd"`: First-order finite-differences for the entire hybrid function.
    The `diff_method` argument for each QNode is ignored.

  This is an intermediate step towards differentiating functions that
  internally call multiple QNodes, and towards supporting differentiation of
  classical postprocessing.

<h3>Improvements</h3>

* Catalyst has been upgraded to work with JAX v0.4.13.
  [#143](https://github.com/PennyLaneAI/catalyst/pull/143)
  [#185](https://github.com/PennyLaneAI/catalyst/pull/185)

* Add a Backprop operation for using autodifferentiation (AD) at the LLVM
  level with Enzyme AD. The Backprop operations has a bufferization pattern
  and a lowering to LLVM.
  [#107](https://github.com/PennyLaneAI/catalyst/pull/107)
  [#116](https://github.com/PennyLaneAI/catalyst/pull/116)

* Error handling has been improved. The runtime now throws more descriptive
  and unified expressions for runtime errors and assertions.
  [#92](https://github.com/PennyLaneAI/catalyst/pull/92)

* In preparation for easier debugging, the compiler has been refactored to
  allow easy prototyping of new compilation pipelines.
  [#38](https://github.com/PennyLaneAI/catalyst/pull/38)

  In the future, this will allow the ability to generate MLIR or LLVM-IR by
  loading input from a string or file, rather than generating it from Python.

  As part of this refactor, the following changes were made:

  - Passes are now classes. This allows developers/users looking to change
    flags to inherit from these passes and change the flags.

  - Passes are now passed as arguments to the compiler. Custom passes can just
    be passed to the compiler as an argument, as long as they implement a run
    method which takes an input and the output of this method can be fed to
    the next pass.

* Improved Python compatibility by providing a stable signature for user
  generated functions.
  [#106](https://github.com/PennyLaneAI/catalyst/pull/106)

* Handle C++ exceptions without unwinding the whole stack.
  [#99](https://github.com/PennyLaneAI/catalyst/pull/99)

* Reduce the number of classical invocations by counting the number of gate parameters in
  the `argmap` function.
  [#136](https://github.com/PennyLaneAI/catalyst/pull/136)

  Prior to this, the computation of hybrid gradients executed all of the classical code
  being differentiated in a `pcount` function that solely counted the number of gate
  parameters in the quantum circuit. This was so `argmap` and other downstream
  functions could allocate memrefs large enough to store all gate parameters.

  Now, instead of counting the number of parameters separately, a dynamically-resizable
  array is used in the `argmap` function directly to store the gate parameters. This
  removes one invocation of all of the classical code being differentiated.

* Use Tablegen to define MLIR passes instead of C++ to reduce overhead of adding new passes.
  [#157](https://github.com/PennyLaneAI/catalyst/pull/157)

* Perform constant folding on wire indices for `quantum.insert` and `quantum.extract` ops,
  used when writing (resp. reading) qubits to (resp. from) quantum registers.
  [#161](https://github.com/PennyLaneAI/catalyst/pull/161)

* Represent known named observables as members of an MLIR Enum rather than a raw integer.
  This improves IR readability.
  [#165](https://github.com/PennyLaneAI/catalyst/pull/165)

<h3>Bug fixes</h3>

* Fix a bug in the mapping from logical to concrete qubits for mid-circuit measurements.
  [#80](https://github.com/PennyLaneAI/catalyst/pull/80)

* Fix a bug in the way gradient result type is inferred.
  [#84](https://github.com/PennyLaneAI/catalyst/pull/84)

* Fix a memory regression and reduce memory footprint by removing unnecessary
  temporary buffers.
  [#100](https://github.com/PennyLaneAI/catalyst/pull/100)

* Provide a new abstraction to the `QuantumDevice` interface in the runtime
  called `DataView`. C++ implementations of the interface can iterate
  through and directly store results into the `DataView` independent of the
  underlying memory layout. This can eliminate redundant buffer copies at the
  interface boundaries, which has been applied to existing devices.
  [#109](https://github.com/PennyLaneAI/catalyst/pull/109)

* Reduce memory utilization by transferring ownership of buffers from the
  runtime to Python instead of copying them. This includes adding a compiler
  pass that copies global buffers into the heap as global buffers cannot be
  transferred to Python.
  [#112](https://github.com/PennyLaneAI/catalyst/pull/112)

* Temporary fix of use-after-free and dependency of uninitialized memory.
  [#121](https://github.com/PennyLaneAI/catalyst/pull/121)

* Fix file renaming within pass pipelines.
  [#126](https://github.com/PennyLaneAI/catalyst/pull/126)

* Fix the issue with the `do_queue` deprecation warnings in PennyLane.
  [#146](https://github.com/PennyLaneAI/catalyst/pull/146)

* Fix the issue with gradients failing to work with hybrid functions that
  contain constant `jnp.array` objects. This will enable PennyLane operators
  that have data in the form of a `jnp.array`, such as a Hamiltonian, to be
  included in a qjit-compiled function.
  [#152](https://github.com/PennyLaneAI/catalyst/pull/152)

  An example of a newly supported workflow:

  ```python
  coeffs = jnp.array([0.1, 0.2])
  terms = [qml.PauliX(0) @ qml.PauliZ(1), qml.PauliZ(0)]
  H = qml.Hamiltonian(coeffs, terms)

  @qjit
  @qml.qnode(qml.device("lightning.qubit", wires=2))
  def circuit(x):
    qml.RX(x[0], wires=0)
    qml.RY(x[1], wires=0)
    qml.CNOT(wires=[0, 1])
    return qml.expval(H)

  params = jnp.array([0.3, 0.4])
  jax.grad(circuit)(params)
  ```

<h3>Contributors</h3>

This release contains contributions from (in alphabetical order):

Ali Asadi,
David Ittah,
Erick Ochoa Lopez,
Jacob Mai Peng,
Romain Moyard,
Sergei Mironov.

# Release 0.1.2

<h3>New features</h3>

* Add an option to print verbose messages explaining the compilation process.
  [#68](https://github.com/PennyLaneAI/catalyst/pull/68)

* Allow ``catalyst.grad`` to be used on any traceable function (within a qjit context).
  This means the operation is no longer restricted to acting on ``qml.qnode``s only.
  [#75](https://github.com/PennyLaneAI/catalyst/pull/75)

<h3>Improvements</h3>

* Work in progress on a Lightning-Kokkos backend:

  Bring feature parity to the Lightning-Kokkos backend simulator.
  [#55](https://github.com/PennyLaneAI/catalyst/pull/55)

  Add support for variance measurements for all observables.
  [#70](https://github.com/PennyLaneAI/catalyst/pull/70)

* Build the runtime against qir-stdlib v0.1.0.
  [#58](https://github.com/PennyLaneAI/catalyst/pull/58)

* Replace input-checking assertions with exceptions.
  [#67](https://github.com/PennyLaneAI/catalyst/pull/67)

* Perform function inlining to improve optimizations and memory management within the compiler.
  [#72](https://github.com/PennyLaneAI/catalyst/pull/72)

<h3>Breaking changes</h3>

<h3>Bug fixes</h3>

* Several fixes to address memory leaks in the compiled program:

  Fix memory leaks from data that flows back into the Python environment.
  [#54](https://github.com/PennyLaneAI/catalyst/pull/54)

  Fix memory leaks resulting from partial bufferization at the MLIR level. This fix makes the
  necessary changes to reintroduce the ``-buffer-deallocation`` pass into the MLIR pass pipeline.
  The pass guarantees that all allocations contained within a function (that is allocations that are
  not returned from a function) are also deallocated.
  [#61](https://github.com/PennyLaneAI/catalyst/pull/61)

  Lift heap allocations for quantum op results from the runtime into the MLIR compiler core. This
  allows all memref buffers to be memory managed in MLIR using the
  [MLIR bufferization infrastructure](https://mlir.llvm.org/docs/Bufferization/).
  [#63](https://github.com/PennyLaneAI/catalyst/pull/63)

  Eliminate all memory leaks by tracking memory allocations at runtime. The memory allocations
  which are still alive when the compiled function terminates, will be freed in the
  finalization / teardown function.
  [#78](https://github.com/PennyLaneAI/catalyst/pull/78)

* Fix returning complex scalars from the compiled function.
  [#77](https://github.com/PennyLaneAI/catalyst/pull/77)

<h3>Contributors</h3>

This release contains contributions from (in alphabetical order):

Ali Asadi,
David Ittah,
Erick Ochoa Lopez,
Sergei Mironov.

# Release 0.1.1

<h3>New features</h3>

* Adds support for interpreting control flow operations.
  [#31](https://github.com/PennyLaneAI/catalyst/pull/31)

<h3>Improvements</h3>

* Adds fallback compiler drivers to increase reliability during linking phase. Also adds support for a
  CATALYST_CC environment variable for manual specification of the compiler driver used for linking.
  [#30](https://github.com/PennyLaneAI/catalyst/pull/30)

<h3>Breaking changes</h3>

<h3>Bug fixes</h3>

* Fixes the Catalyst image path in the readme to properly render on PyPI.

<h3>Contributors</h3>

This release contains contributions from (in alphabetical order):

Ali Asadi,
Erick Ochoa Lopez.

# Release 0.1.0

Initial public release.

<h3>Contributors</h3>

This release contains contributions from (in alphabetical order):

Ali Asadi,
Sam Banning,
David Ittah,
Josh Izaac,
Erick Ochoa Lopez,
Sergei Mironov,
Isidor Schoch.<|MERGE_RESOLUTION|>--- conflicted
+++ resolved
@@ -22,7 +22,6 @@
       return qml.expval(qml.PauliZ(0))
   ```
 
-<<<<<<< HEAD
 * The AutoGraph feature now also supports native Python `and`, `or` and `not` operators in Boolean
   expressions.
   [(#325)](https://github.com/PennyLaneAI/catalyst/pull/325)
@@ -36,10 +35,6 @@
       return qml.probs()
   ```
 
-* Add support for third party devices.
-  Third party `QuantumDevice` implementations can now be loaded into the runtime.
-  [(#327)](https://github.com/PennyLaneAI/catalyst/pull/327)
-
 <h3>Breaking changes</h3>
 
 * The axis ordering for `catalyst.jacobian` is updated to match `jax.jacobian`. Assume we have parameters of shape 
@@ -47,8 +42,7 @@
   [(#283)](https://github.com/PennyLaneAI/catalyst/pull/283)
 
 <h3>Bug fixes</h3>
-=======
->>>>>>> a6ba402d
+
 * The `requirements.txt` file to build Catalyst from source has been updated with a minimum PIP
   version, `>=22.3`. Previous versions of pip are unable to perform editable installs when the
   system-wide site-packages are read-only, even when the `--user` flag is provided.
