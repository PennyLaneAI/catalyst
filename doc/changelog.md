--- conflicted
+++ resolved
@@ -137,7 +137,6 @@
   [(#775)](https://github.com/PennyLaneAI/catalyst/pull/775)
   [(#777)](https://github.com/PennyLaneAI/catalyst/pull/777)
 
-<<<<<<< HEAD
 * Differentiation support for callbacks. (Not yet enabled on the frontend)
   [(#706)](https://github.com/PennyLaneAI/catalyst/pull/706)
   [(#782)](https://github.com/PennyLaneAI/catalyst/pull/782)
@@ -151,7 +150,7 @@
   partial derivative of `pure_callback`s needs to be computed.
   Since callbacks are opaque to the compiler, the user needs to register
   custom gradients with Enzyme.
-=======
+
 * Support controlled operations without matrices via applying PennyLane's decomposition.
   [(#831)](https://github.com/PennyLaneAI/catalyst/pull/831)
 
@@ -163,7 +162,6 @@
       qml.ctrl(qml.TrotterProduct(H, time=2.4, order=2), control=[1])
       return qml.state()
   ```
->>>>>>> 880798a1
 
 <h3>Improvements</h3>
 
