--- conflicted
+++ resolved
@@ -2,7 +2,6 @@
 
 <h3>New features</h3>
 
-<<<<<<< HEAD
 * Catalyst is now accessible directly within the PennyLane user interface,
   once Catalyst is installed, allowing easy access to Catalyst just-in-time
   functionality.
@@ -105,14 +104,14 @@
 
   Currently, most PennyLane transforms will work with Catalyst
   as long as:
-  
+
   - The circuit does not include any Catalyst-specific features, such
     as Catalyst control flow or measurement,
-  
+
   - The QNode returns only lists of measurement processes,
-  
+
   - AutoGraph is disabled, and
-  
+
   - The transformation does not require or depend on the numeric value of
     dynamic variables.
 
@@ -120,14 +119,15 @@
   [(#366)](https://github.com/PennyLaneAI/catalyst/pull/366)
   [(#386)](https://github.com/PennyLaneAI/catalyst/pull/385)
   [(#390)](https://github.com/PennyLaneAI/catalyst/pull/390)
+  [(#411)](https://github.com/PennyLaneAI/catalyst/pull/411)
 
   The `@qjit` decorator can now be used to compile functions that accepts or contain tensors
   whose dimensions are not known at compile time; runtime execution with different shapes
   is supported without recompilation.
 
-  In addition, standard tensor initialisation functions `jax.numpy.ones`, `jnp.zeros`, and
+  In addition, standard tensor initialization functions `jax.numpy.ones`, `jnp.zeros`, and
   `jnp.empty` now accept dynamic variables (where the value is only known at
-  runtime). 
+  runtime).
 
   ``` python
   @qjit
@@ -171,11 +171,7 @@
   ```
 
   Note that support for dynamic arrays in control-flow primitives (such as loops),
-  as well as the ability to index dynamic arrays, is not yet supported.
-=======
-* Catalyst supports indexing and assignments of the dynamically-shaped arrays.
-  [(#411)](https://github.com/PennyLaneAI/catalyst/pull/411)
->>>>>>> f9c5a1f7
+  is not yet supported.
 
 * Error mitigation using the zero-noise extrapolation method is now available through the
   `catalyst.mitigate_with_zne` transform.
@@ -327,10 +323,10 @@
 * The allocation and deallocation operations in MLIR (`AllocOp`, `DeallocOp`) now follow simple
   value semantics for qubit register values, instead of modelling memory in the MLIR trait system.
   Similarly, the frontend generates proper value semantics by deallocating the final register value.
-  
+
   The change enables functions at the MLIR level to accept and return quantum register values,
   which would otherwise not be correctly identified as aliases of existing register values by the
-  bufferization system. 
+  bufferization system.
   [(#360)](https://github.com/PennyLaneAI/catalyst/pull/360)
 
 <h3>Breaking changes</h3>
@@ -590,9 +586,9 @@
 * Catalyst now supports `jax.numpy.polyfit` inside a qjitted function.
   [(#367)](https://github.com/PennyLaneAI/catalyst/pull/367/)
 
-* Catalyst now supports custom calls (including the one from HLO). We added support in MLIR (operation, bufferization 
-  and lowering). In the `lib_custom_calls`, developers then implement their custom calls and use external functions 
-  directly (e.g. Lapack). The OpenBlas library is taken from Scipy and linked in Catalyst, therefore any function from 
+* Catalyst now supports custom calls (including the one from HLO). We added support in MLIR (operation, bufferization
+  and lowering). In the `lib_custom_calls`, developers then implement their custom calls and use external functions
+  directly (e.g. Lapack). The OpenBlas library is taken from Scipy and linked in Catalyst, therefore any function from
   it can be used.
   [(#367)](https://github.com/PennyLaneAI/catalyst/pull/367/)
 
