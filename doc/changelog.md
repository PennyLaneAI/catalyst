--- conflicted
+++ resolved
@@ -2,7 +2,6 @@
 
 <h3>New features</h3>
 
-<<<<<<< HEAD
 * Add lowering to tensor dialect for MHLO scatter. It unlocks indexing and updating jax arrays.
   [(#273)](https://github.com/PennyLaneAI/catalyst/pull/273)
 
@@ -20,7 +19,7 @@
   ```pycon
   >>> res
   [0, 2, 10]
-=======
+
 * Catalyst users can now use Python for loop statements in their programs without having to
   explicitly use the functional `catalyst.for_loop` form!
   [#258](https://github.com/PennyLaneAI/catalyst/pull/258)
@@ -40,7 +39,6 @@
       ...
 
       return qml.expval(qml.PauliZ(0))
->>>>>>> 8106beb8
   ```
 
 <h3>Improvements</h3>
