# Release 0.7.0-dev

<h3>New features</h3>

* `qjit` adheres to user-specified `mcm_method` given to the `QNode`.
  [(#798)](https://github.com/PennyLaneAI/catalyst/pull/798)

* The `dynamic_one_shot` transform uses a single auxiliary tape which is repeatedly simulated `n_shots` times to simulate hardware-like results.
  The loop over shots is executed with `catalyst.vmap`.
  [(#5617)](https://github.com/PennyLaneAI/pennylane/pull/5617)

* The Catalyst frontend now supports Python logging through PennyLane's `qml.logging` module.
  [(#660)](https://github.com/PennyLaneAI/catalyst/pull/660)

* Support for disabling Autograph for a specific function or
  only for the function calls inside a specific context,
  without affecting the bare code inside such context.
  [(#705)](https://github.com/PennyLaneAI/catalyst/pull/705)
  [(#710)](https://github.com/PennyLaneAI/catalyst/pull/710)

  Using `disable_autograph` as a decorator is now possible:

  ```py
  @disable_autograph
  def f():
    x = 6
    if x > 5:
      y = x ** 2
    else:
      y = x ** 3
    return y

  @qjit(autograph=True)
  def g(x: float, n: int):
    for _ in range(n):
      x = x + f()
    return x

  ```

  Applying `disable_autograph` to a context is now possible:

  ```py
  def f():
    x = 6
    if x > 5:
      y = x ** 2
    else:
      y = x ** 3
    return y

  @qjit(autograph=True)
  def g():
    x = 0.4
    with disable_autograph:
      x += f()
    return x

  ```

* Support for usage of single index JAX array assignments
  inside Autograph annotated functions.
  [(#717)](https://github.com/PennyLaneAI/catalyst/pull/717)

  Using `x[i] = y` in favor of `x = x.at(i).set(y)` is now possible:

  ```py
  @qjit(autograph=True)
  def f(x):
    first_dim = x.shape[0]
    result = jnp.empty((first_dim,), dtype=x.dtype)

    for i in range(first_dim):
      result[i] = x[i] * 2

    return result

  ```

* Support for including a list of (sub)modules to be allow-listed for autograph conversion.
  [(#725)](https://github.com/PennyLaneAI/catalyst/pull/725)

  Although library code is not meant to be targeted by Autograph conversion,
  it sometimes make sense to enable it for specific submodules that might
  benefit from such conversion:

  ```py
  @qjit(autograph=True, autograph_include=["excluded_module.submodule"])
  def f(x):
    return excluded_module.submodule.func(x)

  ```

<h3>Improvements</h3>

* Catalyst now performs a stricter validation of the wire requirements for devices. In particular,
  only integer, continuous wire labels starting at 0 are allowed.
  [(#784)](https://github.com/PennyLaneAI/catalyst/pull/784)

* Catalyst no longer disallows quantum circuits with 0 qubits.
  [(#784)](https://github.com/PennyLaneAI/catalyst/pull/784)

* Catalyst's adjoint and ctrl methods are now fully compatible with the PennyLane equivalent when
  applied to a single Operator. This should lead to improved compatibility with PennyLane library code,
  as well when reusing quantum functions with both Catalyst and PennyLane.
  [(#768)](https://github.com/PennyLaneAI/catalyst/pull/768)
  [(#771)](https://github.com/PennyLaneAI/catalyst/pull/771)

* Catalyst now has support for `qml.sample(m)` where `m` is the result of a mid-circuit
  measurement. For now the feature is equivalent to returning `m` directly from a quantum
  function, but will be improved to return an array with one measurement result for each
  shot in a shots-based execution mode.
  [(#731)](https://github.com/PennyLaneAI/catalyst/pull/731)

* `debug.callbacks` are marked as inactive. This means `debug.callbacks` will not be considered
  as active for the computation of gradients.
  [(#706)](https://github.com/PennyLaneAI/catalyst/pull/706)

* Added support for IsingZZ gate in Catalyst frontend. Previously, the IsingZZ gate would be
  decomposed into a CNOT and RZ gates. However, this is not needed as the PennyLane-Lightning
  simulator supports this gate.
  [(#730)](https://github.com/PennyLaneAI/catalyst/pull/730)

* Can now compile functions that have been annotated with return type
  annotations.
  [(#751)](https://github.com/PennyLaneAI/catalyst/pull/751)

* Refactored `vmap`,`qjit`, `mitigate_with_zne` and gradient decorators in order to follow
  a unified pattern that uses a callable class implementing the decorator's logic. This
  prevents having to excessively define functions in a nested fashion.
  [(#758)](https://github.com/PennyLaneAI/catalyst/pull/758)
  [(#761)](https://github.com/PennyLaneAI/catalyst/pull/761)
  [(#762)](https://github.com/PennyLaneAI/catalyst/pull/762)
  [(#763)](https://github.com/PennyLaneAI/catalyst/pull/763)

* Catalyst tests now manipulate device capabilities rather than text configurations files.
  [(#712)](https://github.com/PennyLaneAI/catalyst/pull/712)

* The built-in instrumentation with `detailed` output will no longer report the cumulative time for
  MLIR pipelines, since was being reported as just another step alongside the individual timings for
  each pipeline.
  [(#772)](https://github.com/PennyLaneAI/catalyst/pull/772)

* Raise a better error message when no shots are specified and `qml.sample` or `qml.counts` is used.
  [(#786)](https://github.com/PennyLaneAI/catalyst/pull/786)

* The measurement primitives now have a standardized call signature so that `shots` and `shape` can
  both be provided as keyword arguments.
  [(#790)](https://github.com/PennyLaneAI/catalyst/pull/790)

* Finite difference is now always possible regardless of whether the differentiated function has a valid gradient for autodiff or not. 
  [(#789)](https://github.com/PennyLaneAI/catalyst/pull/789)

<h3>Breaking changes</h3>

* Binary distributions for Linux are now based on `manylinux_2_28` instead of `manylinux_2014`.
  As a result, Catalyst will only be compatible on systems with `glibc` versions `2.28` and above
  (e.g. Ubuntu 20.04 and above).
  [(#663)](https://github.com/PennyLaneAI/catalyst/pull/663)

<h3>Bug fixes</h3>

* The Catalyst runtime now raises an error if an qubit is accessed out of bounds from the allocated
  register.
  [(#784)](https://github.com/PennyLaneAI/catalyst/pull/784)

* Correctly querying batching rules for `jax.scipy.linalg.expm`
  [(#733)](https://github.com/PennyLaneAI/catalyst/pull/733)

* Correctly linking openblas routines necessary for `jax.scipy.linalg.expm`.
  In this bug fix, four openblas routines were newly linked and are now discoverable by `stablehlo.custom_call@<blas_routine>`. They are `blas_dtrsm`, `blas_ztrsm`, `lapack_dgetrf`, `lapack_zgetrf`.
  [(#752)](https://github.com/PennyLaneAI/catalyst/pull/752)

* Correctly recording types of constant array when lowering `catalyst.grad` to mlir
  [(#778)](https://github.com/PennyLaneAI/catalyst/pull/778)

<h3>Internal changes</h3>

* The `QCtrl` class in Catalyst has been renamed to `HybridCtrl`, indicating its capability
  to contain a nested scope of both quantum and classical operations.
  A new `Controlled` class is generated when acting on a single PennyLane operator, which
  inherits from both the PennyLane `Controlled` class as well the Catalyst `HybridCtrl` class.
  [(#771)](https://github.com/PennyLaneAI/catalyst/pull/771)

* The `Adjoint` class in Catalyst has been renamed to `HybridAdjoint`, indicating its capability
  to contain a nested scope of both quantum and classical operations.
  A new `Adjoint` class is generated when acting on a single PennyLane operator, which inherits from
  both the PennyLane `Adjoint` class as well the Catalyst `HybridAdjoint` class.
  [(#768)](https://github.com/PennyLaneAI/catalyst/pull/768)

* Add support to use a locally cloned PennyLane Lightning repository with the runtime.
  [(#732)](https://github.com/PennyLaneAI/catalyst/pull/732)

* The `qjit_device.py` and `preprocessing.py` modules have been refactored into the sub-package
  `catalyst.device`.
  [(#721)](https://github.com/PennyLaneAI/catalyst/pull/721)

* The `ag_autograph.py` and `autograph.py` modules have been refactored into the sub-package
  `catalyst.autograph`.
  [(#722)](https://github.com/PennyLaneAI/catalyst/pull/722)

* Small changes to make pylint==3.2.0 succeed.
  [(#739)](https://github.com/PennyLaneAI/catalyst/pull/739)

* The underlying PennyLane `Operation` objects for `cond`, `for_loop`, and `while_loop` can now be
  accessed directly via `body_function.operation`.
  [(#711)](https://github.com/PennyLaneAI/catalyst/pull/711)

  This can be beneficial when, among other things,
  writing transforms without using the queuing mechanism:
  ```py
        @qml.transform
        def my_quantum_transform(tape):
            ops = tape.operations.copy()

            @for_loop(0, 4, 1)
            def f(i, sum):
                qml.Hadamard(0)
                return sum+1

            res = f(0)
            ops.append(f.operation)   # This is now supported!

            def post_processing_fn(results):
                return results
            modified_tape = qml.tape.QuantumTape(ops, tape.measurements)
            print(res)
            print(modified_tape.operations)
            return [modified_tape], post_processing_fn

        @qml.qjit
        @my_quantum_transform
        @qml.qnode(qml.device("lightning.qubit", wires=2))
        def main():
            qml.Hadamard(0)
            return qml.probs()

        >>> main()
        Traced<ShapedArray(int64[], weak_type=True)>with<DynamicJaxprTrace(level=2/1)>
        [Hadamard(wires=[0]), ForLoop(tapes=[[Hadamard(wires=[0])]])]
        (array([0.5, 0. , 0.5, 0. ]),)
  ```

* Callback refactoring. This refactoring creates the classes `FlatCallable`
  and `MemrefCallable`.
  [(#742)](https://github.com/PennyLaneAI/catalyst/pull/742)

  The `FlatCallable` class is a `Callable` that is
  initialized by providing some parameters and kwparameters that match the
  the expected shapes that will be received at the callsite. Instead of taking
  shaped `*args` and `**kwargs`, it receives flattened arguments. The flattened
  arguments are unflattened with the shapes with which the function was
  initialized. The `FlatCallable` return values will allways be flattened
  before returning to the caller.

  The `MemrefCallable` is a subclass of `FlatCallable`. It takes a result type
  parameter during initialization that corresponds to the expected return type.
  This class is expected to be called only from the Catalyst runtime. It
  expects all arguments to be `void*` to memrefs. These `void*` are casted
  to MemrefStructDescriptors using ctypes, numpy arrays, and finally jax
  arrays. These flat jax arrays are then sent to the `FlatCallable`.
  `MemrefCallable` is again expected to be called only from within the Catalyst
  runtime. And the return values match those expected by Catalyst runtime.

  This separation allows for a better separation of concerns, provides a nicer
  interface and allows for multiple `MemrefCallable` to be defined for a single
  callback, which is necessary for custom gradient of `pure_callbacks`.

<h3>Contributors</h3>

This release contains contributions from (in alphabetical order):

Ali Asadi,
David Ittah,
Christina Lee,
Erick Ochoa,
Haochen Paul Wang,
Lee James O'Riordan,
Mehrdad Malekmohammadi,
<<<<<<< HEAD
Mudit Pandey,
=======
Vincent Michaud-Rioux,
>>>>>>> 0a13cebf
Raul Torres,
Sergei Mironov.

# Release 0.6.0

<h3>New features</h3>

* Catalyst now supports externally hosted callbacks with parameters and return values
  within qjit-compiled code. This provides the ability to insert native Python code
  into any qjit-compiled function, allowing for the capability to include subroutines
  that do not yet support qjit-compilation and enhancing the debugging experience.
  [(#540)](https://github.com/PennyLaneAI/catalyst/pull/540)
  [(#596)](https://github.com/PennyLaneAI/catalyst/pull/596)
  [(#610)](https://github.com/PennyLaneAI/catalyst/pull/610)
  [(#650)](https://github.com/PennyLaneAI/catalyst/pull/650)
  [(#649)](https://github.com/PennyLaneAI/catalyst/pull/649)
  [(#661)](https://github.com/PennyLaneAI/catalyst/pull/661)
  [(#686)](https://github.com/PennyLaneAI/catalyst/pull/686)
  [(#689)](https://github.com/PennyLaneAI/catalyst/pull/689)

  The following two callback functions are available:

  - `catalyst.pure_callback` supports callbacks of **pure** functions. That is, functions
    with no [side-effects](https://runestone.academy/ns/books/published/fopp/Functions/SideEffects.html) that accept parameters and return values. However, the return
    type and shape of the function must be known in advance, and is provided as a type signature.

    ```python
    @pure_callback
    def callback_fn(x) -> float:
        # here we call non-JAX compatible code, such
        # as standard NumPy
        return np.sin(x)

    @qjit
    def fn(x):
        return jnp.cos(callback_fn(x ** 2))
    ```
    ```pycon
    >>> fn(0.654)
    array(0.9151995)
    ```

  - `catalyst.debug.callback` supports callbacks of functions with **no** return values. This makes it
    an easy entry point for debugging, for example via printing or logging at runtime.

    ```python
    @catalyst.debug.callback
    def callback_fn(y):
        print("Value of y =", y)

    @qjit
    def fn(x):
        y = jnp.sin(x)
        callback_fn(y)
        return y ** 2
    ```
    ```pycon
    >>> fn(0.54)
    Value of y = 0.5141359916531132
    array(0.26433582)
    >>> fn(1.52)
    Value of y = 0.998710143975583
    array(0.99742195)
    ```

  Note that callbacks do not currently support differentiation, and cannot be used inside
  functions that `catalyst.grad` is applied to.

* More flexible runtime printing through support for format strings.
  [(#621)](https://github.com/PennyLaneAI/catalyst/pull/621)

  The `catalyst.debug.print` function has been updated to support Python-like format
  strings:

  ```python
  @qjit
  def cir(a, b, c):
      debug.print("{c} {b} {a}", a=a, b=b, c=c)
  ```

  ```pycon
  >>> cir(1, 2, 3)
  3 2 1
  ```

  Note that previous functionality of the print function to print out memory reference information
  of variables has been moved to `catalyst.debug.print_memref`.

* Catalyst now supports QNodes that execute on [Oxford Quantum Circuits (OQC)](https://www.oqc.tech/)
  superconducting hardware, via [OQC Cloud](https://docs.oqc.app).
  [(#578)](https://github.com/PennyLaneAI/catalyst/pull/578)
  [(#579)](https://github.com/PennyLaneAI/catalyst/pull/579)
  [(#691)](https://github.com/PennyLaneAI/catalyst/pull/691)

  To use OQC Cloud with Catalyst, simply ensure your credentials are set as environment variables,
  and load the `oqc.cloud` device to be used within your qjit-compiled workflows.

  ```python
  import os
  os.environ["OQC_EMAIL"] = "your_email"
  os.environ["OQC_PASSWORD"] = "your_password"
  os.environ["OQC_URL"] = "oqc_url"

  dev = qml.device("oqc.cloud", backend="lucy", shots=2012, wires=2)

  @qjit
  @qml.qnode(dev)
  def circuit(a: float):
      qml.Hadamard(0)
      qml.CNOT(wires=[0, 1])
      qml.RX(wires=0)
      return qml.counts(wires=[0, 1])

  print(circuit(0.2))
  ```

* Catalyst now ships with an instrumentation feature allowing to explore what steps are run during
  compilation and execution, and for how long.
  [(#528)](https://github.com/PennyLaneAI/catalyst/pull/528)
  [(#597)](https://github.com/PennyLaneAI/catalyst/pull/597)

  Instrumentation can be enabled from the frontend with the `catalyst.debug.instrumentation`
  context manager:

  ```pycon
  >>> @qjit
  ... def expensive_function(a, b):
  ...     return a + b
  >>> with debug.instrumentation("session_name", detailed=False):
  ...     expensive_function(1, 2)
  [DIAGNOSTICS] Running capture                   walltime: 3.299 ms      cputime: 3.294 ms       programsize: 0 lines
  [DIAGNOSTICS] Running generate_ir               walltime: 4.228 ms      cputime: 4.225 ms       programsize: 14 lines
  [DIAGNOSTICS] Running compile                   walltime: 57.182 ms     cputime: 12.109 ms      programsize: 121 lines
  [DIAGNOSTICS] Running run                       walltime: 1.075 ms      cputime: 1.072 ms
  ```

  The results will be appended to the provided file if the `filename` attribute is set, and printed
  to the console otherwise. The flag `detailed` determines whether individual steps in the compiler
  and runtime are instrumented, or whether only high-level steps like "program capture" and
  "compilation" are reported.

  Measurements currently include wall time, CPU time, and (intermediate) program size.

<h3>Improvements</h3>

* AutoGraph now supports return statements inside conditionals in qjit-compiled
  functions.
  [(#583)](https://github.com/PennyLaneAI/catalyst/pull/583)

  For example, the following pattern is now supported, as long as
  all return values have the same type:

  ```python
  @qjit(autograph=True)
  def fn(x):
      if x > 0:
          return jnp.sin(x)
      return jnp.cos(x)
  ```

  ```pycon
  >>> fn(0.1)
  array(0.09983342)
  >>> fn(-0.1)
  array(0.99500417)
  ```

  This support extends to quantum circuits:

  ```python
  dev = qml.device("lightning.qubit", wires=1)

  @qjit(autograph=True)
  @qml.qnode(dev)
  def f(x: float):
    qml.RX(x, wires=0)

    m = catalyst.measure(0)

    if not m:
        return m, qml.expval(qml.PauliZ(0))

    qml.RX(x ** 2, wires=0)

    return m, qml.expval(qml.PauliZ(0))
  ```

  ```pycon
  >>> f(1.4)
  (array(False), array(1.))
  >>> f(1.4)
  (array(True), array(0.37945176))
  ```

  Note that returning results with different types or shapes within the same function, such as
  different observables or differently shaped arrays, is not possible.

* Errors are now raised at compile time if the gradient of an unsupported function
  is requested.
  [(#204)](https://github.com/PennyLaneAI/catalyst/pull/204)

  At the moment, `CompileError` exceptions will be raised if at compile time it is found that code
  reachable from the gradient operation contains either a mid-circuit measurement, a callback, or a
  JAX-style custom call (which happens through the mitigation operation as well as certain JAX operations).

* Catalyst now supports devices built from the
  [new PennyLane device API](https://docs.pennylane.ai/en/stable/code/api/pennylane.devices.Device.html).
  [(#565)](https://github.com/PennyLaneAI/catalyst/pull/565)
  [(#598)](https://github.com/PennyLaneAI/catalyst/pull/598)
  [(#599)](https://github.com/PennyLaneAI/catalyst/pull/599)
  [(#636)](https://github.com/PennyLaneAI/catalyst/pull/636)
  [(#638)](https://github.com/PennyLaneAI/catalyst/pull/638)
  [(#664)](https://github.com/PennyLaneAI/catalyst/pull/664)
  [(#687)](https://github.com/PennyLaneAI/catalyst/pull/687)

  When using the new device API, Catalyst will discard the preprocessing from the original device,
  replacing it with Catalyst-specific preprocessing based on the TOML file provided by the device.
  Catalyst also requires that provided devices specify their wires upfront.

* A new compiler optimization that removes redundant chains of self inverse operations has been
  added. This is done within a new MLIR pass called `remove-chained-self-inverse`. Currently we
  only match redundant Hadamard operations, but the list of supported operations can be expanded.
  [(#630)](https://github.com/PennyLaneAI/catalyst/pull/630)

* The `catalyst.measure` operation is now more lenient in the accepted type for the `wires` parameter.
  In addition to a scalar, a 1D array is also accepted as long as it only contains one element.
  [(#623)](https://github.com/PennyLaneAI/catalyst/pull/623)

  For example, the following is now supported:

  ```python
  catalyst.measure(wires=jnp.array([0]))
  ```

* The compilation & execution of `@qjit` compiled functions can now be aborted using an interrupt
  signal (SIGINT). This includes using `CTRL-C` from a command line and the `Interrupt` button in
  a Jupyter Notebook.
  [(#642)](https://github.com/PennyLaneAI/catalyst/pull/642)

* The Catalyst Amazon Braket support has been updated to work with the latest version of the
  Amazon Braket PennyLane plugin (v1.25.0) and Amazon Braket Python SDK (v1.73.3)
  [(#620)](https://github.com/PennyLaneAI/catalyst/pull/620)
  [(#672)](https://github.com/PennyLaneAI/catalyst/pull/672)
  [(#673)](https://github.com/PennyLaneAI/catalyst/pull/673)

  Note that with this update, all declared qubits in a submitted program will always be measured, even if specific qubits were never used.

* An updated quantum device specification format, TOML schema v2, is now supported by Catalyst. This
  allows device authors to specify properties such as native quantum control
  support, gate invertibility, and differentiability on a per-operation level.
  [(#554)](https://github.com/PennyLaneAI/catalyst/pull/554)

  For more details on the new TOML schema, please refer to the
  [custom devices documentation](https://docs.pennylane.ai/projects/catalyst/en/latest/dev/custom_devices.html).

* An exception is now raised when OpenBLAS cannot be found by Catalyst during compilation.
  [(#643)](https://github.com/PennyLaneAI/catalyst/pull/643)

<h3>Breaking changes</h3>

* `qml.sample` and `qml.counts` now produce integer arrays for the sample array and basis state
  array when used without observables.
  [(#648)](https://github.com/PennyLaneAI/catalyst/pull/648)

* The endianness of counts in Catalyst now matches the convention of PennyLane.
  [(#601)](https://github.com/PennyLaneAI/catalyst/pull/601)

* `catalyst.debug.print` no longer supports the `memref` keyword argument.
  Please use `catalyst.debug.print_memref` instead.
  [(#621)](https://github.com/PennyLaneAI/catalyst/pull/621)

<h3>Bug fixes</h3>

* The QNode argument `diff_method=None` is now supported for QNodes within a qjit-compiled function.
  [(#658)](https://github.com/PennyLaneAI/catalyst/pull/658)

* A bug has been fixed where the C++ compiler driver was incorrectly being triggered twice.
  [(#594)](https://github.com/PennyLaneAI/catalyst/pull/594)

* Programs with `jnp.reshape` no longer fail.
  [(#592)](https://github.com/PennyLaneAI/catalyst/pull/592)

* A bug in the quantum adjoint routine in the compiler has been fixed, which didn't take into
  account control wires on operations in all instances.
  [(#591)](https://github.com/PennyLaneAI/catalyst/pull/591)

* A bug in the test suite causing stochastic autograph test failures has been fixed.
  [(#652)](https://github.com/PennyLaneAI/catalyst/pull/652)

* Running Catalyst tests should no longer raise `ResourceWarning` from the use of `tempfile.TemporaryDirectory`.
  [(#676)](https://github.com/PennyLaneAI/catalyst/pull/676)

* Raises an exception if the user has an incompatible CUDA Quantum version installed.
  [(#707)](https://github.com/PennyLaneAI/catalyst/pull/707)

<h3>Internal changes</h3>

* The deprecated `@qfunc` decorator, in use mainly by the LIT test suite, has been removed.
  [(#679)](https://github.com/PennyLaneAI/catalyst/pull/679)

* Catalyst now publishes a revision string under `catalyst.__revision__`, in addition
  to the existing `catalyst.__version__` string.
  The revision contains the Git commit hash of the repository at the time of packaging,
  or for editable installations the active commit hash at the time of package import.
  [(#560)](https://github.com/PennyLaneAI/catalyst/pull/560)

* The Python interpreter is now a shared resource across the runtime.
  [(#615)](https://github.com/PennyLaneAI/catalyst/pull/615)

  This change allows any part of the runtime to start executing Python code through pybind.

<h3>Contributors</h3>

This release contains contributions from (in alphabetical order):

Ali Asadi,
David Ittah,
Romain Moyard,
Sergei Mironov,
Erick Ochoa Lopez,
Lee James O'Riordan,
Muzammiluddin Syed.

# Release 0.5.0

<h3>New features</h3>

* Catalyst now provides a QJIT compatible `catalyst.vmap`
  function, which makes it even easier to modify functions to map over inputs
  with additional batch dimensions.
  [(#497)](https://github.com/PennyLaneAI/catalyst/pull/497)
  [(#569)](https://github.com/PennyLaneAI/catalyst/pull/569)

  When working with tensor/array frameworks in Python, it can be important to ensure that code is
  written to minimize usage of Python for loops (which can be slow and inefficient), and instead
  push as much of the computation through to the array manipulation library, by taking advantage of
  extra batch dimensions.

  For example, consider the following QNode:

  ```python
  dev = qml.device("lightning.qubit", wires=1)

  @qml.qnode(dev)
  def circuit(x, y):
      qml.RX(jnp.pi * x[0] + y, wires=0)
      qml.RY(x[1] ** 2, wires=0)
      qml.RX(x[1] * x[2], wires=0)
      return qml.expval(qml.PauliZ(0))
  ```

  ```pycon
  >>> circuit(jnp.array([0.1, 0.2, 0.3]), jnp.pi)
  Array(-0.93005586, dtype=float64)
  ```

  We can use `catalyst.vmap` to introduce additional batch dimensions to our input arguments,
  without needing to use a Python for loop:

  ```pycon
  >>> x = jnp.array([[0.1, 0.2, 0.3],
  ...                [0.4, 0.5, 0.6],
  ...                [0.7, 0.8, 0.9]])
  >>> y = jnp.array([jnp.pi, jnp.pi / 2, jnp.pi / 4])
  >>> qjit(vmap(cost))(x, y)
  array([-0.93005586, -0.97165424, -0.6987465 ])
  ```

  `catalyst.vmap()` has been implemented to match the same behaviour of `jax.vmap`, so should be a drop-in
  replacement in most cases. Under-the-hood, it is automatically inserting Catalyst-compatible for loops,
  which will be compiled and executed outside of Python for increased performance.

* Catalyst now supports compiling and executing QJIT-compiled QNodes using the
  CUDA Quantum compiler toolchain.
  [(#477)](https://github.com/PennyLaneAI/catalyst/pull/477)
  [(#536)](https://github.com/PennyLaneAI/catalyst/pull/536)
  [(#547)](https://github.com/PennyLaneAI/catalyst/pull/547)

  Simply import the CUDA Quantum `@cudaqjit` decorator to use this functionality:

  ```python
  from catalyst.cuda import cudaqjit
  ```

  Or, if using Catalyst from PennyLane, simply specify `@qml.qjit(compiler="cuda_quantum")`.

  The following devices are available when compiling with CUDA Quantum:

  * `softwareq.qpp`: a modern C++ state-vector simulator
  * `nvidia.custatevec`: The NVIDIA CuStateVec GPU simulator (with support for multi-gpu)
  * `nvidia.cutensornet`: The NVIDIA CuTensorNet GPU simulator (with support for matrix product state)

  For example:

  ```python
  dev = qml.device("softwareq.qpp", wires=2)

  @cudaqjit
  @qml.qnode(dev)
  def circuit(x):
      qml.RX(x[0], wires=0)
      qml.RY(x[1], wires=1)
      qml.CNOT(wires=[0, 1])
      return qml.expval(qml.PauliY(0))
  ```

  ```pycon
  >>> circuit(jnp.array([0.5, 1.4]))
  -0.47244976756708373
  ```

  Note that CUDA Quantum compilation currently does not have feature parity with Catalyst
  compilation; in particular, AutoGraph, control flow, differentiation, and various measurement
  statistics (such as probabilities and variance) are not yet supported.
  Classical code support is also limited.

* Catalyst now supports just-in-time compilation of static (compile-time constant) arguments.
  [(#476)](https://github.com/PennyLaneAI/catalyst/pull/476)
  [(#550)](https://github.com/PennyLaneAI/catalyst/pull/550)

  The `@qjit` decorator takes a new argument `static_argnums`, which specifies positional
  arguments of the decorated function should be treated as compile-time static arguments.

  This allows any hashable Python object to be passed to the function during compilation;
  the function will only be re-compiled if the hash value of the static arguments change.
  Otherwise, re-using previous static argument values will result in no re-compilation.

  ```python
  @qjit(static_argnums=(1,))
  def f(x, y):
      print(f"Compiling with y={y}")
      return x + y
  ```

  ```pycon
  >>> f(0.5, 0.3)
  Compiling with y=0.3
  array(0.8)
  >>> f(0.1, 0.3)  # no re-compilation occurs
  array(0.4)
  >>> f(0.1, 0.4)  # y changes, re-compilation
  Compiling with y=0.4
  array(0.5)
  ```

  This functionality can be used to support passing arbitrary Python objects to QJIT-compiled
  functions, as long as they are hashable:

  ```py
  from dataclasses import dataclass

  @dataclass
  class MyClass:
      val: int

      def __hash__(self):
          return hash(str(self))

  @qjit(static_argnums=(1,))
  def f(x: int, y: MyClass):
      return x + y.val
  ```

  ```pycon
  >>> f(1, MyClass(5))
  array(6)
  >>> f(1, MyClass(6))  # re-compilation
  array(7)
  >>> f(2, MyClass(5))  # no re-compilation
  array(7)
  ```

* Mid-circuit measurements now support post-selection and qubit reset when used with
  the Lightning simulators.
  [(#491)](https://github.com/PennyLaneAI/catalyst/pull/491)
  [(#507)](https://github.com/PennyLaneAI/catalyst/pull/507)

  To specify post-selection, simply pass the `postselect` argument to the `catalyst.measure`
  function:

  ```python
  dev = qml.device("lightning.qubit", wires=1)

  @qjit
  @qml.qnode(dev)
  def f():
      qml.Hadamard(0)
      m = measure(0, postselect=1)
      return qml.expval(qml.PauliZ(0))
  ```

  Likewise, to reset a wire after mid-circuit measurement, simply specify `reset=True`:

  ```python
  dev = qml.device("lightning.qubit", wires=1)

  @qjit
  @qml.qnode(dev)
  def f():
      qml.Hadamard(0)
      m = measure(0, reset=True)
      return qml.expval(qml.PauliZ(0))
  ```

<h3>Improvements</h3>

* Catalyst now supports Python 3.12
  [(#532)](https://github.com/PennyLaneAI/catalyst/pull/532)

* The JAX version used by Catalyst has been updated to `v0.4.23`.
  [(#428)](https://github.com/PennyLaneAI/catalyst/pull/428)

* Catalyst now supports the `qml.GlobalPhase` operation.
  [(#563)](https://github.com/PennyLaneAI/catalyst/pull/563)

* Native support for `qml.PSWAP` and `qml.ISWAP` gates on Amazon Braket devices has been added.
  [(#458)](https://github.com/PennyLaneAI/catalyst/pull/458)

  Specifically, a circuit like

  ```py
  dev = qml.device("braket.local.qubit", wires=2, shots=100)

  @qjit
  @qml.qnode(dev)
  def f(x: float):
      qml.Hadamard(0)
      qml.PSWAP(x, wires=[0, 1])
      qml.ISWAP(wires=[1, 0])
      return qml.probs()
  ```

* Add support for `GlobalPhase` gate in the runtime.
  [(#563)](https://github.com/PennyLaneAI/catalyst/pull/563)

  would no longer decompose the `PSWAP` and `ISWAP` gates.

* The `qml.BlockEncode` operator is now supported with Catalyst.
  [(#483)](https://github.com/PennyLaneAI/catalyst/pull/483)

* Catalyst no longer relies on a TensorFlow installation for its AutoGraph functionality. Instead,
  the standalone `diastatic-malt` package is used and automatically installed as a dependency.
  [(#401)](https://github.com/PennyLaneAI/catalyst/pull/401)

* The `@qjit` decorator will remember previously compiled functions when the PyTree metadata
  of arguments changes, in addition to also remembering compiled functions when static
  arguments change.
  [(#522)](https://github.com/PennyLaneAI/catalyst/pull/531)

  The following example will no longer trigger a third compilation:
  ```py
  @qjit
  def func(x):
      print("compiling")
      return x
  ```
  ```pycon
  >>> func([1,]);             # list
  compiling
  >>> func((2,));             # tuple
  compiling
  >>> func([3,]);             # list
  ```

  Note however that in order to keep overheads low, changing the argument *type* or *shape* (in a
  promotion incompatible way) may override a previously stored function (with identical PyTree
  metadata and static argument values):

  ```py
  @qjit
  def func(x):
      print("compiling")
      return x
  ```
  ```pycon
  >>> func(jnp.array(1));     # scalar
  compiling
  >>> func(jnp.array([2.]));  # 1-D array
  compiling
  >>> func(jnp.array(3));     # scalar
  compiling
  ```

* Catalyst gradient functions (`grad`, `jacobian`, `vjp`, and `jvp`) now support
  being applied to functions that use (nested) container
  types as inputs and outputs. This includes lists and dictionaries, as well
  as any data structure implementing the [PyTree protocol](https://jax.readthedocs.io/en/latest/pytrees.html).
  [(#500)](https://github.com/PennyLaneAI/catalyst/pull/500)
  [(#501)](https://github.com/PennyLaneAI/catalyst/pull/501)
  [(#508)](https://github.com/PennyLaneAI/catalyst/pull/508)
  [(#549)](https://github.com/PennyLaneAI/catalyst/pull/549)

  ```py
  dev = qml.device("lightning.qubit", wires=1)

  @qml.qnode(dev)
  def circuit(phi, psi):
      qml.RY(phi, wires=0)
      qml.RX(psi, wires=0)
      return [{"expval0": qml.expval(qml.PauliZ(0))}, qml.expval(qml.PauliZ(0))]

  psi = 0.1
  phi = 0.2
  ```
  ```pycon
  >>> qjit(jacobian(circuit, argnum=[0, 1]))(psi, phi)
  [{'expval0': (array(-0.0978434), array(-0.19767681))}, (array(-0.0978434), array(-0.19767681))]
  ```

* Support has been added for linear algebra functions which depend on computing the eigenvalues
  of symmetric matrices, such as `np.sqrt_matrix()`.
  [(#488)](https://github.com/PennyLaneAI/catalyst/pull/488)

  For example, you can compile `qml.math.sqrt_matrix`:

  ```python
  @qml.qjit
  def workflow(A):
      B = qml.math.sqrt_matrix(A)
      return B @ A
  ```

  Internally, this involves support for lowering the eigenvectors/values computation lapack method
  `lapack_dsyevd` via `stablehlo.custom_call`.

* Additional debugging functions are now available in the `catalyst.debug` directory.
  [(#529)](https://github.com/PennyLaneAI/catalyst/pull/529)
  [(#522)](https://github.com/PennyLaneAI/catalyst/pull/531)

  This includes:

  - `filter_static_args(args, static_argnums)` to remove static values from arguments using the
    provided index list.

  - `get_cmain(fn, *args)` to return a C program that calls a jitted function with the provided
    arguments.

  - `print_compilation_stage(fn, stage)` to print one of the recorded compilation stages for a
    JIT-compiled function.

  For more details, please see the `catalyst.debug` documentation.

* Remove redundant copies of TOML files for `lightning.kokkos` and `lightning.qubit`.
  [(#472)](https://github.com/PennyLaneAI/catalyst/pull/472)

  `lightning.kokkos` and `lightning.qubit` now ship with their own TOML file. As such, we use the TOML file provided by them.

* Capturing quantum circuits with many gates prior to compilation is now quadratically faster (up to
  a factor), by removing `qextract_p` and `qinst_p` from forced-order primitives.
  [(#469)](https://github.com/PennyLaneAI/catalyst/pull/469)

* Update `AllocateQubit` and `AllocateQubits` in `LightningKokkosSimulator` to preserve
  the current state-vector before qubit re-allocations in the runtime dynamic qubits management.
  [(#479)](https://github.com/PennyLaneAI/catalyst/pull/479)

* The [PennyLane custom compiler entry point name convention has changed](https://github.com/PennyLaneAI/pennylane/pull/5140), necessitating
  a change to the Catalyst entry points.
  [(#493)](https://github.com/PennyLaneAI/catalyst/pull/493)

<h3>Breaking changes</h3>

* Catalyst gradient functions now match the Jax convention for the returned axes of
  gradients, Jacobians, VJPs, and JVPs. As a result, the returned tensor shape from various
  Catalyst gradient functions may differ compared to previous versions of Catalyst.
  [(#500)](https://github.com/PennyLaneAI/catalyst/pull/500)
  [(#501)](https://github.com/PennyLaneAI/catalyst/pull/501)
  [(#508)](https://github.com/PennyLaneAI/catalyst/pull/508)

* The Catalyst Python frontend has been partially refactored. The impact on user-facing
  functionality is minimal, but the location of certain classes and methods used by the package
  may have changed.
  [(#529)](https://github.com/PennyLaneAI/catalyst/pull/529)
  [(#522)](https://github.com/PennyLaneAI/catalyst/pull/531)

  The following changes have been made:

  * Some debug methods and features on the QJIT class have been turned into free functions and moved
    to the `catalyst.debug` module, which will now appear in the public documention. This includes
    compiling a program from IR, obtaining a C program to invoke a compiled function from, and
    printing fine-grained MLIR compilation stages.

  * The `compilation_pipelines.py` module has been renamed to `jit.py`, and certain functionality
    has been moved out (see following items).

  * A new module `compiled_functions.py` now manages low-level access to compiled functions.

  * A new module `tracing/type_signatures.py` handles functionality related managing arguments
    and type signatures during the tracing process.

  * The `contexts.py` module has been moved from `utils` to the new `tracing` sub-module.

<h3>Internal changes</h3>

* Changes to the runtime QIR API and dependencies, to avoid symbol conflicts
  with other libraries that utilize QIR.
  [(#464)](https://github.com/PennyLaneAI/catalyst/pull/464)
  [(#470)](https://github.com/PennyLaneAI/catalyst/pull/470)

  The existing Catalyst runtime implements QIR as a library that can be linked against a QIR module.
  This works great when Catalyst is the only implementor of QIR, however it may generate
  symbol conflicts when used alongside other QIR implementations.

  To avoid this, two changes were necessary:

  * The Catalyst runtime now has a different API from QIR instructions.

    The runtime has been modified such that QIR instructions are lowered to functions where
    the `__quantum__` part of the function name is replaced with `__catalyst__`. This prevents
    the possibility of symbol conflicts with other libraries that implement QIR as a library.

  * The Catalyst runtime no longer depends on QIR runner's stdlib.

    We no longer depend nor link against QIR runner's stdlib. By linking against QIR runner's stdlib,
    some definitions persisted that may be different than ones used by third party implementors. To
    prevent symbol conflicts QIR runner's stdlib was removed and is no longer linked against. As a
    result, the following functions are now defined and implemented in Catalyst's runtime:

    * `int64_t __catalyst__rt__array_get_size_1d(QirArray *)`
    * `int8_t *__catalyst__rt__array_get_element_ptr_1d(QirArray *, int64_t)`

    and the following functions were removed since the frontend does not generate them

    * `QirString *__catalyst__rt__qubit_to_string(QUBIT *)`
    * `QirString *__catalyst__rt__result_to_string(RESULT *)`

* Fix an issue when no qubit number was specified for the `qinst` primitive. The primitive now
  correctly deduces the number of qubits when no gate parameters are present. This change is not
  user facing.
  [(#496)](https://github.com/PennyLaneAI/catalyst/pull/496)

<h3>Bug fixes</h3>

* Fixed a bug where differentiation of sliced arrays would result in an error.
  [(#552)](https://github.com/PennyLaneAI/catalyst/pull/552)

  ```py
  def f(x):
    return jax.numpy.sum(x[::2])

  x = jax.numpy.array([0.1, 0.2, 0.3, 0.4])
  ```
  ```pycon
  >>> catalyst.qjit(catalyst.grad(f))(x)
  [1. 0. 1. 0.]
  ```

* Fixed a bug where quantum control applied to a subcircuit was not correctly mapping wires,
  and the wires in the nested region remained unchanged.
  [(#555)](https://github.com/PennyLaneAI/catalyst/pull/555)

* Catalyst will no longer print a warning that recompilation is triggered when a `@qjit` decorated
  function with no arguments is invoke without having been compiled first, for example via the use
  of `target="mlir"`.
  [(#522)](https://github.com/PennyLaneAI/catalyst/pull/531)

* Fixes a bug in the configuration of dynamic shaped arrays that would cause certain program to
  error with `TypeError: cannot unpack non-iterable ShapedArray object`.
  [(#526)](https://github.com/PennyLaneAI/catalyst/pull/526)

  This is fixed by replacing the code which updates the `JAX_DYNAMIC_SHAPES` option with a
  `transient_jax_config()` context manager which temporarily sets the value of
  `JAX_DYNAMIC_SHAPES` to True and then restores the original configuration value following the
  yield. The context manager is used by `trace_to_jaxpr()` and `lower_jaxpr_to_mlir()`.

* Exceptions encountered in the runtime when using the `@qjit` option `async_qnodes=Tue`
  will now be properly propagated to the frontend.
  [(#447)](https://github.com/PennyLaneAI/catalyst/pull/447)
  [(#510)](https://github.com/PennyLaneAI/catalyst/pull/510)

  This is done by:
  * changeing `llvm.call` to `llvm.invoke`
  * setting async runtime tokens and values to be errors
  * deallocating live tokens and values

* Fixes a bug when computing gradients with the indexing/slicing,
  by fixing the scatter operation lowering when `updatedWindowsDim` is empty.
  [(#475)](https://github.com/PennyLaneAI/catalyst/pull/475)

* Fix the issue in `LightningKokkos::AllocateQubits` with allocating too many qubit IDs on
  qubit re-allocation.
  [(#473)](https://github.com/PennyLaneAI/catalyst/pull/473)

* Fixed an issue where wires was incorrectly set as `<Wires = [<WiresEnum.AnyWires: -1>]>`
  when using `catalyst.adjoint` and `catalyst.ctrl`, by adding a `wires` property to
  these operations.
  [(#480)](https://github.com/PennyLaneAI/catalyst/pull/480)

* Fix the issue with multiple lapack symbol definitions in the compiled program by updating
  the `stablehlo.custom_call` conversion pass.
  [(#488)](https://github.com/PennyLaneAI/catalyst/pull/488)

<h3>Contributors</h3>

This release contains contributions from (in alphabetical order):

Mikhail Andrenkov,
Ali Asadi,
David Ittah,
Tzung-Han Juang,
Erick Ochoa Lopez,
Romain Moyard,
Raul Torres,
Haochen Paul Wang.

# Release 0.4.1

<h3>Improvements</h3>

* Catalyst wheels are now packaged with OpenMP and ZStd, which avoids installing additional
  requirements separately in order to use pre-packaged Catalyst binaries.
  [(#457)](https://github.com/PennyLaneAI/catalyst/pull/457)
  [(#478)](https://github.com/PennyLaneAI/catalyst/pull/478)

  Note that OpenMP support for the `lightning.kokkos` backend has been disabled on macOS x86_64, due
  to memory issues in the computation of Lightning's adjoint-jacobian in the presence of multiple
  OMP threads.

<h3>Bug fixes</h3>

* Resolve an infinite recursion in the decomposition of the `Controlled`
  operator whenever computing a Unitary matrix for the operator fails.
  [(#468)](https://github.com/PennyLaneAI/catalyst/pull/468)

* Resolve a failure to generate gradient code for specific input circuits.
  [(#439)](https://github.com/PennyLaneAI/catalyst/pull/439)

  In this case, `jnp.mod`
  was used to compute wire values in a for loop, which prevented the gradient
  architecture from fully separating quantum and classical code. The following
  program is now supported:
  ```py
  @qjit
  @grad
  @qml.qnode(dev)
  def f(x):
      def cnot_loop(j):
          qml.CNOT(wires=[j, jnp.mod((j + 1), 4)])

      for_loop(0, 4, 1)(cnot_loop)()

      return qml.expval(qml.PauliZ(0))
  ```

* Resolve unpredictable behaviour when importing libraries that share Catalyst's LLVM dependency
  (e.g. TensorFlow). In some cases, both packages exporting the same symbols from their shared
  libraries can lead to process crashes and other unpredictable behaviour, since the wrong functions
  can be called if both libraries are loaded in the current process.
  The fix involves building shared libraries with hidden (macOS) or protected (linux) symbol
  visibility by default, exporting only what is necessary.
  [(#465)](https://github.com/PennyLaneAI/catalyst/pull/465)

* Resolve a failure to find the SciPy OpenBLAS library when running Catalyst,
  due to a different SciPy version being used to build Catalyst than to run it.
  [(#471)](https://github.com/PennyLaneAI/catalyst/pull/471)

* Resolve a memory leak in the runtime stemming from  missing calls to device destructors
  at the end of programs.
  [(#446)](https://github.com/PennyLaneAI/catalyst/pull/446)

<h3>Contributors</h3>

This release contains contributions from (in alphabetical order):

Ali Asadi,
David Ittah.

# Release 0.4.0

<h3>New features</h3>

* Catalyst is now accessible directly within the PennyLane user interface,
  once Catalyst is installed, allowing easy access to Catalyst just-in-time
  functionality.

  Through the use of the `qml.qjit` decorator, entire workflows can be JIT
  compiled down to a machine binary on first-function execution, including both quantum
  and classical processing. Subsequent calls to the compiled function will execute
  the previously-compiled binary, resulting in significant performance improvements.

  ```python
  import pennylane as qml

  dev = qml.device("lightning.qubit", wires=2)

  @qml.qjit
  @qml.qnode(dev)
  def circuit(theta):
      qml.Hadamard(wires=0)
      qml.RX(theta, wires=1)
      qml.CNOT(wires=[0, 1])
      return qml.expval(qml.PauliZ(wires=1))
  ```

  ```pycon
  >>> circuit(0.5)  # the first call, compilation occurs here
  array(0.)
  >>> circuit(0.5)  # the precompiled quantum function is called
  array(0.)
  ```

  Currently, PennyLane supports the [Catalyst hybrid compiler](https://github.com/pennylaneai/catalyst)
  with the `qml.qjit` decorator, which directly aliases Catalyst's `catalyst.qjit`.

  In addition to the above `qml.qjit` integration, the following native PennyLane functions can now
  be used with the `qjit` decorator: `qml.adjoint`, `qml.ctrl`, `qml.grad`, `qml.jacobian`,
  `qml.vjp`, `qml.jvp`, and `qml.adjoint`, `qml.while_loop`, `qml.for_loop`, `qml.cond`. These will
  alias to the corresponding Catalyst functions when used within a `qjit` context.

  For more details on these functions, please refer to the
 [PennyLane compiler documentation](https://docs.pennylane.ai/en/stable/introduction/compiling_workflows.html) and
 [compiler module documentation](https://docs.pennylane.ai/en/stable/code/qml_compiler.html).

* Just-in-time compiled functions now support asynchronuous execution of QNodes.
  [(#374)](https://github.com/PennyLaneAI/catalyst/pull/374)
  [(#381)](https://github.com/PennyLaneAI/catalyst/pull/381)
  [(#420)](https://github.com/PennyLaneAI/catalyst/pull/420)
  [(#424)](https://github.com/PennyLaneAI/catalyst/pull/424)
  [(#433)](https://github.com/PennyLaneAI/catalyst/pull/433)

  Simply specify `async_qnodes=True` when using the `@qjit` decorator to enable the async
  execution of QNodes. Currently, asynchronous execution is only supported by
  `lightning.qubit` and `lightning.kokkos`.

  Asynchronous execution will be most beneficial for just-in-time compiled functions that
  contain --- or generate --- multiple QNodes.

  For example,

  ```python
  dev = qml.device("lightning.qubit", wires=2)

  @qml.qnode(device=dev)
  def circuit(params):
      qml.RX(params[0], wires=0)
      qml.RY(params[1], wires=1)
      qml.CNOT(wires=[0, 1])
      return qml.expval(qml.PauliZ(wires=0))

  @qjit(async_qnodes=True)
  def multiple_qnodes(params):
      x = jnp.sin(params)
      y = jnp.cos(params)
      z = jnp.array([circuit(x), circuit(y)]) # will be executed in parallel
      return circuit(z)
  ```
  ``` pycon
  >>> func(jnp.array([1.0, 2.0]))
  1.0
  ```

  Here, the first two circuit executions will occur in parallel across multiple threads,
  as their execution can occur indepdently.

* Preliminary support for PennyLane transforms has been added.
  [(#280)](https://github.com/PennyLaneAI/catalyst/pull/280)

  ```python
  @qjit
  @qml.transforms.split_non_commuting
  @qml.qnode(dev)
  def circuit(x):
      qml.RX(x,wires=0)
      return [qml.expval(qml.PauliY(0)), qml.expval(qml.PauliZ(0))]
  ```

  ```pycon
  >>> circuit(0.4)
  [array(-0.51413599), array(0.85770868)]
  ```

  Currently, most PennyLane transforms will work with Catalyst
  as long as:

  - The circuit does not include any Catalyst-specific features, such
    as Catalyst control flow or measurement,

  - The QNode returns only lists of measurement processes,

  - AutoGraph is disabled, and

  - The transformation does not require or depend on the numeric value of
    dynamic variables.

* Catalyst now supports just-in-time compilation of dynamically-shaped arrays.
  [(#366)](https://github.com/PennyLaneAI/catalyst/pull/366)
  [(#386)](https://github.com/PennyLaneAI/catalyst/pull/385)
  [(#390)](https://github.com/PennyLaneAI/catalyst/pull/390)
  [(#411)](https://github.com/PennyLaneAI/catalyst/pull/411)

  The `@qjit` decorator can now be used to compile functions that accepts or contain tensors
  whose dimensions are not known at compile time; runtime execution with different shapes
  is supported without recompilation.

  In addition, standard tensor initialization functions `jax.numpy.ones`, `jnp.zeros`, and
  `jnp.empty` now accept dynamic variables (where the value is only known at
  runtime).

  ``` python
  @qjit
  def func(size: int):
      return jax.numpy.ones([size, size], dtype=float)
  ```

  ``` pycon
  >>> func(3)
  [[1. 1. 1.]
   [1. 1. 1.]
   [1. 1. 1.]]
  ```

  When passing tensors as arguments to compiled functions, the
  `abstracted_axes` keyword argument to the `@qjit` decorator can be used to specify
  which axes of the input arguments should be treated as abstract (and thus
  avoid recompilation).

  For example, without specifying `abstracted_axes`, the following `sum` function
  would recompile each time an array of different size is passed
  as an argument:

  ```pycon
  >>> @qjit
  >>> def sum_fn(x):
  >>>     return jnp.sum(x)
  >>> sum_fn(jnp.array([1]))     # Compilation happens here.
  >>> sum_fn(jnp.array([1, 1]))  # And here!
  ```

  By passing `abstracted_axes`, we can specify that the first axes
  of the first argument is to be treated as dynamic during initial compilation:

  ```pycon
  >>> @qjit(abstracted_axes={0: "n"})
  >>> def sum_fn(x):
  >>>     return jnp.sum(x)
  >>> sum_fn(jnp.array([1]))     # Compilation happens here.
  >>> sum_fn(jnp.array([1, 1]))  # No need to recompile.
  ```

  Note that support for dynamic arrays in control-flow primitives (such as loops),
  is not yet supported.

* Error mitigation using the zero-noise extrapolation method is now available through the
  `catalyst.mitigate_with_zne` transform.
  [(#324)](https://github.com/PennyLaneAI/catalyst/pull/324)
  [(#414)](https://github.com/PennyLaneAI/catalyst/pull/414)

  For example, given a noisy device (such as noisy hardware available through Amazon Braket):

  ```python
  dev = qml.device("noisy.device", wires=2)

  @qml.qnode(device=dev)
  def circuit(x, n):

      @for_loop(0, n, 1)
      def loop_rx(i):
          qml.RX(x, wires=0)

      loop_rx()

      qml.Hadamard(wires=0)
      qml.RZ(x, wires=0)
      loop_rx()
      qml.RZ(x, wires=0)
      qml.CNOT(wires=[1, 0])
      qml.Hadamard(wires=1)
      return qml.expval(qml.PauliY(wires=0))

  @qjit
  def mitigated_circuit(args, n):
      s = jax.numpy.array([1, 2, 3])
      return mitigate_with_zne(circuit, scale_factors=s)(args, n)
  ```

  ```pycon
  >>> mitigated_circuit(0.2, 5)
  0.5655341100116512
  ```

  In addition, a mitigation dialect has been added to the MLIR layer of Catalyst.
  It contains a Zero Noise Extrapolation (ZNE) operation,
  with a lowering to a global folded circuit.

<h3>Improvements</h3>

* The three backend devices provided with Catalyst, `lightning.qubit`, `lightning.kokkos`, and
  `braket.aws`, are now dynamically loaded at runtime.
  [(#343)](https://github.com/PennyLaneAI/catalyst/pull/343)
  [(#400)](https://github.com/PennyLaneAI/catalyst/pull/400)

  This takes advantage of the new backend plugin system provided in Catalyst v0.3.2,
  and allows the devices to be packaged separately from the runtime CAPI. Provided backend
  devices are now loaded at runtime, instead of being linked at compile time.

  For more details on the backend plugin system, see the
  [custom devices documentation](https://docs.pennylane.ai/projects/catalyst/en/stable/dev/custom_devices.html).

* Finite-shot measurement statistics (`expval`, `var`, and `probs`) are now supported
  for the `lightning.qubit` and `lightning.kokkos` devices. Previously, exact statistics
  were returned even when finite shots were specified.
  [(#392)](https://github.com/PennyLaneAI/catalyst/pull/392)
  [(#410)](https://github.com/PennyLaneAI/catalyst/pull/410)

  ```pycon
  >>> dev = qml.device("lightning.qubit", wires=2, shots=100)
  >>> @qjit
  >>> @qml.qnode(dev)
  >>> def circuit(x):
  >>>     qml.RX(x, wires=0)
  >>>     return qml.probs(wires=0)
  >>> circuit(0.54)
  array([0.94, 0.06])
  >>> circuit(0.54)
  array([0.93, 0.07])
  ```

* Catalyst gradient functions `grad`, `jacobian`, `jvp`, and `vjp` can now be invoked from
  outside a `@qjit` context.
  [(#375)](https://github.com/PennyLaneAI/catalyst/pull/375)

  This simplifies the process of writing functions where compilation
  can be turned on and off easily by adding or removing the decorator. The functions dispatch to
  their JAX equivalents when the compilation is turned off.

  ```python
  dev = qml.device("lightning.qubit", wires=2)

  @qml.qnode(dev)
  def circuit(x):
      qml.RX(x, wires=0)
      return qml.expval(qml.PauliZ(0))
  ```

  ```pycon
  >>> grad(circuit)(0.54)  # dispatches to jax.grad
  Array(-0.51413599, dtype=float64, weak_type=True)
  >>> qjit(grad(circuit))(0.54). # differentiates using Catalyst
  array(-0.51413599)
  ```

* New `lightning.qubit` configuration options are now supported via the `qml.device` loader,
  including Markov Chain Monte Carlo sampling support.
  [(#369)](https://github.com/PennyLaneAI/catalyst/pull/369)

  ```python
  dev = qml.device("lightning.qubit", wires=2, shots=1000, mcmc=True)

  @qml.qnode(dev)
  def circuit(x):
      qml.RX(x, wires=0)
      return qml.expval(qml.PauliZ(0))
  ```

  ```pycon
  >>> circuit(0.54)
  array(0.856)
  ```

* Improvements have been made to the runtime and quantum MLIR dialect in order
  to support asynchronous execution.

  - The runtime now supports multiple active devices managed via a device pool. The new `RTDevice`
    data-class and `RTDeviceStatus` along with the `thread_local` device instance pointer enable
    the runtime to better scope the lifetime of device instances concurrently. With these changes,
    one can create multiple active devices and execute multiple programs in a multithreaded
    environment.
    [(#381)](https://github.com/PennyLaneAI/catalyst/pull/381)

  - The ability to dynamically release devices has been added via `DeviceReleaseOp` in the Quantum
    MLIR dialect. This is lowered to the `__quantum__rt__device_release()` runtime instruction,
    which updates the status of the device instance from `Active` to `Inactive`. The runtime will reuse
    this deactivated instance instead of creating a new one automatically at runtime in a
    multi-QNode workflow when another device with identical specifications is requested.
    [(#381)](https://github.com/PennyLaneAI/catalyst/pull/381)

  - The `DeviceOp` definition in the Quantum MLIR dialect has been updated to lower a tuple
    of device information `('lib', 'name', 'kwargs')` to a single device initialization call
    `__quantum__rt__device_init(int8_t *, int8_t *, int8_t *)`. This allows the runtime to initialize
    device instances without keeping partial information of the device
    [(#396)](https://github.com/PennyLaneAI/catalyst/pull/396)

* The quantum adjoint compiler routine has been extended to support function calls that affect the
  quantum state within an adjoint region. Note that the function may only provide a single result
  consisting of the quantum register. By itself this provides no user-facing changes, but compiler
  pass developers may now generate quantum adjoint operations around a block of code containing
  function calls as well as quantum operations and control flow operations.
  [(#353)](https://github.com/PennyLaneAI/catalyst/pull/353)

* The allocation and deallocation operations in MLIR (`AllocOp`, `DeallocOp`) now follow simple
  value semantics for qubit register values, instead of modelling memory in the MLIR trait system.
  Similarly, the frontend generates proper value semantics by deallocating the final register value.

  The change enables functions at the MLIR level to accept and return quantum register values,
  which would otherwise not be correctly identified as aliases of existing register values by the
  bufferization system.
  [(#360)](https://github.com/PennyLaneAI/catalyst/pull/360)

<h3>Breaking changes</h3>

* Third party devices must now provide a configuration TOML file, in order to specify their
  supported operations, measurements, and features for Catalyst compatibility. For more information
  please visit the [Custom Devices](https://docs.pennylane.ai/projects/catalyst/en/latest/dev/custom_devices.html) section in our documentation.
  [(#369)](https://github.com/PennyLaneAI/catalyst/pull/369)

<h3>Bug fixes</h3>

* Resolves a bug in the compiler's differentiation engine that results in a segmentation fault
  when [attempting to differentiate non-differentiable quantum operations](https://github.com/PennyLaneAI/catalyst/issues/384).
  The fix ensures that all existing quantum operation types are removed during gradient passes that
  extract classical code from a QNode function. It also adds a verification step that will raise an error
  if a gradient pass cannot successfully eliminate all quantum operations for such functions.
  [(#397)](https://github.com/PennyLaneAI/catalyst/issues/397)

* Resolves a bug that caused unpredictable behaviour when printing string values with
  the `debug.print` function. The issue was caused by non-null-terminated strings.
  [(#418)](https://github.com/PennyLaneAI/catalyst/pull/418)

<h3>Contributors</h3>

This release contains contributions from (in alphabetical order):

Ali Asadi,
David Ittah,
Romain Moyard,
Sergei Mironov,
Erick Ochoa Lopez,
Shuli Shu.

# Release 0.3.2

<h3>New features</h3>

* The experimental AutoGraph feature now supports Python `while` loops, allowing native Python loops
  to be captured and compiled with Catalyst.
  [(#318)](https://github.com/PennyLaneAI/catalyst/pull/318)

  ```python
  dev = qml.device("lightning.qubit", wires=4)

  @qjit(autograph=True)
  @qml.qnode(dev)
  def circuit(n: int, x: float):
      i = 0

      while i < n:
          qml.RX(x, wires=i)
          i += 1

      return qml.expval(qml.PauliZ(0))
  ```

  ```pycon
  >>> circuit(4, 0.32)
  array(0.94923542)
  ```

  This feature extends the existing AutoGraph support for Python `for` loops and `if` statements
  introduced in v0.3. Note that TensorFlow must be installed for AutoGraph support.

  For more details, please see the
  [AutoGraph guide](https://docs.pennylane.ai/projects/catalyst/en/stable/dev/autograph.html).

* In addition to loops and conditional branches, AutoGraph now supports native Python `and`, `or`
  and `not` operators in Boolean expressions.
  [(#325)](https://github.com/PennyLaneAI/catalyst/pull/325)

  ```python
  dev = qml.device("lightning.qubit", wires=1)

  @qjit(autograph=True)
  @qml.qnode(dev)
  def circuit(x: float):

      if x >= 0 and x < jnp.pi:
          qml.RX(x, wires=0)

      return qml.probs()
  ```

  ```pycon
  >>> circuit(0.43)
  array([0.95448287, 0.04551713])
  >>> circuit(4.54)
  array([1., 0.])
  ```

  Note that logical Boolean operators will only be captured by AutoGraph if all
  operands are dynamic variables (that is, a value known only at runtime, such
  as a measurement result or function argument). For other use
  cases, it is recommended to use the `jax.numpy.logical_*` set of functions where
  appropriate.

* Debug compiled programs and print dynamic values at runtime with ``debug.print``
  [(#279)](https://github.com/PennyLaneAI/catalyst/pull/279)
  [(#356)](https://github.com/PennyLaneAI/catalyst/pull/356)

  You can now print arbitrary values from your running program, whether they are arrays, constants,
  strings, or abitrary Python objects. Note that while non-array Python objects
  *will* be printed at runtime, their string representation is captured at
  compile time, and thus will always be the same regardless of program inputs.
  The output for arrays optionally includes a descriptor for how the data is stored in memory
  ("memref").

  ```python
  @qjit
  def func(x: float):
      debug.print(x, memref=True)
      debug.print("exit")
  ```

  ```pycon
  >>> func(jnp.array(0.43))
  MemRef: base@ = 0x5629ff2b6680 rank = 0 offset = 0 sizes = [] strides = [] data =
  0.43
  exit
  ```

* Catalyst now officially supports macOS X86_64 devices, with macOS binary wheels
  available for both AARCH64 and X86_64.
  [(#347)](https://github.com/PennyLaneAI/catalyst/pull/347)
  [(#313)](https://github.com/PennyLaneAI/catalyst/pull/313)

* It is now possible to dynamically load third-party Catalyst compatible devices directly
  into a pre-installed Catalyst runtime on Linux.
  [(#327)](https://github.com/PennyLaneAI/catalyst/pull/327)

  To take advantage of this, third-party devices must implement the `Catalyst::Runtime::QuantumDevice`
  interface, in addition to defining the following method:

  ```cpp
  extern "C" Catalyst::Runtime::QuantumDevice*
  getCustomDevice() { return new CustomDevice(); }
  ```

  This support can also be integrated into existing PennyLane Python devices that inherit from
  the `QuantumDevice` class, by defining the `get_c_interface` static method.

  For more details, see the
  [custom devices documentation](https://docs.pennylane.ai/projects/catalyst/en/stable/dev/custom_devices.html).

<h3>Improvements</h3>

* Return values of conditional functions no longer need to be of exactly the same type.
  Type promotion is automatically applied to branch return values if their types don't match.
  [(#333)](https://github.com/PennyLaneAI/catalyst/pull/333)

  ```python
  @qjit
  def func(i: int, f: float):

      @cond(i < 3)
      def cond_fn():
          return i

      @cond_fn.otherwise
      def otherwise():
          return f

      return cond_fn()
  ```

  ```pycon
  >>> func(1, 4.0)
  array(1.0)
  ```

  Automatic type promotion across conditional branches also works with AutoGraph:

  ```python
  @qjit(autograph=True)
  def func(i: int, f: float):

      if i < 3:
          i = i
      else:
          i = f

      return i
  ```

  ```pycon
  >>> func(1, 4.0)
  array(1.0)
  ```

* AutoGraph now supports converting functions even when they are invoked through functional wrappers such
  as `adjoint`, `ctrl`, `grad`, `jacobian`, etc.
  [(#336)](https://github.com/PennyLaneAI/catalyst/pull/336)

  For example, the following should now succeed:

  ```python
  def inner(n):
    for i in range(n):
      qml.T(i)

  @qjit(autograph=True)
  @qml.qnode(dev)
  def f(n: int):
      adjoint(inner)(n)
      return qml.state()
  ```

* To prepare for Catalyst's frontend being integrated with PennyLane, the appropriate plugin entry point
  interface has been added to Catalyst.
  [(#331)](https://github.com/PennyLaneAI/catalyst/pull/331)

  For any compiler packages seeking to be registered in PennyLane, the `entry_points`
  metadata under the the group name `pennylane.compilers` must be added, with the following entry points:

  - `context`: Path to the compilation evaluation context manager. This context manager should have
    the method `context.is_tracing()`, which returns True if called within a program that is being
    traced or captured.

  - `ops`: Path to the compiler operations module. This operations module may contain compiler
    specific versions of PennyLane operations. Within a JIT context, PennyLane operations may
    dispatch to these.

  - `qjit`: Path to the JIT compiler decorator provided by the compiler. This decorator should have
    the signature `qjit(fn, *args, **kwargs)`, where `fn` is the function to be compiled.

* The compiler driver diagnostic output has been improved, and now includes failing IR as well as
  the names of failing passes.
  [(#349)](https://github.com/PennyLaneAI/catalyst/pull/349)

* The scatter operation in the Catalyst dialect now uses an SCF for loop to avoid ballooning
  the compiled code.
  [(#307)](https://github.com/PennyLaneAI/catalyst/pull/307)

* The `CopyGlobalMemRefPass` pass of our MLIR processing pipeline now supports
  dynamically shaped arrays.
  [(#348)](https://github.com/PennyLaneAI/catalyst/pull/348)

* The Catalyst utility dialect is now included in the Catalyst MLIR C-API.
  [(#345)](https://github.com/PennyLaneAI/catalyst/pull/345)

* Fix an issue with the AutoGraph conversion system that would prevent the fallback to Python from
  working correctly in certain instances.
  [(#352)](https://github.com/PennyLaneAI/catalyst/pull/352)

  The following type of code is now supported:

  ```python
  @qjit(autograph=True)
  def f():
    l = jnp.array([1, 2])
    for _ in range(2):
        l = jnp.kron(l, l)
    return l
  ```

* Catalyst now supports `jax.numpy.polyfit` inside a qjitted function.
  [(#367)](https://github.com/PennyLaneAI/catalyst/pull/367/)

* Catalyst now supports custom calls (including the one from HLO). We added support in MLIR (operation, bufferization
  and lowering). In the `lib_custom_calls`, developers then implement their custom calls and use external functions
  directly (e.g. Lapack). The OpenBlas library is taken from Scipy and linked in Catalyst, therefore any function from
  it can be used.
  [(#367)](https://github.com/PennyLaneAI/catalyst/pull/367/)

<h3>Breaking changes</h3>

* The axis ordering for `catalyst.jacobian` is updated to match `jax.jacobian`. Assuming we have
  parameters of shape `[a,b]` and results of shape `[c,d]`, the returned Jacobian will now have
  shape `[c, d, a, b]` instead of `[a, b, c, d]`.
  [(#283)](https://github.com/PennyLaneAI/catalyst/pull/283)

<h3>Bug fixes</h3>

* An upstream change in the PennyLane-Lightning project was addressed to prevent compilation issues
  in the `StateVectorLQubitDynamic` class in the runtime.
  The issue was introduced in [#499](https://github.com/PennyLaneAI/pennylane-lightning/pull/499).
  [(#322)](https://github.com/PennyLaneAI/catalyst/pull/322)

* The `requirements.txt` file to build Catalyst from source has been updated with a minimum pip
  version, `>=22.3`. Previous versions of pip are unable to perform editable installs when the
  system-wide site-packages are read-only, even when the `--user` flag is provided.
  [(#311)](https://github.com/PennyLaneAI/catalyst/pull/311)

* The frontend has been updated to make it compatible with PennyLane `MeasurementProcess` objects
  now being PyTrees in PennyLane version 0.33.
  [(#315)](https://github.com/PennyLaneAI/catalyst/pull/315)

<h3>Contributors</h3>

This release contains contributions from (in alphabetical order):

Ali Asadi,
David Ittah,
Sergei Mironov,
Romain Moyard,
Erick Ochoa Lopez.

# Release 0.3.1

<h3>New features</h3>

* The experimental AutoGraph feature, now supports Python `for` loops, allowing native Python loops
  to be captured and compiled with Catalyst.
  [(#258)](https://github.com/PennyLaneAI/catalyst/pull/258)

  ```python
  dev = qml.device("lightning.qubit", wires=n)

  @qjit(autograph=True)
  @qml.qnode(dev)
  def f(n):
      for i in range(n):
          qml.Hadamard(wires=i)

      return qml.expval(qml.PauliZ(0))
  ```

  This feature extends the existing AutoGraph support for Python `if` statements introduced in v0.3.
  Note that TensorFlow must be installed for AutoGraph support.

* The quantum control operation can now be used in conjunction with Catalyst control flow, such as
  loops and conditionals, via the new `catalyst.ctrl` function.
  [(#282)](https://github.com/PennyLaneAI/catalyst/pull/282)

  Similar in behaviour to the `qml.ctrl` control modifier from PennyLane, `catalyst.ctrl` can
  additionally wrap around quantum functions which contain control flow, such as the Catalyst
  `cond`, `for_loop`, and `while_loop` primitives.

  ```python
  @qjit
  @qml.qnode(qml.device("lightning.qubit", wires=4))
  def circuit(x):

      @for_loop(0, 3, 1)
      def repeat_rx(i):
          qml.RX(x / 2, wires=i)

      catalyst.ctrl(repeat_rx, control=3)()

      return qml.expval(qml.PauliZ(0))
  ```

  ```pycon
  >>> circuit(0.2)
  array(1.)
  ```

* Catalyst now supports JAX's `array.at[index]` notation for array element assignment and updating.
  [(#273)](https://github.com/PennyLaneAI/catalyst/pull/273)

  ```python
  @qjit
  def add_multiply(l: jax.core.ShapedArray((3,), dtype=float), idx: int):
      res = l.at[idx].multiply(3)
      res2 = l.at[idx].add(2)
      return res + res2

  res = add_multiply(jnp.array([0, 1, 2]), 2)
  ```

  ```pycon
  >>> res
  [0, 2, 10]
  ```

  For more details on available methods, see the
  [JAX documentation](https://jax.readthedocs.io/en/latest/_autosummary/jax.numpy.ndarray.at.html).

<h3>Improvements</h3>

* The Lightning backend device has been updated to work with the new PL-Lightning monorepo.
  [(#259)](https://github.com/PennyLaneAI/catalyst/pull/259)
  [(#277)](https://github.com/PennyLaneAI/catalyst/pull/277)

* A new compiler driver has been implemented in C++. This improves compile-time performance by
  avoiding *round-tripping*, which is when the entire program being compiled is dumped to
  a textual form and re-parsed by another tool.

  This is also a requirement for providing custom metadata at the LLVM level, which is
  necessary for better integration with tools like Enzyme. Finally, this makes it more natural
  to improve error messages originating from C++ when compared to the prior subprocess-based
  approach.
  [(#216)](https://github.com/PennyLaneAI/catalyst/pull/216)

* Support the `braket.devices.Devices` enum class and `s3_destination_folder`
  device options for AWS Braket remote devices.
  [(#278)](https://github.com/PennyLaneAI/catalyst/pull/278)

* Improvements have been made to the build process, including avoiding unnecessary processes such
  as removing `opt` and downloading the wheel.
  [(#298)](https://github.com/PennyLaneAI/catalyst/pull/298)

* Remove a linker warning about duplicate `rpath`s when Catalyst wheels are installed on macOS.
  [(#314)](https://github.com/PennyLaneAI/catalyst/pull/314)

<h3>Bug fixes</h3>

* Fix incompatibilities with GCC on Linux introduced in v0.3.0 when compiling user programs.
  Due to these, Catalyst v0.3.0 only works when clang is installed in the user environment.

  - Resolve an issue with an empty linker flag, causing `ld` to error.
    [(#276)](https://github.com/PennyLaneAI/catalyst/pull/276)

  - Resolve an issue with undefined symbols provided the Catalyst runtime.
    [(#316)](https://github.com/PennyLaneAI/catalyst/pull/316)

* Remove undocumented package dependency on the zlib/zstd compression library.
  [(#308)](https://github.com/PennyLaneAI/catalyst/pull/308)

* Fix filesystem issue when compiling multiple functions with the same name and
  `keep_intermediate=True`.
  [(#306)](https://github.com/PennyLaneAI/catalyst/pull/306)

* Add support for applying the `adjoint` operation to `QubitUnitary` gates.
  `QubitUnitary` was not able to be `adjoint`ed when the variable holding the unitary matrix might
  change. This can happen, for instance, inside of a for loop.
  To solve this issue, the unitary matrix gets stored in the array list via push and pops.
  The unitary matrix is later reconstructed from the array list and `QubitUnitary` can be executed
  in the `adjoint`ed context.
  [(#304)](https://github.com/PennyLaneAI/catalyst/pull/304)
  [(#310)](https://github.com/PennyLaneAI/catalyst/pull/310)

<h3>Contributors</h3>

This release contains contributions from (in alphabetical order):

Ali Asadi,
David Ittah,
Erick Ochoa Lopez,
Jacob Mai Peng,
Sergei Mironov,
Romain Moyard.

# Release 0.3.0

<h3>New features</h3>

* Catalyst now officially supports macOS ARM devices, such as Apple M1/M2 machines,
  with macOS binary wheels available on PyPI. For more details on the changes involved to support
  macOS, please see the improvements section.
  [(#229)](https://github.com/PennyLaneAI/catalyst/pull/230)
  [(#232)](https://github.com/PennyLaneAI/catalyst/pull/232)
  [(#233)](https://github.com/PennyLaneAI/catalyst/pull/233)
  [(#234)](https://github.com/PennyLaneAI/catalyst/pull/234)

* Write Catalyst-compatible programs with native Python conditional statements.
  [(#235)](https://github.com/PennyLaneAI/catalyst/pull/235)

  AutoGraph is a new, experimental, feature that automatically converts Python conditional
  statements like `if`, `else`, and `elif`, into their equivalent functional forms provided by
  Catalyst (such as `catalyst.cond`).

  This feature is currently opt-in, and requires setting the `autograph=True` flag in the `qjit`
  decorator:

  ```python
  dev = qml.device("lightning.qubit", wires=1)

  @qjit(autograph=True)
  @qml.qnode(dev)
  def f(x):
      if x < 0.5:
          qml.RY(jnp.sin(x), wires=0)
      else:
          qml.RX(jnp.cos(x), wires=0)

      return qml.expval(qml.PauliZ(0))
  ```

  The implementation is based on the AutoGraph module from TensorFlow, and requires a working
  TensorFlow installation be available. In addition, Python loops (`for` and `while`) are not
  yet supported, and do not work in AutoGraph mode.

  Note that there are some caveats when using this feature especially around the use of global
  variables or object mutation inside of methods. A functional style is always recommended when
  using `qjit` or AutoGraph.

* The quantum adjoint operation can now be used in conjunction with Catalyst control flow, such as
  loops and conditionals. For this purpose a new instruction, `catalyst.adjoint`, has been added.
  [(#220)](https://github.com/PennyLaneAI/catalyst/pull/220)

  `catalyst.adjoint` can wrap around quantum functions which contain the Catalyst `cond`,
  `for_loop`, and `while_loop` primitives. Previously, the usage of `qml.adjoint` on functions with
  these primitives would result in decomposition errors. Note that a future release of Catalyst will
  merge the behaviour of `catalyst.adjoint` into `qml.adjoint` for convenience.

  ```python
  dev = qml.device("lightning.qubit", wires=3)

  @qjit
  @qml.qnode(dev)
  def circuit(x):

      @for_loop(0, 3, 1)
      def repeat_rx(i):
          qml.RX(x / 2, wires=i)

      adjoint(repeat_rx)()

      return qml.expval(qml.PauliZ(0))
  ```

  ```pycon
  >>> circuit(0.2)
  array(0.99500417)
  ```

  Additionally, the ability to natively represent the adjoint construct in Catalyst's program
  representation (IR) was added.

* QJIT-compiled programs now support (nested) container types as inputs and outputs of compiled
  functions. This includes lists and dictionaries, as well as any data structure implementing the
  [PyTree protocol](https://jax.readthedocs.io/en/latest/pytrees.html).
  [(#215)](https://github.com/PennyLaneAI/catalyst/pull/215)
  [(#221)](https://github.com/PennyLaneAI/catalyst/pull/221)

  For example, a program that accepts and returns a mix of dictionaries, lists, and tuples:

  ```python
  @qjit
  def workflow(params1, params2):
      res1 = params1["a"][0][0] + params2[1]
      return {"y1": jnp.sin(res1), "y2": jnp.cos(res1)}
  ```

  ```pycon
  >>> params1 = {"a": [[0.1], 0.2]}
  >>> params2 = (0.6, 0.8)
  >>> workflow(params1, params2)
  array(0.78332691)
  ```

* Compile-time backpropagation of arbitrary hybrid programs is now supported, via integration with
  [Enzyme AD](https://enzyme.mit.edu/).
  [(#158)](https://github.com/PennyLaneAI/catalyst/pull/158)
  [(#193)](https://github.com/PennyLaneAI/catalyst/pull/193)
  [(#224)](https://github.com/PennyLaneAI/catalyst/pull/224)
  [(#225)](https://github.com/PennyLaneAI/catalyst/pull/225)
  [(#239)](https://github.com/PennyLaneAI/catalyst/pull/239)
  [(#244)](https://github.com/PennyLaneAI/catalyst/pull/244)

  This allows `catalyst.grad` to differentiate hybrid functions that contain both classical
  pre-processing (inside & outside of QNodes), QNodes, as well as classical post-processing
  (outside of QNodes) via a combination of backpropagation and quantum gradient methods.

  The new default for the differentiation `method` attribute in `catalyst.grad` has been changed to
  `"auto"`, which performs Enzyme-based reverse mode AD on classical code, in conjunction with the
  quantum `diff_method` specified on each QNode:

  ```python
  dev = qml.device("lightning.qubit", wires=1)

  @qml.qnode(dev, diff_method="parameter-shift")
  def circuit(theta):
      qml.RX(jnp.exp(theta ** 2) / jnp.cos(theta / 4), wires=0)
      return qml.expval(qml.PauliZ(wires=0))
  ```

  ```pycon
  >>> grad = qjit(catalyst.grad(circuit, method="auto"))
  >>> grad(jnp.pi)
  array(0.05938718)
  ```

  The reworked differentiation pipeline means you can now compute exact derivatives of programs with
  both classical pre- and post-processing, as shown below:

  ```python
  @qml.qnode(qml.device("lightning.qubit", wires=1), diff_method="adjoint")
  def circuit(theta):
      qml.RX(jnp.exp(theta ** 2) / jnp.cos(theta / 4), wires=0)
      return qml.expval(qml.PauliZ(wires=0))

  def loss(theta):
      return jnp.pi / jnp.tanh(circuit(theta))

  @qjit
  def grad_loss(theta):
      return catalyst.grad(loss)(theta)
  ```

  ```pycon
  >>> grad_loss(1.0)
  array(-1.90958669)
  ```

  You can also use multiple QNodes with different differentiation methods:

  ```python
  @qml.qnode(qml.device("lightning.qubit", wires=1), diff_method="parameter-shift")
  def circuit_A(params):
      qml.RX(jnp.exp(params[0] ** 2) / jnp.cos(params[1] / 4), wires=0)
      return qml.probs()

  @qml.qnode(qml.device("lightning.qubit", wires=1), diff_method="adjoint")
  def circuit_B(params):
      qml.RX(jnp.exp(params[1] ** 2) / jnp.cos(params[0] / 4), wires=0)
      return qml.expval(qml.PauliZ(wires=0))

  def loss(params):
      return jnp.prod(circuit_A(params)) + circuit_B(params)

  @qjit
  def grad_loss(theta):
      return catalyst.grad(loss)(theta)
  ```

  ```pycon
  >>> grad_loss(jnp.array([1.0, 2.0]))
  array([ 0.57367285, 44.4911605 ])
  ```

  And you can differentiate purely classical functions as well:

  ```python
  def square(x: float):
      return x ** 2

  @qjit
  def dsquare(x: float):
      return catalyst.grad(square)(x)
  ```

  ```pycon
  >>> dsquare(2.3)
  array(4.6)
  ```

  Note that the current implementation of reverse mode AD is restricted to 1st order derivatives,
  but you can still use `catalyst.grad(method="fd")` is still available to perform a finite
  differences approximation of _any_ differentiable function.

* Add support for the new PennyLane arithmetic operators.
  [(#250)](https://github.com/PennyLaneAI/catalyst/pull/250)

  PennyLane is in the process of replacing `Hamiltonian` and `Tensor` observables with a set of
  general arithmetic operators. These consist of
  [Prod](https://docs.pennylane.ai/en/stable/code/api/pennylane.ops.op_math.Prod.html),
  [Sum](https://docs.pennylane.ai/en/stable/code/api/pennylane.ops.op_math.Sum.html) and
  [SProd](https://docs.pennylane.ai/en/stable/code/api/pennylane.ops.op_math.SProd.html).

  By default, using dunder methods (eg. `+`, `-`, `@`, `*`) to combine
  operators with scalars or other operators will create `Hamiltonian` and
  `Tensor` objects. However, these two methods will be deprecated in coming
  releases of PennyLane.

  To enable the new arithmetic operators, one can use `Prod`, `Sum`, and
  `Sprod` directly or activate them by calling [enable_new_opmath](https://docs.pennylane.ai/en/stable/code/api/pennylane.operation.enable_new_opmath.html)
  at the beginning of your PennyLane program.

  ``` python
  dev = qml.device("lightning.qubit", wires=2)

  @qjit
  @qml.qnode(dev)
  def circuit(x: float, y: float):
      qml.RX(x, wires=0)
      qml.RX(y, wires=1)
      qml.CNOT(wires=[0, 1])
      return qml.expval(0.2 * qml.PauliX(wires=0) - 0.4 * qml.PauliY(wires=1))
  ```

  ```pycon
  >>> qml.operation.enable_new_opmath()
  >>> qml.operation.active_new_opmath()
  True
  >>> circuit(np.pi / 4, np.pi / 2)
  array(0.28284271)
  ```

<h3>Improvements</h3>

* Better support for Hamiltonian observables:

  - Allow Hamiltonian observables with integer coefficients.
    [(#248)](https://github.com/PennyLaneAI/catalyst/pull/248)

    For example, compiling the following circuit wasn't previously allowed, but is
    now supported in Catalyst:

    ```python
    dev = qml.device("lightning.qubit", wires=2)

    @qjit
    @qml.qnode(dev)
    def circuit(x: float, y: float):
        qml.RX(x, wires=0)
        qml.RY(y, wires=1)

        coeffs = [1, 2]
        obs = [qml.PauliZ(0), qml.PauliZ(1)]
        return qml.expval(qml.Hamiltonian(coeffs, obs))
    ```

  - Allow nested Hamiltonian observables.
    [(#255)](https://github.com/PennyLaneAI/catalyst/pull/255)

    ```python
    @qjit
    @qml.qnode(qml.device("lightning.qubit", wires=3))
    def circuit(x, y, coeffs1, coeffs2):
        qml.RX(x, wires=0)
        qml.RX(y, wires=1)
        qml.RY(x + y, wires=2)

        obs = [
            qml.PauliX(0) @ qml.PauliZ(1),
            qml.Hamiltonian(coeffs1, [qml.PauliZ(0) @ qml.Hadamard(2)]),
        ]

        return qml.var(qml.Hamiltonian(coeffs2, obs))
    ```

* Various performance improvements:

  - The execution and compile time of programs has been reduced, by generating more efficient code
    and avoiding unnecessary optimizations. Specifically, a scalarization procedure was added to the
    MLIR pass pipeline, and LLVM IR compilation is now invoked with optimization level 0.
    [(#217)](https://github.com/PennyLaneAI/catalyst/pull/217)

  - The execution time of compiled functions has been improved in the frontend.
    [(#213)](https://github.com/PennyLaneAI/catalyst/pull/213)

    Specifically, the following changes have been made, which leads to a small but measurable
    improvement when using larger matrices as inputs, or functions with many inputs:

    + only loading the user program library once per compilation,
    + generating return value types only once per compilation,
    + avoiding unnecessary type promotion, and
    + avoiding unnecessary array copies.

  - Peak memory utilization of a JIT compiled program has been reduced, by allowing tensors to be
    scheduled for deallocation. Previously, the tensors were not deallocated until the end of the
    call to the JIT compiled function.
    [(#201)](https://github.com/PennyLaneAI/catalyst/pull/201)

* Various improvements have been made to enable Catalyst to compile on macOS:

  - Remove unnecessary `reinterpret_cast` from `ObsManager`. Removal of
    these `reinterpret_cast` allows compilation of the runtime to succeed
    in macOS. macOS uses an ILP32 mode for Aarch64 where they use the full 64
    bit mode but with 32 bit Integer, Long, and Pointers. This patch also
    changes a test file to prevent a mismatch in machines which compile using
    ILP32 mode.
    [(#229)](https://github.com/PennyLaneAI/catalyst/pull/230)

  - Allow runtime to be compiled on macOS. Substitute `nproc` with a call to
    `os.cpu_count()` and use correct flags for `ld.64`.
    [(#232)](https://github.com/PennyLaneAI/catalyst/pull/232)

  - Improve portability on the frontend to be available on macOS. Use
    `.dylib`, remove unnecessary flags, and address behaviour difference in
    flags.
    [(#233)](https://github.com/PennyLaneAI/catalyst/pull/233)

  - Small compatibility changes in order for all integration tests to succeed
    on macOS.
    [(#234)](https://github.com/PennyLaneAI/catalyst/pull/234)

* Dialects can compile with older versions of clang by avoiding type mismatches.
  [(#228)](https://github.com/PennyLaneAI/catalyst/pull/228)

* The runtime is now built against `qir-stdlib` pre-build artifacts.
  [(#236)](https://github.com/PennyLaneAI/catalyst/pull/236)

* Small improvements have been made to the CI/CD, including fixing the Enzyme
  cache, generalize caches to other operating systems, fix build wheel
  recipe, and remove references to QIR in runtime's Makefile.
  [(#243)](https://github.com/PennyLaneAI/catalyst/pull/243)
  [(#247)](https://github.com/PennyLaneAI/catalyst/pull/247)


<h3>Breaking changes</h3>

* Support for Python 3.8 has been removed.
  [(#231)](https://github.com/PennyLaneAI/catalyst/pull/231)

* The default differentiation method on ``grad`` and ``jacobian`` is reverse-mode
  automatic differentiation instead of finite differences. When a QNode does not have a
  ``diff_method`` specified, it will default to using the parameter shift method instead of
  finite-differences.
  [(#244)](https://github.com/PennyLaneAI/catalyst/pull/244)
  [(#271)](https://github.com/PennyLaneAI/catalyst/pull/271)

* The JAX version used by Catalyst has been updated to `v0.4.14`, the minimum PennyLane version
  required is now `v0.32`.
  [(#264)](https://github.com/PennyLaneAI/catalyst/pull/264)

* Due to the change allowing Python container objects as inputs to QJIT-compiled functions, Python
  lists are no longer automatically converted to JAX arrays.
  [(#231)](https://github.com/PennyLaneAI/catalyst/pull/231)

  This means that indexing on lists when the index is not static will cause a
  `TracerIntegerConversionError`, consistent with JAX's behaviour.

  That is, the following example is no longer support:

  ```python
  @qjit
  def f(x: list, index: int):
      return x[index]
  ```

  However, if the parameter `x` above is a JAX or NumPy array, the compilation will continue to
  succeed.

* The `catalyst.grad` function has been renamed to `catalyst.jacobian` and supports differentiation
  of functions that return multiple or non-scalar outputs. A new `catalyst.grad` function has been
  added that enforces that it is differentiating a function with a single scalar return value.
  [(#254)](https://github.com/PennyLaneAI/catalyst/pull/254)

<h3>Bug fixes</h3>

* Fixed an issue preventing the differentiation of `qml.probs` with the parameter-shift method.
  [(#211)](https://github.com/PennyLaneAI/catalyst/pull/211)

* Fixed the incorrect return value data-type with functions returning `qml.counts`.
  [(#221)](https://github.com/PennyLaneAI/catalyst/pull/221)

* Fix segmentation fault when differentiating a function where a quantum measurement is used
  multiple times by the same operation.
  [(#242)](https://github.com/PennyLaneAI/catalyst/pull/242)

<h3>Contributors</h3>

This release contains contributions from (in alphabetical order):

Ali Asadi,
David Ittah,
Erick Ochoa Lopez,
Jacob Mai Peng,
Romain Moyard,
Sergei Mironov.


# Release 0.2.1

<h3>Bug fixes</h3>

* Add missing OpenQASM backend in binary distribution, which relies on the latest version of the
  AWS Braket plugin for PennyLane to resolve dependency issues between the plugin, Catalyst, and
  PennyLane. The Lightning-Kokkos backend with Serial and OpenMP modes is also added to the binary
  distribution.
  [#198](https://github.com/PennyLaneAI/catalyst/pull/198)

* Return a list of decompositions when calling the decomposition method for control operations.
  This allows Catalyst to be compatible with upstream PennyLane.
  [#241](https://github.com/PennyLaneAI/catalyst/pull/241)

<h3>Improvements</h3>

* When using OpenQASM-based devices the string representation of the circuit is printed on
  exception.
  [#199](https://github.com/PennyLaneAI/catalyst/pull/199)

* Use ``pybind11::module`` interface library instead of ``pybind11::embed`` in the runtime for
  OpenQasm backend to avoid linking to the python library at compile time.
  [#200](https://github.com/PennyLaneAI/catalyst/pull/200)

<h3>Contributors</h3>

This release contains contributions from (in alphabetical order):

Ali Asadi,
David Ittah.

# Release 0.2.0

<h3>New features</h3>

* Catalyst programs can now be used inside of a larger JAX workflow which uses
  JIT compilation, automatic differentiation, and other JAX transforms.
  [#96](https://github.com/PennyLaneAI/catalyst/pull/96)
  [#123](https://github.com/PennyLaneAI/catalyst/pull/123)
  [#167](https://github.com/PennyLaneAI/catalyst/pull/167)
  [#192](https://github.com/PennyLaneAI/catalyst/pull/192)

  For example, call a Catalyst qjit-compiled function from within a JAX jit-compiled
  function:

  ```python
  dev = qml.device("lightning.qubit", wires=1)

  @qjit
  @qml.qnode(dev)
  def circuit(x):
      qml.RX(jnp.pi * x[0], wires=0)
      qml.RY(x[1] ** 2, wires=0)
      qml.RX(x[1] * x[2], wires=0)
      return qml.probs(wires=0)

  @jax.jit
  def cost_fn(weights):
      x = jnp.sin(weights)
      return jnp.sum(jnp.cos(circuit(x)) ** 2)
  ```

  ```pycon
  >>> cost_fn(jnp.array([0.1, 0.2, 0.3]))
  Array(1.32269195, dtype=float64)
  ```

  Catalyst-compiled functions can now also be automatically differentiated
  via JAX, both in forward and reverse mode to first-order,

  ```pycon
  >>> jax.grad(cost_fn)(jnp.array([0.1, 0.2, 0.3]))
  Array([0.49249037, 0.05197949, 0.02991883], dtype=float64)
  ```

  as well as vectorized using `jax.vmap`:

  ```pycon
  >>> jax.vmap(cost_fn)(jnp.array([[0.1, 0.2, 0.3], [0.4, 0.5, 0.6]]))
  Array([1.32269195, 1.53905377], dtype=float64)
  ```

  In particular, this allows for a reduction in boilerplate when using
  JAX-compatible optimizers such as `jaxopt`:

  ```pycon
  >>> opt = jaxopt.GradientDescent(cost_fn)
  >>> params = jnp.array([0.1, 0.2, 0.3])
  >>> (final_params, _) = jax.jit(opt.run)(params)
  >>> final_params
  Array([-0.00320799,  0.03475223,  0.29362844], dtype=float64)
  ```

  Note that, in general, best performance will be seen when the Catalyst
  `@qjit` decorator is used to JIT the entire hybrid workflow. However, there
  may be cases where you may want to delegate only the quantum part of your
  workflow to Catalyst, and let JAX handle classical components (for example,
  due to missing a feature or compatibility issue in Catalyst).

* Support for Amazon Braket devices provided via the PennyLane-Braket plugin.
  [#118](https://github.com/PennyLaneAI/catalyst/pull/118)
  [#139](https://github.com/PennyLaneAI/catalyst/pull/139)
  [#179](https://github.com/PennyLaneAI/catalyst/pull/179)
  [#180](https://github.com/PennyLaneAI/catalyst/pull/180)

  This enables quantum subprograms within a JIT-compiled Catalyst workflow to
  execute on Braket simulator and hardware devices, including remote
  cloud-based simulators such as SV1.

  ```python
  def circuit(x, y):
      qml.RX(y * x, wires=0)
      qml.RX(x * 2, wires=1)
      return qml.expval(qml.PauliY(0) @ qml.PauliZ(1))

  @qjit
  def workflow(x: float, y: float):
      device = qml.device("braket.local.qubit", backend="braket_sv", wires=2)
      g = qml.qnode(device)(circuit)
      h = catalyst.grad(g)
      return h(x, y)

  workflow(1.0, 2.0)
  ```

  For a list of available devices, please see the [PennyLane-Braket](https://amazon-braket-pennylane-plugin-python.readthedocs.io/en/latest/)
  documentation.

  Internally, the quantum instructions are generating OpenQASM3 kernels at
  runtime; these are then executed on both local (`braket.local.qubit`) and
  remote (`braket.aws.qubit`) devices backed by Amazon Braket Python SDK,

  with measurement results then propagated back to the frontend.

  Note that at initial release, not all Catalyst features are supported with Braket.
  In particular, dynamic circuit features, such as mid-circuit measurements, will
  not work with Braket devices.

* Catalyst conditional functions defined via `@catalyst.cond` now support an arbitrary
  number of 'else if' chains.
  [#104](https://github.com/PennyLaneAI/catalyst/pull/104)

  ```python
  dev = qml.device("lightning.qubit", wires=1)

  @qjit
  @qml.qnode(dev)
  def circuit(x):

      @catalyst.cond(x > 2.7)
      def cond_fn():
          qml.RX(x, wires=0)

      @cond_fn.else_if(x > 1.4)
      def cond_elif():
          qml.RY(x, wires=0)

      @cond_fn.otherwise
      def cond_else():
          qml.RX(x ** 2, wires=0)

      cond_fn()

      return qml.probs(wires=0)
  ```

* Iterating in reverse is now supported with constant negative step sizes via `catalyst.for_loop`.
  [#129](https://github.com/PennyLaneAI/catalyst/pull/129)

  ```python
  dev = qml.device("lightning.qubit", wires=1)

  @qjit
  @qml.qnode(dev)
  def circuit(n):

      @catalyst.for_loop(n, 0, -1)
      def loop_fn(_):
          qml.PauliX(0)

      loop_fn()
      return measure(0)
  ```

* Additional gradient transforms for computing the vector-Jacobian product (VJP)
  and Jacobian-vector product (JVP) are now available in Catalyst.
  [#98](https://github.com/PennyLaneAI/catalyst/pull/98)

  Use `catalyst.vjp` to compute the forward-pass value and VJP:

  ```python
  @qjit
  def vjp(params, cotangent):
      def f(x):
          y = [jnp.sin(x[0]), x[1] ** 2, x[0] * x[1]]
          return jnp.stack(y)

      return catalyst.vjp(f, [params], [cotangent])
  ```

  ```pycon
  >>> x = jnp.array([0.1, 0.2])
  >>> dy = jnp.array([-0.5, 0.1, 0.3])
  >>> vjp(x, dy)
  [array([0.09983342, 0.04      , 0.02      ]),
   array([-0.43750208,  0.07000001])]
  ```

  Use `catalyst.jvp` to compute the forward-pass value and JVP:

  ```python
  @qjit
  def jvp(params, tangent):
      def f(x):
          y = [jnp.sin(x[0]), x[1] ** 2, x[0] * x[1]]
          return jnp.stack(y)

      return catalyst.jvp(f, [params], [tangent])
  ```

  ```pycon
  >>> x = jnp.array([0.1, 0.2])
  >>> tangent = jnp.array([0.3, 0.6])
  >>> jvp(x, tangent)
  [array([0.09983342, 0.04      , 0.02      ]),
   array([0.29850125, 0.24000006, 0.12      ])]
  ```

* Support for multiple backend devices within a single qjit-compiled function
  is now available.
  [#86](https://github.com/PennyLaneAI/catalyst/pull/86)
  [#89](https://github.com/PennyLaneAI/catalyst/pull/89)

  For example, if you compile the Catalyst runtime
  with `lightning.kokkos` support (via the compilation flag
  `ENABLE_LIGHTNING_KOKKOS=ON`), you can use `lightning.qubit` and
  `lightning.kokkos` within a singular workflow:

  ```python
  dev1 = qml.device("lightning.qubit", wires=1)
  dev2 = qml.device("lightning.kokkos", wires=1)

  @qml.qnode(dev1)
  def circuit1(x):
      qml.RX(jnp.pi * x[0], wires=0)
      qml.RY(x[1] ** 2, wires=0)
      qml.RX(x[1] * x[2], wires=0)
      return qml.var(qml.PauliZ(0))

  @qml.qnode(dev2)
  def circuit2(x):

      @catalyst.cond(x > 2.7)
      def cond_fn():
          qml.RX(x, wires=0)

      @cond_fn.otherwise
      def cond_else():
          qml.RX(x ** 2, wires=0)

      cond_fn()

      return qml.probs(wires=0)

  @qjit
  def cost(x):
      return circuit2(circuit1(x))
  ```

  ```pycon
  >>> x = jnp.array([0.54, 0.31])
  >>> cost(x)
  array([0.80842369, 0.19157631])
  ```

* Support for returning the variance of Hamiltonians,
  Hermitian matrices, and Tensors via `qml.var` has been added.
  [#124](https://github.com/PennyLaneAI/catalyst/pull/124)

  ```python
  dev = qml.device("lightning.qubit", wires=2)

  @qjit
  @qml.qnode(dev)
  def circuit(x):
      qml.RX(jnp.pi * x[0], wires=0)
      qml.RY(x[1] ** 2, wires=1)
      qml.CNOT(wires=[0, 1])
      qml.RX(x[1] * x[2], wires=0)
      return qml.var(qml.PauliZ(0) @ qml.PauliX(1))
  ```

  ```pycon
  >>> x = jnp.array([0.54, 0.31])
  >>> circuit(x)
  array(0.98851544)
  ```

<h3>Breaking changes</h3>

* The `catalyst.grad` function now supports using the differentiation
  method defined on the QNode (via the `diff_method` argument) rather than
  applying a global differentiation method.
  [#163](https://github.com/PennyLaneAI/catalyst/pull/163)

  As part of this change, the `method` argument now accepts
  the following options:

  - `method="auto"`:  Quantum components of the hybrid function are
    differentiated according to the corresponding QNode `diff_method`, while
    the classical computation is differentiated using traditional auto-diff.

    With this strategy, Catalyst only currently supports QNodes with
    `diff_method="param-shift" and `diff_method="adjoint"`.

  - `method="fd"`: First-order finite-differences for the entire hybrid function.
    The `diff_method` argument for each QNode is ignored.

  This is an intermediate step towards differentiating functions that
  internally call multiple QNodes, and towards supporting differentiation of
  classical postprocessing.

<h3>Improvements</h3>

* Catalyst has been upgraded to work with JAX v0.4.13.
  [#143](https://github.com/PennyLaneAI/catalyst/pull/143)
  [#185](https://github.com/PennyLaneAI/catalyst/pull/185)

* Add a Backprop operation for using autodifferentiation (AD) at the LLVM
  level with Enzyme AD. The Backprop operations has a bufferization pattern
  and a lowering to LLVM.
  [#107](https://github.com/PennyLaneAI/catalyst/pull/107)
  [#116](https://github.com/PennyLaneAI/catalyst/pull/116)

* Error handling has been improved. The runtime now throws more descriptive
  and unified expressions for runtime errors and assertions.
  [#92](https://github.com/PennyLaneAI/catalyst/pull/92)

* In preparation for easier debugging, the compiler has been refactored to
  allow easy prototyping of new compilation pipelines.
  [#38](https://github.com/PennyLaneAI/catalyst/pull/38)

  In the future, this will allow the ability to generate MLIR or LLVM-IR by
  loading input from a string or file, rather than generating it from Python.

  As part of this refactor, the following changes were made:

  - Passes are now classes. This allows developers/users looking to change
    flags to inherit from these passes and change the flags.

  - Passes are now passed as arguments to the compiler. Custom passes can just
    be passed to the compiler as an argument, as long as they implement a run
    method which takes an input and the output of this method can be fed to
    the next pass.

* Improved Python compatibility by providing a stable signature for user
  generated functions.
  [#106](https://github.com/PennyLaneAI/catalyst/pull/106)

* Handle C++ exceptions without unwinding the whole stack.
  [#99](https://github.com/PennyLaneAI/catalyst/pull/99)

* Reduce the number of classical invocations by counting the number of gate parameters in
  the `argmap` function.
  [#136](https://github.com/PennyLaneAI/catalyst/pull/136)

  Prior to this, the computation of hybrid gradients executed all of the classical code
  being differentiated in a `pcount` function that solely counted the number of gate
  parameters in the quantum circuit. This was so `argmap` and other downstream
  functions could allocate memrefs large enough to store all gate parameters.

  Now, instead of counting the number of parameters separately, a dynamically-resizable
  array is used in the `argmap` function directly to store the gate parameters. This
  removes one invocation of all of the classical code being differentiated.

* Use Tablegen to define MLIR passes instead of C++ to reduce overhead of adding new passes.
  [#157](https://github.com/PennyLaneAI/catalyst/pull/157)

* Perform constant folding on wire indices for `quantum.insert` and `quantum.extract` ops,
  used when writing (resp. reading) qubits to (resp. from) quantum registers.
  [#161](https://github.com/PennyLaneAI/catalyst/pull/161)

* Represent known named observables as members of an MLIR Enum rather than a raw integer.
  This improves IR readability.
  [#165](https://github.com/PennyLaneAI/catalyst/pull/165)

<h3>Bug fixes</h3>

* Fix a bug in the mapping from logical to concrete qubits for mid-circuit measurements.
  [#80](https://github.com/PennyLaneAI/catalyst/pull/80)

* Fix a bug in the way gradient result type is inferred.
  [#84](https://github.com/PennyLaneAI/catalyst/pull/84)

* Fix a memory regression and reduce memory footprint by removing unnecessary
  temporary buffers.
  [#100](https://github.com/PennyLaneAI/catalyst/pull/100)

* Provide a new abstraction to the `QuantumDevice` interface in the runtime
  called `DataView`. C++ implementations of the interface can iterate
  through and directly store results into the `DataView` independent of the
  underlying memory layout. This can eliminate redundant buffer copies at the
  interface boundaries, which has been applied to existing devices.
  [#109](https://github.com/PennyLaneAI/catalyst/pull/109)

* Reduce memory utilization by transferring ownership of buffers from the
  runtime to Python instead of copying them. This includes adding a compiler
  pass that copies global buffers into the heap as global buffers cannot be
  transferred to Python.
  [#112](https://github.com/PennyLaneAI/catalyst/pull/112)

* Temporary fix of use-after-free and dependency of uninitialized memory.
  [#121](https://github.com/PennyLaneAI/catalyst/pull/121)

* Fix file renaming within pass pipelines.
  [#126](https://github.com/PennyLaneAI/catalyst/pull/126)

* Fix the issue with the `do_queue` deprecation warnings in PennyLane.
  [#146](https://github.com/PennyLaneAI/catalyst/pull/146)

* Fix the issue with gradients failing to work with hybrid functions that
  contain constant `jnp.array` objects. This will enable PennyLane operators
  that have data in the form of a `jnp.array`, such as a Hamiltonian, to be
  included in a qjit-compiled function.
  [#152](https://github.com/PennyLaneAI/catalyst/pull/152)

  An example of a newly supported workflow:

  ```python
  coeffs = jnp.array([0.1, 0.2])
  terms = [qml.PauliX(0) @ qml.PauliZ(1), qml.PauliZ(0)]
  H = qml.Hamiltonian(coeffs, terms)

  @qjit
  @qml.qnode(qml.device("lightning.qubit", wires=2))
  def circuit(x):
    qml.RX(x[0], wires=0)
    qml.RY(x[1], wires=0)
    qml.CNOT(wires=[0, 1])
    return qml.expval(H)

  params = jnp.array([0.3, 0.4])
  jax.grad(circuit)(params)
  ```

<h3>Contributors</h3>

This release contains contributions from (in alphabetical order):

Ali Asadi,
David Ittah,
Erick Ochoa Lopez,
Jacob Mai Peng,
Romain Moyard,
Sergei Mironov.

# Release 0.1.2

<h3>New features</h3>

* Add an option to print verbose messages explaining the compilation process.
  [#68](https://github.com/PennyLaneAI/catalyst/pull/68)

* Allow ``catalyst.grad`` to be used on any traceable function (within a qjit context).
  This means the operation is no longer restricted to acting on ``qml.qnode``s only.
  [#75](https://github.com/PennyLaneAI/catalyst/pull/75)

<h3>Improvements</h3>

* Work in progress on a Lightning-Kokkos backend:

  Bring feature parity to the Lightning-Kokkos backend simulator.
  [#55](https://github.com/PennyLaneAI/catalyst/pull/55)

  Add support for variance measurements for all observables.
  [#70](https://github.com/PennyLaneAI/catalyst/pull/70)

* Build the runtime against qir-stdlib v0.1.0.
  [#58](https://github.com/PennyLaneAI/catalyst/pull/58)

* Replace input-checking assertions with exceptions.
  [#67](https://github.com/PennyLaneAI/catalyst/pull/67)

* Perform function inlining to improve optimizations and memory management within the compiler.
  [#72](https://github.com/PennyLaneAI/catalyst/pull/72)

<h3>Breaking changes</h3>

<h3>Bug fixes</h3>

* Several fixes to address memory leaks in the compiled program:

  Fix memory leaks from data that flows back into the Python environment.
  [#54](https://github.com/PennyLaneAI/catalyst/pull/54)

  Fix memory leaks resulting from partial bufferization at the MLIR level. This fix makes the
  necessary changes to reintroduce the ``-buffer-deallocation`` pass into the MLIR pass pipeline.
  The pass guarantees that all allocations contained within a function (that is allocations that are
  not returned from a function) are also deallocated.
  [#61](https://github.com/PennyLaneAI/catalyst/pull/61)

  Lift heap allocations for quantum op results from the runtime into the MLIR compiler core. This
  allows all memref buffers to be memory managed in MLIR using the
  [MLIR bufferization infrastructure](https://mlir.llvm.org/docs/Bufferization/).
  [#63](https://github.com/PennyLaneAI/catalyst/pull/63)

  Eliminate all memory leaks by tracking memory allocations at runtime. The memory allocations
  which are still alive when the compiled function terminates, will be freed in the
  finalization / teardown function.
  [#78](https://github.com/PennyLaneAI/catalyst/pull/78)

* Fix returning complex scalars from the compiled function.
  [#77](https://github.com/PennyLaneAI/catalyst/pull/77)

<h3>Contributors</h3>

This release contains contributions from (in alphabetical order):

Ali Asadi,
David Ittah,
Erick Ochoa Lopez,
Sergei Mironov.

# Release 0.1.1

<h3>New features</h3>

* Adds support for interpreting control flow operations.
  [#31](https://github.com/PennyLaneAI/catalyst/pull/31)

<h3>Improvements</h3>

* Adds fallback compiler drivers to increase reliability during linking phase. Also adds support for a
  CATALYST_CC environment variable for manual specification of the compiler driver used for linking.
  [#30](https://github.com/PennyLaneAI/catalyst/pull/30)

<h3>Breaking changes</h3>

<h3>Bug fixes</h3>

* Fixes the Catalyst image path in the readme to properly render on PyPI.

<h3>Contributors</h3>

This release contains contributions from (in alphabetical order):

Ali Asadi,
Erick Ochoa Lopez.

# Release 0.1.0

Initial public release.

<h3>Contributors</h3>

This release contains contributions from (in alphabetical order):

Ali Asadi,
Sam Banning,
David Ittah,
Josh Izaac,
Erick Ochoa Lopez,
Sergei Mironov,
Isidor Schoch.<|MERGE_RESOLUTION|>--- conflicted
+++ resolved
@@ -277,11 +277,8 @@
 Haochen Paul Wang,
 Lee James O'Riordan,
 Mehrdad Malekmohammadi,
-<<<<<<< HEAD
+Vincent Michaud-Rioux,
 Mudit Pandey,
-=======
-Vincent Michaud-Rioux,
->>>>>>> 0a13cebf
 Raul Torres,
 Sergei Mironov.
 
