# Release 0.3.3-dev

<h3>New features</h3>

* Initial support for transforms. QFunc transforms are supported. QNode transforms have limited
  support. QNode transforms cannot be composed, and transforms are limited to what is currently
  available in PennyLane. This means that operations defined in Catalyst like `cond`, `for_loop`,
  and `while_loop` are not supported by transforms. Additionally, transforms can only return
  `MeasurementProcess`es.
  [(#280)](https://github.com/PennyLaneAI/catalyst/pull/280)

* The plugin system of Catalyst for backend devices. This system in runtime
  is backed by `dlopen` and enables the devices to be packaged separately from
  the runtime CAPI and loaded at run time instead of being linked at compile time.
  This provides flexibility and extensibility to Catalyst allowing users to
  load quantum devices dynamically.
  [(#343)](https://github.com/PennyLaneAI/catalyst/pull/343)

<<<<<<< HEAD
* The runtime now supports multiple active devices via using a pool of devices.
  The new `RTDeviceInfoT` data-class and `QuantumDeviceInterface`collection of methods
  enable the runtime to better scope the lifetime of device instances and split the
  `QuantumDevice` API from device implementations. With these changes, one can create
  multiple active devices and execute multiple programs concurrently at runtime.
  [(#377)](https://github.com/PennyLaneAI/catalyst/pull/377)
=======
* Support for dynamically-shaped arrays has been added.
  [(#366)](https://github.com/PennyLaneAI/catalyst/pull/366)
  [(#386)](https://github.com/PennyLaneAI/catalyst/pull/385)
  [(#390)](https://github.com/PennyLaneAI/catalyst/pull/390)

  Catalyst now accepts tensors whose dimensions are not known at compile time.
  Standard tensor initialisation functions `jax.numpy.ones`, `jnp.zeros`, and
  `jnp.empty`, now accept dynamic variables (where the value is only known at
  runtime). Note that support for dynamic arrays in control-flow primitives
  is not yet supported and still a work-in-progress.

  ``` python
  @qjit
  def func(size: int):
      return jax.numpy.ones([size, size], dtype=float)
  ```

  ``` pycon
  >>> func(3)
  [[1. 1. 1.]
   [1. 1. 1.]
   [1. 1. 1.]]
  ```
>>>>>>> 75e31335

<h3>Improvements</h3>

* ``AllocOp``, ``DeallocOp`` have now (only) value semantics. In the frontend, the last
  quantum register is deallocated instead of the first one. This allows to return the quantum
  register in functions and can be given to another function (useful for quantum transformation).
  [(#360)](https://github.com/PennyLaneAI/catalyst/pull/360)

* The quantum adjoint compiler routine has been extended to support function calls that affect the
  quantum state within an adjoint region. Note that the function may only provide a single result
  consisting of the quantum register.
  By itself this provides no user-facing changes, but compiler pass developers may now generate
  quantum adjoint operations around a block of code containing function calls as well as quantum
  operations and control flow operations.
  [(#353)](https://github.com/PennyLaneAI/catalyst/pull/353)

* Update the `DeviceOp` definition in the Quantum MLIR dialect.
  `DeviceOp` gets the tuple of device info: ('lib', 'name', 'kwargs')
  and lowers the operation to one single device initialization call:
  `__quantum__rt__device_init(int8_t *, int8_t *, int8_t *)`.
  [(#396)](https://github.com/PennyLaneAI/catalyst/pull/396)

<h3>Breaking changes</h3>

<h3>Bug fixes</h3>

* Resolve a bug in the compiler's differentiation engine that results in a crash with the Enzyme
  error message "attempting to differentiate function without definition" (see issue
  [#384](https://github.com/PennyLaneAI/catalyst/issues/384)).
  The fix ensures that all current quantum operation types are removed during gradient passes that
  extract classical from a QNode function. It also adds a verification step that will raise an error
  if a gradient pass cannot successfully eliminate all quantum operations for such functions.
  [(#397)](https://github.com/PennyLaneAI/catalyst/issues/397)

<h3>Contributors</h3>

This release contains contributions from (in alphabetical order):

Ali Asadi,
David Ittah,
Romain Moyard,
Sergei Mironov,
Erick Ochoa Lopez.

# Release 0.3.2

<h3>New features</h3>

* The experimental AutoGraph feature now supports Python `while` loops, allowing native Python loops
  to be captured and compiled with Catalyst.
  [(#318)](https://github.com/PennyLaneAI/catalyst/pull/318)

  ```python
  dev = qml.device("lightning.qubit", wires=4)

  @qjit(autograph=True)
  @qml.qnode(dev)
  def circuit(n: int, x: float):
      i = 0

      while i < n:
          qml.RX(x, wires=i)
          i += 1

      return qml.expval(qml.PauliZ(0))
  ```

  ```pycon
  >>> circuit(4, 0.32)
  array(0.94923542)
  ```

  This feature extends the existing AutoGraph support for Python `for` loops and `if` statements
  introduced in v0.3. Note that TensorFlow must be installed for AutoGraph support.

  For more details, please see the
  [AutoGraph guide](https://docs.pennylane.ai/projects/catalyst/en/stable/dev/autograph.html).

* In addition to loops and conditional branches, AutoGraph now supports native Python `and`, `or`
  and `not` operators in Boolean expressions.
  [(#325)](https://github.com/PennyLaneAI/catalyst/pull/325)

  ```python
  dev = qml.device("lightning.qubit", wires=1)

  @qjit(autograph=True)
  @qml.qnode(dev)
  def circuit(x: float):

      if x >= 0 and x < jnp.pi:
          qml.RX(x, wires=0)

      return qml.probs()
  ```

  ```pycon
  >>> circuit(0.43)
  array([0.95448287, 0.04551713])
  >>> circuit(4.54)
  array([1., 0.])
  ```

  Note that logical Boolean operators will only be captured by AutoGraph if all
  operands are dynamic variables (that is, a value known only at runtime, such
  as a measurement result or function argument). For other use
  cases, it is recommended to use the `jax.numpy.logical_*` set of functions where
  appropriate.

* Debug compiled programs and print dynamic values at runtime with ``debug.print``
  [(#279)](https://github.com/PennyLaneAI/catalyst/pull/279)
  [(#356)](https://github.com/PennyLaneAI/catalyst/pull/356)

  You can now print arbitrary values from your running program, whether they are arrays, constants,
  strings, or abitrary Python objects. Note that while non-array Python objects
  *will* be printed at runtime, their string representation is captured at
  compile time, and thus will always be the same regardless of program inputs.
  The output for arrays optionally includes a descriptor for how the data is stored in memory
  ("memref").

  ```python
  @qjit
  def func(x: float):
      debug.print(x, memref=True)
      debug.print("exit")
  ```

  ```pycon
  >>> func(jnp.array(0.43))
  MemRef: base@ = 0x5629ff2b6680 rank = 0 offset = 0 sizes = [] strides = [] data =
  0.43
  exit
  ```

* Catalyst now officially supports macOS X86_64 devices, with macOS binary wheels
  available for both AARCH64 and X86_64.
  [(#347)](https://github.com/PennyLaneAI/catalyst/pull/347)
  [(#313)](https://github.com/PennyLaneAI/catalyst/pull/313)

* It is now possible to dynamically load third-party Catalyst compatible devices directly
  into a pre-installed Catalyst runtime on Linux.
  [(#327)](https://github.com/PennyLaneAI/catalyst/pull/327)

  To take advantage of this, third-party devices must implement the `Catalyst::Runtime::QuantumDevice`
  interface, in addition to defining the following method:

  ```cpp
  extern "C" Catalyst::Runtime::QuantumDevice*
  getCustomDevice() { return new CustomDevice(); }
  ```

  This support can also be integrated into existing PennyLane Python devices that inherit from
  the `QuantumDevice` class, by defining the `get_c_interface` static method.

  For more details, see the
  [custom devices documentation](https://docs.pennylane.ai/projects/catalyst/en/stable/dev/custom_devices.html).

<h3>Improvements</h3>

* Return values of conditional functions no longer need to be of exactly the same type.
  Type promotion is automatically applied to branch return values if their types don't match.
  [(#333)](https://github.com/PennyLaneAI/catalyst/pull/333)

  ```python
  @qjit
  def func(i: int, f: float):

      @cond(i < 3)
      def cond_fn():
          return i

      @cond_fn.otherwise
      def otherwise():
          return f

      return cond_fn()
  ```

  ```pycon
  >>> func(1, 4.0)
  array(1.0)
  ```

  Automatic type promotion across conditional branches also works with AutoGraph:

  ```python
  @qjit(autograph=True)
  def func(i: int, f: float):

      if i < 3:
          i = i
      else:
          i = f

      return i
  ```

  ```pycon
  >>> func(1, 4.0)
  array(1.0)
  ```

* AutoGraph now supports converting functions even when they are invoked through functional wrappers such
  as `adjoint`, `ctrl`, `grad`, `jacobian`, etc.
  [(#336)](https://github.com/PennyLaneAI/catalyst/pull/336)

  For example, the following should now succeed:

  ```python
  def inner(n):
    for i in range(n):
      qml.T(i)

  @qjit(autograph=True)
  @qml.qnode(dev)
  def f(n: int):
      adjoint(inner)(n)
      return qml.state()
  ```

* To prepare for Catalyst's frontend being integrated with PennyLane, the appropriate plugin entry point
  interface has been added to Catalyst.
  [(#331)](https://github.com/PennyLaneAI/catalyst/pull/331)

  For any compiler packages seeking to be registered in PennyLane, the `entry_points`
  metadata under the the group name `pennylane.compilers` must be added, with the following entry points:

  - `context`: Path to the compilation evaluation context manager. This context manager should have
    the method `context.is_tracing()`, which returns True if called within a program that is being
    traced or captured.

  - `ops`: Path to the compiler operations module. This operations module may contain compiler
    specific versions of PennyLane operations. Within a JIT context, PennyLane operations may
    dispatch to these.

  - `qjit`: Path to the JIT compiler decorator provided by the compiler. This decorator should have
    the signature `qjit(fn, *args, **kwargs)`, where `fn` is the function to be compiled.

* The compiler driver diagnostic output has been improved, and now includes failing IR as well as
  the names of failing passes.
  [(#349)](https://github.com/PennyLaneAI/catalyst/pull/349)

* The scatter operation in the Catalyst dialect now uses an SCF for loop to avoid ballooning
  the compiled code.
  [(#307)](https://github.com/PennyLaneAI/catalyst/pull/307)

* The `CopyGlobalMemRefPass` pass of our MLIR processing pipeline now supports
  dynamically shaped arrays.
  [(#348)](https://github.com/PennyLaneAI/catalyst/pull/348)

* The Catalyst utility dialect is now included in the Catalyst MLIR C-API.
  [(#345)](https://github.com/PennyLaneAI/catalyst/pull/345)

* Fix an issue with the AutoGraph conversion system that would prevent the fallback to Python from
  working correctly in certain instances.
  [(#352)](https://github.com/PennyLaneAI/catalyst/pull/352)

  The following type of code is now supported:

  ```python
  @qjit(autograph=True)
  def f():
    l = jnp.array([1, 2])
    for _ in range(2):
        l = jnp.kron(l, l)
    return l
  ```

<h3>Breaking changes</h3>

* The axis ordering for `catalyst.jacobian` is updated to match `jax.jacobian`. Assuming we have
  parameters of shape `[a,b]` and results of shape `[c,d]`, the returned Jacobian will now have
  shape `[c, d, a, b]` instead of `[a, b, c, d]`.
  [(#283)](https://github.com/PennyLaneAI/catalyst/pull/283)

<h3>Bug fixes</h3>

* An upstream change in the PennyLane-Lightning project was addressed to prevent compilation issues
  in the `StateVectorLQubitDynamic` class in the runtime.
  The issue was introduced in [#499](https://github.com/PennyLaneAI/pennylane-lightning/pull/499).
  [(#322)](https://github.com/PennyLaneAI/catalyst/pull/322)

* The `requirements.txt` file to build Catalyst from source has been updated with a minimum pip
  version, `>=22.3`. Previous versions of pip are unable to perform editable installs when the
  system-wide site-packages are read-only, even when the `--user` flag is provided.
  [(#311)](https://github.com/PennyLaneAI/catalyst/pull/311)

* The frontend has been updated to make it compatible with PennyLane `MeasurementProcess` objects
  now being PyTrees in PennyLane version 0.33.
  [(#315)](https://github.com/PennyLaneAI/catalyst/pull/315)

<h3>Contributors</h3>

This release contains contributions from (in alphabetical order):

Ali Asadi,
David Ittah,
Sergei Mironov,
Romain Moyard,
Erick Ochoa Lopez.

# Release 0.3.1

<h3>New features</h3>

* The experimental AutoGraph feature, now supports Python `for` loops, allowing native Python loops
  to be captured and compiled with Catalyst.
  [(#258)](https://github.com/PennyLaneAI/catalyst/pull/258)

  ```python
  dev = qml.device("lightning.qubit", wires=n)

  @qjit(autograph=True)
  @qml.qnode(dev)
  def f(n):
      for i in range(n):
          qml.Hadamard(wires=i)

      return qml.expval(qml.PauliZ(0))
  ```

  This feature extends the existing AutoGraph support for Python `if` statements introduced in v0.3.
  Note that TensorFlow must be installed for AutoGraph support.

* The quantum control operation can now be used in conjunction with Catalyst control flow, such as
  loops and conditionals, via the new `catalyst.ctrl` function.
  [(#282)](https://github.com/PennyLaneAI/catalyst/pull/282)

  Similar in behaviour to the `qml.ctrl` control modifier from PennyLane, `catalyst.ctrl` can
  additionally wrap around quantum functions which contain control flow, such as the Catalyst
  `cond`, `for_loop`, and `while_loop` primitives.

  ```python
  @qjit
  @qml.qnode(qml.device("lightning.qubit", wires=4))
  def circuit(x):

      @for_loop(0, 3, 1)
      def repeat_rx(i):
          qml.RX(x / 2, wires=i)

      catalyst.ctrl(repeat_rx, control=3)()

      return qml.expval(qml.PauliZ(0))
  ```

  ```pycon
  >>> circuit(0.2)
  array(1.)
  ```

* Catalyst now supports JAX's `array.at[index]` notation for array element assignment and updating.
  [(#273)](https://github.com/PennyLaneAI/catalyst/pull/273)

  ```python
  @qjit
  def add_multiply(l: jax.core.ShapedArray((3,), dtype=float), idx: int):
      res = l.at[idx].multiply(3)
      res2 = l.at[idx].add(2)
      return res + res2

  res = add_multiply(jnp.array([0, 1, 2]), 2)
  ```

  ```pycon
  >>> res
  [0, 2, 10]
  ```

  For more details on available methods, see the
  [JAX documentation](https://jax.readthedocs.io/en/latest/_autosummary/jax.numpy.ndarray.at.html).

<h3>Improvements</h3>

* The Lightning backend device has been updated to work with the new PL-Lightning monorepo.
  [(#259)](https://github.com/PennyLaneAI/catalyst/pull/259)
  [(#277)](https://github.com/PennyLaneAI/catalyst/pull/277)

* A new compiler driver has been implemented in C++. This improves compile-time performance by
  avoiding *round-tripping*, which is when the entire program being compiled is dumped to
  a textual form and re-parsed by another tool.

  This is also a requirement for providing custom metadata at the LLVM level, which is
  necessary for better integration with tools like Enzyme. Finally, this makes it more natural
  to improve error messages originating from C++ when compared to the prior subprocess-based
  approach.
  [(#216)](https://github.com/PennyLaneAI/catalyst/pull/216)

* Support the `braket.devices.Devices` enum class and `s3_destination_folder`
  device options for AWS Braket remote devices.
  [(#278)](https://github.com/PennyLaneAI/catalyst/pull/278)

* Improvements have been made to the build process, including avoiding unnecessary processes such
  as removing `opt` and downloading the wheel.
  [(#298)](https://github.com/PennyLaneAI/catalyst/pull/298)

* Remove a linker warning about duplicate `rpath`s when Catalyst wheels are installed on macOS.
  [(#314)](https://github.com/PennyLaneAI/catalyst/pull/314)

<h3>Bug fixes</h3>

* Fix incompatibilities with GCC on Linux introduced in v0.3.0 when compiling user programs.
  Due to these, Catalyst v0.3.0 only works when clang is installed in the user environment.

  - Resolve an issue with an empty linker flag, causing `ld` to error.
    [(#276)](https://github.com/PennyLaneAI/catalyst/pull/276)

  - Resolve an issue with undefined symbols provided the Catalyst runtime.
    [(#316)](https://github.com/PennyLaneAI/catalyst/pull/316)

* Remove undocumented package dependency on the zlib/zstd compression library.
  [(#308)](https://github.com/PennyLaneAI/catalyst/pull/308)

* Fix filesystem issue when compiling multiple functions with the same name and
  `keep_intermediate=True`.
  [(#306)](https://github.com/PennyLaneAI/catalyst/pull/306)

* Add support for applying the `adjoint` operation to `QubitUnitary` gates.
  `QubitUnitary` was not able to be `adjoint`ed when the variable holding the unitary matrix might
  change. This can happen, for instance, inside of a for loop.
  To solve this issue, the unitary matrix gets stored in the array list via push and pops.
  The unitary matrix is later reconstructed from the array list and `QubitUnitary` can be executed
  in the `adjoint`ed context.
  [(#304)](https://github.com/PennyLaneAI/catalyst/pull/304)
  [(#310)](https://github.com/PennyLaneAI/catalyst/pull/310)

<h3>Contributors</h3>

This release contains contributions from (in alphabetical order):

Ali Asadi,
David Ittah,
Erick Ochoa Lopez,
Jacob Mai Peng,
Sergei Mironov,
Romain Moyard.

# Release 0.3.0

<h3>New features</h3>

* Catalyst now officially supports macOS ARM devices, such as Apple M1/M2 machines,
  with macOS binary wheels available on PyPI. For more details on the changes involved to support
  macOS, please see the improvements section.
  [(#229)](https://github.com/PennyLaneAI/catalyst/pull/230)
  [(#232)](https://github.com/PennyLaneAI/catalyst/pull/232)
  [(#233)](https://github.com/PennyLaneAI/catalyst/pull/233)
  [(#234)](https://github.com/PennyLaneAI/catalyst/pull/234)

* Write Catalyst-compatible programs with native Python conditional statements.
  [(#235)](https://github.com/PennyLaneAI/catalyst/pull/235)

  AutoGraph is a new, experimental, feature that automatically converts Python conditional
  statements like `if`, `else`, and `elif`, into their equivalent functional forms provided by
  Catalyst (such as `catalyst.cond`).

  This feature is currently opt-in, and requires setting the `autograph=True` flag in the `qjit`
  decorator:

  ```python
  dev = qml.device("lightning.qubit", wires=1)

  @qjit(autograph=True)
  @qml.qnode(dev)
  def f(x):
      if x < 0.5:
          qml.RY(jnp.sin(x), wires=0)
      else:
          qml.RX(jnp.cos(x), wires=0)

      return qml.expval(qml.PauliZ(0))
  ```

  The implementation is based on the AutoGraph module from TensorFlow, and requires a working
  TensorFlow installation be available. In addition, Python loops (`for` and `while`) are not
  yet supported, and do not work in AutoGraph mode.

  Note that there are some caveats when using this feature especially around the use of global
  variables or object mutation inside of methods. A functional style is always recommended when
  using `qjit` or AutoGraph.

* The quantum adjoint operation can now be used in conjunction with Catalyst control flow, such as
  loops and conditionals. For this purpose a new instruction, `catalyst.adjoint`, has been added.
  [(#220)](https://github.com/PennyLaneAI/catalyst/pull/220)

  `catalyst.adjoint` can wrap around quantum functions which contain the Catalyst `cond`,
  `for_loop`, and `while_loop` primitives. Previously, the usage of `qml.adjoint` on functions with
  these primitives would result in decomposition errors. Note that a future release of Catalyst will
  merge the behaviour of `catalyst.adjoint` into `qml.adjoint` for convenience.

  ```python
  dev = qml.device("lightning.qubit", wires=3)

  @qjit
  @qml.qnode(dev)
  def circuit(x):

      @for_loop(0, 3, 1)
      def repeat_rx(i):
          qml.RX(x / 2, wires=i)

      adjoint(repeat_rx)()

      return qml.expval(qml.PauliZ(0))
  ```

  ```pycon
  >>> circuit(0.2)
  array(0.99500417)
  ```

  Additionally, the ability to natively represent the adjoint construct in Catalyst's program
  representation (IR) was added.

* QJIT-compiled programs now support (nested) container types as inputs and outputs of compiled
  functions. This includes lists and dictionaries, as well as any data structure implementing the
  [PyTree protocol](https://jax.readthedocs.io/en/latest/pytrees.html).
  [(#215)](https://github.com/PennyLaneAI/catalyst/pull/215)
  [(#221)](https://github.com/PennyLaneAI/catalyst/pull/221)

  For example, a program that accepts and returns a mix of dictionaries, lists, and tuples:

  ```python
  @qjit
  def workflow(params1, params2):
      res1 = params1["a"][0][0] + params2[1]
      return {"y1": jnp.sin(res1), "y2": jnp.cos(res1)}
  ```

  ```pycon
  >>> params1 = {"a": [[0.1], 0.2]}
  >>> params2 = (0.6, 0.8)
  >>> workflow(params1, params2)
  array(0.78332691)
  ```

* Compile-time backpropagation of arbitrary hybrid programs is now supported, via integration with
  [Enzyme AD](https://enzyme.mit.edu/).
  [(#158)](https://github.com/PennyLaneAI/catalyst/pull/158)
  [(#193)](https://github.com/PennyLaneAI/catalyst/pull/193)
  [(#224)](https://github.com/PennyLaneAI/catalyst/pull/224)
  [(#225)](https://github.com/PennyLaneAI/catalyst/pull/225)
  [(#239)](https://github.com/PennyLaneAI/catalyst/pull/239)
  [(#244)](https://github.com/PennyLaneAI/catalyst/pull/244)

  This allows `catalyst.grad` to differentiate hybrid functions that contain both classical
  pre-processing (inside & outside of QNodes), QNodes, as well as classical post-processing
  (outside of QNodes) via a combination of backpropagation and quantum gradient methods.

  The new default for the differentiation `method` attribute in `catalyst.grad` has been changed to
  `"auto"`, which performs Enzyme-based reverse mode AD on classical code, in conjunction with the
  quantum `diff_method` specified on each QNode:

  ```python
  dev = qml.device("lightning.qubit", wires=1)

  @qml.qnode(dev, diff_method="parameter-shift")
  def circuit(theta):
      qml.RX(jnp.exp(theta ** 2) / jnp.cos(theta / 4), wires=0)
      return qml.expval(qml.PauliZ(wires=0))
  ```

  ```pycon
  >>> grad = qjit(catalyst.grad(circuit, method="auto"))
  >>> grad(jnp.pi)
  array(0.05938718)
  ```

  The reworked differentiation pipeline means you can now compute exact derivatives of programs with
  both classical pre- and post-processing, as shown below:

  ```python
  @qml.qnode(qml.device("lightning.qubit", wires=1), diff_method="adjoint")
  def circuit(theta):
      qml.RX(jnp.exp(theta ** 2) / jnp.cos(theta / 4), wires=0)
      return qml.expval(qml.PauliZ(wires=0))

  def loss(theta):
      return jnp.pi / jnp.tanh(circuit(theta))

  @qjit
  def grad_loss(theta):
      return catalyst.grad(loss)(theta)
  ```

  ```pycon
  >>> grad_loss(1.0)
  array(-1.90958669)
  ```

  You can also use multiple QNodes with different differentiation methods:

  ```python
  @qml.qnode(qml.device("lightning.qubit", wires=1), diff_method="parameter-shift")
  def circuit_A(params):
      qml.RX(jnp.exp(params[0] ** 2) / jnp.cos(params[1] / 4), wires=0)
      return qml.probs()

  @qml.qnode(qml.device("lightning.qubit", wires=1), diff_method="adjoint")
  def circuit_B(params):
      qml.RX(jnp.exp(params[1] ** 2) / jnp.cos(params[0] / 4), wires=0)
      return qml.expval(qml.PauliZ(wires=0))

  def loss(params):
      return jnp.prod(circuit_A(params)) + circuit_B(params)

  @qjit
  def grad_loss(theta):
      return catalyst.grad(loss)(theta)
  ```

  ```pycon
  >>> grad_loss(jnp.array([1.0, 2.0]))
  array([ 0.57367285, 44.4911605 ])
  ```

  And you can differentiate purely classical functions as well:

  ```python
  def square(x: float):
      return x ** 2

  @qjit
  def dsquare(x: float):
      return catalyst.grad(square)(x)
  ```

  ```pycon
  >>> dsquare(2.3)
  array(4.6)
  ```

  Note that the current implementation of reverse mode AD is restricted to 1st order derivatives,
  but you can still use `catalyst.grad(method="fd")` is still available to perform a finite
  differences approximation of _any_ differentiable function.

* Add support for the new PennyLane arithmetic operators.
  [(#250)](https://github.com/PennyLaneAI/catalyst/pull/250)

  PennyLane is in the process of replacing `Hamiltonian` and `Tensor` observables with a set of
  general arithmetic operators. These consist of
  [Prod](https://docs.pennylane.ai/en/stable/code/api/pennylane.ops.op_math.Prod.html),
  [Sum](https://docs.pennylane.ai/en/stable/code/api/pennylane.ops.op_math.Sum.html) and
  [SProd](https://docs.pennylane.ai/en/stable/code/api/pennylane.ops.op_math.SProd.html).

  By default, using dunder methods (eg. `+`, `-`, `@`, `*`) to combine
  operators with scalars or other operators will create `Hamiltonian` and
  `Tensor` objects. However, these two methods will be deprecated in coming
  releases of PennyLane.

  To enable the new arithmetic operators, one can use `Prod`, `Sum`, and
  `Sprod` directly or activate them by calling [enable_new_opmath](https://docs.pennylane.ai/en/stable/code/api/pennylane.operation.enable_new_opmath.html)
  at the beginning of your PennyLane program.

  ``` python
  dev = qml.device("lightning.qubit", wires=2)

  @qjit
  @qml.qnode(dev)
  def circuit(x: float, y: float):
      qml.RX(x, wires=0)
      qml.RX(y, wires=1)
      qml.CNOT(wires=[0, 1])
      return qml.expval(0.2 * qml.PauliX(wires=0) - 0.4 * qml.PauliY(wires=1))
  ```

  ```pycon
  >>> qml.operation.enable_new_opmath()
  >>> qml.operation.active_new_opmath()
  True
  >>> circuit(np.pi / 4, np.pi / 2)
  array(0.28284271)
  ```

<h3>Improvements</h3>

* Better support for Hamiltonian observables:

  - Allow Hamiltonian observables with integer coefficients.
    [(#248)](https://github.com/PennyLaneAI/catalyst/pull/248)

    For example, compiling the following circuit wasn't previously allowed, but is
    now supported in Catalyst:

    ```python
    dev = qml.device("lightning.qubit", wires=2)

    @qjit
    @qml.qnode(dev)
    def circuit(x: float, y: float):
        qml.RX(x, wires=0)
        qml.RY(y, wires=1)

        coeffs = [1, 2]
        obs = [qml.PauliZ(0), qml.PauliZ(1)]
        return qml.expval(qml.Hamiltonian(coeffs, obs))
    ```

  - Allow nested Hamiltonian observables.
    [(#255)](https://github.com/PennyLaneAI/catalyst/pull/255)

    ```python
    @qjit
    @qml.qnode(qml.device("lightning.qubit", wires=3))
    def circuit(x, y, coeffs1, coeffs2):
        qml.RX(x, wires=0)
        qml.RX(y, wires=1)
        qml.RY(x + y, wires=2)

        obs = [
            qml.PauliX(0) @ qml.PauliZ(1),
            qml.Hamiltonian(coeffs1, [qml.PauliZ(0) @ qml.Hadamard(2)]),
        ]

        return qml.var(qml.Hamiltonian(coeffs2, obs))
    ```

* Various performance improvements:

  - The execution and compile time of programs has been reduced, by generating more efficient code
    and avoiding unnecessary optimizations. Specifically, a scalarization procedure was added to the
    MLIR pass pipeline, and LLVM IR compilation is now invoked with optimization level 0.
    [(#217)](https://github.com/PennyLaneAI/catalyst/pull/217)

  - The execution time of compiled functions has been improved in the frontend.
    [(#213)](https://github.com/PennyLaneAI/catalyst/pull/213)

    Specifically, the following changes have been made, which leads to a small but measurable
    improvement when using larger matrices as inputs, or functions with many inputs:

    + only loading the user program library once per compilation,
    + generating return value types only once per compilation,
    + avoiding unnecessary type promotion, and
    + avoiding unnecessary array copies.

  - Peak memory utilization of a JIT compiled program has been reduced, by allowing tensors to be
    scheduled for deallocation. Previously, the tensors were not deallocated until the end of the
    call to the JIT compiled function.
    [(#201)](https://github.com/PennyLaneAI/catalyst/pull/201)

* Various improvements have been made to enable Catalyst to compile on macOS:

  - Remove unnecessary `reinterpret_cast` from `ObsManager`. Removal of
    these `reinterpret_cast` allows compilation of the runtime to succeed
    in macOS. macOS uses an ILP32 mode for Aarch64 where they use the full 64
    bit mode but with 32 bit Integer, Long, and Pointers. This patch also
    changes a test file to prevent a mismatch in machines which compile using
    ILP32 mode.
    [(#229)](https://github.com/PennyLaneAI/catalyst/pull/230)

  - Allow runtime to be compiled on macOS. Substitute `nproc` with a call to
    `os.cpu_count()` and use correct flags for `ld.64`.
    [(#232)](https://github.com/PennyLaneAI/catalyst/pull/232)

  - Improve portability on the frontend to be available on macOS. Use
    `.dylib`, remove unnecessary flags, and address behaviour difference in
    flags.
    [(#233)](https://github.com/PennyLaneAI/catalyst/pull/233)

  - Small compatibility changes in order for all integration tests to succeed
    on macOS.
    [(#234)](https://github.com/PennyLaneAI/catalyst/pull/234)

* Dialects can compile with older versions of clang by avoiding type mismatches.
  [(#228)](https://github.com/PennyLaneAI/catalyst/pull/228)

* The runtime is now built against `qir-stdlib` pre-build artifacts.
  [(#236)](https://github.com/PennyLaneAI/catalyst/pull/236)

* Small improvements have been made to the CI/CD, including fixing the Enzyme
  cache, generalize caches to other operating systems, fix build wheel
  recipe, and remove references to QIR in runtime's Makefile.
  [(#243)](https://github.com/PennyLaneAI/catalyst/pull/243)
  [(#247)](https://github.com/PennyLaneAI/catalyst/pull/247)


<h3>Breaking changes</h3>

* Support for Python 3.8 has been removed.
  [(#231)](https://github.com/PennyLaneAI/catalyst/pull/231)

* The default differentiation method on ``grad`` and ``jacobian`` is reverse-mode
  automatic differentiation instead of finite differences. When a QNode does not have a
  ``diff_method`` specified, it will default to using the parameter shift method instead of
  finite-differences.
  [(#244)](https://github.com/PennyLaneAI/catalyst/pull/244)
  [(#271)](https://github.com/PennyLaneAI/catalyst/pull/271)

* The JAX version used by Catalyst has been updated to `v0.4.14`, the minimum PennyLane version
  required is now `v0.32`.
  [(#264)](https://github.com/PennyLaneAI/catalyst/pull/264)

* Due to the change allowing Python container objects as inputs to QJIT-compiled functions, Python
  lists are no longer automatically converted to JAX arrays.
  [(#231)](https://github.com/PennyLaneAI/catalyst/pull/231)

  This means that indexing on lists when the index is not static will cause a
  `TracerIntegerConversionError`, consistent with JAX's behaviour.

  That is, the following example is no longer support:

  ```python
  @qjit
  def f(x: list, index: int):
      return x[index]
  ```

  However, if the parameter `x` above is a JAX or NumPy array, the compilation will continue to
  succeed.

* The `catalyst.grad` function has been renamed to `catalyst.jacobian` and supports differentiation
  of functions that return multiple or non-scalar outputs. A new `catalyst.grad` function has been
  added that enforces that it is differentiating a function with a single scalar return value.
  [(#254)](https://github.com/PennyLaneAI/catalyst/pull/254)

<h3>Bug fixes</h3>

* Fixed an issue preventing the differentiation of `qml.probs` with the parameter-shift method.
  [(#211)](https://github.com/PennyLaneAI/catalyst/pull/211)

* Fixed the incorrect return value data-type with functions returning `qml.counts`.
  [(#221)](https://github.com/PennyLaneAI/catalyst/pull/221)

* Fix segmentation fault when differentiating a function where a quantum measurement is used
  multiple times by the same operation.
  [(#242)](https://github.com/PennyLaneAI/catalyst/pull/242)

<h3>Contributors</h3>

This release contains contributions from (in alphabetical order):

Ali Asadi,
David Ittah,
Erick Ochoa Lopez,
Jacob Mai Peng,
Romain Moyard,
Sergei Mironov.


# Release 0.2.1

<h3>Bug fixes</h3>

* Add missing OpenQASM backend in binary distribution, which relies on the latest version of the
  AWS Braket plugin for PennyLane to resolve dependency issues between the plugin, Catalyst, and
  PennyLane. The Lightning-Kokkos backend with Serial and OpenMP modes is also added to the binary
  distribution.
  [#198](https://github.com/PennyLaneAI/catalyst/pull/198)

* Return a list of decompositions when calling the decomposition method for control operations.
  This allows Catalyst to be compatible with upstream PennyLane.
  [#241](https://github.com/PennyLaneAI/catalyst/pull/241)

<h3>Improvements</h3>

* When using OpenQASM-based devices the string representation of the circuit is printed on
  exception.
  [#199](https://github.com/PennyLaneAI/catalyst/pull/199)

* Use ``pybind11::module`` interface library instead of ``pybind11::embed`` in the runtime for
  OpenQasm backend to avoid linking to the python library at compile time.
  [#200](https://github.com/PennyLaneAI/catalyst/pull/200)

<h3>Contributors</h3>

This release contains contributions from (in alphabetical order):

Ali Asadi,
David Ittah.

# Release 0.2.0

<h3>New features</h3>

* Catalyst programs can now be used inside of a larger JAX workflow which uses
  JIT compilation, automatic differentiation, and other JAX transforms.
  [#96](https://github.com/PennyLaneAI/catalyst/pull/96)
  [#123](https://github.com/PennyLaneAI/catalyst/pull/123)
  [#167](https://github.com/PennyLaneAI/catalyst/pull/167)
  [#192](https://github.com/PennyLaneAI/catalyst/pull/192)

  For example, call a Catalyst qjit-compiled function from within a JAX jit-compiled
  function:

  ```python
  dev = qml.device("lightning.qubit", wires=1)

  @qjit
  @qml.qnode(dev)
  def circuit(x):
      qml.RX(jnp.pi * x[0], wires=0)
      qml.RY(x[1] ** 2, wires=0)
      qml.RX(x[1] * x[2], wires=0)
      return qml.probs(wires=0)

  @jax.jit
  def cost_fn(weights):
      x = jnp.sin(weights)
      return jnp.sum(jnp.cos(circuit(x)) ** 2)
  ```

  ```pycon
  >>> cost_fn(jnp.array([0.1, 0.2, 0.3]))
  Array(1.32269195, dtype=float64)
  ```

  Catalyst-compiled functions can now also be automatically differentiated
  via JAX, both in forward and reverse mode to first-order,

  ```pycon
  >>> jax.grad(cost_fn)(jnp.array([0.1, 0.2, 0.3]))
  Array([0.49249037, 0.05197949, 0.02991883], dtype=float64)
  ```

  as well as vectorized using `jax.vmap`:

  ```pycon
  >>> jax.vmap(cost_fn)(jnp.array([[0.1, 0.2, 0.3], [0.4, 0.5, 0.6]]))
  Array([1.32269195, 1.53905377], dtype=float64)
  ```

  In particular, this allows for a reduction in boilerplate when using
  JAX-compatible optimizers such as `jaxopt`:

  ```pycon
  >>> opt = jaxopt.GradientDescent(cost_fn)
  >>> params = jnp.array([0.1, 0.2, 0.3])
  >>> (final_params, _) = jax.jit(opt.run)(params)
  >>> final_params
  Array([-0.00320799,  0.03475223,  0.29362844], dtype=float64)
  ```

  Note that, in general, best performance will be seen when the Catalyst
  `@qjit` decorator is used to JIT the entire hybrid workflow. However, there
  may be cases where you may want to delegate only the quantum part of your
  workflow to Catalyst, and let JAX handle classical components (for example,
  due to missing a feature or compatibility issue in Catalyst).

* Support for Amazon Braket devices provided via the PennyLane-Braket plugin.
  [#118](https://github.com/PennyLaneAI/catalyst/pull/118)
  [#139](https://github.com/PennyLaneAI/catalyst/pull/139)
  [#179](https://github.com/PennyLaneAI/catalyst/pull/179)
  [#180](https://github.com/PennyLaneAI/catalyst/pull/180)

  This enables quantum subprograms within a JIT-compiled Catalyst workflow to
  execute on Braket simulator and hardware devices, including remote
  cloud-based simulators such as SV1.

  ```python
  def circuit(x, y):
      qml.RX(y * x, wires=0)
      qml.RX(x * 2, wires=1)
      return qml.expval(qml.PauliY(0) @ qml.PauliZ(1))

  @qjit
  def workflow(x: float, y: float):
      device = qml.device("braket.local.qubit", backend="braket_sv", wires=2)
      g = qml.qnode(device)(circuit)
      h = catalyst.grad(g)
      return h(x, y)

  workflow(1.0, 2.0)
  ```

  For a list of available devices, please see the [PennyLane-Braket](https://amazon-braket-pennylane-plugin-python.readthedocs.io/en/latest/)
  documentation.

  Internally, the quantum instructions are generating OpenQASM3 kernels at
  runtime; these are then executed on both local (`braket.local.qubit`) and
  remote (`braket.aws.qubit`) devices backed by Amazon Braket Python SDK,

  with measurement results then propagated back to the frontend.

  Note that at initial release, not all Catalyst features are supported with Braket.
  In particular, dynamic circuit features, such as mid-circuit measurements, will
  not work with Braket devices.

* Catalyst conditional functions defined via `@catalyst.cond` now support an arbitrary
  number of 'else if' chains.
  [#104](https://github.com/PennyLaneAI/catalyst/pull/104)

  ```python
  dev = qml.device("lightning.qubit", wires=1)

  @qjit
  @qml.qnode(dev)
  def circuit(x):

      @catalyst.cond(x > 2.7)
      def cond_fn():
          qml.RX(x, wires=0)

      @cond_fn.else_if(x > 1.4)
      def cond_elif():
          qml.RY(x, wires=0)

      @cond_fn.otherwise
      def cond_else():
          qml.RX(x ** 2, wires=0)

      cond_fn()

      return qml.probs(wires=0)
  ```

* Iterating in reverse is now supported with constant negative step sizes via `catalyst.for_loop`.
  [#129](https://github.com/PennyLaneAI/catalyst/pull/129)

  ```python
  dev = qml.device("lightning.qubit", wires=1)

  @qjit
  @qml.qnode(dev)
  def circuit(n):

      @catalyst.for_loop(n, 0, -1)
      def loop_fn(_):
          qml.PauliX(0)

      loop_fn()
      return measure(0)
  ```

* Additional gradient transforms for computing the vector-Jacobian product (VJP)
  and Jacobian-vector product (JVP) are now available in Catalyst.
  [#98](https://github.com/PennyLaneAI/catalyst/pull/98)

  Use `catalyst.vjp` to compute the forward-pass value and VJP:

  ```python
  @qjit
  def vjp(params, cotangent):
      def f(x):
          y = [jnp.sin(x[0]), x[1] ** 2, x[0] * x[1]]
          return jnp.stack(y)

      return catalyst.vjp(f, [params], [cotangent])
  ```

  ```pycon
  >>> x = jnp.array([0.1, 0.2])
  >>> dy = jnp.array([-0.5, 0.1, 0.3])
  >>> vjp(x, dy)
  [array([0.09983342, 0.04      , 0.02      ]),
   array([-0.43750208,  0.07000001])]
  ```

  Use `catalyst.jvp` to compute the forward-pass value and JVP:

  ```python
  @qjit
  def jvp(params, tangent):
      def f(x):
          y = [jnp.sin(x[0]), x[1] ** 2, x[0] * x[1]]
          return jnp.stack(y)

      return catalyst.jvp(f, [params], [tangent])
  ```

  ```pycon
  >>> x = jnp.array([0.1, 0.2])
  >>> tangent = jnp.array([0.3, 0.6])
  >>> jvp(x, tangent)
  [array([0.09983342, 0.04      , 0.02      ]),
   array([0.29850125, 0.24000006, 0.12      ])]
  ```

* Support for multiple backend devices within a single qjit-compiled function
  is now available.
  [#86](https://github.com/PennyLaneAI/catalyst/pull/86)
  [#89](https://github.com/PennyLaneAI/catalyst/pull/89)

  For example, if you compile the Catalyst runtime
  with `lightning.kokkos` support (via the compilation flag
  `ENABLE_LIGHTNING_KOKKOS=ON`), you can use `lightning.qubit` and
  `lightning.kokkos` within a singular workflow:

  ```python
  dev1 = qml.device("lightning.qubit", wires=1)
  dev2 = qml.device("lightning.kokkos", wires=1)

  @qml.qnode(dev1)
  def circuit1(x):
      qml.RX(jnp.pi * x[0], wires=0)
      qml.RY(x[1] ** 2, wires=0)
      qml.RX(x[1] * x[2], wires=0)
      return qml.var(qml.PauliZ(0))

  @qml.qnode(dev2)
  def circuit2(x):

      @catalyst.cond(x > 2.7)
      def cond_fn():
          qml.RX(x, wires=0)

      @cond_fn.otherwise
      def cond_else():
          qml.RX(x ** 2, wires=0)

      cond_fn()

      return qml.probs(wires=0)

  @qjit
  def cost(x):
      return circuit2(circuit1(x))
  ```

  ```pycon
  >>> x = jnp.array([0.54, 0.31])
  >>> cost(x)
  array([0.80842369, 0.19157631])
  ```

* Support for returning the variance of Hamiltonians,
  Hermitian matrices, and Tensors via `qml.var` has been added.
  [#124](https://github.com/PennyLaneAI/catalyst/pull/124)

  ```python
  dev = qml.device("lightning.qubit", wires=2)

  @qjit
  @qml.qnode(dev)
  def circuit(x):
      qml.RX(jnp.pi * x[0], wires=0)
      qml.RY(x[1] ** 2, wires=1)
      qml.CNOT(wires=[0, 1])
      qml.RX(x[1] * x[2], wires=0)
      return qml.var(qml.PauliZ(0) @ qml.PauliX(1))
  ```

  ```pycon
  >>> x = jnp.array([0.54, 0.31])
  >>> circuit(x)
  array(0.98851544)
  ```

<h3>Breaking changes</h3>

* The `catalyst.grad` function now supports using the differentiation
  method defined on the QNode (via the `diff_method` argument) rather than
  applying a global differentiation method.
  [#163](https://github.com/PennyLaneAI/catalyst/pull/163)

  As part of this change, the `method` argument now accepts
  the following options:

  - `method="auto"`:  Quantum components of the hybrid function are
    differentiated according to the corresponding QNode `diff_method`, while
    the classical computation is differentiated using traditional auto-diff.

    With this strategy, Catalyst only currently supports QNodes with
    `diff_method="param-shift" and `diff_method="adjoint"`.

  - `method="fd"`: First-order finite-differences for the entire hybrid function.
    The `diff_method` argument for each QNode is ignored.

  This is an intermediate step towards differentiating functions that
  internally call multiple QNodes, and towards supporting differentiation of
  classical postprocessing.

<h3>Improvements</h3>

* Catalyst has been upgraded to work with JAX v0.4.13.
  [#143](https://github.com/PennyLaneAI/catalyst/pull/143)
  [#185](https://github.com/PennyLaneAI/catalyst/pull/185)

* Add a Backprop operation for using autodifferentiation (AD) at the LLVM
  level with Enzyme AD. The Backprop operations has a bufferization pattern
  and a lowering to LLVM.
  [#107](https://github.com/PennyLaneAI/catalyst/pull/107)
  [#116](https://github.com/PennyLaneAI/catalyst/pull/116)

* Error handling has been improved. The runtime now throws more descriptive
  and unified expressions for runtime errors and assertions.
  [#92](https://github.com/PennyLaneAI/catalyst/pull/92)

* In preparation for easier debugging, the compiler has been refactored to
  allow easy prototyping of new compilation pipelines.
  [#38](https://github.com/PennyLaneAI/catalyst/pull/38)

  In the future, this will allow the ability to generate MLIR or LLVM-IR by
  loading input from a string or file, rather than generating it from Python.

  As part of this refactor, the following changes were made:

  - Passes are now classes. This allows developers/users looking to change
    flags to inherit from these passes and change the flags.

  - Passes are now passed as arguments to the compiler. Custom passes can just
    be passed to the compiler as an argument, as long as they implement a run
    method which takes an input and the output of this method can be fed to
    the next pass.

* Improved Python compatibility by providing a stable signature for user
  generated functions.
  [#106](https://github.com/PennyLaneAI/catalyst/pull/106)

* Handle C++ exceptions without unwinding the whole stack.
  [#99](https://github.com/PennyLaneAI/catalyst/pull/99)

* Reduce the number of classical invocations by counting the number of gate parameters in
  the `argmap` function.
  [#136](https://github.com/PennyLaneAI/catalyst/pull/136)

  Prior to this, the computation of hybrid gradients executed all of the classical code
  being differentiated in a `pcount` function that solely counted the number of gate
  parameters in the quantum circuit. This was so `argmap` and other downstream
  functions could allocate memrefs large enough to store all gate parameters.

  Now, instead of counting the number of parameters separately, a dynamically-resizable
  array is used in the `argmap` function directly to store the gate parameters. This
  removes one invocation of all of the classical code being differentiated.

* Use Tablegen to define MLIR passes instead of C++ to reduce overhead of adding new passes.
  [#157](https://github.com/PennyLaneAI/catalyst/pull/157)

* Perform constant folding on wire indices for `quantum.insert` and `quantum.extract` ops,
  used when writing (resp. reading) qubits to (resp. from) quantum registers.
  [#161](https://github.com/PennyLaneAI/catalyst/pull/161)

* Represent known named observables as members of an MLIR Enum rather than a raw integer.
  This improves IR readability.
  [#165](https://github.com/PennyLaneAI/catalyst/pull/165)

<h3>Bug fixes</h3>

* Fix a bug in the mapping from logical to concrete qubits for mid-circuit measurements.
  [#80](https://github.com/PennyLaneAI/catalyst/pull/80)

* Fix a bug in the way gradient result type is inferred.
  [#84](https://github.com/PennyLaneAI/catalyst/pull/84)

* Fix a memory regression and reduce memory footprint by removing unnecessary
  temporary buffers.
  [#100](https://github.com/PennyLaneAI/catalyst/pull/100)

* Provide a new abstraction to the `QuantumDevice` interface in the runtime
  called `DataView`. C++ implementations of the interface can iterate
  through and directly store results into the `DataView` independent of the
  underlying memory layout. This can eliminate redundant buffer copies at the
  interface boundaries, which has been applied to existing devices.
  [#109](https://github.com/PennyLaneAI/catalyst/pull/109)

* Reduce memory utilization by transferring ownership of buffers from the
  runtime to Python instead of copying them. This includes adding a compiler
  pass that copies global buffers into the heap as global buffers cannot be
  transferred to Python.
  [#112](https://github.com/PennyLaneAI/catalyst/pull/112)

* Temporary fix of use-after-free and dependency of uninitialized memory.
  [#121](https://github.com/PennyLaneAI/catalyst/pull/121)

* Fix file renaming within pass pipelines.
  [#126](https://github.com/PennyLaneAI/catalyst/pull/126)

* Fix the issue with the `do_queue` deprecation warnings in PennyLane.
  [#146](https://github.com/PennyLaneAI/catalyst/pull/146)

* Fix the issue with gradients failing to work with hybrid functions that
  contain constant `jnp.array` objects. This will enable PennyLane operators
  that have data in the form of a `jnp.array`, such as a Hamiltonian, to be
  included in a qjit-compiled function.
  [#152](https://github.com/PennyLaneAI/catalyst/pull/152)

  An example of a newly supported workflow:

  ```python
  coeffs = jnp.array([0.1, 0.2])
  terms = [qml.PauliX(0) @ qml.PauliZ(1), qml.PauliZ(0)]
  H = qml.Hamiltonian(coeffs, terms)

  @qjit
  @qml.qnode(qml.device("lightning.qubit", wires=2))
  def circuit(x):
    qml.RX(x[0], wires=0)
    qml.RY(x[1], wires=0)
    qml.CNOT(wires=[0, 1])
    return qml.expval(H)

  params = jnp.array([0.3, 0.4])
  jax.grad(circuit)(params)
  ```

<h3>Contributors</h3>

This release contains contributions from (in alphabetical order):

Ali Asadi,
David Ittah,
Erick Ochoa Lopez,
Jacob Mai Peng,
Romain Moyard,
Sergei Mironov.

# Release 0.1.2

<h3>New features</h3>

* Add an option to print verbose messages explaining the compilation process.
  [#68](https://github.com/PennyLaneAI/catalyst/pull/68)

* Allow ``catalyst.grad`` to be used on any traceable function (within a qjit context).
  This means the operation is no longer restricted to acting on ``qml.qnode``s only.
  [#75](https://github.com/PennyLaneAI/catalyst/pull/75)

<h3>Improvements</h3>

* Work in progress on a Lightning-Kokkos backend:

  Bring feature parity to the Lightning-Kokkos backend simulator.
  [#55](https://github.com/PennyLaneAI/catalyst/pull/55)

  Add support for variance measurements for all observables.
  [#70](https://github.com/PennyLaneAI/catalyst/pull/70)

* Build the runtime against qir-stdlib v0.1.0.
  [#58](https://github.com/PennyLaneAI/catalyst/pull/58)

* Replace input-checking assertions with exceptions.
  [#67](https://github.com/PennyLaneAI/catalyst/pull/67)

* Perform function inlining to improve optimizations and memory management within the compiler.
  [#72](https://github.com/PennyLaneAI/catalyst/pull/72)

<h3>Breaking changes</h3>

<h3>Bug fixes</h3>

* Several fixes to address memory leaks in the compiled program:

  Fix memory leaks from data that flows back into the Python environment.
  [#54](https://github.com/PennyLaneAI/catalyst/pull/54)

  Fix memory leaks resulting from partial bufferization at the MLIR level. This fix makes the
  necessary changes to reintroduce the ``-buffer-deallocation`` pass into the MLIR pass pipeline.
  The pass guarantees that all allocations contained within a function (that is allocations that are
  not returned from a function) are also deallocated.
  [#61](https://github.com/PennyLaneAI/catalyst/pull/61)

  Lift heap allocations for quantum op results from the runtime into the MLIR compiler core. This
  allows all memref buffers to be memory managed in MLIR using the
  [MLIR bufferization infrastructure](https://mlir.llvm.org/docs/Bufferization/).
  [#63](https://github.com/PennyLaneAI/catalyst/pull/63)

  Eliminate all memory leaks by tracking memory allocations at runtime. The memory allocations
  which are still alive when the compiled function terminates, will be freed in the
  finalization / teardown function.
  [#78](https://github.com/PennyLaneAI/catalyst/pull/78)

* Fix returning complex scalars from the compiled function.
  [#77](https://github.com/PennyLaneAI/catalyst/pull/77)

<h3>Contributors</h3>

This release contains contributions from (in alphabetical order):

Ali Asadi,
David Ittah,
Erick Ochoa Lopez,
Sergei Mironov.

# Release 0.1.1

<h3>New features</h3>

* Adds support for interpreting control flow operations.
  [#31](https://github.com/PennyLaneAI/catalyst/pull/31)

<h3>Improvements</h3>

* Adds fallback compiler drivers to increase reliability during linking phase. Also adds support for a
  CATALYST_CC environment variable for manual specification of the compiler driver used for linking.
  [#30](https://github.com/PennyLaneAI/catalyst/pull/30)

<h3>Breaking changes</h3>

<h3>Bug fixes</h3>

* Fixes the Catalyst image path in the readme to properly render on PyPI.

<h3>Contributors</h3>

This release contains contributions from (in alphabetical order):

Ali Asadi,
Erick Ochoa Lopez.

# Release 0.1.0

Initial public release.

<h3>Contributors</h3>

This release contains contributions from (in alphabetical order):

Ali Asadi,
Sam Banning,
David Ittah,
Josh Izaac,
Erick Ochoa Lopez,
Sergei Mironov,
Isidor Schoch.<|MERGE_RESOLUTION|>--- conflicted
+++ resolved
@@ -16,38 +16,36 @@
   load quantum devices dynamically.
   [(#343)](https://github.com/PennyLaneAI/catalyst/pull/343)
 
-<<<<<<< HEAD
+* Support for dynamically-shaped arrays has been added.
+  [(#366)](https://github.com/PennyLaneAI/catalyst/pull/366)
+  [(#386)](https://github.com/PennyLaneAI/catalyst/pull/385)
+  [(#390)](https://github.com/PennyLaneAI/catalyst/pull/390)
+
+  Catalyst now accepts tensors whose dimensions are not known at compile time.
+  Standard tensor initialisation functions `jax.numpy.ones`, `jnp.zeros`, and
+  `jnp.empty`, now accept dynamic variables (where the value is only known at
+  runtime). Note that support for dynamic arrays in control-flow primitives
+  is not yet supported and still a work-in-progress.
+
+  ``` python
+  @qjit
+  def func(size: int):
+      return jax.numpy.ones([size, size], dtype=float)
+  ```
+
+  ``` pycon
+  >>> func(3)
+  [[1. 1. 1.]
+   [1. 1. 1.]
+   [1. 1. 1.]]
+  ```
+
 * The runtime now supports multiple active devices via using a pool of devices.
   The new `RTDeviceInfoT` data-class and `QuantumDeviceInterface`collection of methods
   enable the runtime to better scope the lifetime of device instances and split the
   `QuantumDevice` API from device implementations. With these changes, one can create
   multiple active devices and execute multiple programs concurrently at runtime.
   [(#377)](https://github.com/PennyLaneAI/catalyst/pull/377)
-=======
-* Support for dynamically-shaped arrays has been added.
-  [(#366)](https://github.com/PennyLaneAI/catalyst/pull/366)
-  [(#386)](https://github.com/PennyLaneAI/catalyst/pull/385)
-  [(#390)](https://github.com/PennyLaneAI/catalyst/pull/390)
-
-  Catalyst now accepts tensors whose dimensions are not known at compile time.
-  Standard tensor initialisation functions `jax.numpy.ones`, `jnp.zeros`, and
-  `jnp.empty`, now accept dynamic variables (where the value is only known at
-  runtime). Note that support for dynamic arrays in control-flow primitives
-  is not yet supported and still a work-in-progress.
-
-  ``` python
-  @qjit
-  def func(size: int):
-      return jax.numpy.ones([size, size], dtype=float)
-  ```
-
-  ``` pycon
-  >>> func(3)
-  [[1. 1. 1.]
-   [1. 1. 1.]
-   [1. 1. 1.]]
-  ```
->>>>>>> 75e31335
 
 <h3>Improvements</h3>
 
