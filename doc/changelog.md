--- conflicted
+++ resolved
@@ -29,6 +29,7 @@
   [(#782)](https://github.com/PennyLaneAI/catalyst/pull/782)
   [(#822)](https://github.com/PennyLaneAI/catalyst/pull/822)
   [(#834)](https://github.com/PennyLaneAI/catalyst/pull/834)
+  [(#882)](https://github.com/PennyLaneAI/catalyst/pull/882)
 
   - When using callbacks that do not return any values, such as `catalyst.debug.callback` and
     `catalyst.debug.print`, these functions are marked as 'inactive' and do not contribute to or
@@ -281,7 +282,6 @@
   >>> f(3)
   array([21., 21., 21.])
   ```
-<<<<<<< HEAD
   
   However, capturing dynamic-shaped arrays within control-flow from outer scopes is currently not
   supported:
@@ -303,23 +303,6 @@
 * Support has been added for disabling Autograph for specific functions.
   [(#705)](https://github.com/PennyLaneAI/catalyst/pull/705)
   [(#710)](https://github.com/PennyLaneAI/catalyst/pull/710)
-=======
-  There are some limitations regarding the usage of such arrays, notably, the ones captured from the
-  outer scopes of a Python program. These limitations are yet to be addressed.
-  [(#775)](https://github.com/PennyLaneAI/catalyst/pull/775)
-  [(#777)](https://github.com/PennyLaneAI/catalyst/pull/777)
-
-* Differentiation support for callbacks.
-  [(#706)](https://github.com/PennyLaneAI/catalyst/pull/706)
-  [(#782)](https://github.com/PennyLaneAI/catalyst/pull/782)
-  [(#822)](https://github.com/PennyLaneAI/catalyst/pull/822)
-  [(#834)](https://github.com/PennyLaneAI/catalyst/pull/834)
-  [(#882)](https://github.com/PennyLaneAI/catalyst/pull/882)
-
-  Parameters to `debug.callback`s are marked as inactive. This means that the
-  This means that the partial derivative of `debug.callback`s does not need to
-  be computed.
->>>>>>> 9d7c733a
 
   The decorator `catalyst.disable_autograph` allows one to disable Autograph
   from auto-converting specific external functions when called within a qjit-compiled
