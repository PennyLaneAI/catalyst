--- conflicted
+++ resolved
@@ -4,13 +4,11 @@
 
 <h3>Improvements</h3>
 
-<<<<<<< HEAD
 * Catalyst is now compatible with Enzyme `v0.0.130`
   [(#898)](https://github.com/PennyLaneAI/catalyst/pull/898)
-=======
+
 * Added support for the jax.numpy.argsort function so it works when compiled with qjit.
   [(#901)](https://github.com/PennyLaneAI/catalyst/pull/901)
->>>>>>> 1e8e821f
 
 <h3>Breaking changes</h3>
 * Return values are `jax.Array` typed instead of `numpy.array`.
