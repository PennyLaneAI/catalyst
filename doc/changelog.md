# Release 0.7.0-dev

<h3>New features</h3>

* The Catalyst frontend now supports Python logging through PennyLane's `qml.logging` module.
  [(#660)](https://github.com/PennyLaneAI/catalyst/pull/660)

* Support for disabling Autograph for a specific function or
  only for the function calls inside a specific context,
  without affecting the bare code inside such context.
  [(#705)](https://github.com/PennyLaneAI/catalyst/pull/705)
  [(#710)](https://github.com/PennyLaneAI/catalyst/pull/710)

  Using `disable_autograph` as a decorator is now possible:

  ```py
  @disable_autograph
  def f():
    x = 6
    if x > 5:
      y = x ** 2
    else:
      y = x ** 3
    return y

  @qjit(autograph=True)
  def g(x: float, n: int):
    for _ in range(n):
      x = x + f()
    return x

  ```

  Applying `disable_autograph` to a context is now possible:

  ```py
  def f():
    x = 6
    if x > 5:
      y = x ** 2
    else:
      y = x ** 3
    return y

  @qjit(autograph=True)
  def g():
    x = 0.4
    with disable_autograph:
      x += f()
    return x

  ```

* Support for usage of single index JAX array assignments
  inside Autograph annotated functions.
  [(#717)](https://github.com/PennyLaneAI/catalyst/pull/717)

  Using `x[i] = y` in favor of `x = x.at(i).set(y)` is now possible:

  ```py
  @qjit(autograph=True)
  def f(x):
    first_dim = x.shape[0]
    result = jnp.empty((first_dim,), dtype=x.dtype)

    for i in range(first_dim):
      result[i] = x[i] * 2

    return result

  ```

* Support for including a list of (sub)modules to be allow-listed for autograph conversion.
  [(#725)](https://github.com/PennyLaneAI/catalyst/pull/725)

  Although library code is not meant to be targeted by Autograph conversion,
  it sometimes make sense to enable it for specific submodules that might
  benefit from such conversion:

  ```py
  @qjit(autograph=True, autograph_include=["excluded_module.submodule"])
  def f(x):
    return excluded_module.submodule.func(x)

  ```

<h3>Improvements</h3>

<<<<<<< HEAD
* Catalyst's adjoint and ctrl methods are now fully compatible with the PennyLane equivalent when
  applied to a single Operator. This should lead to improved compatibility with PennyLane library code,
  as well when reusing quantum functions with both Catalyst and PennyLane.
=======
* Catalyst now performs a stricter validation of the wire requirements for devices. In particular,
  only integer, continuous wire labels starting at 0 are allowed.
  [(#784)](https://github.com/PennyLaneAI/catalyst/pull/784)

* Catalyst no longer disallows quantum circuits with 0 qubits.
  [(#784)](https://github.com/PennyLaneAI/catalyst/pull/784)

* Catalyst's adjoint method is now fully compatible with the PennyLane equivalent when applied to
  a single Operator. This should lead to improved compatibility with PennyLane library code, as well
  when reusing quantum functions with both Catalyst and PennyLane.
>>>>>>> f1f15555
  [(#768)](https://github.com/PennyLaneAI/catalyst/pull/768)
  [(#771)](https://github.com/PennyLaneAI/catalyst/pull/771)

* Catalyst now has support for `qml.sample(m)` where `m` is the result of a mid-circuit
  measurement. For now the feature is equivalent to returning `m` directly from a quantum
  function, but will be improved to return an array with one measurement result for each
  shot in a shots-based execution mode.
  [(#731)](https://github.com/PennyLaneAI/catalyst/pull/731)

* `debug.callbacks` are marked as inactive. This means `debug.callbacks` will not be considered
  as active for the computation of gradients.
  [(#706)](https://github.com/PennyLaneAI/catalyst/pull/706)

* Added support for IsingZZ gate in Catalyst frontend. Previously, the IsingZZ gate would be
  decomposed into a CNOT and RZ gates. However, this is not needed as the PennyLane-Lightning
  simulator supports this gate.
  [(#730)](https://github.com/PennyLaneAI/catalyst/pull/730)

* Can now compile functions that have been annotated with return type
  annotations.
  [(#751)](https://github.com/PennyLaneAI/catalyst/pull/751)

* Refactored `vmap`,`qjit`, `mitigate_with_zne` and gradient decorators in order to follow
  a unified pattern that uses a callable class implementing the decorator's logic. This
  prevents having to excessively define functions in a nested fashion.
  [(#758)](https://github.com/PennyLaneAI/catalyst/pull/758)
  [(#761)](https://github.com/PennyLaneAI/catalyst/pull/761)
  [(#762)](https://github.com/PennyLaneAI/catalyst/pull/762)
  [(#763)](https://github.com/PennyLaneAI/catalyst/pull/763)

* Catalyst tests now manipulate device capabilities rather than text configurations files.
  [(#712)](https://github.com/PennyLaneAI/catalyst/pull/712)

* The built-in instrumentation with `detailed` output will no longer report the cumulative time for
  MLIR pipelines, since was being reported as just another step alongside the individual timings for
  each pipeline.
  [(#772)](https://github.com/PennyLaneAI/catalyst/pull/772)

* Raise a better error message when no shots are specified and `qml.sample` or `qml.counts` is used.
  [(#786)](https://github.com/PennyLaneAI/catalyst/pull/786)

* The measurement primitives now have a standardized call signature so that `shots` and `shape` can
  both be provided as keyword arguments.
  [(#790)](https://github.com/PennyLaneAI/catalyst/pull/790)

* Finite difference is now always possible regardless of whether the differentiated function has a valid gradient for autodiff or not. 
  [(#789)](https://github.com/PennyLaneAI/catalyst/pull/789)

<h3>Breaking changes</h3>

* Binary distributions for Linux are now based on `manylinux_2_28` instead of `manylinux_2014`.
  As a result, Catalyst will only be compatible on systems with `glibc` versions `2.28` and above
  (e.g. Ubuntu 20.04 and above).
  [(#663)](https://github.com/PennyLaneAI/catalyst/pull/663)

<h3>Bug fixes</h3>

* The Catalyst runtime now raises an error if an qubit is accessed out of bounds from the allocated
  register.
  [(#784)](https://github.com/PennyLaneAI/catalyst/pull/784)

* Correctly querying batching rules for `jax.scipy.linalg.expm`
  [(#733)](https://github.com/PennyLaneAI/catalyst/pull/733)

* Correctly linking openblas routines necessary for `jax.scipy.linalg.expm`.
  In this bug fix, four openblas routines were newly linked and are now discoverable by `stablehlo.custom_call@<blas_routine>`. They are `blas_dtrsm`, `blas_ztrsm`, `lapack_dgetrf`, `lapack_zgetrf`.
  [(#752)](https://github.com/PennyLaneAI/catalyst/pull/752)

* Correctly recording types of constant array when lowering `catalyst.grad` to mlir
  [(#778)](https://github.com/PennyLaneAI/catalyst/pull/778)

<h3>Internal changes</h3>

* The `QCtrl` class in Catalyst has been renamed to `HybridCtrl`, indicating its capability
  to contain a nested scope of both quantum and classical operations.
  A new `Controlled` class is generated when acting on a single PennyLane operator, which
  inherits from both the PennyLane `Controlled` class as well the Catalyst `HybridCtrl` class.
  [(#771)](https://github.com/PennyLaneAI/catalyst/pull/771)

* The `Adjoint` class in Catalyst has been renamed to `HybridAdjoint`, indicating its capability
  to contain a nested scope of both quantum and classical operations.
  A new `Adjoint` class is generated when acting on a single PennyLane operator, which inherits from
  both the PennyLane `Adjoint` class as well the Catalyst `HybridAdjoint` class.
  [(#768)](https://github.com/PennyLaneAI/catalyst/pull/768)

* Add support to use a locally cloned PennyLane Lightning repository with the runtime.
  [(#732)](https://github.com/PennyLaneAI/catalyst/pull/732)

* The `qjit_device.py` and `preprocessing.py` modules have been refactored into the sub-package
  `catalyst.device`.
  [(#721)](https://github.com/PennyLaneAI/catalyst/pull/721)

* The `ag_autograph.py` and `autograph.py` modules have been refactored into the sub-package
  `catalyst.autograph`.
  [(#722)](https://github.com/PennyLaneAI/catalyst/pull/722)

* Small changes to make pylint==3.2.0 succeed.
  [(#739)](https://github.com/PennyLaneAI/catalyst/pull/739)

* The underlying PennyLane `Operation` objects for `cond`, `for_loop`, and `while_loop` can now be
  accessed directly via `body_function.operation`.
  [(#711)](https://github.com/PennyLaneAI/catalyst/pull/711)

  This can be beneficial when, among other things,
  writing transforms without using the queuing mechanism:
  ```py
        @qml.transform
        def my_quantum_transform(tape):
            ops = tape.operations.copy()

            @for_loop(0, 4, 1)
            def f(i, sum):
                qml.Hadamard(0)
                return sum+1

            res = f(0)
            ops.append(f.operation)   # This is now supported!

            def post_processing_fn(results):
                return results
            modified_tape = qml.tape.QuantumTape(ops, tape.measurements)
            print(res)
            print(modified_tape.operations)
            return [modified_tape], post_processing_fn

        @qml.qjit
        @my_quantum_transform
        @qml.qnode(qml.device("lightning.qubit", wires=2))
        def main():
            qml.Hadamard(0)
            return qml.probs()

        >>> main()
        Traced<ShapedArray(int64[], weak_type=True)>with<DynamicJaxprTrace(level=2/1)>
        [Hadamard(wires=[0]), ForLoop(tapes=[[Hadamard(wires=[0])]])]
        (array([0.5, 0. , 0.5, 0. ]),)
  ```

* Callback refactoring. This refactoring creates the classes `FlatCallable`
  and `MemrefCallable`.
  [(#742)](https://github.com/PennyLaneAI/catalyst/pull/742)

  The `FlatCallable` class is a `Callable` that is
  initialized by providing some parameters and kwparameters that match the
  the expected shapes that will be received at the callsite. Instead of taking
  shaped `*args` and `**kwargs`, it receives flattened arguments. The flattened
  arguments are unflattened with the shapes with which the function was
  initialized. The `FlatCallable` return values will allways be flattened
  before returning to the caller.

  The `MemrefCallable` is a subclass of `FlatCallable`. It takes a result type
  parameter during initialization that corresponds to the expected return type.
  This class is expected to be called only from the Catalyst runtime. It
  expects all arguments to be `void*` to memrefs. These `void*` are casted
  to MemrefStructDescriptors using ctypes, numpy arrays, and finally jax
  arrays. These flat jax arrays are then sent to the `FlatCallable`.
  `MemrefCallable` is again expected to be called only from within the Catalyst
  runtime. And the return values match those expected by Catalyst runtime.

  This separation allows for a better separation of concerns, provides a nicer
  interface and allows for multiple `MemrefCallable` to be defined for a single
  callback, which is necessary for custom gradient of `pure_callbacks`.

<h3>Contributors</h3>

This release contains contributions from (in alphabetical order):

Ali Asadi,
David Ittah,
Christina Lee,
Erick Ochoa,
Haochen Paul Wang,
Lee James O'Riordan,
Mehrdad Malekmohammadi,
Raul Torres,
Sergei Mironov.

# Release 0.6.0

<h3>New features</h3>

* Catalyst now supports externally hosted callbacks with parameters and return values
  within qjit-compiled code. This provides the ability to insert native Python code
  into any qjit-compiled function, allowing for the capability to include subroutines
  that do not yet support qjit-compilation and enhancing the debugging experience.
  [(#540)](https://github.com/PennyLaneAI/catalyst/pull/540)
  [(#596)](https://github.com/PennyLaneAI/catalyst/pull/596)
  [(#610)](https://github.com/PennyLaneAI/catalyst/pull/610)
  [(#650)](https://github.com/PennyLaneAI/catalyst/pull/650)
  [(#649)](https://github.com/PennyLaneAI/catalyst/pull/649)
  [(#661)](https://github.com/PennyLaneAI/catalyst/pull/661)
  [(#686)](https://github.com/PennyLaneAI/catalyst/pull/686)
  [(#689)](https://github.com/PennyLaneAI/catalyst/pull/689)

  The following two callback functions are available:

  - `catalyst.pure_callback` supports callbacks of **pure** functions. That is, functions
    with no [side-effects](https://runestone.academy/ns/books/published/fopp/Functions/SideEffects.html) that accept parameters and return values. However, the return
    type and shape of the function must be known in advance, and is provided as a type signature.

    ```python
    @pure_callback
    def callback_fn(x) -> float:
        # here we call non-JAX compatible code, such
        # as standard NumPy
        return np.sin(x)

    @qjit
    def fn(x):
        return jnp.cos(callback_fn(x ** 2))
    ```
    ```pycon
    >>> fn(0.654)
    array(0.9151995)
    ```

  - `catalyst.debug.callback` supports callbacks of functions with **no** return values. This makes it
    an easy entry point for debugging, for example via printing or logging at runtime.

    ```python
    @catalyst.debug.callback
    def callback_fn(y):
        print("Value of y =", y)

    @qjit
    def fn(x):
        y = jnp.sin(x)
        callback_fn(y)
        return y ** 2
    ```
    ```pycon
    >>> fn(0.54)
    Value of y = 0.5141359916531132
    array(0.26433582)
    >>> fn(1.52)
    Value of y = 0.998710143975583
    array(0.99742195)
    ```

  Note that callbacks do not currently support differentiation, and cannot be used inside
  functions that `catalyst.grad` is applied to.

* More flexible runtime printing through support for format strings.
  [(#621)](https://github.com/PennyLaneAI/catalyst/pull/621)

  The `catalyst.debug.print` function has been updated to support Python-like format
  strings:

  ```python
  @qjit
  def cir(a, b, c):
      debug.print("{c} {b} {a}", a=a, b=b, c=c)
  ```

  ```pycon
  >>> cir(1, 2, 3)
  3 2 1
  ```

  Note that previous functionality of the print function to print out memory reference information
  of variables has been moved to `catalyst.debug.print_memref`.

* Catalyst now supports QNodes that execute on [Oxford Quantum Circuits (OQC)](https://www.oqc.tech/)
  superconducting hardware, via [OQC Cloud](https://docs.oqc.app).
  [(#578)](https://github.com/PennyLaneAI/catalyst/pull/578)
  [(#579)](https://github.com/PennyLaneAI/catalyst/pull/579)
  [(#691)](https://github.com/PennyLaneAI/catalyst/pull/691)

  To use OQC Cloud with Catalyst, simply ensure your credentials are set as environment variables,
  and load the `oqc.cloud` device to be used within your qjit-compiled workflows.

  ```python
  import os
  os.environ["OQC_EMAIL"] = "your_email"
  os.environ["OQC_PASSWORD"] = "your_password"
  os.environ["OQC_URL"] = "oqc_url"

  dev = qml.device("oqc.cloud", backend="lucy", shots=2012, wires=2)

  @qjit
  @qml.qnode(dev)
  def circuit(a: float):
      qml.Hadamard(0)
      qml.CNOT(wires=[0, 1])
      qml.RX(wires=0)
      return qml.counts(wires=[0, 1])

  print(circuit(0.2))
  ```

* Catalyst now ships with an instrumentation feature allowing to explore what steps are run during
  compilation and execution, and for how long.
  [(#528)](https://github.com/PennyLaneAI/catalyst/pull/528)
  [(#597)](https://github.com/PennyLaneAI/catalyst/pull/597)

  Instrumentation can be enabled from the frontend with the `catalyst.debug.instrumentation`
  context manager:

  ```pycon
  >>> @qjit
  ... def expensive_function(a, b):
  ...     return a + b
  >>> with debug.instrumentation("session_name", detailed=False):
  ...     expensive_function(1, 2)
  [DIAGNOSTICS] Running capture                   walltime: 3.299 ms      cputime: 3.294 ms       programsize: 0 lines
  [DIAGNOSTICS] Running generate_ir               walltime: 4.228 ms      cputime: 4.225 ms       programsize: 14 lines
  [DIAGNOSTICS] Running compile                   walltime: 57.182 ms     cputime: 12.109 ms      programsize: 121 lines
  [DIAGNOSTICS] Running run                       walltime: 1.075 ms      cputime: 1.072 ms
  ```

  The results will be appended to the provided file if the `filename` attribute is set, and printed
  to the console otherwise. The flag `detailed` determines whether individual steps in the compiler
  and runtime are instrumented, or whether only high-level steps like "program capture" and
  "compilation" are reported.

  Measurements currently include wall time, CPU time, and (intermediate) program size.

<h3>Improvements</h3>

* AutoGraph now supports return statements inside conditionals in qjit-compiled
  functions.
  [(#583)](https://github.com/PennyLaneAI/catalyst/pull/583)

  For example, the following pattern is now supported, as long as
  all return values have the same type:

  ```python
  @qjit(autograph=True)
  def fn(x):
      if x > 0:
          return jnp.sin(x)
      return jnp.cos(x)
  ```

  ```pycon
  >>> fn(0.1)
  array(0.09983342)
  >>> fn(-0.1)
  array(0.99500417)
  ```

  This support extends to quantum circuits:

  ```python
  dev = qml.device("lightning.qubit", wires=1)

  @qjit(autograph=True)
  @qml.qnode(dev)
  def f(x: float):
    qml.RX(x, wires=0)

    m = catalyst.measure(0)

    if not m:
        return m, qml.expval(qml.PauliZ(0))

    qml.RX(x ** 2, wires=0)

    return m, qml.expval(qml.PauliZ(0))
  ```

  ```pycon
  >>> f(1.4)
  (array(False), array(1.))
  >>> f(1.4)
  (array(True), array(0.37945176))
  ```

  Note that returning results with different types or shapes within the same function, such as
  different observables or differently shaped arrays, is not possible.

* Errors are now raised at compile time if the gradient of an unsupported function
  is requested.
  [(#204)](https://github.com/PennyLaneAI/catalyst/pull/204)

  At the moment, `CompileError` exceptions will be raised if at compile time it is found that code
  reachable from the gradient operation contains either a mid-circuit measurement, a callback, or a
  JAX-style custom call (which happens through the mitigation operation as well as certain JAX operations).

* Catalyst now supports devices built from the
  [new PennyLane device API](https://docs.pennylane.ai/en/stable/code/api/pennylane.devices.Device.html).
  [(#565)](https://github.com/PennyLaneAI/catalyst/pull/565)
  [(#598)](https://github.com/PennyLaneAI/catalyst/pull/598)
  [(#599)](https://github.com/PennyLaneAI/catalyst/pull/599)
  [(#636)](https://github.com/PennyLaneAI/catalyst/pull/636)
  [(#638)](https://github.com/PennyLaneAI/catalyst/pull/638)
  [(#664)](https://github.com/PennyLaneAI/catalyst/pull/664)
  [(#687)](https://github.com/PennyLaneAI/catalyst/pull/687)

  When using the new device API, Catalyst will discard the preprocessing from the original device,
  replacing it with Catalyst-specific preprocessing based on the TOML file provided by the device.
  Catalyst also requires that provided devices specify their wires upfront.

* A new compiler optimization that removes redundant chains of self inverse operations has been
  added. This is done within a new MLIR pass called `remove-chained-self-inverse`. Currently we
  only match redundant Hadamard operations, but the list of supported operations can be expanded.
  [(#630)](https://github.com/PennyLaneAI/catalyst/pull/630)

* The `catalyst.measure` operation is now more lenient in the accepted type for the `wires` parameter.
  In addition to a scalar, a 1D array is also accepted as long as it only contains one element.
  [(#623)](https://github.com/PennyLaneAI/catalyst/pull/623)

  For example, the following is now supported:

  ```python
  catalyst.measure(wires=jnp.array([0]))
  ```

* The compilation & execution of `@qjit` compiled functions can now be aborted using an interrupt
  signal (SIGINT). This includes using `CTRL-C` from a command line and the `Interrupt` button in
  a Jupyter Notebook.
  [(#642)](https://github.com/PennyLaneAI/catalyst/pull/642)

* The Catalyst Amazon Braket support has been updated to work with the latest version of the
  Amazon Braket PennyLane plugin (v1.25.0) and Amazon Braket Python SDK (v1.73.3)
  [(#620)](https://github.com/PennyLaneAI/catalyst/pull/620)
  [(#672)](https://github.com/PennyLaneAI/catalyst/pull/672)
  [(#673)](https://github.com/PennyLaneAI/catalyst/pull/673)

  Note that with this update, all declared qubits in a submitted program will always be measured, even if specific qubits were never used.

* An updated quantum device specification format, TOML schema v2, is now supported by Catalyst. This
  allows device authors to specify properties such as native quantum control
  support, gate invertibility, and differentiability on a per-operation level.
  [(#554)](https://github.com/PennyLaneAI/catalyst/pull/554)

  For more details on the new TOML schema, please refer to the
  [custom devices documentation](https://docs.pennylane.ai/projects/catalyst/en/latest/dev/custom_devices.html).

* An exception is now raised when OpenBLAS cannot be found by Catalyst during compilation.
  [(#643)](https://github.com/PennyLaneAI/catalyst/pull/643)

<h3>Breaking changes</h3>

* `qml.sample` and `qml.counts` now produce integer arrays for the sample array and basis state
  array when used without observables.
  [(#648)](https://github.com/PennyLaneAI/catalyst/pull/648)

* The endianness of counts in Catalyst now matches the convention of PennyLane.
  [(#601)](https://github.com/PennyLaneAI/catalyst/pull/601)

* `catalyst.debug.print` no longer supports the `memref` keyword argument.
  Please use `catalyst.debug.print_memref` instead.
  [(#621)](https://github.com/PennyLaneAI/catalyst/pull/621)

<h3>Bug fixes</h3>

* The QNode argument `diff_method=None` is now supported for QNodes within a qjit-compiled function.
  [(#658)](https://github.com/PennyLaneAI/catalyst/pull/658)

* A bug has been fixed where the C++ compiler driver was incorrectly being triggered twice.
  [(#594)](https://github.com/PennyLaneAI/catalyst/pull/594)

* Programs with `jnp.reshape` no longer fail.
  [(#592)](https://github.com/PennyLaneAI/catalyst/pull/592)

* A bug in the quantum adjoint routine in the compiler has been fixed, which didn't take into
  account control wires on operations in all instances.
  [(#591)](https://github.com/PennyLaneAI/catalyst/pull/591)

* A bug in the test suite causing stochastic autograph test failures has been fixed.
  [(#652)](https://github.com/PennyLaneAI/catalyst/pull/652)

* Running Catalyst tests should no longer raise `ResourceWarning` from the use of `tempfile.TemporaryDirectory`.
  [(#676)](https://github.com/PennyLaneAI/catalyst/pull/676)

* Raises an exception if the user has an incompatible CUDA Quantum version installed.
  [(#707)](https://github.com/PennyLaneAI/catalyst/pull/707)

<h3>Internal changes</h3>

* The deprecated `@qfunc` decorator, in use mainly by the LIT test suite, has been removed.
  [(#679)](https://github.com/PennyLaneAI/catalyst/pull/679)

* Catalyst now publishes a revision string under `catalyst.__revision__`, in addition
  to the existing `catalyst.__version__` string.
  The revision contains the Git commit hash of the repository at the time of packaging,
  or for editable installations the active commit hash at the time of package import.
  [(#560)](https://github.com/PennyLaneAI/catalyst/pull/560)

* The Python interpreter is now a shared resource across the runtime.
  [(#615)](https://github.com/PennyLaneAI/catalyst/pull/615)

  This change allows any part of the runtime to start executing Python code through pybind.

<h3>Contributors</h3>

This release contains contributions from (in alphabetical order):

Ali Asadi,
David Ittah,
Romain Moyard,
Sergei Mironov,
Erick Ochoa Lopez,
Lee James O'Riordan,
Muzammiluddin Syed.

# Release 0.5.0

<h3>New features</h3>

* Catalyst now provides a QJIT compatible `catalyst.vmap`
  function, which makes it even easier to modify functions to map over inputs
  with additional batch dimensions.
  [(#497)](https://github.com/PennyLaneAI/catalyst/pull/497)
  [(#569)](https://github.com/PennyLaneAI/catalyst/pull/569)

  When working with tensor/array frameworks in Python, it can be important to ensure that code is
  written to minimize usage of Python for loops (which can be slow and inefficient), and instead
  push as much of the computation through to the array manipulation library, by taking advantage of
  extra batch dimensions.

  For example, consider the following QNode:

  ```python
  dev = qml.device("lightning.qubit", wires=1)

  @qml.qnode(dev)
  def circuit(x, y):
      qml.RX(jnp.pi * x[0] + y, wires=0)
      qml.RY(x[1] ** 2, wires=0)
      qml.RX(x[1] * x[2], wires=0)
      return qml.expval(qml.PauliZ(0))
  ```

  ```pycon
  >>> circuit(jnp.array([0.1, 0.2, 0.3]), jnp.pi)
  Array(-0.93005586, dtype=float64)
  ```

  We can use `catalyst.vmap` to introduce additional batch dimensions to our input arguments,
  without needing to use a Python for loop:

  ```pycon
  >>> x = jnp.array([[0.1, 0.2, 0.3],
  ...                [0.4, 0.5, 0.6],
  ...                [0.7, 0.8, 0.9]])
  >>> y = jnp.array([jnp.pi, jnp.pi / 2, jnp.pi / 4])
  >>> qjit(vmap(cost))(x, y)
  array([-0.93005586, -0.97165424, -0.6987465 ])
  ```

  `catalyst.vmap()` has been implemented to match the same behaviour of `jax.vmap`, so should be a drop-in
  replacement in most cases. Under-the-hood, it is automatically inserting Catalyst-compatible for loops,
  which will be compiled and executed outside of Python for increased performance.

* Catalyst now supports compiling and executing QJIT-compiled QNodes using the
  CUDA Quantum compiler toolchain.
  [(#477)](https://github.com/PennyLaneAI/catalyst/pull/477)
  [(#536)](https://github.com/PennyLaneAI/catalyst/pull/536)
  [(#547)](https://github.com/PennyLaneAI/catalyst/pull/547)

  Simply import the CUDA Quantum `@cudaqjit` decorator to use this functionality:

  ```python
  from catalyst.cuda import cudaqjit
  ```

  Or, if using Catalyst from PennyLane, simply specify `@qml.qjit(compiler="cuda_quantum")`.

  The following devices are available when compiling with CUDA Quantum:

  * `softwareq.qpp`: a modern C++ state-vector simulator
  * `nvidia.custatevec`: The NVIDIA CuStateVec GPU simulator (with support for multi-gpu)
  * `nvidia.cutensornet`: The NVIDIA CuTensorNet GPU simulator (with support for matrix product state)

  For example:

  ```python
  dev = qml.device("softwareq.qpp", wires=2)

  @cudaqjit
  @qml.qnode(dev)
  def circuit(x):
      qml.RX(x[0], wires=0)
      qml.RY(x[1], wires=1)
      qml.CNOT(wires=[0, 1])
      return qml.expval(qml.PauliY(0))
  ```

  ```pycon
  >>> circuit(jnp.array([0.5, 1.4]))
  -0.47244976756708373
  ```

  Note that CUDA Quantum compilation currently does not have feature parity with Catalyst
  compilation; in particular, AutoGraph, control flow, differentiation, and various measurement
  statistics (such as probabilities and variance) are not yet supported.
  Classical code support is also limited.

* Catalyst now supports just-in-time compilation of static (compile-time constant) arguments.
  [(#476)](https://github.com/PennyLaneAI/catalyst/pull/476)
  [(#550)](https://github.com/PennyLaneAI/catalyst/pull/550)

  The `@qjit` decorator takes a new argument `static_argnums`, which specifies positional
  arguments of the decorated function should be treated as compile-time static arguments.

  This allows any hashable Python object to be passed to the function during compilation;
  the function will only be re-compiled if the hash value of the static arguments change.
  Otherwise, re-using previous static argument values will result in no re-compilation.

  ```python
  @qjit(static_argnums=(1,))
  def f(x, y):
      print(f"Compiling with y={y}")
      return x + y
  ```

  ```pycon
  >>> f(0.5, 0.3)
  Compiling with y=0.3
  array(0.8)
  >>> f(0.1, 0.3)  # no re-compilation occurs
  array(0.4)
  >>> f(0.1, 0.4)  # y changes, re-compilation
  Compiling with y=0.4
  array(0.5)
  ```

  This functionality can be used to support passing arbitrary Python objects to QJIT-compiled
  functions, as long as they are hashable:

  ```py
  from dataclasses import dataclass

  @dataclass
  class MyClass:
      val: int

      def __hash__(self):
          return hash(str(self))

  @qjit(static_argnums=(1,))
  def f(x: int, y: MyClass):
      return x + y.val
  ```

  ```pycon
  >>> f(1, MyClass(5))
  array(6)
  >>> f(1, MyClass(6))  # re-compilation
  array(7)
  >>> f(2, MyClass(5))  # no re-compilation
  array(7)
  ```

* Mid-circuit measurements now support post-selection and qubit reset when used with
  the Lightning simulators.
  [(#491)](https://github.com/PennyLaneAI/catalyst/pull/491)
  [(#507)](https://github.com/PennyLaneAI/catalyst/pull/507)

  To specify post-selection, simply pass the `postselect` argument to the `catalyst.measure`
  function:

  ```python
  dev = qml.device("lightning.qubit", wires=1)

  @qjit
  @qml.qnode(dev)
  def f():
      qml.Hadamard(0)
      m = measure(0, postselect=1)
      return qml.expval(qml.PauliZ(0))
  ```

  Likewise, to reset a wire after mid-circuit measurement, simply specify `reset=True`:

  ```python
  dev = qml.device("lightning.qubit", wires=1)

  @qjit
  @qml.qnode(dev)
  def f():
      qml.Hadamard(0)
      m = measure(0, reset=True)
      return qml.expval(qml.PauliZ(0))
  ```

<h3>Improvements</h3>

* Catalyst now supports Python 3.12
  [(#532)](https://github.com/PennyLaneAI/catalyst/pull/532)

* The JAX version used by Catalyst has been updated to `v0.4.23`.
  [(#428)](https://github.com/PennyLaneAI/catalyst/pull/428)

* Catalyst now supports the `qml.GlobalPhase` operation.
  [(#563)](https://github.com/PennyLaneAI/catalyst/pull/563)

* Native support for `qml.PSWAP` and `qml.ISWAP` gates on Amazon Braket devices has been added.
  [(#458)](https://github.com/PennyLaneAI/catalyst/pull/458)

  Specifically, a circuit like

  ```py
  dev = qml.device("braket.local.qubit", wires=2, shots=100)

  @qjit
  @qml.qnode(dev)
  def f(x: float):
      qml.Hadamard(0)
      qml.PSWAP(x, wires=[0, 1])
      qml.ISWAP(wires=[1, 0])
      return qml.probs()
  ```

* Add support for `GlobalPhase` gate in the runtime.
  [(#563)](https://github.com/PennyLaneAI/catalyst/pull/563)

  would no longer decompose the `PSWAP` and `ISWAP` gates.

* The `qml.BlockEncode` operator is now supported with Catalyst.
  [(#483)](https://github.com/PennyLaneAI/catalyst/pull/483)

* Catalyst no longer relies on a TensorFlow installation for its AutoGraph functionality. Instead,
  the standalone `diastatic-malt` package is used and automatically installed as a dependency.
  [(#401)](https://github.com/PennyLaneAI/catalyst/pull/401)

* The `@qjit` decorator will remember previously compiled functions when the PyTree metadata
  of arguments changes, in addition to also remembering compiled functions when static
  arguments change.
  [(#522)](https://github.com/PennyLaneAI/catalyst/pull/531)

  The following example will no longer trigger a third compilation:
  ```py
  @qjit
  def func(x):
      print("compiling")
      return x
  ```
  ```pycon
  >>> func([1,]);             # list
  compiling
  >>> func((2,));             # tuple
  compiling
  >>> func([3,]);             # list
  ```

  Note however that in order to keep overheads low, changing the argument *type* or *shape* (in a
  promotion incompatible way) may override a previously stored function (with identical PyTree
  metadata and static argument values):

  ```py
  @qjit
  def func(x):
      print("compiling")
      return x
  ```
  ```pycon
  >>> func(jnp.array(1));     # scalar
  compiling
  >>> func(jnp.array([2.]));  # 1-D array
  compiling
  >>> func(jnp.array(3));     # scalar
  compiling
  ```

* Catalyst gradient functions (`grad`, `jacobian`, `vjp`, and `jvp`) now support
  being applied to functions that use (nested) container
  types as inputs and outputs. This includes lists and dictionaries, as well
  as any data structure implementing the [PyTree protocol](https://jax.readthedocs.io/en/latest/pytrees.html).
  [(#500)](https://github.com/PennyLaneAI/catalyst/pull/500)
  [(#501)](https://github.com/PennyLaneAI/catalyst/pull/501)
  [(#508)](https://github.com/PennyLaneAI/catalyst/pull/508)
  [(#549)](https://github.com/PennyLaneAI/catalyst/pull/549)

  ```py
  dev = qml.device("lightning.qubit", wires=1)

  @qml.qnode(dev)
  def circuit(phi, psi):
      qml.RY(phi, wires=0)
      qml.RX(psi, wires=0)
      return [{"expval0": qml.expval(qml.PauliZ(0))}, qml.expval(qml.PauliZ(0))]

  psi = 0.1
  phi = 0.2
  ```
  ```pycon
  >>> qjit(jacobian(circuit, argnum=[0, 1]))(psi, phi)
  [{'expval0': (array(-0.0978434), array(-0.19767681))}, (array(-0.0978434), array(-0.19767681))]
  ```

* Support has been added for linear algebra functions which depend on computing the eigenvalues
  of symmetric matrices, such as `np.sqrt_matrix()`.
  [(#488)](https://github.com/PennyLaneAI/catalyst/pull/488)

  For example, you can compile `qml.math.sqrt_matrix`:

  ```python
  @qml.qjit
  def workflow(A):
      B = qml.math.sqrt_matrix(A)
      return B @ A
  ```

  Internally, this involves support for lowering the eigenvectors/values computation lapack method
  `lapack_dsyevd` via `stablehlo.custom_call`.

* Additional debugging functions are now available in the `catalyst.debug` directory.
  [(#529)](https://github.com/PennyLaneAI/catalyst/pull/529)
  [(#522)](https://github.com/PennyLaneAI/catalyst/pull/531)

  This includes:

  - `filter_static_args(args, static_argnums)` to remove static values from arguments using the
    provided index list.

  - `get_cmain(fn, *args)` to return a C program that calls a jitted function with the provided
    arguments.

  - `print_compilation_stage(fn, stage)` to print one of the recorded compilation stages for a
    JIT-compiled function.

  For more details, please see the `catalyst.debug` documentation.

* Remove redundant copies of TOML files for `lightning.kokkos` and `lightning.qubit`.
  [(#472)](https://github.com/PennyLaneAI/catalyst/pull/472)

  `lightning.kokkos` and `lightning.qubit` now ship with their own TOML file. As such, we use the TOML file provided by them.

* Capturing quantum circuits with many gates prior to compilation is now quadratically faster (up to
  a factor), by removing `qextract_p` and `qinst_p` from forced-order primitives.
  [(#469)](https://github.com/PennyLaneAI/catalyst/pull/469)

* Update `AllocateQubit` and `AllocateQubits` in `LightningKokkosSimulator` to preserve
  the current state-vector before qubit re-allocations in the runtime dynamic qubits management.
  [(#479)](https://github.com/PennyLaneAI/catalyst/pull/479)

* The [PennyLane custom compiler entry point name convention has changed](https://github.com/PennyLaneAI/pennylane/pull/5140), necessitating
  a change to the Catalyst entry points.
  [(#493)](https://github.com/PennyLaneAI/catalyst/pull/493)

<h3>Breaking changes</h3>

* Catalyst gradient functions now match the Jax convention for the returned axes of
  gradients, Jacobians, VJPs, and JVPs. As a result, the returned tensor shape from various
  Catalyst gradient functions may differ compared to previous versions of Catalyst.
  [(#500)](https://github.com/PennyLaneAI/catalyst/pull/500)
  [(#501)](https://github.com/PennyLaneAI/catalyst/pull/501)
  [(#508)](https://github.com/PennyLaneAI/catalyst/pull/508)

* The Catalyst Python frontend has been partially refactored. The impact on user-facing
  functionality is minimal, but the location of certain classes and methods used by the package
  may have changed.
  [(#529)](https://github.com/PennyLaneAI/catalyst/pull/529)
  [(#522)](https://github.com/PennyLaneAI/catalyst/pull/531)

  The following changes have been made:

  * Some debug methods and features on the QJIT class have been turned into free functions and moved
    to the `catalyst.debug` module, which will now appear in the public documention. This includes
    compiling a program from IR, obtaining a C program to invoke a compiled function from, and
    printing fine-grained MLIR compilation stages.

  * The `compilation_pipelines.py` module has been renamed to `jit.py`, and certain functionality
    has been moved out (see following items).

  * A new module `compiled_functions.py` now manages low-level access to compiled functions.

  * A new module `tracing/type_signatures.py` handles functionality related managing arguments
    and type signatures during the tracing process.

  * The `contexts.py` module has been moved from `utils` to the new `tracing` sub-module.

<h3>Internal changes</h3>

* Changes to the runtime QIR API and dependencies, to avoid symbol conflicts
  with other libraries that utilize QIR.
  [(#464)](https://github.com/PennyLaneAI/catalyst/pull/464)
  [(#470)](https://github.com/PennyLaneAI/catalyst/pull/470)

  The existing Catalyst runtime implements QIR as a library that can be linked against a QIR module.
  This works great when Catalyst is the only implementor of QIR, however it may generate
  symbol conflicts when used alongside other QIR implementations.

  To avoid this, two changes were necessary:

  * The Catalyst runtime now has a different API from QIR instructions.

    The runtime has been modified such that QIR instructions are lowered to functions where
    the `__quantum__` part of the function name is replaced with `__catalyst__`. This prevents
    the possibility of symbol conflicts with other libraries that implement QIR as a library.

  * The Catalyst runtime no longer depends on QIR runner's stdlib.

    We no longer depend nor link against QIR runner's stdlib. By linking against QIR runner's stdlib,
    some definitions persisted that may be different than ones used by third party implementors. To
    prevent symbol conflicts QIR runner's stdlib was removed and is no longer linked against. As a
    result, the following functions are now defined and implemented in Catalyst's runtime:

    * `int64_t __catalyst__rt__array_get_size_1d(QirArray *)`
    * `int8_t *__catalyst__rt__array_get_element_ptr_1d(QirArray *, int64_t)`

    and the following functions were removed since the frontend does not generate them

    * `QirString *__catalyst__rt__qubit_to_string(QUBIT *)`
    * `QirString *__catalyst__rt__result_to_string(RESULT *)`

* Fix an issue when no qubit number was specified for the `qinst` primitive. The primitive now
  correctly deduces the number of qubits when no gate parameters are present. This change is not
  user facing.
  [(#496)](https://github.com/PennyLaneAI/catalyst/pull/496)

<h3>Bug fixes</h3>

* Fixed a bug where differentiation of sliced arrays would result in an error.
  [(#552)](https://github.com/PennyLaneAI/catalyst/pull/552)

  ```py
  def f(x):
    return jax.numpy.sum(x[::2])

  x = jax.numpy.array([0.1, 0.2, 0.3, 0.4])
  ```
  ```pycon
  >>> catalyst.qjit(catalyst.grad(f))(x)
  [1. 0. 1. 0.]
  ```

* Fixed a bug where quantum control applied to a subcircuit was not correctly mapping wires,
  and the wires in the nested region remained unchanged.
  [(#555)](https://github.com/PennyLaneAI/catalyst/pull/555)

* Catalyst will no longer print a warning that recompilation is triggered when a `@qjit` decorated
  function with no arguments is invoke without having been compiled first, for example via the use
  of `target="mlir"`.
  [(#522)](https://github.com/PennyLaneAI/catalyst/pull/531)

* Fixes a bug in the configuration of dynamic shaped arrays that would cause certain program to
  error with `TypeError: cannot unpack non-iterable ShapedArray object`.
  [(#526)](https://github.com/PennyLaneAI/catalyst/pull/526)

  This is fixed by replacing the code which updates the `JAX_DYNAMIC_SHAPES` option with a
  `transient_jax_config()` context manager which temporarily sets the value of
  `JAX_DYNAMIC_SHAPES` to True and then restores the original configuration value following the
  yield. The context manager is used by `trace_to_jaxpr()` and `lower_jaxpr_to_mlir()`.

* Exceptions encountered in the runtime when using the `@qjit` option `async_qnodes=Tue`
  will now be properly propagated to the frontend.
  [(#447)](https://github.com/PennyLaneAI/catalyst/pull/447)
  [(#510)](https://github.com/PennyLaneAI/catalyst/pull/510)

  This is done by:
  * changeing `llvm.call` to `llvm.invoke`
  * setting async runtime tokens and values to be errors
  * deallocating live tokens and values

* Fixes a bug when computing gradients with the indexing/slicing,
  by fixing the scatter operation lowering when `updatedWindowsDim` is empty.
  [(#475)](https://github.com/PennyLaneAI/catalyst/pull/475)

* Fix the issue in `LightningKokkos::AllocateQubits` with allocating too many qubit IDs on
  qubit re-allocation.
  [(#473)](https://github.com/PennyLaneAI/catalyst/pull/473)

* Fixed an issue where wires was incorrectly set as `<Wires = [<WiresEnum.AnyWires: -1>]>`
  when using `catalyst.adjoint` and `catalyst.ctrl`, by adding a `wires` property to
  these operations.
  [(#480)](https://github.com/PennyLaneAI/catalyst/pull/480)

* Fix the issue with multiple lapack symbol definitions in the compiled program by updating
  the `stablehlo.custom_call` conversion pass.
  [(#488)](https://github.com/PennyLaneAI/catalyst/pull/488)

<h3>Contributors</h3>

This release contains contributions from (in alphabetical order):

Mikhail Andrenkov,
Ali Asadi,
David Ittah,
Tzung-Han Juang,
Erick Ochoa Lopez,
Romain Moyard,
Raul Torres,
Haochen Paul Wang.

# Release 0.4.1

<h3>Improvements</h3>

* Catalyst wheels are now packaged with OpenMP and ZStd, which avoids installing additional
  requirements separately in order to use pre-packaged Catalyst binaries.
  [(#457)](https://github.com/PennyLaneAI/catalyst/pull/457)
  [(#478)](https://github.com/PennyLaneAI/catalyst/pull/478)

  Note that OpenMP support for the `lightning.kokkos` backend has been disabled on macOS x86_64, due
  to memory issues in the computation of Lightning's adjoint-jacobian in the presence of multiple
  OMP threads.

<h3>Bug fixes</h3>

* Resolve an infinite recursion in the decomposition of the `Controlled`
  operator whenever computing a Unitary matrix for the operator fails.
  [(#468)](https://github.com/PennyLaneAI/catalyst/pull/468)

* Resolve a failure to generate gradient code for specific input circuits.
  [(#439)](https://github.com/PennyLaneAI/catalyst/pull/439)

  In this case, `jnp.mod`
  was used to compute wire values in a for loop, which prevented the gradient
  architecture from fully separating quantum and classical code. The following
  program is now supported:
  ```py
  @qjit
  @grad
  @qml.qnode(dev)
  def f(x):
      def cnot_loop(j):
          qml.CNOT(wires=[j, jnp.mod((j + 1), 4)])

      for_loop(0, 4, 1)(cnot_loop)()

      return qml.expval(qml.PauliZ(0))
  ```

* Resolve unpredictable behaviour when importing libraries that share Catalyst's LLVM dependency
  (e.g. TensorFlow). In some cases, both packages exporting the same symbols from their shared
  libraries can lead to process crashes and other unpredictable behaviour, since the wrong functions
  can be called if both libraries are loaded in the current process.
  The fix involves building shared libraries with hidden (macOS) or protected (linux) symbol
  visibility by default, exporting only what is necessary.
  [(#465)](https://github.com/PennyLaneAI/catalyst/pull/465)

* Resolve a failure to find the SciPy OpenBLAS library when running Catalyst,
  due to a different SciPy version being used to build Catalyst than to run it.
  [(#471)](https://github.com/PennyLaneAI/catalyst/pull/471)

* Resolve a memory leak in the runtime stemming from  missing calls to device destructors
  at the end of programs.
  [(#446)](https://github.com/PennyLaneAI/catalyst/pull/446)

<h3>Contributors</h3>

This release contains contributions from (in alphabetical order):

Ali Asadi,
David Ittah.

# Release 0.4.0

<h3>New features</h3>

* Catalyst is now accessible directly within the PennyLane user interface,
  once Catalyst is installed, allowing easy access to Catalyst just-in-time
  functionality.

  Through the use of the `qml.qjit` decorator, entire workflows can be JIT
  compiled down to a machine binary on first-function execution, including both quantum
  and classical processing. Subsequent calls to the compiled function will execute
  the previously-compiled binary, resulting in significant performance improvements.

  ```python
  import pennylane as qml

  dev = qml.device("lightning.qubit", wires=2)

  @qml.qjit
  @qml.qnode(dev)
  def circuit(theta):
      qml.Hadamard(wires=0)
      qml.RX(theta, wires=1)
      qml.CNOT(wires=[0, 1])
      return qml.expval(qml.PauliZ(wires=1))
  ```

  ```pycon
  >>> circuit(0.5)  # the first call, compilation occurs here
  array(0.)
  >>> circuit(0.5)  # the precompiled quantum function is called
  array(0.)
  ```

  Currently, PennyLane supports the [Catalyst hybrid compiler](https://github.com/pennylaneai/catalyst)
  with the `qml.qjit` decorator, which directly aliases Catalyst's `catalyst.qjit`.

  In addition to the above `qml.qjit` integration, the following native PennyLane functions can now
  be used with the `qjit` decorator: `qml.adjoint`, `qml.ctrl`, `qml.grad`, `qml.jacobian`,
  `qml.vjp`, `qml.jvp`, and `qml.adjoint`, `qml.while_loop`, `qml.for_loop`, `qml.cond`. These will
  alias to the corresponding Catalyst functions when used within a `qjit` context.

  For more details on these functions, please refer to the
 [PennyLane compiler documentation](https://docs.pennylane.ai/en/stable/introduction/compiling_workflows.html) and
 [compiler module documentation](https://docs.pennylane.ai/en/stable/code/qml_compiler.html).

* Just-in-time compiled functions now support asynchronuous execution of QNodes.
  [(#374)](https://github.com/PennyLaneAI/catalyst/pull/374)
  [(#381)](https://github.com/PennyLaneAI/catalyst/pull/381)
  [(#420)](https://github.com/PennyLaneAI/catalyst/pull/420)
  [(#424)](https://github.com/PennyLaneAI/catalyst/pull/424)
  [(#433)](https://github.com/PennyLaneAI/catalyst/pull/433)

  Simply specify `async_qnodes=True` when using the `@qjit` decorator to enable the async
  execution of QNodes. Currently, asynchronous execution is only supported by
  `lightning.qubit` and `lightning.kokkos`.

  Asynchronous execution will be most beneficial for just-in-time compiled functions that
  contain --- or generate --- multiple QNodes.

  For example,

  ```python
  dev = qml.device("lightning.qubit", wires=2)

  @qml.qnode(device=dev)
  def circuit(params):
      qml.RX(params[0], wires=0)
      qml.RY(params[1], wires=1)
      qml.CNOT(wires=[0, 1])
      return qml.expval(qml.PauliZ(wires=0))

  @qjit(async_qnodes=True)
  def multiple_qnodes(params):
      x = jnp.sin(params)
      y = jnp.cos(params)
      z = jnp.array([circuit(x), circuit(y)]) # will be executed in parallel
      return circuit(z)
  ```
  ``` pycon
  >>> func(jnp.array([1.0, 2.0]))
  1.0
  ```

  Here, the first two circuit executions will occur in parallel across multiple threads,
  as their execution can occur indepdently.

* Preliminary support for PennyLane transforms has been added.
  [(#280)](https://github.com/PennyLaneAI/catalyst/pull/280)

  ```python
  @qjit
  @qml.transforms.split_non_commuting
  @qml.qnode(dev)
  def circuit(x):
      qml.RX(x,wires=0)
      return [qml.expval(qml.PauliY(0)), qml.expval(qml.PauliZ(0))]
  ```

  ```pycon
  >>> circuit(0.4)
  [array(-0.51413599), array(0.85770868)]
  ```

  Currently, most PennyLane transforms will work with Catalyst
  as long as:

  - The circuit does not include any Catalyst-specific features, such
    as Catalyst control flow or measurement,

  - The QNode returns only lists of measurement processes,

  - AutoGraph is disabled, and

  - The transformation does not require or depend on the numeric value of
    dynamic variables.

* Catalyst now supports just-in-time compilation of dynamically-shaped arrays.
  [(#366)](https://github.com/PennyLaneAI/catalyst/pull/366)
  [(#386)](https://github.com/PennyLaneAI/catalyst/pull/385)
  [(#390)](https://github.com/PennyLaneAI/catalyst/pull/390)
  [(#411)](https://github.com/PennyLaneAI/catalyst/pull/411)

  The `@qjit` decorator can now be used to compile functions that accepts or contain tensors
  whose dimensions are not known at compile time; runtime execution with different shapes
  is supported without recompilation.

  In addition, standard tensor initialization functions `jax.numpy.ones`, `jnp.zeros`, and
  `jnp.empty` now accept dynamic variables (where the value is only known at
  runtime).

  ``` python
  @qjit
  def func(size: int):
      return jax.numpy.ones([size, size], dtype=float)
  ```

  ``` pycon
  >>> func(3)
  [[1. 1. 1.]
   [1. 1. 1.]
   [1. 1. 1.]]
  ```

  When passing tensors as arguments to compiled functions, the
  `abstracted_axes` keyword argument to the `@qjit` decorator can be used to specify
  which axes of the input arguments should be treated as abstract (and thus
  avoid recompilation).

  For example, without specifying `abstracted_axes`, the following `sum` function
  would recompile each time an array of different size is passed
  as an argument:

  ```pycon
  >>> @qjit
  >>> def sum_fn(x):
  >>>     return jnp.sum(x)
  >>> sum_fn(jnp.array([1]))     # Compilation happens here.
  >>> sum_fn(jnp.array([1, 1]))  # And here!
  ```

  By passing `abstracted_axes`, we can specify that the first axes
  of the first argument is to be treated as dynamic during initial compilation:

  ```pycon
  >>> @qjit(abstracted_axes={0: "n"})
  >>> def sum_fn(x):
  >>>     return jnp.sum(x)
  >>> sum_fn(jnp.array([1]))     # Compilation happens here.
  >>> sum_fn(jnp.array([1, 1]))  # No need to recompile.
  ```

  Note that support for dynamic arrays in control-flow primitives (such as loops),
  is not yet supported.

* Error mitigation using the zero-noise extrapolation method is now available through the
  `catalyst.mitigate_with_zne` transform.
  [(#324)](https://github.com/PennyLaneAI/catalyst/pull/324)
  [(#414)](https://github.com/PennyLaneAI/catalyst/pull/414)

  For example, given a noisy device (such as noisy hardware available through Amazon Braket):

  ```python
  dev = qml.device("noisy.device", wires=2)

  @qml.qnode(device=dev)
  def circuit(x, n):

      @for_loop(0, n, 1)
      def loop_rx(i):
          qml.RX(x, wires=0)

      loop_rx()

      qml.Hadamard(wires=0)
      qml.RZ(x, wires=0)
      loop_rx()
      qml.RZ(x, wires=0)
      qml.CNOT(wires=[1, 0])
      qml.Hadamard(wires=1)
      return qml.expval(qml.PauliY(wires=0))

  @qjit
  def mitigated_circuit(args, n):
      s = jax.numpy.array([1, 2, 3])
      return mitigate_with_zne(circuit, scale_factors=s)(args, n)
  ```

  ```pycon
  >>> mitigated_circuit(0.2, 5)
  0.5655341100116512
  ```

  In addition, a mitigation dialect has been added to the MLIR layer of Catalyst.
  It contains a Zero Noise Extrapolation (ZNE) operation,
  with a lowering to a global folded circuit.

<h3>Improvements</h3>

* The three backend devices provided with Catalyst, `lightning.qubit`, `lightning.kokkos`, and
  `braket.aws`, are now dynamically loaded at runtime.
  [(#343)](https://github.com/PennyLaneAI/catalyst/pull/343)
  [(#400)](https://github.com/PennyLaneAI/catalyst/pull/400)

  This takes advantage of the new backend plugin system provided in Catalyst v0.3.2,
  and allows the devices to be packaged separately from the runtime CAPI. Provided backend
  devices are now loaded at runtime, instead of being linked at compile time.

  For more details on the backend plugin system, see the
  [custom devices documentation](https://docs.pennylane.ai/projects/catalyst/en/stable/dev/custom_devices.html).

* Finite-shot measurement statistics (`expval`, `var`, and `probs`) are now supported
  for the `lightning.qubit` and `lightning.kokkos` devices. Previously, exact statistics
  were returned even when finite shots were specified.
  [(#392)](https://github.com/PennyLaneAI/catalyst/pull/392)
  [(#410)](https://github.com/PennyLaneAI/catalyst/pull/410)

  ```pycon
  >>> dev = qml.device("lightning.qubit", wires=2, shots=100)
  >>> @qjit
  >>> @qml.qnode(dev)
  >>> def circuit(x):
  >>>     qml.RX(x, wires=0)
  >>>     return qml.probs(wires=0)
  >>> circuit(0.54)
  array([0.94, 0.06])
  >>> circuit(0.54)
  array([0.93, 0.07])
  ```

* Catalyst gradient functions `grad`, `jacobian`, `jvp`, and `vjp` can now be invoked from
  outside a `@qjit` context.
  [(#375)](https://github.com/PennyLaneAI/catalyst/pull/375)

  This simplifies the process of writing functions where compilation
  can be turned on and off easily by adding or removing the decorator. The functions dispatch to
  their JAX equivalents when the compilation is turned off.

  ```python
  dev = qml.device("lightning.qubit", wires=2)

  @qml.qnode(dev)
  def circuit(x):
      qml.RX(x, wires=0)
      return qml.expval(qml.PauliZ(0))
  ```

  ```pycon
  >>> grad(circuit)(0.54)  # dispatches to jax.grad
  Array(-0.51413599, dtype=float64, weak_type=True)
  >>> qjit(grad(circuit))(0.54). # differentiates using Catalyst
  array(-0.51413599)
  ```

* New `lightning.qubit` configuration options are now supported via the `qml.device` loader,
  including Markov Chain Monte Carlo sampling support.
  [(#369)](https://github.com/PennyLaneAI/catalyst/pull/369)

  ```python
  dev = qml.device("lightning.qubit", wires=2, shots=1000, mcmc=True)

  @qml.qnode(dev)
  def circuit(x):
      qml.RX(x, wires=0)
      return qml.expval(qml.PauliZ(0))
  ```

  ```pycon
  >>> circuit(0.54)
  array(0.856)
  ```

* Improvements have been made to the runtime and quantum MLIR dialect in order
  to support asynchronous execution.

  - The runtime now supports multiple active devices managed via a device pool. The new `RTDevice`
    data-class and `RTDeviceStatus` along with the `thread_local` device instance pointer enable
    the runtime to better scope the lifetime of device instances concurrently. With these changes,
    one can create multiple active devices and execute multiple programs in a multithreaded
    environment.
    [(#381)](https://github.com/PennyLaneAI/catalyst/pull/381)

  - The ability to dynamically release devices has been added via `DeviceReleaseOp` in the Quantum
    MLIR dialect. This is lowered to the `__quantum__rt__device_release()` runtime instruction,
    which updates the status of the device instance from `Active` to `Inactive`. The runtime will reuse
    this deactivated instance instead of creating a new one automatically at runtime in a
    multi-QNode workflow when another device with identical specifications is requested.
    [(#381)](https://github.com/PennyLaneAI/catalyst/pull/381)

  - The `DeviceOp` definition in the Quantum MLIR dialect has been updated to lower a tuple
    of device information `('lib', 'name', 'kwargs')` to a single device initialization call
    `__quantum__rt__device_init(int8_t *, int8_t *, int8_t *)`. This allows the runtime to initialize
    device instances without keeping partial information of the device
    [(#396)](https://github.com/PennyLaneAI/catalyst/pull/396)

* The quantum adjoint compiler routine has been extended to support function calls that affect the
  quantum state within an adjoint region. Note that the function may only provide a single result
  consisting of the quantum register. By itself this provides no user-facing changes, but compiler
  pass developers may now generate quantum adjoint operations around a block of code containing
  function calls as well as quantum operations and control flow operations.
  [(#353)](https://github.com/PennyLaneAI/catalyst/pull/353)

* The allocation and deallocation operations in MLIR (`AllocOp`, `DeallocOp`) now follow simple
  value semantics for qubit register values, instead of modelling memory in the MLIR trait system.
  Similarly, the frontend generates proper value semantics by deallocating the final register value.

  The change enables functions at the MLIR level to accept and return quantum register values,
  which would otherwise not be correctly identified as aliases of existing register values by the
  bufferization system.
  [(#360)](https://github.com/PennyLaneAI/catalyst/pull/360)

<h3>Breaking changes</h3>

* Third party devices must now provide a configuration TOML file, in order to specify their
  supported operations, measurements, and features for Catalyst compatibility. For more information
  please visit the [Custom Devices](https://docs.pennylane.ai/projects/catalyst/en/latest/dev/custom_devices.html) section in our documentation.
  [(#369)](https://github.com/PennyLaneAI/catalyst/pull/369)

<h3>Bug fixes</h3>

* Resolves a bug in the compiler's differentiation engine that results in a segmentation fault
  when [attempting to differentiate non-differentiable quantum operations](https://github.com/PennyLaneAI/catalyst/issues/384).
  The fix ensures that all existing quantum operation types are removed during gradient passes that
  extract classical code from a QNode function. It also adds a verification step that will raise an error
  if a gradient pass cannot successfully eliminate all quantum operations for such functions.
  [(#397)](https://github.com/PennyLaneAI/catalyst/issues/397)

* Resolves a bug that caused unpredictable behaviour when printing string values with
  the `debug.print` function. The issue was caused by non-null-terminated strings.
  [(#418)](https://github.com/PennyLaneAI/catalyst/pull/418)

<h3>Contributors</h3>

This release contains contributions from (in alphabetical order):

Ali Asadi,
David Ittah,
Romain Moyard,
Sergei Mironov,
Erick Ochoa Lopez,
Shuli Shu.

# Release 0.3.2

<h3>New features</h3>

* The experimental AutoGraph feature now supports Python `while` loops, allowing native Python loops
  to be captured and compiled with Catalyst.
  [(#318)](https://github.com/PennyLaneAI/catalyst/pull/318)

  ```python
  dev = qml.device("lightning.qubit", wires=4)

  @qjit(autograph=True)
  @qml.qnode(dev)
  def circuit(n: int, x: float):
      i = 0

      while i < n:
          qml.RX(x, wires=i)
          i += 1

      return qml.expval(qml.PauliZ(0))
  ```

  ```pycon
  >>> circuit(4, 0.32)
  array(0.94923542)
  ```

  This feature extends the existing AutoGraph support for Python `for` loops and `if` statements
  introduced in v0.3. Note that TensorFlow must be installed for AutoGraph support.

  For more details, please see the
  [AutoGraph guide](https://docs.pennylane.ai/projects/catalyst/en/stable/dev/autograph.html).

* In addition to loops and conditional branches, AutoGraph now supports native Python `and`, `or`
  and `not` operators in Boolean expressions.
  [(#325)](https://github.com/PennyLaneAI/catalyst/pull/325)

  ```python
  dev = qml.device("lightning.qubit", wires=1)

  @qjit(autograph=True)
  @qml.qnode(dev)
  def circuit(x: float):

      if x >= 0 and x < jnp.pi:
          qml.RX(x, wires=0)

      return qml.probs()
  ```

  ```pycon
  >>> circuit(0.43)
  array([0.95448287, 0.04551713])
  >>> circuit(4.54)
  array([1., 0.])
  ```

  Note that logical Boolean operators will only be captured by AutoGraph if all
  operands are dynamic variables (that is, a value known only at runtime, such
  as a measurement result or function argument). For other use
  cases, it is recommended to use the `jax.numpy.logical_*` set of functions where
  appropriate.

* Debug compiled programs and print dynamic values at runtime with ``debug.print``
  [(#279)](https://github.com/PennyLaneAI/catalyst/pull/279)
  [(#356)](https://github.com/PennyLaneAI/catalyst/pull/356)

  You can now print arbitrary values from your running program, whether they are arrays, constants,
  strings, or abitrary Python objects. Note that while non-array Python objects
  *will* be printed at runtime, their string representation is captured at
  compile time, and thus will always be the same regardless of program inputs.
  The output for arrays optionally includes a descriptor for how the data is stored in memory
  ("memref").

  ```python
  @qjit
  def func(x: float):
      debug.print(x, memref=True)
      debug.print("exit")
  ```

  ```pycon
  >>> func(jnp.array(0.43))
  MemRef: base@ = 0x5629ff2b6680 rank = 0 offset = 0 sizes = [] strides = [] data =
  0.43
  exit
  ```

* Catalyst now officially supports macOS X86_64 devices, with macOS binary wheels
  available for both AARCH64 and X86_64.
  [(#347)](https://github.com/PennyLaneAI/catalyst/pull/347)
  [(#313)](https://github.com/PennyLaneAI/catalyst/pull/313)

* It is now possible to dynamically load third-party Catalyst compatible devices directly
  into a pre-installed Catalyst runtime on Linux.
  [(#327)](https://github.com/PennyLaneAI/catalyst/pull/327)

  To take advantage of this, third-party devices must implement the `Catalyst::Runtime::QuantumDevice`
  interface, in addition to defining the following method:

  ```cpp
  extern "C" Catalyst::Runtime::QuantumDevice*
  getCustomDevice() { return new CustomDevice(); }
  ```

  This support can also be integrated into existing PennyLane Python devices that inherit from
  the `QuantumDevice` class, by defining the `get_c_interface` static method.

  For more details, see the
  [custom devices documentation](https://docs.pennylane.ai/projects/catalyst/en/stable/dev/custom_devices.html).

<h3>Improvements</h3>

* Return values of conditional functions no longer need to be of exactly the same type.
  Type promotion is automatically applied to branch return values if their types don't match.
  [(#333)](https://github.com/PennyLaneAI/catalyst/pull/333)

  ```python
  @qjit
  def func(i: int, f: float):

      @cond(i < 3)
      def cond_fn():
          return i

      @cond_fn.otherwise
      def otherwise():
          return f

      return cond_fn()
  ```

  ```pycon
  >>> func(1, 4.0)
  array(1.0)
  ```

  Automatic type promotion across conditional branches also works with AutoGraph:

  ```python
  @qjit(autograph=True)
  def func(i: int, f: float):

      if i < 3:
          i = i
      else:
          i = f

      return i
  ```

  ```pycon
  >>> func(1, 4.0)
  array(1.0)
  ```

* AutoGraph now supports converting functions even when they are invoked through functional wrappers such
  as `adjoint`, `ctrl`, `grad`, `jacobian`, etc.
  [(#336)](https://github.com/PennyLaneAI/catalyst/pull/336)

  For example, the following should now succeed:

  ```python
  def inner(n):
    for i in range(n):
      qml.T(i)

  @qjit(autograph=True)
  @qml.qnode(dev)
  def f(n: int):
      adjoint(inner)(n)
      return qml.state()
  ```

* To prepare for Catalyst's frontend being integrated with PennyLane, the appropriate plugin entry point
  interface has been added to Catalyst.
  [(#331)](https://github.com/PennyLaneAI/catalyst/pull/331)

  For any compiler packages seeking to be registered in PennyLane, the `entry_points`
  metadata under the the group name `pennylane.compilers` must be added, with the following entry points:

  - `context`: Path to the compilation evaluation context manager. This context manager should have
    the method `context.is_tracing()`, which returns True if called within a program that is being
    traced or captured.

  - `ops`: Path to the compiler operations module. This operations module may contain compiler
    specific versions of PennyLane operations. Within a JIT context, PennyLane operations may
    dispatch to these.

  - `qjit`: Path to the JIT compiler decorator provided by the compiler. This decorator should have
    the signature `qjit(fn, *args, **kwargs)`, where `fn` is the function to be compiled.

* The compiler driver diagnostic output has been improved, and now includes failing IR as well as
  the names of failing passes.
  [(#349)](https://github.com/PennyLaneAI/catalyst/pull/349)

* The scatter operation in the Catalyst dialect now uses an SCF for loop to avoid ballooning
  the compiled code.
  [(#307)](https://github.com/PennyLaneAI/catalyst/pull/307)

* The `CopyGlobalMemRefPass` pass of our MLIR processing pipeline now supports
  dynamically shaped arrays.
  [(#348)](https://github.com/PennyLaneAI/catalyst/pull/348)

* The Catalyst utility dialect is now included in the Catalyst MLIR C-API.
  [(#345)](https://github.com/PennyLaneAI/catalyst/pull/345)

* Fix an issue with the AutoGraph conversion system that would prevent the fallback to Python from
  working correctly in certain instances.
  [(#352)](https://github.com/PennyLaneAI/catalyst/pull/352)

  The following type of code is now supported:

  ```python
  @qjit(autograph=True)
  def f():
    l = jnp.array([1, 2])
    for _ in range(2):
        l = jnp.kron(l, l)
    return l
  ```

* Catalyst now supports `jax.numpy.polyfit` inside a qjitted function.
  [(#367)](https://github.com/PennyLaneAI/catalyst/pull/367/)

* Catalyst now supports custom calls (including the one from HLO). We added support in MLIR (operation, bufferization
  and lowering). In the `lib_custom_calls`, developers then implement their custom calls and use external functions
  directly (e.g. Lapack). The OpenBlas library is taken from Scipy and linked in Catalyst, therefore any function from
  it can be used.
  [(#367)](https://github.com/PennyLaneAI/catalyst/pull/367/)

<h3>Breaking changes</h3>

* The axis ordering for `catalyst.jacobian` is updated to match `jax.jacobian`. Assuming we have
  parameters of shape `[a,b]` and results of shape `[c,d]`, the returned Jacobian will now have
  shape `[c, d, a, b]` instead of `[a, b, c, d]`.
  [(#283)](https://github.com/PennyLaneAI/catalyst/pull/283)

<h3>Bug fixes</h3>

* An upstream change in the PennyLane-Lightning project was addressed to prevent compilation issues
  in the `StateVectorLQubitDynamic` class in the runtime.
  The issue was introduced in [#499](https://github.com/PennyLaneAI/pennylane-lightning/pull/499).
  [(#322)](https://github.com/PennyLaneAI/catalyst/pull/322)

* The `requirements.txt` file to build Catalyst from source has been updated with a minimum pip
  version, `>=22.3`. Previous versions of pip are unable to perform editable installs when the
  system-wide site-packages are read-only, even when the `--user` flag is provided.
  [(#311)](https://github.com/PennyLaneAI/catalyst/pull/311)

* The frontend has been updated to make it compatible with PennyLane `MeasurementProcess` objects
  now being PyTrees in PennyLane version 0.33.
  [(#315)](https://github.com/PennyLaneAI/catalyst/pull/315)

<h3>Contributors</h3>

This release contains contributions from (in alphabetical order):

Ali Asadi,
David Ittah,
Sergei Mironov,
Romain Moyard,
Erick Ochoa Lopez.

# Release 0.3.1

<h3>New features</h3>

* The experimental AutoGraph feature, now supports Python `for` loops, allowing native Python loops
  to be captured and compiled with Catalyst.
  [(#258)](https://github.com/PennyLaneAI/catalyst/pull/258)

  ```python
  dev = qml.device("lightning.qubit", wires=n)

  @qjit(autograph=True)
  @qml.qnode(dev)
  def f(n):
      for i in range(n):
          qml.Hadamard(wires=i)

      return qml.expval(qml.PauliZ(0))
  ```

  This feature extends the existing AutoGraph support for Python `if` statements introduced in v0.3.
  Note that TensorFlow must be installed for AutoGraph support.

* The quantum control operation can now be used in conjunction with Catalyst control flow, such as
  loops and conditionals, via the new `catalyst.ctrl` function.
  [(#282)](https://github.com/PennyLaneAI/catalyst/pull/282)

  Similar in behaviour to the `qml.ctrl` control modifier from PennyLane, `catalyst.ctrl` can
  additionally wrap around quantum functions which contain control flow, such as the Catalyst
  `cond`, `for_loop`, and `while_loop` primitives.

  ```python
  @qjit
  @qml.qnode(qml.device("lightning.qubit", wires=4))
  def circuit(x):

      @for_loop(0, 3, 1)
      def repeat_rx(i):
          qml.RX(x / 2, wires=i)

      catalyst.ctrl(repeat_rx, control=3)()

      return qml.expval(qml.PauliZ(0))
  ```

  ```pycon
  >>> circuit(0.2)
  array(1.)
  ```

* Catalyst now supports JAX's `array.at[index]` notation for array element assignment and updating.
  [(#273)](https://github.com/PennyLaneAI/catalyst/pull/273)

  ```python
  @qjit
  def add_multiply(l: jax.core.ShapedArray((3,), dtype=float), idx: int):
      res = l.at[idx].multiply(3)
      res2 = l.at[idx].add(2)
      return res + res2

  res = add_multiply(jnp.array([0, 1, 2]), 2)
  ```

  ```pycon
  >>> res
  [0, 2, 10]
  ```

  For more details on available methods, see the
  [JAX documentation](https://jax.readthedocs.io/en/latest/_autosummary/jax.numpy.ndarray.at.html).

<h3>Improvements</h3>

* The Lightning backend device has been updated to work with the new PL-Lightning monorepo.
  [(#259)](https://github.com/PennyLaneAI/catalyst/pull/259)
  [(#277)](https://github.com/PennyLaneAI/catalyst/pull/277)

* A new compiler driver has been implemented in C++. This improves compile-time performance by
  avoiding *round-tripping*, which is when the entire program being compiled is dumped to
  a textual form and re-parsed by another tool.

  This is also a requirement for providing custom metadata at the LLVM level, which is
  necessary for better integration with tools like Enzyme. Finally, this makes it more natural
  to improve error messages originating from C++ when compared to the prior subprocess-based
  approach.
  [(#216)](https://github.com/PennyLaneAI/catalyst/pull/216)

* Support the `braket.devices.Devices` enum class and `s3_destination_folder`
  device options for AWS Braket remote devices.
  [(#278)](https://github.com/PennyLaneAI/catalyst/pull/278)

* Improvements have been made to the build process, including avoiding unnecessary processes such
  as removing `opt` and downloading the wheel.
  [(#298)](https://github.com/PennyLaneAI/catalyst/pull/298)

* Remove a linker warning about duplicate `rpath`s when Catalyst wheels are installed on macOS.
  [(#314)](https://github.com/PennyLaneAI/catalyst/pull/314)

<h3>Bug fixes</h3>

* Fix incompatibilities with GCC on Linux introduced in v0.3.0 when compiling user programs.
  Due to these, Catalyst v0.3.0 only works when clang is installed in the user environment.

  - Resolve an issue with an empty linker flag, causing `ld` to error.
    [(#276)](https://github.com/PennyLaneAI/catalyst/pull/276)

  - Resolve an issue with undefined symbols provided the Catalyst runtime.
    [(#316)](https://github.com/PennyLaneAI/catalyst/pull/316)

* Remove undocumented package dependency on the zlib/zstd compression library.
  [(#308)](https://github.com/PennyLaneAI/catalyst/pull/308)

* Fix filesystem issue when compiling multiple functions with the same name and
  `keep_intermediate=True`.
  [(#306)](https://github.com/PennyLaneAI/catalyst/pull/306)

* Add support for applying the `adjoint` operation to `QubitUnitary` gates.
  `QubitUnitary` was not able to be `adjoint`ed when the variable holding the unitary matrix might
  change. This can happen, for instance, inside of a for loop.
  To solve this issue, the unitary matrix gets stored in the array list via push and pops.
  The unitary matrix is later reconstructed from the array list and `QubitUnitary` can be executed
  in the `adjoint`ed context.
  [(#304)](https://github.com/PennyLaneAI/catalyst/pull/304)
  [(#310)](https://github.com/PennyLaneAI/catalyst/pull/310)

<h3>Contributors</h3>

This release contains contributions from (in alphabetical order):

Ali Asadi,
David Ittah,
Erick Ochoa Lopez,
Jacob Mai Peng,
Sergei Mironov,
Romain Moyard.

# Release 0.3.0

<h3>New features</h3>

* Catalyst now officially supports macOS ARM devices, such as Apple M1/M2 machines,
  with macOS binary wheels available on PyPI. For more details on the changes involved to support
  macOS, please see the improvements section.
  [(#229)](https://github.com/PennyLaneAI/catalyst/pull/230)
  [(#232)](https://github.com/PennyLaneAI/catalyst/pull/232)
  [(#233)](https://github.com/PennyLaneAI/catalyst/pull/233)
  [(#234)](https://github.com/PennyLaneAI/catalyst/pull/234)

* Write Catalyst-compatible programs with native Python conditional statements.
  [(#235)](https://github.com/PennyLaneAI/catalyst/pull/235)

  AutoGraph is a new, experimental, feature that automatically converts Python conditional
  statements like `if`, `else`, and `elif`, into their equivalent functional forms provided by
  Catalyst (such as `catalyst.cond`).

  This feature is currently opt-in, and requires setting the `autograph=True` flag in the `qjit`
  decorator:

  ```python
  dev = qml.device("lightning.qubit", wires=1)

  @qjit(autograph=True)
  @qml.qnode(dev)
  def f(x):
      if x < 0.5:
          qml.RY(jnp.sin(x), wires=0)
      else:
          qml.RX(jnp.cos(x), wires=0)

      return qml.expval(qml.PauliZ(0))
  ```

  The implementation is based on the AutoGraph module from TensorFlow, and requires a working
  TensorFlow installation be available. In addition, Python loops (`for` and `while`) are not
  yet supported, and do not work in AutoGraph mode.

  Note that there are some caveats when using this feature especially around the use of global
  variables or object mutation inside of methods. A functional style is always recommended when
  using `qjit` or AutoGraph.

* The quantum adjoint operation can now be used in conjunction with Catalyst control flow, such as
  loops and conditionals. For this purpose a new instruction, `catalyst.adjoint`, has been added.
  [(#220)](https://github.com/PennyLaneAI/catalyst/pull/220)

  `catalyst.adjoint` can wrap around quantum functions which contain the Catalyst `cond`,
  `for_loop`, and `while_loop` primitives. Previously, the usage of `qml.adjoint` on functions with
  these primitives would result in decomposition errors. Note that a future release of Catalyst will
  merge the behaviour of `catalyst.adjoint` into `qml.adjoint` for convenience.

  ```python
  dev = qml.device("lightning.qubit", wires=3)

  @qjit
  @qml.qnode(dev)
  def circuit(x):

      @for_loop(0, 3, 1)
      def repeat_rx(i):
          qml.RX(x / 2, wires=i)

      adjoint(repeat_rx)()

      return qml.expval(qml.PauliZ(0))
  ```

  ```pycon
  >>> circuit(0.2)
  array(0.99500417)
  ```

  Additionally, the ability to natively represent the adjoint construct in Catalyst's program
  representation (IR) was added.

* QJIT-compiled programs now support (nested) container types as inputs and outputs of compiled
  functions. This includes lists and dictionaries, as well as any data structure implementing the
  [PyTree protocol](https://jax.readthedocs.io/en/latest/pytrees.html).
  [(#215)](https://github.com/PennyLaneAI/catalyst/pull/215)
  [(#221)](https://github.com/PennyLaneAI/catalyst/pull/221)

  For example, a program that accepts and returns a mix of dictionaries, lists, and tuples:

  ```python
  @qjit
  def workflow(params1, params2):
      res1 = params1["a"][0][0] + params2[1]
      return {"y1": jnp.sin(res1), "y2": jnp.cos(res1)}
  ```

  ```pycon
  >>> params1 = {"a": [[0.1], 0.2]}
  >>> params2 = (0.6, 0.8)
  >>> workflow(params1, params2)
  array(0.78332691)
  ```

* Compile-time backpropagation of arbitrary hybrid programs is now supported, via integration with
  [Enzyme AD](https://enzyme.mit.edu/).
  [(#158)](https://github.com/PennyLaneAI/catalyst/pull/158)
  [(#193)](https://github.com/PennyLaneAI/catalyst/pull/193)
  [(#224)](https://github.com/PennyLaneAI/catalyst/pull/224)
  [(#225)](https://github.com/PennyLaneAI/catalyst/pull/225)
  [(#239)](https://github.com/PennyLaneAI/catalyst/pull/239)
  [(#244)](https://github.com/PennyLaneAI/catalyst/pull/244)

  This allows `catalyst.grad` to differentiate hybrid functions that contain both classical
  pre-processing (inside & outside of QNodes), QNodes, as well as classical post-processing
  (outside of QNodes) via a combination of backpropagation and quantum gradient methods.

  The new default for the differentiation `method` attribute in `catalyst.grad` has been changed to
  `"auto"`, which performs Enzyme-based reverse mode AD on classical code, in conjunction with the
  quantum `diff_method` specified on each QNode:

  ```python
  dev = qml.device("lightning.qubit", wires=1)

  @qml.qnode(dev, diff_method="parameter-shift")
  def circuit(theta):
      qml.RX(jnp.exp(theta ** 2) / jnp.cos(theta / 4), wires=0)
      return qml.expval(qml.PauliZ(wires=0))
  ```

  ```pycon
  >>> grad = qjit(catalyst.grad(circuit, method="auto"))
  >>> grad(jnp.pi)
  array(0.05938718)
  ```

  The reworked differentiation pipeline means you can now compute exact derivatives of programs with
  both classical pre- and post-processing, as shown below:

  ```python
  @qml.qnode(qml.device("lightning.qubit", wires=1), diff_method="adjoint")
  def circuit(theta):
      qml.RX(jnp.exp(theta ** 2) / jnp.cos(theta / 4), wires=0)
      return qml.expval(qml.PauliZ(wires=0))

  def loss(theta):
      return jnp.pi / jnp.tanh(circuit(theta))

  @qjit
  def grad_loss(theta):
      return catalyst.grad(loss)(theta)
  ```

  ```pycon
  >>> grad_loss(1.0)
  array(-1.90958669)
  ```

  You can also use multiple QNodes with different differentiation methods:

  ```python
  @qml.qnode(qml.device("lightning.qubit", wires=1), diff_method="parameter-shift")
  def circuit_A(params):
      qml.RX(jnp.exp(params[0] ** 2) / jnp.cos(params[1] / 4), wires=0)
      return qml.probs()

  @qml.qnode(qml.device("lightning.qubit", wires=1), diff_method="adjoint")
  def circuit_B(params):
      qml.RX(jnp.exp(params[1] ** 2) / jnp.cos(params[0] / 4), wires=0)
      return qml.expval(qml.PauliZ(wires=0))

  def loss(params):
      return jnp.prod(circuit_A(params)) + circuit_B(params)

  @qjit
  def grad_loss(theta):
      return catalyst.grad(loss)(theta)
  ```

  ```pycon
  >>> grad_loss(jnp.array([1.0, 2.0]))
  array([ 0.57367285, 44.4911605 ])
  ```

  And you can differentiate purely classical functions as well:

  ```python
  def square(x: float):
      return x ** 2

  @qjit
  def dsquare(x: float):
      return catalyst.grad(square)(x)
  ```

  ```pycon
  >>> dsquare(2.3)
  array(4.6)
  ```

  Note that the current implementation of reverse mode AD is restricted to 1st order derivatives,
  but you can still use `catalyst.grad(method="fd")` is still available to perform a finite
  differences approximation of _any_ differentiable function.

* Add support for the new PennyLane arithmetic operators.
  [(#250)](https://github.com/PennyLaneAI/catalyst/pull/250)

  PennyLane is in the process of replacing `Hamiltonian` and `Tensor` observables with a set of
  general arithmetic operators. These consist of
  [Prod](https://docs.pennylane.ai/en/stable/code/api/pennylane.ops.op_math.Prod.html),
  [Sum](https://docs.pennylane.ai/en/stable/code/api/pennylane.ops.op_math.Sum.html) and
  [SProd](https://docs.pennylane.ai/en/stable/code/api/pennylane.ops.op_math.SProd.html).

  By default, using dunder methods (eg. `+`, `-`, `@`, `*`) to combine
  operators with scalars or other operators will create `Hamiltonian` and
  `Tensor` objects. However, these two methods will be deprecated in coming
  releases of PennyLane.

  To enable the new arithmetic operators, one can use `Prod`, `Sum`, and
  `Sprod` directly or activate them by calling [enable_new_opmath](https://docs.pennylane.ai/en/stable/code/api/pennylane.operation.enable_new_opmath.html)
  at the beginning of your PennyLane program.

  ``` python
  dev = qml.device("lightning.qubit", wires=2)

  @qjit
  @qml.qnode(dev)
  def circuit(x: float, y: float):
      qml.RX(x, wires=0)
      qml.RX(y, wires=1)
      qml.CNOT(wires=[0, 1])
      return qml.expval(0.2 * qml.PauliX(wires=0) - 0.4 * qml.PauliY(wires=1))
  ```

  ```pycon
  >>> qml.operation.enable_new_opmath()
  >>> qml.operation.active_new_opmath()
  True
  >>> circuit(np.pi / 4, np.pi / 2)
  array(0.28284271)
  ```

<h3>Improvements</h3>

* Better support for Hamiltonian observables:

  - Allow Hamiltonian observables with integer coefficients.
    [(#248)](https://github.com/PennyLaneAI/catalyst/pull/248)

    For example, compiling the following circuit wasn't previously allowed, but is
    now supported in Catalyst:

    ```python
    dev = qml.device("lightning.qubit", wires=2)

    @qjit
    @qml.qnode(dev)
    def circuit(x: float, y: float):
        qml.RX(x, wires=0)
        qml.RY(y, wires=1)

        coeffs = [1, 2]
        obs = [qml.PauliZ(0), qml.PauliZ(1)]
        return qml.expval(qml.Hamiltonian(coeffs, obs))
    ```

  - Allow nested Hamiltonian observables.
    [(#255)](https://github.com/PennyLaneAI/catalyst/pull/255)

    ```python
    @qjit
    @qml.qnode(qml.device("lightning.qubit", wires=3))
    def circuit(x, y, coeffs1, coeffs2):
        qml.RX(x, wires=0)
        qml.RX(y, wires=1)
        qml.RY(x + y, wires=2)

        obs = [
            qml.PauliX(0) @ qml.PauliZ(1),
            qml.Hamiltonian(coeffs1, [qml.PauliZ(0) @ qml.Hadamard(2)]),
        ]

        return qml.var(qml.Hamiltonian(coeffs2, obs))
    ```

* Various performance improvements:

  - The execution and compile time of programs has been reduced, by generating more efficient code
    and avoiding unnecessary optimizations. Specifically, a scalarization procedure was added to the
    MLIR pass pipeline, and LLVM IR compilation is now invoked with optimization level 0.
    [(#217)](https://github.com/PennyLaneAI/catalyst/pull/217)

  - The execution time of compiled functions has been improved in the frontend.
    [(#213)](https://github.com/PennyLaneAI/catalyst/pull/213)

    Specifically, the following changes have been made, which leads to a small but measurable
    improvement when using larger matrices as inputs, or functions with many inputs:

    + only loading the user program library once per compilation,
    + generating return value types only once per compilation,
    + avoiding unnecessary type promotion, and
    + avoiding unnecessary array copies.

  - Peak memory utilization of a JIT compiled program has been reduced, by allowing tensors to be
    scheduled for deallocation. Previously, the tensors were not deallocated until the end of the
    call to the JIT compiled function.
    [(#201)](https://github.com/PennyLaneAI/catalyst/pull/201)

* Various improvements have been made to enable Catalyst to compile on macOS:

  - Remove unnecessary `reinterpret_cast` from `ObsManager`. Removal of
    these `reinterpret_cast` allows compilation of the runtime to succeed
    in macOS. macOS uses an ILP32 mode for Aarch64 where they use the full 64
    bit mode but with 32 bit Integer, Long, and Pointers. This patch also
    changes a test file to prevent a mismatch in machines which compile using
    ILP32 mode.
    [(#229)](https://github.com/PennyLaneAI/catalyst/pull/230)

  - Allow runtime to be compiled on macOS. Substitute `nproc` with a call to
    `os.cpu_count()` and use correct flags for `ld.64`.
    [(#232)](https://github.com/PennyLaneAI/catalyst/pull/232)

  - Improve portability on the frontend to be available on macOS. Use
    `.dylib`, remove unnecessary flags, and address behaviour difference in
    flags.
    [(#233)](https://github.com/PennyLaneAI/catalyst/pull/233)

  - Small compatibility changes in order for all integration tests to succeed
    on macOS.
    [(#234)](https://github.com/PennyLaneAI/catalyst/pull/234)

* Dialects can compile with older versions of clang by avoiding type mismatches.
  [(#228)](https://github.com/PennyLaneAI/catalyst/pull/228)

* The runtime is now built against `qir-stdlib` pre-build artifacts.
  [(#236)](https://github.com/PennyLaneAI/catalyst/pull/236)

* Small improvements have been made to the CI/CD, including fixing the Enzyme
  cache, generalize caches to other operating systems, fix build wheel
  recipe, and remove references to QIR in runtime's Makefile.
  [(#243)](https://github.com/PennyLaneAI/catalyst/pull/243)
  [(#247)](https://github.com/PennyLaneAI/catalyst/pull/247)


<h3>Breaking changes</h3>

* Support for Python 3.8 has been removed.
  [(#231)](https://github.com/PennyLaneAI/catalyst/pull/231)

* The default differentiation method on ``grad`` and ``jacobian`` is reverse-mode
  automatic differentiation instead of finite differences. When a QNode does not have a
  ``diff_method`` specified, it will default to using the parameter shift method instead of
  finite-differences.
  [(#244)](https://github.com/PennyLaneAI/catalyst/pull/244)
  [(#271)](https://github.com/PennyLaneAI/catalyst/pull/271)

* The JAX version used by Catalyst has been updated to `v0.4.14`, the minimum PennyLane version
  required is now `v0.32`.
  [(#264)](https://github.com/PennyLaneAI/catalyst/pull/264)

* Due to the change allowing Python container objects as inputs to QJIT-compiled functions, Python
  lists are no longer automatically converted to JAX arrays.
  [(#231)](https://github.com/PennyLaneAI/catalyst/pull/231)

  This means that indexing on lists when the index is not static will cause a
  `TracerIntegerConversionError`, consistent with JAX's behaviour.

  That is, the following example is no longer support:

  ```python
  @qjit
  def f(x: list, index: int):
      return x[index]
  ```

  However, if the parameter `x` above is a JAX or NumPy array, the compilation will continue to
  succeed.

* The `catalyst.grad` function has been renamed to `catalyst.jacobian` and supports differentiation
  of functions that return multiple or non-scalar outputs. A new `catalyst.grad` function has been
  added that enforces that it is differentiating a function with a single scalar return value.
  [(#254)](https://github.com/PennyLaneAI/catalyst/pull/254)

<h3>Bug fixes</h3>

* Fixed an issue preventing the differentiation of `qml.probs` with the parameter-shift method.
  [(#211)](https://github.com/PennyLaneAI/catalyst/pull/211)

* Fixed the incorrect return value data-type with functions returning `qml.counts`.
  [(#221)](https://github.com/PennyLaneAI/catalyst/pull/221)

* Fix segmentation fault when differentiating a function where a quantum measurement is used
  multiple times by the same operation.
  [(#242)](https://github.com/PennyLaneAI/catalyst/pull/242)

<h3>Contributors</h3>

This release contains contributions from (in alphabetical order):

Ali Asadi,
David Ittah,
Erick Ochoa Lopez,
Jacob Mai Peng,
Romain Moyard,
Sergei Mironov.


# Release 0.2.1

<h3>Bug fixes</h3>

* Add missing OpenQASM backend in binary distribution, which relies on the latest version of the
  AWS Braket plugin for PennyLane to resolve dependency issues between the plugin, Catalyst, and
  PennyLane. The Lightning-Kokkos backend with Serial and OpenMP modes is also added to the binary
  distribution.
  [#198](https://github.com/PennyLaneAI/catalyst/pull/198)

* Return a list of decompositions when calling the decomposition method for control operations.
  This allows Catalyst to be compatible with upstream PennyLane.
  [#241](https://github.com/PennyLaneAI/catalyst/pull/241)

<h3>Improvements</h3>

* When using OpenQASM-based devices the string representation of the circuit is printed on
  exception.
  [#199](https://github.com/PennyLaneAI/catalyst/pull/199)

* Use ``pybind11::module`` interface library instead of ``pybind11::embed`` in the runtime for
  OpenQasm backend to avoid linking to the python library at compile time.
  [#200](https://github.com/PennyLaneAI/catalyst/pull/200)

<h3>Contributors</h3>

This release contains contributions from (in alphabetical order):

Ali Asadi,
David Ittah.

# Release 0.2.0

<h3>New features</h3>

* Catalyst programs can now be used inside of a larger JAX workflow which uses
  JIT compilation, automatic differentiation, and other JAX transforms.
  [#96](https://github.com/PennyLaneAI/catalyst/pull/96)
  [#123](https://github.com/PennyLaneAI/catalyst/pull/123)
  [#167](https://github.com/PennyLaneAI/catalyst/pull/167)
  [#192](https://github.com/PennyLaneAI/catalyst/pull/192)

  For example, call a Catalyst qjit-compiled function from within a JAX jit-compiled
  function:

  ```python
  dev = qml.device("lightning.qubit", wires=1)

  @qjit
  @qml.qnode(dev)
  def circuit(x):
      qml.RX(jnp.pi * x[0], wires=0)
      qml.RY(x[1] ** 2, wires=0)
      qml.RX(x[1] * x[2], wires=0)
      return qml.probs(wires=0)

  @jax.jit
  def cost_fn(weights):
      x = jnp.sin(weights)
      return jnp.sum(jnp.cos(circuit(x)) ** 2)
  ```

  ```pycon
  >>> cost_fn(jnp.array([0.1, 0.2, 0.3]))
  Array(1.32269195, dtype=float64)
  ```

  Catalyst-compiled functions can now also be automatically differentiated
  via JAX, both in forward and reverse mode to first-order,

  ```pycon
  >>> jax.grad(cost_fn)(jnp.array([0.1, 0.2, 0.3]))
  Array([0.49249037, 0.05197949, 0.02991883], dtype=float64)
  ```

  as well as vectorized using `jax.vmap`:

  ```pycon
  >>> jax.vmap(cost_fn)(jnp.array([[0.1, 0.2, 0.3], [0.4, 0.5, 0.6]]))
  Array([1.32269195, 1.53905377], dtype=float64)
  ```

  In particular, this allows for a reduction in boilerplate when using
  JAX-compatible optimizers such as `jaxopt`:

  ```pycon
  >>> opt = jaxopt.GradientDescent(cost_fn)
  >>> params = jnp.array([0.1, 0.2, 0.3])
  >>> (final_params, _) = jax.jit(opt.run)(params)
  >>> final_params
  Array([-0.00320799,  0.03475223,  0.29362844], dtype=float64)
  ```

  Note that, in general, best performance will be seen when the Catalyst
  `@qjit` decorator is used to JIT the entire hybrid workflow. However, there
  may be cases where you may want to delegate only the quantum part of your
  workflow to Catalyst, and let JAX handle classical components (for example,
  due to missing a feature or compatibility issue in Catalyst).

* Support for Amazon Braket devices provided via the PennyLane-Braket plugin.
  [#118](https://github.com/PennyLaneAI/catalyst/pull/118)
  [#139](https://github.com/PennyLaneAI/catalyst/pull/139)
  [#179](https://github.com/PennyLaneAI/catalyst/pull/179)
  [#180](https://github.com/PennyLaneAI/catalyst/pull/180)

  This enables quantum subprograms within a JIT-compiled Catalyst workflow to
  execute on Braket simulator and hardware devices, including remote
  cloud-based simulators such as SV1.

  ```python
  def circuit(x, y):
      qml.RX(y * x, wires=0)
      qml.RX(x * 2, wires=1)
      return qml.expval(qml.PauliY(0) @ qml.PauliZ(1))

  @qjit
  def workflow(x: float, y: float):
      device = qml.device("braket.local.qubit", backend="braket_sv", wires=2)
      g = qml.qnode(device)(circuit)
      h = catalyst.grad(g)
      return h(x, y)

  workflow(1.0, 2.0)
  ```

  For a list of available devices, please see the [PennyLane-Braket](https://amazon-braket-pennylane-plugin-python.readthedocs.io/en/latest/)
  documentation.

  Internally, the quantum instructions are generating OpenQASM3 kernels at
  runtime; these are then executed on both local (`braket.local.qubit`) and
  remote (`braket.aws.qubit`) devices backed by Amazon Braket Python SDK,

  with measurement results then propagated back to the frontend.

  Note that at initial release, not all Catalyst features are supported with Braket.
  In particular, dynamic circuit features, such as mid-circuit measurements, will
  not work with Braket devices.

* Catalyst conditional functions defined via `@catalyst.cond` now support an arbitrary
  number of 'else if' chains.
  [#104](https://github.com/PennyLaneAI/catalyst/pull/104)

  ```python
  dev = qml.device("lightning.qubit", wires=1)

  @qjit
  @qml.qnode(dev)
  def circuit(x):

      @catalyst.cond(x > 2.7)
      def cond_fn():
          qml.RX(x, wires=0)

      @cond_fn.else_if(x > 1.4)
      def cond_elif():
          qml.RY(x, wires=0)

      @cond_fn.otherwise
      def cond_else():
          qml.RX(x ** 2, wires=0)

      cond_fn()

      return qml.probs(wires=0)
  ```

* Iterating in reverse is now supported with constant negative step sizes via `catalyst.for_loop`.
  [#129](https://github.com/PennyLaneAI/catalyst/pull/129)

  ```python
  dev = qml.device("lightning.qubit", wires=1)

  @qjit
  @qml.qnode(dev)
  def circuit(n):

      @catalyst.for_loop(n, 0, -1)
      def loop_fn(_):
          qml.PauliX(0)

      loop_fn()
      return measure(0)
  ```

* Additional gradient transforms for computing the vector-Jacobian product (VJP)
  and Jacobian-vector product (JVP) are now available in Catalyst.
  [#98](https://github.com/PennyLaneAI/catalyst/pull/98)

  Use `catalyst.vjp` to compute the forward-pass value and VJP:

  ```python
  @qjit
  def vjp(params, cotangent):
      def f(x):
          y = [jnp.sin(x[0]), x[1] ** 2, x[0] * x[1]]
          return jnp.stack(y)

      return catalyst.vjp(f, [params], [cotangent])
  ```

  ```pycon
  >>> x = jnp.array([0.1, 0.2])
  >>> dy = jnp.array([-0.5, 0.1, 0.3])
  >>> vjp(x, dy)
  [array([0.09983342, 0.04      , 0.02      ]),
   array([-0.43750208,  0.07000001])]
  ```

  Use `catalyst.jvp` to compute the forward-pass value and JVP:

  ```python
  @qjit
  def jvp(params, tangent):
      def f(x):
          y = [jnp.sin(x[0]), x[1] ** 2, x[0] * x[1]]
          return jnp.stack(y)

      return catalyst.jvp(f, [params], [tangent])
  ```

  ```pycon
  >>> x = jnp.array([0.1, 0.2])
  >>> tangent = jnp.array([0.3, 0.6])
  >>> jvp(x, tangent)
  [array([0.09983342, 0.04      , 0.02      ]),
   array([0.29850125, 0.24000006, 0.12      ])]
  ```

* Support for multiple backend devices within a single qjit-compiled function
  is now available.
  [#86](https://github.com/PennyLaneAI/catalyst/pull/86)
  [#89](https://github.com/PennyLaneAI/catalyst/pull/89)

  For example, if you compile the Catalyst runtime
  with `lightning.kokkos` support (via the compilation flag
  `ENABLE_LIGHTNING_KOKKOS=ON`), you can use `lightning.qubit` and
  `lightning.kokkos` within a singular workflow:

  ```python
  dev1 = qml.device("lightning.qubit", wires=1)
  dev2 = qml.device("lightning.kokkos", wires=1)

  @qml.qnode(dev1)
  def circuit1(x):
      qml.RX(jnp.pi * x[0], wires=0)
      qml.RY(x[1] ** 2, wires=0)
      qml.RX(x[1] * x[2], wires=0)
      return qml.var(qml.PauliZ(0))

  @qml.qnode(dev2)
  def circuit2(x):

      @catalyst.cond(x > 2.7)
      def cond_fn():
          qml.RX(x, wires=0)

      @cond_fn.otherwise
      def cond_else():
          qml.RX(x ** 2, wires=0)

      cond_fn()

      return qml.probs(wires=0)

  @qjit
  def cost(x):
      return circuit2(circuit1(x))
  ```

  ```pycon
  >>> x = jnp.array([0.54, 0.31])
  >>> cost(x)
  array([0.80842369, 0.19157631])
  ```

* Support for returning the variance of Hamiltonians,
  Hermitian matrices, and Tensors via `qml.var` has been added.
  [#124](https://github.com/PennyLaneAI/catalyst/pull/124)

  ```python
  dev = qml.device("lightning.qubit", wires=2)

  @qjit
  @qml.qnode(dev)
  def circuit(x):
      qml.RX(jnp.pi * x[0], wires=0)
      qml.RY(x[1] ** 2, wires=1)
      qml.CNOT(wires=[0, 1])
      qml.RX(x[1] * x[2], wires=0)
      return qml.var(qml.PauliZ(0) @ qml.PauliX(1))
  ```

  ```pycon
  >>> x = jnp.array([0.54, 0.31])
  >>> circuit(x)
  array(0.98851544)
  ```

<h3>Breaking changes</h3>

* The `catalyst.grad` function now supports using the differentiation
  method defined on the QNode (via the `diff_method` argument) rather than
  applying a global differentiation method.
  [#163](https://github.com/PennyLaneAI/catalyst/pull/163)

  As part of this change, the `method` argument now accepts
  the following options:

  - `method="auto"`:  Quantum components of the hybrid function are
    differentiated according to the corresponding QNode `diff_method`, while
    the classical computation is differentiated using traditional auto-diff.

    With this strategy, Catalyst only currently supports QNodes with
    `diff_method="param-shift" and `diff_method="adjoint"`.

  - `method="fd"`: First-order finite-differences for the entire hybrid function.
    The `diff_method` argument for each QNode is ignored.

  This is an intermediate step towards differentiating functions that
  internally call multiple QNodes, and towards supporting differentiation of
  classical postprocessing.

<h3>Improvements</h3>

* Catalyst has been upgraded to work with JAX v0.4.13.
  [#143](https://github.com/PennyLaneAI/catalyst/pull/143)
  [#185](https://github.com/PennyLaneAI/catalyst/pull/185)

* Add a Backprop operation for using autodifferentiation (AD) at the LLVM
  level with Enzyme AD. The Backprop operations has a bufferization pattern
  and a lowering to LLVM.
  [#107](https://github.com/PennyLaneAI/catalyst/pull/107)
  [#116](https://github.com/PennyLaneAI/catalyst/pull/116)

* Error handling has been improved. The runtime now throws more descriptive
  and unified expressions for runtime errors and assertions.
  [#92](https://github.com/PennyLaneAI/catalyst/pull/92)

* In preparation for easier debugging, the compiler has been refactored to
  allow easy prototyping of new compilation pipelines.
  [#38](https://github.com/PennyLaneAI/catalyst/pull/38)

  In the future, this will allow the ability to generate MLIR or LLVM-IR by
  loading input from a string or file, rather than generating it from Python.

  As part of this refactor, the following changes were made:

  - Passes are now classes. This allows developers/users looking to change
    flags to inherit from these passes and change the flags.

  - Passes are now passed as arguments to the compiler. Custom passes can just
    be passed to the compiler as an argument, as long as they implement a run
    method which takes an input and the output of this method can be fed to
    the next pass.

* Improved Python compatibility by providing a stable signature for user
  generated functions.
  [#106](https://github.com/PennyLaneAI/catalyst/pull/106)

* Handle C++ exceptions without unwinding the whole stack.
  [#99](https://github.com/PennyLaneAI/catalyst/pull/99)

* Reduce the number of classical invocations by counting the number of gate parameters in
  the `argmap` function.
  [#136](https://github.com/PennyLaneAI/catalyst/pull/136)

  Prior to this, the computation of hybrid gradients executed all of the classical code
  being differentiated in a `pcount` function that solely counted the number of gate
  parameters in the quantum circuit. This was so `argmap` and other downstream
  functions could allocate memrefs large enough to store all gate parameters.

  Now, instead of counting the number of parameters separately, a dynamically-resizable
  array is used in the `argmap` function directly to store the gate parameters. This
  removes one invocation of all of the classical code being differentiated.

* Use Tablegen to define MLIR passes instead of C++ to reduce overhead of adding new passes.
  [#157](https://github.com/PennyLaneAI/catalyst/pull/157)

* Perform constant folding on wire indices for `quantum.insert` and `quantum.extract` ops,
  used when writing (resp. reading) qubits to (resp. from) quantum registers.
  [#161](https://github.com/PennyLaneAI/catalyst/pull/161)

* Represent known named observables as members of an MLIR Enum rather than a raw integer.
  This improves IR readability.
  [#165](https://github.com/PennyLaneAI/catalyst/pull/165)

<h3>Bug fixes</h3>

* Fix a bug in the mapping from logical to concrete qubits for mid-circuit measurements.
  [#80](https://github.com/PennyLaneAI/catalyst/pull/80)

* Fix a bug in the way gradient result type is inferred.
  [#84](https://github.com/PennyLaneAI/catalyst/pull/84)

* Fix a memory regression and reduce memory footprint by removing unnecessary
  temporary buffers.
  [#100](https://github.com/PennyLaneAI/catalyst/pull/100)

* Provide a new abstraction to the `QuantumDevice` interface in the runtime
  called `DataView`. C++ implementations of the interface can iterate
  through and directly store results into the `DataView` independent of the
  underlying memory layout. This can eliminate redundant buffer copies at the
  interface boundaries, which has been applied to existing devices.
  [#109](https://github.com/PennyLaneAI/catalyst/pull/109)

* Reduce memory utilization by transferring ownership of buffers from the
  runtime to Python instead of copying them. This includes adding a compiler
  pass that copies global buffers into the heap as global buffers cannot be
  transferred to Python.
  [#112](https://github.com/PennyLaneAI/catalyst/pull/112)

* Temporary fix of use-after-free and dependency of uninitialized memory.
  [#121](https://github.com/PennyLaneAI/catalyst/pull/121)

* Fix file renaming within pass pipelines.
  [#126](https://github.com/PennyLaneAI/catalyst/pull/126)

* Fix the issue with the `do_queue` deprecation warnings in PennyLane.
  [#146](https://github.com/PennyLaneAI/catalyst/pull/146)

* Fix the issue with gradients failing to work with hybrid functions that
  contain constant `jnp.array` objects. This will enable PennyLane operators
  that have data in the form of a `jnp.array`, such as a Hamiltonian, to be
  included in a qjit-compiled function.
  [#152](https://github.com/PennyLaneAI/catalyst/pull/152)

  An example of a newly supported workflow:

  ```python
  coeffs = jnp.array([0.1, 0.2])
  terms = [qml.PauliX(0) @ qml.PauliZ(1), qml.PauliZ(0)]
  H = qml.Hamiltonian(coeffs, terms)

  @qjit
  @qml.qnode(qml.device("lightning.qubit", wires=2))
  def circuit(x):
    qml.RX(x[0], wires=0)
    qml.RY(x[1], wires=0)
    qml.CNOT(wires=[0, 1])
    return qml.expval(H)

  params = jnp.array([0.3, 0.4])
  jax.grad(circuit)(params)
  ```

<h3>Contributors</h3>

This release contains contributions from (in alphabetical order):

Ali Asadi,
David Ittah,
Erick Ochoa Lopez,
Jacob Mai Peng,
Romain Moyard,
Sergei Mironov.

# Release 0.1.2

<h3>New features</h3>

* Add an option to print verbose messages explaining the compilation process.
  [#68](https://github.com/PennyLaneAI/catalyst/pull/68)

* Allow ``catalyst.grad`` to be used on any traceable function (within a qjit context).
  This means the operation is no longer restricted to acting on ``qml.qnode``s only.
  [#75](https://github.com/PennyLaneAI/catalyst/pull/75)

<h3>Improvements</h3>

* Work in progress on a Lightning-Kokkos backend:

  Bring feature parity to the Lightning-Kokkos backend simulator.
  [#55](https://github.com/PennyLaneAI/catalyst/pull/55)

  Add support for variance measurements for all observables.
  [#70](https://github.com/PennyLaneAI/catalyst/pull/70)

* Build the runtime against qir-stdlib v0.1.0.
  [#58](https://github.com/PennyLaneAI/catalyst/pull/58)

* Replace input-checking assertions with exceptions.
  [#67](https://github.com/PennyLaneAI/catalyst/pull/67)

* Perform function inlining to improve optimizations and memory management within the compiler.
  [#72](https://github.com/PennyLaneAI/catalyst/pull/72)

<h3>Breaking changes</h3>

<h3>Bug fixes</h3>

* Several fixes to address memory leaks in the compiled program:

  Fix memory leaks from data that flows back into the Python environment.
  [#54](https://github.com/PennyLaneAI/catalyst/pull/54)

  Fix memory leaks resulting from partial bufferization at the MLIR level. This fix makes the
  necessary changes to reintroduce the ``-buffer-deallocation`` pass into the MLIR pass pipeline.
  The pass guarantees that all allocations contained within a function (that is allocations that are
  not returned from a function) are also deallocated.
  [#61](https://github.com/PennyLaneAI/catalyst/pull/61)

  Lift heap allocations for quantum op results from the runtime into the MLIR compiler core. This
  allows all memref buffers to be memory managed in MLIR using the
  [MLIR bufferization infrastructure](https://mlir.llvm.org/docs/Bufferization/).
  [#63](https://github.com/PennyLaneAI/catalyst/pull/63)

  Eliminate all memory leaks by tracking memory allocations at runtime. The memory allocations
  which are still alive when the compiled function terminates, will be freed in the
  finalization / teardown function.
  [#78](https://github.com/PennyLaneAI/catalyst/pull/78)

* Fix returning complex scalars from the compiled function.
  [#77](https://github.com/PennyLaneAI/catalyst/pull/77)

<h3>Contributors</h3>

This release contains contributions from (in alphabetical order):

Ali Asadi,
David Ittah,
Erick Ochoa Lopez,
Sergei Mironov.

# Release 0.1.1

<h3>New features</h3>

* Adds support for interpreting control flow operations.
  [#31](https://github.com/PennyLaneAI/catalyst/pull/31)

<h3>Improvements</h3>

* Adds fallback compiler drivers to increase reliability during linking phase. Also adds support for a
  CATALYST_CC environment variable for manual specification of the compiler driver used for linking.
  [#30](https://github.com/PennyLaneAI/catalyst/pull/30)

<h3>Breaking changes</h3>

<h3>Bug fixes</h3>

* Fixes the Catalyst image path in the readme to properly render on PyPI.

<h3>Contributors</h3>

This release contains contributions from (in alphabetical order):

Ali Asadi,
Erick Ochoa Lopez.

# Release 0.1.0

Initial public release.

<h3>Contributors</h3>

This release contains contributions from (in alphabetical order):

Ali Asadi,
Sam Banning,
David Ittah,
Josh Izaac,
Erick Ochoa Lopez,
Sergei Mironov,
Isidor Schoch.<|MERGE_RESOLUTION|>--- conflicted
+++ resolved
@@ -86,22 +86,16 @@
 
 <h3>Improvements</h3>
 
-<<<<<<< HEAD
+* Catalyst now performs a stricter validation of the wire requirements for devices. In particular,
+  only integer, continuous wire labels starting at 0 are allowed.
+  [(#784)](https://github.com/PennyLaneAI/catalyst/pull/784)
+
+* Catalyst no longer disallows quantum circuits with 0 qubits.
+  [(#784)](https://github.com/PennyLaneAI/catalyst/pull/784)
+
 * Catalyst's adjoint and ctrl methods are now fully compatible with the PennyLane equivalent when
   applied to a single Operator. This should lead to improved compatibility with PennyLane library code,
   as well when reusing quantum functions with both Catalyst and PennyLane.
-=======
-* Catalyst now performs a stricter validation of the wire requirements for devices. In particular,
-  only integer, continuous wire labels starting at 0 are allowed.
-  [(#784)](https://github.com/PennyLaneAI/catalyst/pull/784)
-
-* Catalyst no longer disallows quantum circuits with 0 qubits.
-  [(#784)](https://github.com/PennyLaneAI/catalyst/pull/784)
-
-* Catalyst's adjoint method is now fully compatible with the PennyLane equivalent when applied to
-  a single Operator. This should lead to improved compatibility with PennyLane library code, as well
-  when reusing quantum functions with both Catalyst and PennyLane.
->>>>>>> f1f15555
   [(#768)](https://github.com/PennyLaneAI/catalyst/pull/768)
   [(#771)](https://github.com/PennyLaneAI/catalyst/pull/771)
 
