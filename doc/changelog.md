<<<<<<< HEAD
=======
# Release 0.8.0-dev

<h3>New features</h3>

<h3>Improvements</h3>

* Catalyst is now compatible with Enzyme `v0.0.130`
  [(#898)](https://github.com/PennyLaneAI/catalyst/pull/898)

* Added support for the jax.numpy.argsort function so it works when compiled with qjit.
  [(#901)](https://github.com/PennyLaneAI/catalyst/pull/901)

<h3>Breaking changes</h3>
* Return values are `jax.Array` typed instead of `numpy.array`.
  [(#895)](https://github.com/PennyLaneAI/catalyst/pull/895)

<h3>Bug fixes</h3>

<h3>Internal changes</h3>

* The function `inactive_callback` was renamed `__catalyst_inactive_callback`.
  [(#899)](https://github.com/PennyLaneAI/catalyst/pull/899)

* The function `__catalyst_inactive_callback` has the nofree attribute.
  [(#898)](https://github.com/PennyLaneAI/catalyst/pull/898)

<h3>Contributors</h3>

This release contains contributions from (in alphabetical order):

Mehrdad Malekmohammadi,
Romain Moyard,
Erick Ochoa,

>>>>>>> bd09fe1a
# Release 0.7.0

<h3>New features</h3>

* Add support for accelerating classical processing via JAX with `catalyst.accelerate`.
  [(#805)](https://github.com/PennyLaneAI/catalyst/pull/805)

  Classical code that can be just-in-time compiled with JAX can now be seamlessly executed
  on GPUs or other accelerators with `catalyst.accelerate`, right inside of QJIT-compiled functions.

  ```python
  @accelerate(dev=jax.devices("gpu")[0])
  def classical_fn(x):
      return jnp.sin(x) ** 2

  @qjit
  def hybrid_fn(x):
      y = classical_fn(jnp.sqrt(x)) # will be executed on a GPU
      return jnp.cos(y)
  ```

  Available devices can be retrieved via
  `jax.devices()`. If not provided, the default value of
  `jax.devices()[0]` as determined by JAX will be used.

* Catalyst callback functions, such as `pure_callback`, `debug.callback`, and `debug.print`, now
  all support auto-differentiation.
  [(#706)](https://github.com/PennyLaneAI/catalyst/pull/706)
  [(#782)](https://github.com/PennyLaneAI/catalyst/pull/782)
  [(#822)](https://github.com/PennyLaneAI/catalyst/pull/822)
  [(#834)](https://github.com/PennyLaneAI/catalyst/pull/834)
  [(#882)](https://github.com/PennyLaneAI/catalyst/pull/882)
  [(#907)](https://github.com/PennyLaneAI/catalyst/pull/907)

  - When using callbacks that do not return any values, such as `catalyst.debug.callback` and
    `catalyst.debug.print`, these functions are marked as 'inactive' and do not contribute to or
    affect the derivative of the function:

    ```python
    import logging
  
    log = logging.getLogger(__name__)
    log.setLevel(logging.INFO)
  
    @qml.qjit
    @catalyst.grad
    def f(x):
        y = jnp.cos(x)
        catalyst.debug.print("Debug print: y = {0:.4f}", y)
        catalyst.debug.callback(lambda _: log.info("Value of y = %s", _))(y)
        return y ** 2
    ```
  
    ```pycon
    >>> f(0.54)
    INFO:__main__:Value of y = 0.8577086813638242
    Debug print: y = 0.8577
    array(-0.88195781)
    ```

  - Callbacks that *do* return values and may affect the qjit-compiled functions
    computation, such as `pure_callback`, may have custom derivatives manually
    registered with the Catalyst compiler in order to support differentiation.

    This can be done via the `pure_callback.fwd` and `pure_callback.bwd` methods, to specify how the
    forwards and backwards pass (the vector-Jacobian product) of the callback should be computed:

    ```python
    @catalyst.pure_callback
    def callback_fn(x) -> float:
        return np.sin(x[0]) * x[1]

    @callback_fn.fwd
    def callback_fn_fwd(x):
        # returns the evaluated function as well as residual
        # values that may be useful for the backwards pass
        return callback_fn(x), x

    @callback_fn.bwd
    def callback_fn_vjp(res, dy):
        # Accepts residuals from the forward pass, as well
        # as (one or more) cotangent vectors dy, and returns
        # a tuple of VJPs corresponding to each input parameter.

        def vjp(x, dy) -> (jax.ShapeDtypeStruct((2,), jnp.float64),):
            return (np.array([np.cos(x[0]) * dy * x[1], np.sin(x[0]) * dy]),)

        # The VJP function can also be a pure callback
        return catalyst.pure_callback(vjp)(res, dy)

    @qml.qjit
    @catalyst.grad
    def f(x):
        y = jnp.array([jnp.cos(x[0]), x[1]])
        return jnp.sin(callback_fn(y))
    ```

    ```pycon
    >>> x = jnp.array([0.1, 0.2])
    >>> f(x)
    array([-0.01071923,  0.82698717])
    ```

* Catalyst now supports the 'dynamic one shot' method for simulating circuits with mid-circuit
  measurements, which compared to other methods, may be advantageous for circuits with many
  mid-circuit measurements executed for few shots.
  [(#5617)](https://github.com/PennyLaneAI/pennylane/pull/5617)
  [(#798)](https://github.com/PennyLaneAI/catalyst/pull/798)

  The dynamic one shot method evaluates dynamic circuits by executing them one shot at a time via
  `catalyst.vmap`, sampling a dynamic execution path for each shot. This method only works for a
  QNode executing with finite shots, and it requires the device to support mid-circuit measurements
  natively.

  This new mode can be specified by using the `mcm_method` argument of the QNode:

  ```python
  dev = qml.device("lightning.qubit", wires=5, shots=20)

  @qml.qjit(autograph=True)
  @qml.qnode(dev, mcm_method="one-shot")
  def circuit(x):

      for i in range(10):
          qml.RX(x, 0)
          m = catalyst.measure(0)

          if m:
              qml.RY(x ** 2, 1)

          x = jnp.sin(x)

      return qml.expval(qml.Z(1))
  ```

  Catalyst's existing method for simulating mid-circuit measurements remains
  available via `mcm_method="single-branch-statistics"`.

  When using `mcm_method="one-shot"`, the `postselect_mode` keyword argument can also
  be used to specify whether the returned result should include `shots`-number of
  postselected measurements (`"fill-shots"`), or whether results should
  include all results, including invalid postselections (`"hw_like"`):

  ```python
  @qml.qjit
  @qml.qnode(dev, mcm_method="one-shot", postselect_mode="hw-like")
  def func(x):
      qml.RX(x, wires=0)
      m_0 = catalyst.measure(0, postselect=1)
      return qml.sample(wires=0)
  ```

  ```pycon
  >>> res = func(0.9)
  >>> res
  array([-2147483648, -2147483648,           1, -2147483648, -2147483648,
         -2147483648, -2147483648,           1, -2147483648, -2147483648,
         -2147483648, -2147483648,           1, -2147483648, -2147483648,
         -2147483648, -2147483648, -2147483648, -2147483648, -2147483648])
  >>> jnp.delete(res, jnp.where(res == np.iinfo(np.int32).min)[0])
  Array([1, 1, 1], dtype=int64)
  ```

  Note that invalid shots will not be discarded, but will be replaced by `np.iinfo(np.int32).min`.
  They will not be used for processing final results (like expectation values), but
  they will appear in the output of QNodes that return samples directly.

  For more details, see the [dynamic quantum circuit documentation](https://docs.pennylane.ai/en/latest/introduction/dynamic_quantum_circuits.html).

* Catalyst now has support for returning `qml.sample(m)` where `m` is the result of a mid-circuit
  measurement.
  [(#731)](https://github.com/PennyLaneAI/catalyst/pull/731)

  When used with `mcm_method="one-shot"`, this will return an array with one measurement
  result for each shot:

  ```python
  dev = qml.device("lightning.qubit", wires=2, shots=10)
  
  @qml.qjit
  @qml.qnode(dev, mcm_method="one-shot")
  def func(x):
      qml.RX(x, wires=0)
      m = catalyst.measure(0)
      qml.RX(x ** 2, wires=0)
      return qml.sample(m), qml.expval(qml.PauliZ(0))
  ```

  ```pycon
  >>> func(0.9)
  (array([0, 1, 0, 0, 0, 0, 1, 0, 0, 0]), array(0.4))
  ```

  In `mcm_method="single-branch-statistics"` mode, it will be equivalent to
  returning `m` directly from the quantum function --- that is, it will return
  a single boolean corresponding to the measurement in the branch selected:

  ```python
  @qml.qjit
  @qml.qnode(dev, mcm_method="single-branch-statistics")
  def func(x):
      qml.RX(x, wires=0)
      m = catalyst.measure(0)
      qml.RX(x ** 2, wires=0)
      return qml.sample(m), qml.expval(qml.PauliZ(0))
  ```

  ```pycon
  >>> func(0.9)
  (array(False), array(0.8))
  ```

* A new function, `catalyst.value_and_grad`, returns both the result of a function and
  its gradient with a single forward and backwards pass.
  [(#804)](https://github.com/PennyLaneAI/catalyst/pull/804)
  [(#859)](https://github.com/PennyLaneAI/catalyst/pull/859)

  This can be more efficient, and reduce overall quantum executions, compared to separately
  executing the function and then computing its gradient.

  For example:

  ```py
  dev = qml.device("lightning.qubit", wires=3)

  @qml.qnode(dev)
  def circuit(x):
      qml.RX(x, wires=0)
      qml.CNOT(wires=[0, 1])
      qml.RX(x, wires=2)
      return qml.probs()

  @qml.qjit
  @catalyst.value_and_grad
  def cost(x):
      return jnp.sum(jnp.cos(circuit(x)))
  ```

  ```pycon
  >>> cost(0.543)
  (array(7.64695856), array(0.33413963))
  ```

* Autograph now supports single index JAX array assignments
  [(#717)](https://github.com/PennyLaneAI/catalyst/pull/717)

  When using Autograph, syntax of the form `x[i] = y` where `i` is a single integer
  will now be automatically converted to the JAX equivalent of `x = x.at(i).set(y)`:

  ```python
  @qml.qjit(autograph=True)
  def f(array):
      result = jnp.ones(array.shape, dtype=array.dtype)

      for i, x in enumerate(array):
          result[i] = result[i] + x * 3

      return result
  ```

  ```pycon
  >>> f(jnp.array([-0.1, 0.12, 0.43, 0.54]))
  array([0.7 , 1.36, 2.29, 2.62])
  ```

* Catalyst now supports dynamically-shaped arrays in control-flow primitives. Arrays with dynamic
  shapes can now be used with `for_loop`, `while_loop`, and `cond` primitives.
  [(#775)](https://github.com/PennyLaneAI/catalyst/pull/775)
  [(#777)](https://github.com/PennyLaneAI/catalyst/pull/777)
  [(#830)](https://github.com/PennyLaneAI/catalyst/pull/830)

  ``` python
  @qjit
  def f(shape):
      a = jnp.ones([shape], dtype=float)

      @for_loop(0, 10, 2)
      def loop(i, a):
          return a + i

      return loop(a)
  ```
  ``` pycon
  >>> f(3)
  array([21., 21., 21.])
  ```

* Support has been added for disabling Autograph for specific functions.
  [(#705)](https://github.com/PennyLaneAI/catalyst/pull/705)
  [(#710)](https://github.com/PennyLaneAI/catalyst/pull/710)

  The decorator `catalyst.disable_autograph` allows one to disable Autograph
  from auto-converting specific external functions when called within a qjit-compiled
  function with `autograph=True`:

  ```python
  def approximate_e(n):
      num = 1.
      fac = 1.
      for i in range(1, n + 1):
          fac *= i
          num += 1. / fac
      return num
  
  @qml.qjit(autograph=True)
  def g(x: float, N: int):
  
      for i in range(N):
          x = x + catalyst.disable_autograph(approximate_e)(10) / x ** i
  
      return x
  ```

  ```pycon
  >>> g(0.1, 10)
  array(4.02997319)
  ```

  Note that for Autograph to be disabled, the decorated function must be
  defined **outside** the qjit-compiled function. If it is defined within
  the qjit-compiled function, it will continue to be converted with Autograph.

  In addition, Autograph can also be disabled for all externally defined functions
  within a qjit-compiled function via the context manager syntax:

  ```python
  @qml.qjit(autograph=True)
  def g(x: float, N: int):
  
      for i in range(N):
          with catalyst.disable_autograph:
            x = x + approximate_e(10) / x ** i
  
      return x
  ```

* Support for including a list of (sub)modules to be allowlisted for autograph conversion.
  [(#725)](https://github.com/PennyLaneAI/catalyst/pull/725)

  Although library code is not meant to be targeted by Autograph conversion,
  it sometimes make sense to enable it for specific submodules that might
  benefit from such conversion:

  ```py
  @qjit(autograph=True, autograph_include=["excluded_module.submodule"])
  def f(x):
    return excluded_module.submodule.func(x)

  ```

  For example, this might be useful if importing functionality from PennyLane (such as
  a transform or decomposition), and would like to have Autograph capture and convert
  associated control flow.

* Controlled operations that do not have a matrix representation defined are now supported via
  applying PennyLane's decomposition.
  [(#831)](https://github.com/PennyLaneAI/catalyst/pull/831)

  ``` python
  @qjit
  @qml.qnode(qml.device("lightning.qubit", wires=2))
  def circuit():
      qml.Hadamard(0)
      qml.ctrl(qml.TrotterProduct(H, time=2.4, order=2), control=[1])
      return qml.state()
  ```

<<<<<<< HEAD
* Catalyst is now officially support on Linux aarch64, with pre-built binaries
  available on PyPI; simply `pip install pennylane-catalyst` on Linux aarch64 systems.
  [(#767)](https://github.com/PennyLaneAI/catalyst/pull/767)
=======
* Catalyst now supports capturing dynamically-shaped arrays from the outer scopes of a Python
  program into control-flow primitives. In the following illustration, the `x` variable is captured.

  ``` python
  @qjit(abstracted_axes={1: 'n'})
  def g(x, y):

      @catalyst.for_loop(0, 10, 1)
      def loop(_, a):
          return a * x

      return jnp.sum(loop(y))
  ```
  ``` pycon
  >>> a = jnp.ones([1,3], dtype=float)
  >>> b = jnp.ones([1,3], dtype=float)
  >>> g(a, b)
  array(3.)
  ```
  [(#830)](https://github.com/PennyLaneAI/catalyst/pull/830)
>>>>>>> bd09fe1a

<h3>Improvements</h3>

* Validation is now performed for observables and operations to ensure that provided circuits
  are compatible with the devices for execution.
  [(#626)](https://github.com/PennyLaneAI/catalyst/pull/626)
  [(#783)](https://github.com/PennyLaneAI/catalyst/pull/783)

  ```python
  dev = qml.device("lightning.qubit", wires=2, shots=10000)

  @qjit
  @qml.qnode(dev)
  def circuit(x):
      qml.Hadamard(wires=0)
      qml.CRX(x, wires=[0, 1])
      return qml.var(qml.PauliZ(1))
  ```

  ```pycon
  >>> circuit(0.43)
  DifferentiableCompileError: Variance returns are forbidden in gradients
  ```

* Catalyst's adjoint and ctrl methods are now fully compatible with the PennyLane equivalent when
  applied to a single Operator. This should lead to improved compatibility with PennyLane library
  code, as well when reusing quantum functions with both Catalyst and PennyLane.
  [(#768)](https://github.com/PennyLaneAI/catalyst/pull/768)
  [(#771)](https://github.com/PennyLaneAI/catalyst/pull/771)
  [(#802)](https://github.com/PennyLaneAI/catalyst/pull/802)

* Controlled operations defined via specialized classes (like `Toffoli` or `ControlledQubitUnitary`)
  are now implemented as controlled versions of their base operation if the device supports it.
  In particular, `MultiControlledX` is no longer executed as a `QubitUnitary` with Lightning.
  [(#792)](https://github.com/PennyLaneAI/catalyst/pull/792)

* The Catalyst frontend now supports Python logging through PennyLane's `qml.logging` module.
  For more details, please see the [logging documentation](https://docs.pennylane.ai/en/stable/introduction/logging.html).
  [(#660)](https://github.com/PennyLaneAI/catalyst/pull/660)

* Catalyst now performs a stricter validation of the wire requirements for devices. In particular,
  only integer, continuous wire labels starting at 0 are allowed.
  [(#784)](https://github.com/PennyLaneAI/catalyst/pull/784)

* Catalyst no longer disallows quantum circuits with 0 qubits.
  [(#784)](https://github.com/PennyLaneAI/catalyst/pull/784)

* Added support for `IsingZZ` as a native gate in Catalyst. Previously, the IsingZZ gate would be
  decomposed into a CNOT and RZ gates, even if a device supported it.
  [(#730)](https://github.com/PennyLaneAI/catalyst/pull/730)

* All decorators in Catalyst, including `vmap`, `qjit`, `mitigate_with_zne`,
  as well as gradient decorators `grad`, `jacobian`, jvp`, and `vjp`, can now be used
  both with and without keyword arguments as a decorator without the need for
  `functools.partial`:
  [(#758)](https://github.com/PennyLaneAI/catalyst/pull/758)
  [(#761)](https://github.com/PennyLaneAI/catalyst/pull/761)
  [(#762)](https://github.com/PennyLaneAI/catalyst/pull/762)
  [(#763)](https://github.com/PennyLaneAI/catalyst/pull/763)

  ```python
  @qjit
  @grad(method="fd")
  def fn1(x):
      return x ** 2

  @qjit(autograph=True)
  @grad
  def fn2(x):
      return jnp.sin(x)
  ```

  ```pycon
  >>> fn1(0.43)
  array(0.8600001)
  >>> fn2(0.12)
  array(0.99280864)
  ```

* The built-in instrumentation with `detailed` output will no longer report the cumulative time for
  MLIR pipelines, since the cumulative time was being reported as just another step alongside
  individual timings for each pipeline.
  [(#772)](https://github.com/PennyLaneAI/catalyst/pull/772)

* Raise a better error message when no shots are specified and `qml.sample` or `qml.counts` is used.
  [(#786)](https://github.com/PennyLaneAI/catalyst/pull/786)

* The finite difference method for differentiation is now always allowed, even on functions with
  mid-circuit measurements, callbacks without custom derivates, or other operations that cannot
  be differentiated via traditional autodiff.
  [(#789)](https://github.com/PennyLaneAI/catalyst/pull/789)

* A `non_commuting_observables` flag has been added to the device TOML schema, indicating whether or
  not the device supports measuring non-commuting observables. If `false`, non-commuting
  measurements will be split into multiple executions.
  [(#821)](https://github.com/PennyLaneAI/catalyst/pull/821)

* The underlying PennyLane `Operation` objects for `cond`, `for_loop`, and `while_loop` can now be
  accessed directly via `body_function.operation`.
  [(#711)](https://github.com/PennyLaneAI/catalyst/pull/711)

  This can be beneficial when, among other things,
  writing transforms without using the queuing mechanism:

  ```python
  @qml.transform
  def my_quantum_transform(tape):
      ops = tape.operations.copy()

      @for_loop(0, 4, 1)
      def f(i, sum):
          qml.Hadamard(0)
          return sum+1

      res = f(0)
      ops.append(f.operation)   # This is now supported!

      def post_processing_fn(results):
          return results
      modified_tape = qml.tape.QuantumTape(ops, tape.measurements)
      print(res)
      print(modified_tape.operations)
      return [modified_tape], post_processing_fn

  @qml.qjit
  @my_quantum_transform
  @qml.qnode(qml.device("lightning.qubit", wires=2))
  def main():
      qml.Hadamard(0)
      return qml.probs()
  ```

  ```pycon
  >>> main()
  Traced<ShapedArray(int64[], weak_type=True)>with<DynamicJaxprTrace(level=2/1)>
  [Hadamard(wires=[0]), ForLoop(tapes=[[Hadamard(wires=[0])]])]
  (array([0.5, 0. , 0.5, 0. ]),)
  ```

<h3>Breaking changes</h3>

* The `mitigate_with_zne` function no longer accepts a `degree` parameter for polynomial fitting
  and instead accepts a callable to perform extrapolation. Any qjit-compatible extrapolation
  function is valid. Keyword arguments can be passed to this function using the
  `extrapolate_kwargs` keyword argument in `mitigate_with_zne`.
  [(#806)](https://github.com/PennyLaneAI/catalyst/pull/806)

* Binary distributions for Linux are now based on `manylinux_2_28` instead of `manylinux_2014`.
  As a result, Catalyst will only be compatible on systems with `glibc` versions `2.28` and above
  (e.g., Ubuntu 20.04 and above).
  [(#663)](https://github.com/PennyLaneAI/catalyst/pull/663)

<h3>Bug fixes</h3>

* Functions that have been annotated with return type
  annotations will now correctly compile with `@qjit`.
  [(#751)](https://github.com/PennyLaneAI/catalyst/pull/751)

* An issue in the Lightning backend for the Catalyst runtime has been fixed that would only compute
  approximate probabilities when implementing mid-circuit measurements. As a result, low shot numbers 
  would lead to unexpected behaviours or projections on zero probability states.
  Probabilities for mid-circuit measurements are now always computed analytically.
  [(#801)](https://github.com/PennyLaneAI/catalyst/pull/801)

* The Catalyst runtime now raises an error if a qubit is accessed out of bounds from the allocated
  register.
  [(#784)](https://github.com/PennyLaneAI/catalyst/pull/784)

* `jax.scipy.linalg.expm` is now supported within qjit-compiled functions.
  [(#733)](https://github.com/PennyLaneAI/catalyst/pull/733)
  [(#752)](https://github.com/PennyLaneAI/catalyst/pull/752)

  This required correctly linking openblas routines necessary for `jax.scipy.linalg.expm`.
  In this bug fix, four openblas routines were newly linked and are now discoverable by
  `stablehlo.custom_call@<blas_routine>`. They are `blas_dtrsm`, `blas_ztrsm`, `lapack_dgetrf`,
  `lapack_zgetrf`.

* Fixes a bug where QNodes that contained `QubitUnitary` with a complex matrix
  would error during gradient computation.
  [(#778)](https://github.com/PennyLaneAI/catalyst/pull/778)

* Callbacks can now return types which can be flattened and unflattened.
  [(#812)](https://github.com/PennyLaneAI/catalyst/pull/812)

* `catalyst.qjit` and `catalyst.grad` now work correctly on
  functions that have been wrapped with `functools.partial`.
  [(#820)](https://github.com/PennyLaneAI/catalyst/pull/820)

<h3>Internal changes</h3>

* Catalyst uses the `collapse` method of Lightning simulators in `Measure` to select a state vector
  branch and normalize.
  [(#801)](https://github.com/PennyLaneAI/catalyst/pull/801)

* Measurement process primitives for Catalyst's JAXPR representation now have a standardized
  call signature so that `shots` and `shape` can both be provided as keyword arguments.
  [(#790)](https://github.com/PennyLaneAI/catalyst/pull/790)

* The `QCtrl` class in Catalyst has been renamed to `HybridCtrl`, indicating its capability
  to contain a nested scope of both quantum and classical operations.
  Using `ctrl` on a single operation will now directly dispatch to the equivalent PennyLane class.
  [(#771)](https://github.com/PennyLaneAI/catalyst/pull/771)

* The `Adjoint` class in Catalyst has been renamed to `HybridAdjoint`, indicating its capability
  to contain a nested scope of both quantum and classical operations.
  Using `adjoint` on a single operation will now directly dispatch to the equivalent PennyLane class.
  [(#768)](https://github.com/PennyLaneAI/catalyst/pull/768)
  [(#802)](https://github.com/PennyLaneAI/catalyst/pull/802)

* Add support to use a locally cloned PennyLane Lightning repository with the runtime.
  [(#732)](https://github.com/PennyLaneAI/catalyst/pull/732)

* The `qjit_device.py` and `preprocessing.py` modules have been refactored into the sub-package
  `catalyst.device`.
  [(#721)](https://github.com/PennyLaneAI/catalyst/pull/721)

* The `ag_autograph.py` and `autograph.py` modules have been refactored into the sub-package
  `catalyst.autograph`.
  [(#722)](https://github.com/PennyLaneAI/catalyst/pull/722)

* Callback refactoring. This refactoring creates the classes `FlatCallable`
  and `MemrefCallable`.
  [(#742)](https://github.com/PennyLaneAI/catalyst/pull/742)

  The `FlatCallable` class is a `Callable` that is
  initialized by providing some parameters and kwparameters that match the
  the expected shapes that will be received at the callsite. Instead of taking
  shaped `*args` and `**kwargs`, it receives flattened arguments. The flattened
  arguments are unflattened with the shapes with which the function was
  initialized. The `FlatCallable` return values will allways be flattened
  before returning to the caller.

  The `MemrefCallable` is a subclass of `FlatCallable`. It takes a result type
  parameter during initialization that corresponds to the expected return type.
  This class is expected to be called only from the Catalyst runtime. It
  expects all arguments to be `void*` to memrefs. These `void*` are casted
  to MemrefStructDescriptors using ctypes, numpy arrays, and finally jax
  arrays. These flat jax arrays are then sent to the `FlatCallable`.
  `MemrefCallable` is again expected to be called only from within the Catalyst
  runtime. And the return values match those expected by Catalyst runtime.

  This separation allows for a better separation of concerns, provides a nicer
  interface and allows for multiple `MemrefCallable` to be defined for a single
  callback, which is necessary for custom gradient of `pure_callbacks`.

* A new `catalyst::gradient::GradientOpInterface` is available when querying the gradient method in
  the mlir c++ api.
  [(#800)](https://github.com/PennyLaneAI/catalyst/pull/800)

  `catalyst::gradient::GradOp`, `ValueAndGradOp`, `JVPOp`, and `VJPOp` now inherits traits in this
  new `GradientOpInterface`. The supported attributes are now `getMethod()`, `getCallee()`,
  `getDiffArgIndices()`, `getDiffArgIndicesAttr()`, `getFiniteDiffParam()`, and
  `getFiniteDiffParamAttr()`.

  - There are operations that could potentially be used as `GradOp`, `ValueAndGradOp`, `JVPOp` or
    `VJPOp`. When trying to get the gradient method, instead of doing
    ```C++
          auto gradOp = dyn_cast<GradOp>(op);
          auto jvpOp = dyn_cast<JVPOp>(op);
          auto vjpOp = dyn_cast<VJPOp>(op);

          llvm::StringRef MethodName;
          if (gradOp)
              MethodName = gradOp.getMethod();
          else if (jvpOp)
              MethodName = jvpOp.getMethod();
          else if (vjpOp)
              MethodName = vjpOp.getMethod();
    ```
    to identify which op it actually is and protect against segfaults (calling
    `nullptr.getMethod()`), in the new interface we just do
    ```C++
          auto gradOpInterface = cast<GradientOpInterface>(op);
          llvm::StringRef MethodName = gradOpInterface.getMethod();
    ```

  - Another advantage is that any concrete gradient operation object can behave like a
    `GradientOpInterface`:
    ```C++
    GradOp op; // or ValueAndGradOp op, ...
    auto foo = [](GradientOpInterface op){
      llvm::errs() << op.getCallee();
    };
    foo(op);  // this works!
    ```

  - Finally, concrete op specific methods can still be called by "reinterpret"-casting the interface
    back to a concrete op (provided the concrete op type is correct):
    ```C++
    auto foo = [](GradientOpInterface op){
      size_t numGradients = cast<ValueAndGradOp>(&op)->getGradients().size();
    };
    ValueAndGradOp op;
    foo(op);  // this works!
    ```

<h3>Contributors</h3>

This release contains contributions from (in alphabetical order):

Ali Asadi,
Lillian M.A. Frederiksen,
David Ittah,
Christina Lee,
Erick Ochoa,
Haochen Paul Wang,
Lee James O'Riordan,
Mehrdad Malekmohammadi,
Vincent Michaud-Rioux,
Mudit Pandey,
Raul Torres,
Sergei Mironov,
Tzung-Han Juang.

# Release 0.6.0

<h3>New features</h3>

* Catalyst now supports externally hosted callbacks with parameters and return values
  within qjit-compiled code. This provides the ability to insert native Python code
  into any qjit-compiled function, allowing for the capability to include subroutines
  that do not yet support qjit-compilation and enhancing the debugging experience.
  [(#540)](https://github.com/PennyLaneAI/catalyst/pull/540)
  [(#596)](https://github.com/PennyLaneAI/catalyst/pull/596)
  [(#610)](https://github.com/PennyLaneAI/catalyst/pull/610)
  [(#650)](https://github.com/PennyLaneAI/catalyst/pull/650)
  [(#649)](https://github.com/PennyLaneAI/catalyst/pull/649)
  [(#661)](https://github.com/PennyLaneAI/catalyst/pull/661)
  [(#686)](https://github.com/PennyLaneAI/catalyst/pull/686)
  [(#689)](https://github.com/PennyLaneAI/catalyst/pull/689)

  The following two callback functions are available:

  - `catalyst.pure_callback` supports callbacks of **pure** functions. That is, functions
    with no [side-effects](https://runestone.academy/ns/books/published/fopp/Functions/SideEffects.html) that accept parameters and return values. However, the return
    type and shape of the function must be known in advance, and is provided as a type signature.

    ```python
    @pure_callback
    def callback_fn(x) -> float:
        # here we call non-JAX compatible code, such
        # as standard NumPy
        return np.sin(x)

    @qjit
    def fn(x):
        return jnp.cos(callback_fn(x ** 2))
    ```
    ```pycon
    >>> fn(0.654)
    array(0.9151995)
    ```

  - `catalyst.debug.callback` supports callbacks of functions with **no** return values. This makes it
    an easy entry point for debugging, for example via printing or logging at runtime.

    ```python
    @catalyst.debug.callback
    def callback_fn(y):
        print("Value of y =", y)

    @qjit
    def fn(x):
        y = jnp.sin(x)
        callback_fn(y)
        return y ** 2
    ```
    ```pycon
    >>> fn(0.54)
    Value of y = 0.5141359916531132
    array(0.26433582)
    >>> fn(1.52)
    Value of y = 0.998710143975583
    array(0.99742195)
    ```

  Note that callbacks do not currently support differentiation, and cannot be used inside
  functions that `catalyst.grad` is applied to.

* More flexible runtime printing through support for format strings.
  [(#621)](https://github.com/PennyLaneAI/catalyst/pull/621)

  The `catalyst.debug.print` function has been updated to support Python-like format
  strings:

  ```python
  @qjit
  def cir(a, b, c):
      debug.print("{c} {b} {a}", a=a, b=b, c=c)
  ```

  ```pycon
  >>> cir(1, 2, 3)
  3 2 1
  ```

  Note that previous functionality of the print function to print out memory reference information
  of variables has been moved to `catalyst.debug.print_memref`.

* Catalyst now supports QNodes that execute on [Oxford Quantum Circuits (OQC)](https://www.oqc.tech/)
  superconducting hardware, via [OQC Cloud](https://docs.oqc.app).
  [(#578)](https://github.com/PennyLaneAI/catalyst/pull/578)
  [(#579)](https://github.com/PennyLaneAI/catalyst/pull/579)
  [(#691)](https://github.com/PennyLaneAI/catalyst/pull/691)

  To use OQC Cloud with Catalyst, simply ensure your credentials are set as environment variables,
  and load the `oqc.cloud` device to be used within your qjit-compiled workflows.

  ```python
  import os
  os.environ["OQC_EMAIL"] = "your_email"
  os.environ["OQC_PASSWORD"] = "your_password"
  os.environ["OQC_URL"] = "oqc_url"

  dev = qml.device("oqc.cloud", backend="lucy", shots=2012, wires=2)

  @qjit
  @qml.qnode(dev)
  def circuit(a: float):
      qml.Hadamard(0)
      qml.CNOT(wires=[0, 1])
      qml.RX(wires=0)
      return qml.counts(wires=[0, 1])

  print(circuit(0.2))
  ```

* Catalyst now ships with an instrumentation feature allowing to explore what steps are run during
  compilation and execution, and for how long.
  [(#528)](https://github.com/PennyLaneAI/catalyst/pull/528)
  [(#597)](https://github.com/PennyLaneAI/catalyst/pull/597)

  Instrumentation can be enabled from the frontend with the `catalyst.debug.instrumentation`
  context manager:

  ```pycon
  >>> @qjit
  ... def expensive_function(a, b):
  ...     return a + b
  >>> with debug.instrumentation("session_name", detailed=False):
  ...     expensive_function(1, 2)
  [DIAGNOSTICS] Running capture                   walltime: 3.299 ms      cputime: 3.294 ms       programsize: 0 lines
  [DIAGNOSTICS] Running generate_ir               walltime: 4.228 ms      cputime: 4.225 ms       programsize: 14 lines
  [DIAGNOSTICS] Running compile                   walltime: 57.182 ms     cputime: 12.109 ms      programsize: 121 lines
  [DIAGNOSTICS] Running run                       walltime: 1.075 ms      cputime: 1.072 ms
  ```

  The results will be appended to the provided file if the `filename` attribute is set, and printed
  to the console otherwise. The flag `detailed` determines whether individual steps in the compiler
  and runtime are instrumented, or whether only high-level steps like "program capture" and
  "compilation" are reported.

  Measurements currently include wall time, CPU time, and (intermediate) program size.

<h3>Improvements</h3>

* AutoGraph now supports return statements inside conditionals in qjit-compiled
  functions.
  [(#583)](https://github.com/PennyLaneAI/catalyst/pull/583)

  For example, the following pattern is now supported, as long as
  all return values have the same type:

  ```python
  @qjit(autograph=True)
  def fn(x):
      if x > 0:
          return jnp.sin(x)
      return jnp.cos(x)
  ```

  ```pycon
  >>> fn(0.1)
  array(0.09983342)
  >>> fn(-0.1)
  array(0.99500417)
  ```

  This support extends to quantum circuits:

  ```python
  dev = qml.device("lightning.qubit", wires=1)

  @qjit(autograph=True)
  @qml.qnode(dev)
  def f(x: float):
    qml.RX(x, wires=0)

    m = catalyst.measure(0)

    if not m:
        return m, qml.expval(qml.PauliZ(0))

    qml.RX(x ** 2, wires=0)

    return m, qml.expval(qml.PauliZ(0))
  ```

  ```pycon
  >>> f(1.4)
  (array(False), array(1.))
  >>> f(1.4)
  (array(True), array(0.37945176))
  ```

  Note that returning results with different types or shapes within the same function, such as
  different observables or differently shaped arrays, is not possible.

* Errors are now raised at compile time if the gradient of an unsupported function
  is requested.
  [(#204)](https://github.com/PennyLaneAI/catalyst/pull/204)

  At the moment, `CompileError` exceptions will be raised if at compile time it is found that code
  reachable from the gradient operation contains either a mid-circuit measurement, a callback, or a
  JAX-style custom call (which happens through the mitigation operation as well as certain JAX operations).

* Catalyst now supports devices built from the
  [new PennyLane device API](https://docs.pennylane.ai/en/stable/code/api/pennylane.devices.Device.html).
  [(#565)](https://github.com/PennyLaneAI/catalyst/pull/565)
  [(#598)](https://github.com/PennyLaneAI/catalyst/pull/598)
  [(#599)](https://github.com/PennyLaneAI/catalyst/pull/599)
  [(#636)](https://github.com/PennyLaneAI/catalyst/pull/636)
  [(#638)](https://github.com/PennyLaneAI/catalyst/pull/638)
  [(#664)](https://github.com/PennyLaneAI/catalyst/pull/664)
  [(#687)](https://github.com/PennyLaneAI/catalyst/pull/687)

  When using the new device API, Catalyst will discard the preprocessing from the original device,
  replacing it with Catalyst-specific preprocessing based on the TOML file provided by the device.
  Catalyst also requires that provided devices specify their wires upfront.

* A new compiler optimization that removes redundant chains of self inverse operations has been
  added. This is done within a new MLIR pass called `remove-chained-self-inverse`. Currently we
  only match redundant Hadamard operations, but the list of supported operations can be expanded.
  [(#630)](https://github.com/PennyLaneAI/catalyst/pull/630)

* The `catalyst.measure` operation is now more lenient in the accepted type for the `wires` parameter.
  In addition to a scalar, a 1D array is also accepted as long as it only contains one element.
  [(#623)](https://github.com/PennyLaneAI/catalyst/pull/623)

  For example, the following is now supported:

  ```python
  catalyst.measure(wires=jnp.array([0]))
  ```

* The compilation & execution of `@qjit` compiled functions can now be aborted using an interrupt
  signal (SIGINT). This includes using `CTRL-C` from a command line and the `Interrupt` button in
  a Jupyter Notebook.
  [(#642)](https://github.com/PennyLaneAI/catalyst/pull/642)

* The Catalyst Amazon Braket support has been updated to work with the latest version of the
  Amazon Braket PennyLane plugin (v1.25.0) and Amazon Braket Python SDK (v1.73.3)
  [(#620)](https://github.com/PennyLaneAI/catalyst/pull/620)
  [(#672)](https://github.com/PennyLaneAI/catalyst/pull/672)
  [(#673)](https://github.com/PennyLaneAI/catalyst/pull/673)

  Note that with this update, all declared qubits in a submitted program will always be measured, even if specific qubits were never used.

* An updated quantum device specification format, TOML schema v2, is now supported by Catalyst. This
  allows device authors to specify properties such as native quantum control
  support, gate invertibility, and differentiability on a per-operation level.
  [(#554)](https://github.com/PennyLaneAI/catalyst/pull/554)

  For more details on the new TOML schema, please refer to the
  [custom devices documentation](https://docs.pennylane.ai/projects/catalyst/en/latest/dev/custom_devices.html).

* An exception is now raised when OpenBLAS cannot be found by Catalyst during compilation.
  [(#643)](https://github.com/PennyLaneAI/catalyst/pull/643)

<h3>Breaking changes</h3>

* `qml.sample` and `qml.counts` now produce integer arrays for the sample array and basis state
  array when used without observables.
  [(#648)](https://github.com/PennyLaneAI/catalyst/pull/648)

* The endianness of counts in Catalyst now matches the convention of PennyLane.
  [(#601)](https://github.com/PennyLaneAI/catalyst/pull/601)

* `catalyst.debug.print` no longer supports the `memref` keyword argument.
  Please use `catalyst.debug.print_memref` instead.
  [(#621)](https://github.com/PennyLaneAI/catalyst/pull/621)

<h3>Bug fixes</h3>

* The QNode argument `diff_method=None` is now supported for QNodes within a qjit-compiled function.
  [(#658)](https://github.com/PennyLaneAI/catalyst/pull/658)

* A bug has been fixed where the C++ compiler driver was incorrectly being triggered twice.
  [(#594)](https://github.com/PennyLaneAI/catalyst/pull/594)

* Programs with `jnp.reshape` no longer fail.
  [(#592)](https://github.com/PennyLaneAI/catalyst/pull/592)

* A bug in the quantum adjoint routine in the compiler has been fixed, which didn't take into
  account control wires on operations in all instances.
  [(#591)](https://github.com/PennyLaneAI/catalyst/pull/591)

* A bug in the test suite causing stochastic autograph test failures has been fixed.
  [(#652)](https://github.com/PennyLaneAI/catalyst/pull/652)

* Running Catalyst tests should no longer raise `ResourceWarning` from the use of `tempfile.TemporaryDirectory`.
  [(#676)](https://github.com/PennyLaneAI/catalyst/pull/676)

* Raises an exception if the user has an incompatible CUDA Quantum version installed.
  [(#707)](https://github.com/PennyLaneAI/catalyst/pull/707)

<h3>Internal changes</h3>

* The deprecated `@qfunc` decorator, in use mainly by the LIT test suite, has been removed.
  [(#679)](https://github.com/PennyLaneAI/catalyst/pull/679)

* Catalyst now publishes a revision string under `catalyst.__revision__`, in addition
  to the existing `catalyst.__version__` string.
  The revision contains the Git commit hash of the repository at the time of packaging,
  or for editable installations the active commit hash at the time of package import.
  [(#560)](https://github.com/PennyLaneAI/catalyst/pull/560)

* The Python interpreter is now a shared resource across the runtime.
  [(#615)](https://github.com/PennyLaneAI/catalyst/pull/615)

  This change allows any part of the runtime to start executing Python code through pybind.

<h3>Contributors</h3>

This release contains contributions from (in alphabetical order):

Ali Asadi,
David Ittah,
Romain Moyard,
Sergei Mironov,
Erick Ochoa Lopez,
Lee James O'Riordan,
Muzammiluddin Syed.

# Release 0.5.0

<h3>New features</h3>

* Catalyst now provides a QJIT compatible `catalyst.vmap`
  function, which makes it even easier to modify functions to map over inputs
  with additional batch dimensions.
  [(#497)](https://github.com/PennyLaneAI/catalyst/pull/497)
  [(#569)](https://github.com/PennyLaneAI/catalyst/pull/569)

  When working with tensor/array frameworks in Python, it can be important to ensure that code is
  written to minimize usage of Python for loops (which can be slow and inefficient), and instead
  push as much of the computation through to the array manipulation library, by taking advantage of
  extra batch dimensions.

  For example, consider the following QNode:

  ```python
  dev = qml.device("lightning.qubit", wires=1)

  @qml.qnode(dev)
  def circuit(x, y):
      qml.RX(jnp.pi * x[0] + y, wires=0)
      qml.RY(x[1] ** 2, wires=0)
      qml.RX(x[1] * x[2], wires=0)
      return qml.expval(qml.PauliZ(0))
  ```

  ```pycon
  >>> circuit(jnp.array([0.1, 0.2, 0.3]), jnp.pi)
  Array(-0.93005586, dtype=float64)
  ```

  We can use `catalyst.vmap` to introduce additional batch dimensions to our input arguments,
  without needing to use a Python for loop:

  ```pycon
  >>> x = jnp.array([[0.1, 0.2, 0.3],
  ...                [0.4, 0.5, 0.6],
  ...                [0.7, 0.8, 0.9]])
  >>> y = jnp.array([jnp.pi, jnp.pi / 2, jnp.pi / 4])
  >>> qjit(vmap(cost))(x, y)
  array([-0.93005586, -0.97165424, -0.6987465 ])
  ```

  `catalyst.vmap()` has been implemented to match the same behaviour of `jax.vmap`, so should be a drop-in
  replacement in most cases. Under-the-hood, it is automatically inserting Catalyst-compatible for loops,
  which will be compiled and executed outside of Python for increased performance.

* Catalyst now supports compiling and executing QJIT-compiled QNodes using the
  CUDA Quantum compiler toolchain.
  [(#477)](https://github.com/PennyLaneAI/catalyst/pull/477)
  [(#536)](https://github.com/PennyLaneAI/catalyst/pull/536)
  [(#547)](https://github.com/PennyLaneAI/catalyst/pull/547)

  Simply import the CUDA Quantum `@cudaqjit` decorator to use this functionality:

  ```python
  from catalyst.cuda import cudaqjit
  ```

  Or, if using Catalyst from PennyLane, simply specify `@qml.qjit(compiler="cuda_quantum")`.

  The following devices are available when compiling with CUDA Quantum:

  * `softwareq.qpp`: a modern C++ state-vector simulator
  * `nvidia.custatevec`: The NVIDIA CuStateVec GPU simulator (with support for multi-gpu)
  * `nvidia.cutensornet`: The NVIDIA CuTensorNet GPU simulator (with support for matrix product state)

  For example:

  ```python
  dev = qml.device("softwareq.qpp", wires=2)

  @cudaqjit
  @qml.qnode(dev)
  def circuit(x):
      qml.RX(x[0], wires=0)
      qml.RY(x[1], wires=1)
      qml.CNOT(wires=[0, 1])
      return qml.expval(qml.PauliY(0))
  ```

  ```pycon
  >>> circuit(jnp.array([0.5, 1.4]))
  -0.47244976756708373
  ```

  Note that CUDA Quantum compilation currently does not have feature parity with Catalyst
  compilation; in particular, AutoGraph, control flow, differentiation, and various measurement
  statistics (such as probabilities and variance) are not yet supported.
  Classical code support is also limited.

* Catalyst now supports just-in-time compilation of static (compile-time constant) arguments.
  [(#476)](https://github.com/PennyLaneAI/catalyst/pull/476)
  [(#550)](https://github.com/PennyLaneAI/catalyst/pull/550)

  The `@qjit` decorator takes a new argument `static_argnums`, which specifies positional
  arguments of the decorated function should be treated as compile-time static arguments.

  This allows any hashable Python object to be passed to the function during compilation;
  the function will only be re-compiled if the hash value of the static arguments change.
  Otherwise, re-using previous static argument values will result in no re-compilation.

  ```python
  @qjit(static_argnums=(1,))
  def f(x, y):
      print(f"Compiling with y={y}")
      return x + y
  ```

  ```pycon
  >>> f(0.5, 0.3)
  Compiling with y=0.3
  array(0.8)
  >>> f(0.1, 0.3)  # no re-compilation occurs
  array(0.4)
  >>> f(0.1, 0.4)  # y changes, re-compilation
  Compiling with y=0.4
  array(0.5)
  ```

  This functionality can be used to support passing arbitrary Python objects to QJIT-compiled
  functions, as long as they are hashable:

  ```py
  from dataclasses import dataclass

  @dataclass
  class MyClass:
      val: int

      def __hash__(self):
          return hash(str(self))

  @qjit(static_argnums=(1,))
  def f(x: int, y: MyClass):
      return x + y.val
  ```

  ```pycon
  >>> f(1, MyClass(5))
  array(6)
  >>> f(1, MyClass(6))  # re-compilation
  array(7)
  >>> f(2, MyClass(5))  # no re-compilation
  array(7)
  ```

* Mid-circuit measurements now support post-selection and qubit reset when used with
  the Lightning simulators.
  [(#491)](https://github.com/PennyLaneAI/catalyst/pull/491)
  [(#507)](https://github.com/PennyLaneAI/catalyst/pull/507)

  To specify post-selection, simply pass the `postselect` argument to the `catalyst.measure`
  function:

  ```python
  dev = qml.device("lightning.qubit", wires=1)

  @qjit
  @qml.qnode(dev)
  def f():
      qml.Hadamard(0)
      m = measure(0, postselect=1)
      return qml.expval(qml.PauliZ(0))
  ```

  Likewise, to reset a wire after mid-circuit measurement, simply specify `reset=True`:

  ```python
  dev = qml.device("lightning.qubit", wires=1)

  @qjit
  @qml.qnode(dev)
  def f():
      qml.Hadamard(0)
      m = measure(0, reset=True)
      return qml.expval(qml.PauliZ(0))
  ```

<h3>Improvements</h3>

* Catalyst now supports Python 3.12
  [(#532)](https://github.com/PennyLaneAI/catalyst/pull/532)

* The JAX version used by Catalyst has been updated to `v0.4.23`.
  [(#428)](https://github.com/PennyLaneAI/catalyst/pull/428)

* Catalyst now supports the `qml.GlobalPhase` operation.
  [(#563)](https://github.com/PennyLaneAI/catalyst/pull/563)

* Native support for `qml.PSWAP` and `qml.ISWAP` gates on Amazon Braket devices has been added.
  [(#458)](https://github.com/PennyLaneAI/catalyst/pull/458)

  Specifically, a circuit like

  ```py
  dev = qml.device("braket.local.qubit", wires=2, shots=100)

  @qjit
  @qml.qnode(dev)
  def f(x: float):
      qml.Hadamard(0)
      qml.PSWAP(x, wires=[0, 1])
      qml.ISWAP(wires=[1, 0])
      return qml.probs()
  ```

* Add support for `GlobalPhase` gate in the runtime.
  [(#563)](https://github.com/PennyLaneAI/catalyst/pull/563)

  would no longer decompose the `PSWAP` and `ISWAP` gates.

* The `qml.BlockEncode` operator is now supported with Catalyst.
  [(#483)](https://github.com/PennyLaneAI/catalyst/pull/483)

* Catalyst no longer relies on a TensorFlow installation for its AutoGraph functionality. Instead,
  the standalone `diastatic-malt` package is used and automatically installed as a dependency.
  [(#401)](https://github.com/PennyLaneAI/catalyst/pull/401)

* The `@qjit` decorator will remember previously compiled functions when the PyTree metadata
  of arguments changes, in addition to also remembering compiled functions when static
  arguments change.
  [(#522)](https://github.com/PennyLaneAI/catalyst/pull/531)

  The following example will no longer trigger a third compilation:
  ```py
  @qjit
  def func(x):
      print("compiling")
      return x
  ```
  ```pycon
  >>> func([1,]);             # list
  compiling
  >>> func((2,));             # tuple
  compiling
  >>> func([3,]);             # list
  ```

  Note however that in order to keep overheads low, changing the argument *type* or *shape* (in a
  promotion incompatible way) may override a previously stored function (with identical PyTree
  metadata and static argument values):

  ```py
  @qjit
  def func(x):
      print("compiling")
      return x
  ```
  ```pycon
  >>> func(jnp.array(1));     # scalar
  compiling
  >>> func(jnp.array([2.]));  # 1-D array
  compiling
  >>> func(jnp.array(3));     # scalar
  compiling
  ```

* Catalyst gradient functions (`grad`, `jacobian`, `vjp`, and `jvp`) now support
  being applied to functions that use (nested) container
  types as inputs and outputs. This includes lists and dictionaries, as well
  as any data structure implementing the [PyTree protocol](https://jax.readthedocs.io/en/latest/pytrees.html).
  [(#500)](https://github.com/PennyLaneAI/catalyst/pull/500)
  [(#501)](https://github.com/PennyLaneAI/catalyst/pull/501)
  [(#508)](https://github.com/PennyLaneAI/catalyst/pull/508)
  [(#549)](https://github.com/PennyLaneAI/catalyst/pull/549)

  ```py
  dev = qml.device("lightning.qubit", wires=1)

  @qml.qnode(dev)
  def circuit(phi, psi):
      qml.RY(phi, wires=0)
      qml.RX(psi, wires=0)
      return [{"expval0": qml.expval(qml.PauliZ(0))}, qml.expval(qml.PauliZ(0))]

  psi = 0.1
  phi = 0.2
  ```
  ```pycon
  >>> qjit(jacobian(circuit, argnum=[0, 1]))(psi, phi)
  [{'expval0': (array(-0.0978434), array(-0.19767681))}, (array(-0.0978434), array(-0.19767681))]
  ```

* Support has been added for linear algebra functions which depend on computing the eigenvalues
  of symmetric matrices, such as `np.sqrt_matrix()`.
  [(#488)](https://github.com/PennyLaneAI/catalyst/pull/488)

  For example, you can compile `qml.math.sqrt_matrix`:

  ```python
  @qml.qjit
  def workflow(A):
      B = qml.math.sqrt_matrix(A)
      return B @ A
  ```

  Internally, this involves support for lowering the eigenvectors/values computation lapack method
  `lapack_dsyevd` via `stablehlo.custom_call`.

* Additional debugging functions are now available in the `catalyst.debug` directory.
  [(#529)](https://github.com/PennyLaneAI/catalyst/pull/529)
  [(#522)](https://github.com/PennyLaneAI/catalyst/pull/531)

  This includes:

  - `filter_static_args(args, static_argnums)` to remove static values from arguments using the
    provided index list.

  - `get_cmain(fn, *args)` to return a C program that calls a jitted function with the provided
    arguments.

  - `print_compilation_stage(fn, stage)` to print one of the recorded compilation stages for a
    JIT-compiled function.

  For more details, please see the `catalyst.debug` documentation.

* Remove redundant copies of TOML files for `lightning.kokkos` and `lightning.qubit`.
  [(#472)](https://github.com/PennyLaneAI/catalyst/pull/472)

  `lightning.kokkos` and `lightning.qubit` now ship with their own TOML file. As such, we use the TOML file provided by them.

* Capturing quantum circuits with many gates prior to compilation is now quadratically faster (up to
  a factor), by removing `qextract_p` and `qinst_p` from forced-order primitives.
  [(#469)](https://github.com/PennyLaneAI/catalyst/pull/469)

* Update `AllocateQubit` and `AllocateQubits` in `LightningKokkosSimulator` to preserve
  the current state-vector before qubit re-allocations in the runtime dynamic qubits management.
  [(#479)](https://github.com/PennyLaneAI/catalyst/pull/479)

* The [PennyLane custom compiler entry point name convention has changed](https://github.com/PennyLaneAI/pennylane/pull/5140), necessitating
  a change to the Catalyst entry points.
  [(#493)](https://github.com/PennyLaneAI/catalyst/pull/493)

<h3>Breaking changes</h3>

* Catalyst gradient functions now match the Jax convention for the returned axes of
  gradients, Jacobians, VJPs, and JVPs. As a result, the returned tensor shape from various
  Catalyst gradient functions may differ compared to previous versions of Catalyst.
  [(#500)](https://github.com/PennyLaneAI/catalyst/pull/500)
  [(#501)](https://github.com/PennyLaneAI/catalyst/pull/501)
  [(#508)](https://github.com/PennyLaneAI/catalyst/pull/508)

* The Catalyst Python frontend has been partially refactored. The impact on user-facing
  functionality is minimal, but the location of certain classes and methods used by the package
  may have changed.
  [(#529)](https://github.com/PennyLaneAI/catalyst/pull/529)
  [(#522)](https://github.com/PennyLaneAI/catalyst/pull/531)

  The following changes have been made:

  * Some debug methods and features on the QJIT class have been turned into free functions and moved
    to the `catalyst.debug` module, which will now appear in the public documention. This includes
    compiling a program from IR, obtaining a C program to invoke a compiled function from, and
    printing fine-grained MLIR compilation stages.

  * The `compilation_pipelines.py` module has been renamed to `jit.py`, and certain functionality
    has been moved out (see following items).

  * A new module `compiled_functions.py` now manages low-level access to compiled functions.

  * A new module `tracing/type_signatures.py` handles functionality related managing arguments
    and type signatures during the tracing process.

  * The `contexts.py` module has been moved from `utils` to the new `tracing` sub-module.

<h3>Internal changes</h3>

* Changes to the runtime QIR API and dependencies, to avoid symbol conflicts
  with other libraries that utilize QIR.
  [(#464)](https://github.com/PennyLaneAI/catalyst/pull/464)
  [(#470)](https://github.com/PennyLaneAI/catalyst/pull/470)

  The existing Catalyst runtime implements QIR as a library that can be linked against a QIR module.
  This works great when Catalyst is the only implementor of QIR, however it may generate
  symbol conflicts when used alongside other QIR implementations.

  To avoid this, two changes were necessary:

  * The Catalyst runtime now has a different API from QIR instructions.

    The runtime has been modified such that QIR instructions are lowered to functions where
    the `__quantum__` part of the function name is replaced with `__catalyst__`. This prevents
    the possibility of symbol conflicts with other libraries that implement QIR as a library.

  * The Catalyst runtime no longer depends on QIR runner's stdlib.

    We no longer depend nor link against QIR runner's stdlib. By linking against QIR runner's stdlib,
    some definitions persisted that may be different than ones used by third party implementors. To
    prevent symbol conflicts QIR runner's stdlib was removed and is no longer linked against. As a
    result, the following functions are now defined and implemented in Catalyst's runtime:

    * `int64_t __catalyst__rt__array_get_size_1d(QirArray *)`
    * `int8_t *__catalyst__rt__array_get_element_ptr_1d(QirArray *, int64_t)`

    and the following functions were removed since the frontend does not generate them

    * `QirString *__catalyst__rt__qubit_to_string(QUBIT *)`
    * `QirString *__catalyst__rt__result_to_string(RESULT *)`

* Fix an issue when no qubit number was specified for the `qinst` primitive. The primitive now
  correctly deduces the number of qubits when no gate parameters are present. This change is not
  user facing.
  [(#496)](https://github.com/PennyLaneAI/catalyst/pull/496)

<h3>Bug fixes</h3>

* Fixed a bug where differentiation of sliced arrays would result in an error.
  [(#552)](https://github.com/PennyLaneAI/catalyst/pull/552)

  ```py
  def f(x):
    return jax.numpy.sum(x[::2])

  x = jax.numpy.array([0.1, 0.2, 0.3, 0.4])
  ```
  ```pycon
  >>> catalyst.qjit(catalyst.grad(f))(x)
  [1. 0. 1. 0.]
  ```

* Fixed a bug where quantum control applied to a subcircuit was not correctly mapping wires,
  and the wires in the nested region remained unchanged.
  [(#555)](https://github.com/PennyLaneAI/catalyst/pull/555)

* Catalyst will no longer print a warning that recompilation is triggered when a `@qjit` decorated
  function with no arguments is invoke without having been compiled first, for example via the use
  of `target="mlir"`.
  [(#522)](https://github.com/PennyLaneAI/catalyst/pull/531)

* Fixes a bug in the configuration of dynamic shaped arrays that would cause certain program to
  error with `TypeError: cannot unpack non-iterable ShapedArray object`.
  [(#526)](https://github.com/PennyLaneAI/catalyst/pull/526)

  This is fixed by replacing the code which updates the `JAX_DYNAMIC_SHAPES` option with a
  `transient_jax_config()` context manager which temporarily sets the value of
  `JAX_DYNAMIC_SHAPES` to True and then restores the original configuration value following the
  yield. The context manager is used by `trace_to_jaxpr()` and `lower_jaxpr_to_mlir()`.

* Exceptions encountered in the runtime when using the `@qjit` option `async_qnodes=Tue`
  will now be properly propagated to the frontend.
  [(#447)](https://github.com/PennyLaneAI/catalyst/pull/447)
  [(#510)](https://github.com/PennyLaneAI/catalyst/pull/510)

  This is done by:
  * changeing `llvm.call` to `llvm.invoke`
  * setting async runtime tokens and values to be errors
  * deallocating live tokens and values

* Fixes a bug when computing gradients with the indexing/slicing,
  by fixing the scatter operation lowering when `updatedWindowsDim` is empty.
  [(#475)](https://github.com/PennyLaneAI/catalyst/pull/475)

* Fix the issue in `LightningKokkos::AllocateQubits` with allocating too many qubit IDs on
  qubit re-allocation.
  [(#473)](https://github.com/PennyLaneAI/catalyst/pull/473)

* Fixed an issue where wires was incorrectly set as `<Wires = [<WiresEnum.AnyWires: -1>]>`
  when using `catalyst.adjoint` and `catalyst.ctrl`, by adding a `wires` property to
  these operations.
  [(#480)](https://github.com/PennyLaneAI/catalyst/pull/480)

* Fix the issue with multiple lapack symbol definitions in the compiled program by updating
  the `stablehlo.custom_call` conversion pass.
  [(#488)](https://github.com/PennyLaneAI/catalyst/pull/488)

<h3>Contributors</h3>

This release contains contributions from (in alphabetical order):

Mikhail Andrenkov,
Ali Asadi,
David Ittah,
Tzung-Han Juang,
Erick Ochoa Lopez,
Romain Moyard,
Raul Torres,
Haochen Paul Wang.

# Release 0.4.1

<h3>Improvements</h3>

* Catalyst wheels are now packaged with OpenMP and ZStd, which avoids installing additional
  requirements separately in order to use pre-packaged Catalyst binaries.
  [(#457)](https://github.com/PennyLaneAI/catalyst/pull/457)
  [(#478)](https://github.com/PennyLaneAI/catalyst/pull/478)

  Note that OpenMP support for the `lightning.kokkos` backend has been disabled on macOS x86_64, due
  to memory issues in the computation of Lightning's adjoint-jacobian in the presence of multiple
  OMP threads.

<h3>Bug fixes</h3>

* Resolve an infinite recursion in the decomposition of the `Controlled`
  operator whenever computing a Unitary matrix for the operator fails.
  [(#468)](https://github.com/PennyLaneAI/catalyst/pull/468)

* Resolve a failure to generate gradient code for specific input circuits.
  [(#439)](https://github.com/PennyLaneAI/catalyst/pull/439)

  In this case, `jnp.mod`
  was used to compute wire values in a for loop, which prevented the gradient
  architecture from fully separating quantum and classical code. The following
  program is now supported:
  ```py
  @qjit
  @grad
  @qml.qnode(dev)
  def f(x):
      def cnot_loop(j):
          qml.CNOT(wires=[j, jnp.mod((j + 1), 4)])

      for_loop(0, 4, 1)(cnot_loop)()

      return qml.expval(qml.PauliZ(0))
  ```

* Resolve unpredictable behaviour when importing libraries that share Catalyst's LLVM dependency
  (e.g. TensorFlow). In some cases, both packages exporting the same symbols from their shared
  libraries can lead to process crashes and other unpredictable behaviour, since the wrong functions
  can be called if both libraries are loaded in the current process.
  The fix involves building shared libraries with hidden (macOS) or protected (linux) symbol
  visibility by default, exporting only what is necessary.
  [(#465)](https://github.com/PennyLaneAI/catalyst/pull/465)

* Resolve a failure to find the SciPy OpenBLAS library when running Catalyst,
  due to a different SciPy version being used to build Catalyst than to run it.
  [(#471)](https://github.com/PennyLaneAI/catalyst/pull/471)

* Resolve a memory leak in the runtime stemming from  missing calls to device destructors
  at the end of programs.
  [(#446)](https://github.com/PennyLaneAI/catalyst/pull/446)

<h3>Contributors</h3>

This release contains contributions from (in alphabetical order):

Ali Asadi,
David Ittah.

# Release 0.4.0

<h3>New features</h3>

* Catalyst is now accessible directly within the PennyLane user interface,
  once Catalyst is installed, allowing easy access to Catalyst just-in-time
  functionality.

  Through the use of the `qml.qjit` decorator, entire workflows can be JIT
  compiled down to a machine binary on first-function execution, including both quantum
  and classical processing. Subsequent calls to the compiled function will execute
  the previously-compiled binary, resulting in significant performance improvements.

  ```python
  import pennylane as qml

  dev = qml.device("lightning.qubit", wires=2)

  @qml.qjit
  @qml.qnode(dev)
  def circuit(theta):
      qml.Hadamard(wires=0)
      qml.RX(theta, wires=1)
      qml.CNOT(wires=[0, 1])
      return qml.expval(qml.PauliZ(wires=1))
  ```

  ```pycon
  >>> circuit(0.5)  # the first call, compilation occurs here
  array(0.)
  >>> circuit(0.5)  # the precompiled quantum function is called
  array(0.)
  ```

  Currently, PennyLane supports the [Catalyst hybrid compiler](https://github.com/pennylaneai/catalyst)
  with the `qml.qjit` decorator, which directly aliases Catalyst's `catalyst.qjit`.

  In addition to the above `qml.qjit` integration, the following native PennyLane functions can now
  be used with the `qjit` decorator: `qml.adjoint`, `qml.ctrl`, `qml.grad`, `qml.jacobian`,
  `qml.vjp`, `qml.jvp`, and `qml.adjoint`, `qml.while_loop`, `qml.for_loop`, `qml.cond`. These will
  alias to the corresponding Catalyst functions when used within a `qjit` context.

  For more details on these functions, please refer to the
 [PennyLane compiler documentation](https://docs.pennylane.ai/en/stable/introduction/compiling_workflows.html) and
 [compiler module documentation](https://docs.pennylane.ai/en/stable/code/qml_compiler.html).

* Just-in-time compiled functions now support asynchronuous execution of QNodes.
  [(#374)](https://github.com/PennyLaneAI/catalyst/pull/374)
  [(#381)](https://github.com/PennyLaneAI/catalyst/pull/381)
  [(#420)](https://github.com/PennyLaneAI/catalyst/pull/420)
  [(#424)](https://github.com/PennyLaneAI/catalyst/pull/424)
  [(#433)](https://github.com/PennyLaneAI/catalyst/pull/433)

  Simply specify `async_qnodes=True` when using the `@qjit` decorator to enable the async
  execution of QNodes. Currently, asynchronous execution is only supported by
  `lightning.qubit` and `lightning.kokkos`.

  Asynchronous execution will be most beneficial for just-in-time compiled functions that
  contain --- or generate --- multiple QNodes.

  For example,

  ```python
  dev = qml.device("lightning.qubit", wires=2)

  @qml.qnode(device=dev)
  def circuit(params):
      qml.RX(params[0], wires=0)
      qml.RY(params[1], wires=1)
      qml.CNOT(wires=[0, 1])
      return qml.expval(qml.PauliZ(wires=0))

  @qjit(async_qnodes=True)
  def multiple_qnodes(params):
      x = jnp.sin(params)
      y = jnp.cos(params)
      z = jnp.array([circuit(x), circuit(y)]) # will be executed in parallel
      return circuit(z)
  ```
  ``` pycon
  >>> func(jnp.array([1.0, 2.0]))
  1.0
  ```

  Here, the first two circuit executions will occur in parallel across multiple threads,
  as their execution can occur indepdently.

* Preliminary support for PennyLane transforms has been added.
  [(#280)](https://github.com/PennyLaneAI/catalyst/pull/280)

  ```python
  @qjit
  @qml.transforms.split_non_commuting
  @qml.qnode(dev)
  def circuit(x):
      qml.RX(x,wires=0)
      return [qml.expval(qml.PauliY(0)), qml.expval(qml.PauliZ(0))]
  ```

  ```pycon
  >>> circuit(0.4)
  [array(-0.51413599), array(0.85770868)]
  ```

  Currently, most PennyLane transforms will work with Catalyst
  as long as:

  - The circuit does not include any Catalyst-specific features, such
    as Catalyst control flow or measurement,

  - The QNode returns only lists of measurement processes,

  - AutoGraph is disabled, and

  - The transformation does not require or depend on the numeric value of
    dynamic variables.

* Catalyst now supports just-in-time compilation of dynamically-shaped arrays.
  [(#366)](https://github.com/PennyLaneAI/catalyst/pull/366)
  [(#386)](https://github.com/PennyLaneAI/catalyst/pull/385)
  [(#390)](https://github.com/PennyLaneAI/catalyst/pull/390)
  [(#411)](https://github.com/PennyLaneAI/catalyst/pull/411)

  The `@qjit` decorator can now be used to compile functions that accepts or contain tensors
  whose dimensions are not known at compile time; runtime execution with different shapes
  is supported without recompilation.

  In addition, standard tensor initialization functions `jax.numpy.ones`, `jnp.zeros`, and
  `jnp.empty` now accept dynamic variables (where the value is only known at
  runtime).

  ``` python
  @qjit
  def func(size: int):
      return jax.numpy.ones([size, size], dtype=float)
  ```

  ``` pycon
  >>> func(3)
  [[1. 1. 1.]
   [1. 1. 1.]
   [1. 1. 1.]]
  ```

  When passing tensors as arguments to compiled functions, the
  `abstracted_axes` keyword argument to the `@qjit` decorator can be used to specify
  which axes of the input arguments should be treated as abstract (and thus
  avoid recompilation).

  For example, without specifying `abstracted_axes`, the following `sum` function
  would recompile each time an array of different size is passed
  as an argument:

  ```pycon
  >>> @qjit
  >>> def sum_fn(x):
  >>>     return jnp.sum(x)
  >>> sum_fn(jnp.array([1]))     # Compilation happens here.
  >>> sum_fn(jnp.array([1, 1]))  # And here!
  ```

  By passing `abstracted_axes`, we can specify that the first axes
  of the first argument is to be treated as dynamic during initial compilation:

  ```pycon
  >>> @qjit(abstracted_axes={0: "n"})
  >>> def sum_fn(x):
  >>>     return jnp.sum(x)
  >>> sum_fn(jnp.array([1]))     # Compilation happens here.
  >>> sum_fn(jnp.array([1, 1]))  # No need to recompile.
  ```

  Note that support for dynamic arrays in control-flow primitives (such as loops),
  is not yet supported.

* Error mitigation using the zero-noise extrapolation method is now available through the
  `catalyst.mitigate_with_zne` transform.
  [(#324)](https://github.com/PennyLaneAI/catalyst/pull/324)
  [(#414)](https://github.com/PennyLaneAI/catalyst/pull/414)

  For example, given a noisy device (such as noisy hardware available through Amazon Braket):

  ```python
  dev = qml.device("noisy.device", wires=2)

  @qml.qnode(device=dev)
  def circuit(x, n):

      @for_loop(0, n, 1)
      def loop_rx(i):
          qml.RX(x, wires=0)

      loop_rx()

      qml.Hadamard(wires=0)
      qml.RZ(x, wires=0)
      loop_rx()
      qml.RZ(x, wires=0)
      qml.CNOT(wires=[1, 0])
      qml.Hadamard(wires=1)
      return qml.expval(qml.PauliY(wires=0))

  @qjit
  def mitigated_circuit(args, n):
      s = jax.numpy.array([1, 2, 3])
      return mitigate_with_zne(circuit, scale_factors=s)(args, n)
  ```

  ```pycon
  >>> mitigated_circuit(0.2, 5)
  0.5655341100116512
  ```

  In addition, a mitigation dialect has been added to the MLIR layer of Catalyst.
  It contains a Zero Noise Extrapolation (ZNE) operation,
  with a lowering to a global folded circuit.

<h3>Improvements</h3>

* The three backend devices provided with Catalyst, `lightning.qubit`, `lightning.kokkos`, and
  `braket.aws`, are now dynamically loaded at runtime.
  [(#343)](https://github.com/PennyLaneAI/catalyst/pull/343)
  [(#400)](https://github.com/PennyLaneAI/catalyst/pull/400)

  This takes advantage of the new backend plugin system provided in Catalyst v0.3.2,
  and allows the devices to be packaged separately from the runtime CAPI. Provided backend
  devices are now loaded at runtime, instead of being linked at compile time.

  For more details on the backend plugin system, see the
  [custom devices documentation](https://docs.pennylane.ai/projects/catalyst/en/stable/dev/custom_devices.html).

* Finite-shot measurement statistics (`expval`, `var`, and `probs`) are now supported
  for the `lightning.qubit` and `lightning.kokkos` devices. Previously, exact statistics
  were returned even when finite shots were specified.
  [(#392)](https://github.com/PennyLaneAI/catalyst/pull/392)
  [(#410)](https://github.com/PennyLaneAI/catalyst/pull/410)

  ```pycon
  >>> dev = qml.device("lightning.qubit", wires=2, shots=100)
  >>> @qjit
  >>> @qml.qnode(dev)
  >>> def circuit(x):
  >>>     qml.RX(x, wires=0)
  >>>     return qml.probs(wires=0)
  >>> circuit(0.54)
  array([0.94, 0.06])
  >>> circuit(0.54)
  array([0.93, 0.07])
  ```

* Catalyst gradient functions `grad`, `jacobian`, `jvp`, and `vjp` can now be invoked from
  outside a `@qjit` context.
  [(#375)](https://github.com/PennyLaneAI/catalyst/pull/375)

  This simplifies the process of writing functions where compilation
  can be turned on and off easily by adding or removing the decorator. The functions dispatch to
  their JAX equivalents when the compilation is turned off.

  ```python
  dev = qml.device("lightning.qubit", wires=2)

  @qml.qnode(dev)
  def circuit(x):
      qml.RX(x, wires=0)
      return qml.expval(qml.PauliZ(0))
  ```

  ```pycon
  >>> grad(circuit)(0.54)  # dispatches to jax.grad
  Array(-0.51413599, dtype=float64, weak_type=True)
  >>> qjit(grad(circuit))(0.54). # differentiates using Catalyst
  array(-0.51413599)
  ```

* New `lightning.qubit` configuration options are now supported via the `qml.device` loader,
  including Markov Chain Monte Carlo sampling support.
  [(#369)](https://github.com/PennyLaneAI/catalyst/pull/369)

  ```python
  dev = qml.device("lightning.qubit", wires=2, shots=1000, mcmc=True)

  @qml.qnode(dev)
  def circuit(x):
      qml.RX(x, wires=0)
      return qml.expval(qml.PauliZ(0))
  ```

  ```pycon
  >>> circuit(0.54)
  array(0.856)
  ```

* Improvements have been made to the runtime and quantum MLIR dialect in order
  to support asynchronous execution.

  - The runtime now supports multiple active devices managed via a device pool. The new `RTDevice`
    data-class and `RTDeviceStatus` along with the `thread_local` device instance pointer enable
    the runtime to better scope the lifetime of device instances concurrently. With these changes,
    one can create multiple active devices and execute multiple programs in a multithreaded
    environment.
    [(#381)](https://github.com/PennyLaneAI/catalyst/pull/381)

  - The ability to dynamically release devices has been added via `DeviceReleaseOp` in the Quantum
    MLIR dialect. This is lowered to the `__quantum__rt__device_release()` runtime instruction,
    which updates the status of the device instance from `Active` to `Inactive`. The runtime will reuse
    this deactivated instance instead of creating a new one automatically at runtime in a
    multi-QNode workflow when another device with identical specifications is requested.
    [(#381)](https://github.com/PennyLaneAI/catalyst/pull/381)

  - The `DeviceOp` definition in the Quantum MLIR dialect has been updated to lower a tuple
    of device information `('lib', 'name', 'kwargs')` to a single device initialization call
    `__quantum__rt__device_init(int8_t *, int8_t *, int8_t *)`. This allows the runtime to initialize
    device instances without keeping partial information of the device
    [(#396)](https://github.com/PennyLaneAI/catalyst/pull/396)

* The quantum adjoint compiler routine has been extended to support function calls that affect the
  quantum state within an adjoint region. Note that the function may only provide a single result
  consisting of the quantum register. By itself this provides no user-facing changes, but compiler
  pass developers may now generate quantum adjoint operations around a block of code containing
  function calls as well as quantum operations and control flow operations.
  [(#353)](https://github.com/PennyLaneAI/catalyst/pull/353)

* The allocation and deallocation operations in MLIR (`AllocOp`, `DeallocOp`) now follow simple
  value semantics for qubit register values, instead of modelling memory in the MLIR trait system.
  Similarly, the frontend generates proper value semantics by deallocating the final register value.

  The change enables functions at the MLIR level to accept and return quantum register values,
  which would otherwise not be correctly identified as aliases of existing register values by the
  bufferization system.
  [(#360)](https://github.com/PennyLaneAI/catalyst/pull/360)

<h3>Breaking changes</h3>

* Third party devices must now provide a configuration TOML file, in order to specify their
  supported operations, measurements, and features for Catalyst compatibility. For more information
  please visit the [Custom Devices](https://docs.pennylane.ai/projects/catalyst/en/latest/dev/custom_devices.html) section in our documentation.
  [(#369)](https://github.com/PennyLaneAI/catalyst/pull/369)

<h3>Bug fixes</h3>

* Resolves a bug in the compiler's differentiation engine that results in a segmentation fault
  when [attempting to differentiate non-differentiable quantum operations](https://github.com/PennyLaneAI/catalyst/issues/384).
  The fix ensures that all existing quantum operation types are removed during gradient passes that
  extract classical code from a QNode function. It also adds a verification step that will raise an error
  if a gradient pass cannot successfully eliminate all quantum operations for such functions.
  [(#397)](https://github.com/PennyLaneAI/catalyst/issues/397)

* Resolves a bug that caused unpredictable behaviour when printing string values with
  the `debug.print` function. The issue was caused by non-null-terminated strings.
  [(#418)](https://github.com/PennyLaneAI/catalyst/pull/418)

<h3>Contributors</h3>

This release contains contributions from (in alphabetical order):

Ali Asadi,
David Ittah,
Romain Moyard,
Sergei Mironov,
Erick Ochoa Lopez,
Shuli Shu.

# Release 0.3.2

<h3>New features</h3>

* The experimental AutoGraph feature now supports Python `while` loops, allowing native Python loops
  to be captured and compiled with Catalyst.
  [(#318)](https://github.com/PennyLaneAI/catalyst/pull/318)

  ```python
  dev = qml.device("lightning.qubit", wires=4)

  @qjit(autograph=True)
  @qml.qnode(dev)
  def circuit(n: int, x: float):
      i = 0

      while i < n:
          qml.RX(x, wires=i)
          i += 1

      return qml.expval(qml.PauliZ(0))
  ```

  ```pycon
  >>> circuit(4, 0.32)
  array(0.94923542)
  ```

  This feature extends the existing AutoGraph support for Python `for` loops and `if` statements
  introduced in v0.3. Note that TensorFlow must be installed for AutoGraph support.

  For more details, please see the
  [AutoGraph guide](https://docs.pennylane.ai/projects/catalyst/en/stable/dev/autograph.html).

* In addition to loops and conditional branches, AutoGraph now supports native Python `and`, `or`
  and `not` operators in Boolean expressions.
  [(#325)](https://github.com/PennyLaneAI/catalyst/pull/325)

  ```python
  dev = qml.device("lightning.qubit", wires=1)

  @qjit(autograph=True)
  @qml.qnode(dev)
  def circuit(x: float):

      if x >= 0 and x < jnp.pi:
          qml.RX(x, wires=0)

      return qml.probs()
  ```

  ```pycon
  >>> circuit(0.43)
  array([0.95448287, 0.04551713])
  >>> circuit(4.54)
  array([1., 0.])
  ```

  Note that logical Boolean operators will only be captured by AutoGraph if all
  operands are dynamic variables (that is, a value known only at runtime, such
  as a measurement result or function argument). For other use
  cases, it is recommended to use the `jax.numpy.logical_*` set of functions where
  appropriate.

* Debug compiled programs and print dynamic values at runtime with ``debug.print``
  [(#279)](https://github.com/PennyLaneAI/catalyst/pull/279)
  [(#356)](https://github.com/PennyLaneAI/catalyst/pull/356)

  You can now print arbitrary values from your running program, whether they are arrays, constants,
  strings, or abitrary Python objects. Note that while non-array Python objects
  *will* be printed at runtime, their string representation is captured at
  compile time, and thus will always be the same regardless of program inputs.
  The output for arrays optionally includes a descriptor for how the data is stored in memory
  ("memref").

  ```python
  @qjit
  def func(x: float):
      debug.print(x, memref=True)
      debug.print("exit")
  ```

  ```pycon
  >>> func(jnp.array(0.43))
  MemRef: base@ = 0x5629ff2b6680 rank = 0 offset = 0 sizes = [] strides = [] data =
  0.43
  exit
  ```

* Catalyst now officially supports macOS X86_64 devices, with macOS binary wheels
  available for both AARCH64 and X86_64.
  [(#347)](https://github.com/PennyLaneAI/catalyst/pull/347)
  [(#313)](https://github.com/PennyLaneAI/catalyst/pull/313)

* It is now possible to dynamically load third-party Catalyst compatible devices directly
  into a pre-installed Catalyst runtime on Linux.
  [(#327)](https://github.com/PennyLaneAI/catalyst/pull/327)

  To take advantage of this, third-party devices must implement the `Catalyst::Runtime::QuantumDevice`
  interface, in addition to defining the following method:

  ```cpp
  extern "C" Catalyst::Runtime::QuantumDevice*
  getCustomDevice() { return new CustomDevice(); }
  ```

  This support can also be integrated into existing PennyLane Python devices that inherit from
  the `QuantumDevice` class, by defining the `get_c_interface` static method.

  For more details, see the
  [custom devices documentation](https://docs.pennylane.ai/projects/catalyst/en/stable/dev/custom_devices.html).

<h3>Improvements</h3>

* Return values of conditional functions no longer need to be of exactly the same type.
  Type promotion is automatically applied to branch return values if their types don't match.
  [(#333)](https://github.com/PennyLaneAI/catalyst/pull/333)

  ```python
  @qjit
  def func(i: int, f: float):

      @cond(i < 3)
      def cond_fn():
          return i

      @cond_fn.otherwise
      def otherwise():
          return f

      return cond_fn()
  ```

  ```pycon
  >>> func(1, 4.0)
  array(1.0)
  ```

  Automatic type promotion across conditional branches also works with AutoGraph:

  ```python
  @qjit(autograph=True)
  def func(i: int, f: float):

      if i < 3:
          i = i
      else:
          i = f

      return i
  ```

  ```pycon
  >>> func(1, 4.0)
  array(1.0)
  ```

* AutoGraph now supports converting functions even when they are invoked through functional wrappers such
  as `adjoint`, `ctrl`, `grad`, `jacobian`, etc.
  [(#336)](https://github.com/PennyLaneAI/catalyst/pull/336)

  For example, the following should now succeed:

  ```python
  def inner(n):
    for i in range(n):
      qml.T(i)

  @qjit(autograph=True)
  @qml.qnode(dev)
  def f(n: int):
      adjoint(inner)(n)
      return qml.state()
  ```

* To prepare for Catalyst's frontend being integrated with PennyLane, the appropriate plugin entry point
  interface has been added to Catalyst.
  [(#331)](https://github.com/PennyLaneAI/catalyst/pull/331)

  For any compiler packages seeking to be registered in PennyLane, the `entry_points`
  metadata under the the group name `pennylane.compilers` must be added, with the following entry points:

  - `context`: Path to the compilation evaluation context manager. This context manager should have
    the method `context.is_tracing()`, which returns True if called within a program that is being
    traced or captured.

  - `ops`: Path to the compiler operations module. This operations module may contain compiler
    specific versions of PennyLane operations. Within a JIT context, PennyLane operations may
    dispatch to these.

  - `qjit`: Path to the JIT compiler decorator provided by the compiler. This decorator should have
    the signature `qjit(fn, *args, **kwargs)`, where `fn` is the function to be compiled.

* The compiler driver diagnostic output has been improved, and now includes failing IR as well as
  the names of failing passes.
  [(#349)](https://github.com/PennyLaneAI/catalyst/pull/349)

* The scatter operation in the Catalyst dialect now uses an SCF for loop to avoid ballooning
  the compiled code.
  [(#307)](https://github.com/PennyLaneAI/catalyst/pull/307)

* The `CopyGlobalMemRefPass` pass of our MLIR processing pipeline now supports
  dynamically shaped arrays.
  [(#348)](https://github.com/PennyLaneAI/catalyst/pull/348)

* The Catalyst utility dialect is now included in the Catalyst MLIR C-API.
  [(#345)](https://github.com/PennyLaneAI/catalyst/pull/345)

* Fix an issue with the AutoGraph conversion system that would prevent the fallback to Python from
  working correctly in certain instances.
  [(#352)](https://github.com/PennyLaneAI/catalyst/pull/352)

  The following type of code is now supported:

  ```python
  @qjit(autograph=True)
  def f():
    l = jnp.array([1, 2])
    for _ in range(2):
        l = jnp.kron(l, l)
    return l
  ```

* Catalyst now supports `jax.numpy.polyfit` inside a qjitted function.
  [(#367)](https://github.com/PennyLaneAI/catalyst/pull/367/)

* Catalyst now supports custom calls (including the one from HLO). We added support in MLIR (operation, bufferization
  and lowering). In the `lib_custom_calls`, developers then implement their custom calls and use external functions
  directly (e.g. Lapack). The OpenBlas library is taken from Scipy and linked in Catalyst, therefore any function from
  it can be used.
  [(#367)](https://github.com/PennyLaneAI/catalyst/pull/367/)

<h3>Breaking changes</h3>

* The axis ordering for `catalyst.jacobian` is updated to match `jax.jacobian`. Assuming we have
  parameters of shape `[a,b]` and results of shape `[c,d]`, the returned Jacobian will now have
  shape `[c, d, a, b]` instead of `[a, b, c, d]`.
  [(#283)](https://github.com/PennyLaneAI/catalyst/pull/283)

<h3>Bug fixes</h3>

* An upstream change in the PennyLane-Lightning project was addressed to prevent compilation issues
  in the `StateVectorLQubitDynamic` class in the runtime.
  The issue was introduced in [#499](https://github.com/PennyLaneAI/pennylane-lightning/pull/499).
  [(#322)](https://github.com/PennyLaneAI/catalyst/pull/322)

* The `requirements.txt` file to build Catalyst from source has been updated with a minimum pip
  version, `>=22.3`. Previous versions of pip are unable to perform editable installs when the
  system-wide site-packages are read-only, even when the `--user` flag is provided.
  [(#311)](https://github.com/PennyLaneAI/catalyst/pull/311)

* The frontend has been updated to make it compatible with PennyLane `MeasurementProcess` objects
  now being PyTrees in PennyLane version 0.33.
  [(#315)](https://github.com/PennyLaneAI/catalyst/pull/315)

<h3>Contributors</h3>

This release contains contributions from (in alphabetical order):

Ali Asadi,
David Ittah,
Sergei Mironov,
Romain Moyard,
Erick Ochoa Lopez.

# Release 0.3.1

<h3>New features</h3>

* The experimental AutoGraph feature, now supports Python `for` loops, allowing native Python loops
  to be captured and compiled with Catalyst.
  [(#258)](https://github.com/PennyLaneAI/catalyst/pull/258)

  ```python
  dev = qml.device("lightning.qubit", wires=n)

  @qjit(autograph=True)
  @qml.qnode(dev)
  def f(n):
      for i in range(n):
          qml.Hadamard(wires=i)

      return qml.expval(qml.PauliZ(0))
  ```

  This feature extends the existing AutoGraph support for Python `if` statements introduced in v0.3.
  Note that TensorFlow must be installed for AutoGraph support.

* The quantum control operation can now be used in conjunction with Catalyst control flow, such as
  loops and conditionals, via the new `catalyst.ctrl` function.
  [(#282)](https://github.com/PennyLaneAI/catalyst/pull/282)

  Similar in behaviour to the `qml.ctrl` control modifier from PennyLane, `catalyst.ctrl` can
  additionally wrap around quantum functions which contain control flow, such as the Catalyst
  `cond`, `for_loop`, and `while_loop` primitives.

  ```python
  @qjit
  @qml.qnode(qml.device("lightning.qubit", wires=4))
  def circuit(x):

      @for_loop(0, 3, 1)
      def repeat_rx(i):
          qml.RX(x / 2, wires=i)

      catalyst.ctrl(repeat_rx, control=3)()

      return qml.expval(qml.PauliZ(0))
  ```

  ```pycon
  >>> circuit(0.2)
  array(1.)
  ```

* Catalyst now supports JAX's `array.at[index]` notation for array element assignment and updating.
  [(#273)](https://github.com/PennyLaneAI/catalyst/pull/273)

  ```python
  @qjit
  def add_multiply(l: jax.core.ShapedArray((3,), dtype=float), idx: int):
      res = l.at[idx].multiply(3)
      res2 = l.at[idx].add(2)
      return res + res2

  res = add_multiply(jnp.array([0, 1, 2]), 2)
  ```

  ```pycon
  >>> res
  [0, 2, 10]
  ```

  For more details on available methods, see the
  [JAX documentation](https://jax.readthedocs.io/en/latest/_autosummary/jax.numpy.ndarray.at.html).

<h3>Improvements</h3>

* The Lightning backend device has been updated to work with the new PL-Lightning monorepo.
  [(#259)](https://github.com/PennyLaneAI/catalyst/pull/259)
  [(#277)](https://github.com/PennyLaneAI/catalyst/pull/277)

* A new compiler driver has been implemented in C++. This improves compile-time performance by
  avoiding *round-tripping*, which is when the entire program being compiled is dumped to
  a textual form and re-parsed by another tool.

  This is also a requirement for providing custom metadata at the LLVM level, which is
  necessary for better integration with tools like Enzyme. Finally, this makes it more natural
  to improve error messages originating from C++ when compared to the prior subprocess-based
  approach.
  [(#216)](https://github.com/PennyLaneAI/catalyst/pull/216)

* Support the `braket.devices.Devices` enum class and `s3_destination_folder`
  device options for AWS Braket remote devices.
  [(#278)](https://github.com/PennyLaneAI/catalyst/pull/278)

* Improvements have been made to the build process, including avoiding unnecessary processes such
  as removing `opt` and downloading the wheel.
  [(#298)](https://github.com/PennyLaneAI/catalyst/pull/298)

* Remove a linker warning about duplicate `rpath`s when Catalyst wheels are installed on macOS.
  [(#314)](https://github.com/PennyLaneAI/catalyst/pull/314)

<h3>Bug fixes</h3>

* Fix incompatibilities with GCC on Linux introduced in v0.3.0 when compiling user programs.
  Due to these, Catalyst v0.3.0 only works when clang is installed in the user environment.

  - Resolve an issue with an empty linker flag, causing `ld` to error.
    [(#276)](https://github.com/PennyLaneAI/catalyst/pull/276)

  - Resolve an issue with undefined symbols provided the Catalyst runtime.
    [(#316)](https://github.com/PennyLaneAI/catalyst/pull/316)

* Remove undocumented package dependency on the zlib/zstd compression library.
  [(#308)](https://github.com/PennyLaneAI/catalyst/pull/308)

* Fix filesystem issue when compiling multiple functions with the same name and
  `keep_intermediate=True`.
  [(#306)](https://github.com/PennyLaneAI/catalyst/pull/306)

* Add support for applying the `adjoint` operation to `QubitUnitary` gates.
  `QubitUnitary` was not able to be `adjoint`ed when the variable holding the unitary matrix might
  change. This can happen, for instance, inside of a for loop.
  To solve this issue, the unitary matrix gets stored in the array list via push and pops.
  The unitary matrix is later reconstructed from the array list and `QubitUnitary` can be executed
  in the `adjoint`ed context.
  [(#304)](https://github.com/PennyLaneAI/catalyst/pull/304)
  [(#310)](https://github.com/PennyLaneAI/catalyst/pull/310)

<h3>Contributors</h3>

This release contains contributions from (in alphabetical order):

Ali Asadi,
David Ittah,
Erick Ochoa Lopez,
Jacob Mai Peng,
Sergei Mironov,
Romain Moyard.

# Release 0.3.0

<h3>New features</h3>

* Catalyst now officially supports macOS ARM devices, such as Apple M1/M2 machines,
  with macOS binary wheels available on PyPI. For more details on the changes involved to support
  macOS, please see the improvements section.
  [(#229)](https://github.com/PennyLaneAI/catalyst/pull/230)
  [(#232)](https://github.com/PennyLaneAI/catalyst/pull/232)
  [(#233)](https://github.com/PennyLaneAI/catalyst/pull/233)
  [(#234)](https://github.com/PennyLaneAI/catalyst/pull/234)

* Write Catalyst-compatible programs with native Python conditional statements.
  [(#235)](https://github.com/PennyLaneAI/catalyst/pull/235)

  AutoGraph is a new, experimental, feature that automatically converts Python conditional
  statements like `if`, `else`, and `elif`, into their equivalent functional forms provided by
  Catalyst (such as `catalyst.cond`).

  This feature is currently opt-in, and requires setting the `autograph=True` flag in the `qjit`
  decorator:

  ```python
  dev = qml.device("lightning.qubit", wires=1)

  @qjit(autograph=True)
  @qml.qnode(dev)
  def f(x):
      if x < 0.5:
          qml.RY(jnp.sin(x), wires=0)
      else:
          qml.RX(jnp.cos(x), wires=0)

      return qml.expval(qml.PauliZ(0))
  ```

  The implementation is based on the AutoGraph module from TensorFlow, and requires a working
  TensorFlow installation be available. In addition, Python loops (`for` and `while`) are not
  yet supported, and do not work in AutoGraph mode.

  Note that there are some caveats when using this feature especially around the use of global
  variables or object mutation inside of methods. A functional style is always recommended when
  using `qjit` or AutoGraph.

* The quantum adjoint operation can now be used in conjunction with Catalyst control flow, such as
  loops and conditionals. For this purpose a new instruction, `catalyst.adjoint`, has been added.
  [(#220)](https://github.com/PennyLaneAI/catalyst/pull/220)

  `catalyst.adjoint` can wrap around quantum functions which contain the Catalyst `cond`,
  `for_loop`, and `while_loop` primitives. Previously, the usage of `qml.adjoint` on functions with
  these primitives would result in decomposition errors. Note that a future release of Catalyst will
  merge the behaviour of `catalyst.adjoint` into `qml.adjoint` for convenience.

  ```python
  dev = qml.device("lightning.qubit", wires=3)

  @qjit
  @qml.qnode(dev)
  def circuit(x):

      @for_loop(0, 3, 1)
      def repeat_rx(i):
          qml.RX(x / 2, wires=i)

      adjoint(repeat_rx)()

      return qml.expval(qml.PauliZ(0))
  ```

  ```pycon
  >>> circuit(0.2)
  array(0.99500417)
  ```

  Additionally, the ability to natively represent the adjoint construct in Catalyst's program
  representation (IR) was added.

* QJIT-compiled programs now support (nested) container types as inputs and outputs of compiled
  functions. This includes lists and dictionaries, as well as any data structure implementing the
  [PyTree protocol](https://jax.readthedocs.io/en/latest/pytrees.html).
  [(#215)](https://github.com/PennyLaneAI/catalyst/pull/215)
  [(#221)](https://github.com/PennyLaneAI/catalyst/pull/221)

  For example, a program that accepts and returns a mix of dictionaries, lists, and tuples:

  ```python
  @qjit
  def workflow(params1, params2):
      res1 = params1["a"][0][0] + params2[1]
      return {"y1": jnp.sin(res1), "y2": jnp.cos(res1)}
  ```

  ```pycon
  >>> params1 = {"a": [[0.1], 0.2]}
  >>> params2 = (0.6, 0.8)
  >>> workflow(params1, params2)
  array(0.78332691)
  ```

* Compile-time backpropagation of arbitrary hybrid programs is now supported, via integration with
  [Enzyme AD](https://enzyme.mit.edu/).
  [(#158)](https://github.com/PennyLaneAI/catalyst/pull/158)
  [(#193)](https://github.com/PennyLaneAI/catalyst/pull/193)
  [(#224)](https://github.com/PennyLaneAI/catalyst/pull/224)
  [(#225)](https://github.com/PennyLaneAI/catalyst/pull/225)
  [(#239)](https://github.com/PennyLaneAI/catalyst/pull/239)
  [(#244)](https://github.com/PennyLaneAI/catalyst/pull/244)

  This allows `catalyst.grad` to differentiate hybrid functions that contain both classical
  pre-processing (inside & outside of QNodes), QNodes, as well as classical post-processing
  (outside of QNodes) via a combination of backpropagation and quantum gradient methods.

  The new default for the differentiation `method` attribute in `catalyst.grad` has been changed to
  `"auto"`, which performs Enzyme-based reverse mode AD on classical code, in conjunction with the
  quantum `diff_method` specified on each QNode:

  ```python
  dev = qml.device("lightning.qubit", wires=1)

  @qml.qnode(dev, diff_method="parameter-shift")
  def circuit(theta):
      qml.RX(jnp.exp(theta ** 2) / jnp.cos(theta / 4), wires=0)
      return qml.expval(qml.PauliZ(wires=0))
  ```

  ```pycon
  >>> grad = qjit(catalyst.grad(circuit, method="auto"))
  >>> grad(jnp.pi)
  array(0.05938718)
  ```

  The reworked differentiation pipeline means you can now compute exact derivatives of programs with
  both classical pre- and post-processing, as shown below:

  ```python
  @qml.qnode(qml.device("lightning.qubit", wires=1), diff_method="adjoint")
  def circuit(theta):
      qml.RX(jnp.exp(theta ** 2) / jnp.cos(theta / 4), wires=0)
      return qml.expval(qml.PauliZ(wires=0))

  def loss(theta):
      return jnp.pi / jnp.tanh(circuit(theta))

  @qjit
  def grad_loss(theta):
      return catalyst.grad(loss)(theta)
  ```

  ```pycon
  >>> grad_loss(1.0)
  array(-1.90958669)
  ```

  You can also use multiple QNodes with different differentiation methods:

  ```python
  @qml.qnode(qml.device("lightning.qubit", wires=1), diff_method="parameter-shift")
  def circuit_A(params):
      qml.RX(jnp.exp(params[0] ** 2) / jnp.cos(params[1] / 4), wires=0)
      return qml.probs()

  @qml.qnode(qml.device("lightning.qubit", wires=1), diff_method="adjoint")
  def circuit_B(params):
      qml.RX(jnp.exp(params[1] ** 2) / jnp.cos(params[0] / 4), wires=0)
      return qml.expval(qml.PauliZ(wires=0))

  def loss(params):
      return jnp.prod(circuit_A(params)) + circuit_B(params)

  @qjit
  def grad_loss(theta):
      return catalyst.grad(loss)(theta)
  ```

  ```pycon
  >>> grad_loss(jnp.array([1.0, 2.0]))
  array([ 0.57367285, 44.4911605 ])
  ```

  And you can differentiate purely classical functions as well:

  ```python
  def square(x: float):
      return x ** 2

  @qjit
  def dsquare(x: float):
      return catalyst.grad(square)(x)
  ```

  ```pycon
  >>> dsquare(2.3)
  array(4.6)
  ```

  Note that the current implementation of reverse mode AD is restricted to 1st order derivatives,
  but you can still use `catalyst.grad(method="fd")` is still available to perform a finite
  differences approximation of _any_ differentiable function.

* Add support for the new PennyLane arithmetic operators.
  [(#250)](https://github.com/PennyLaneAI/catalyst/pull/250)

  PennyLane is in the process of replacing `Hamiltonian` and `Tensor` observables with a set of
  general arithmetic operators. These consist of
  [Prod](https://docs.pennylane.ai/en/stable/code/api/pennylane.ops.op_math.Prod.html),
  [Sum](https://docs.pennylane.ai/en/stable/code/api/pennylane.ops.op_math.Sum.html) and
  [SProd](https://docs.pennylane.ai/en/stable/code/api/pennylane.ops.op_math.SProd.html).

  By default, using dunder methods (eg. `+`, `-`, `@`, `*`) to combine
  operators with scalars or other operators will create `Hamiltonian` and
  `Tensor` objects. However, these two methods will be deprecated in coming
  releases of PennyLane.

  To enable the new arithmetic operators, one can use `Prod`, `Sum`, and
  `Sprod` directly or activate them by calling [enable_new_opmath](https://docs.pennylane.ai/en/stable/code/api/pennylane.operation.enable_new_opmath.html)
  at the beginning of your PennyLane program.

  ``` python
  dev = qml.device("lightning.qubit", wires=2)

  @qjit
  @qml.qnode(dev)
  def circuit(x: float, y: float):
      qml.RX(x, wires=0)
      qml.RX(y, wires=1)
      qml.CNOT(wires=[0, 1])
      return qml.expval(0.2 * qml.PauliX(wires=0) - 0.4 * qml.PauliY(wires=1))
  ```

  ```pycon
  >>> qml.operation.enable_new_opmath()
  >>> qml.operation.active_new_opmath()
  True
  >>> circuit(np.pi / 4, np.pi / 2)
  array(0.28284271)
  ```

<h3>Improvements</h3>

* Better support for Hamiltonian observables:

  - Allow Hamiltonian observables with integer coefficients.
    [(#248)](https://github.com/PennyLaneAI/catalyst/pull/248)

    For example, compiling the following circuit wasn't previously allowed, but is
    now supported in Catalyst:

    ```python
    dev = qml.device("lightning.qubit", wires=2)

    @qjit
    @qml.qnode(dev)
    def circuit(x: float, y: float):
        qml.RX(x, wires=0)
        qml.RY(y, wires=1)

        coeffs = [1, 2]
        obs = [qml.PauliZ(0), qml.PauliZ(1)]
        return qml.expval(qml.Hamiltonian(coeffs, obs))
    ```

  - Allow nested Hamiltonian observables.
    [(#255)](https://github.com/PennyLaneAI/catalyst/pull/255)

    ```python
    @qjit
    @qml.qnode(qml.device("lightning.qubit", wires=3))
    def circuit(x, y, coeffs1, coeffs2):
        qml.RX(x, wires=0)
        qml.RX(y, wires=1)
        qml.RY(x + y, wires=2)

        obs = [
            qml.PauliX(0) @ qml.PauliZ(1),
            qml.Hamiltonian(coeffs1, [qml.PauliZ(0) @ qml.Hadamard(2)]),
        ]

        return qml.var(qml.Hamiltonian(coeffs2, obs))
    ```

* Various performance improvements:

  - The execution and compile time of programs has been reduced, by generating more efficient code
    and avoiding unnecessary optimizations. Specifically, a scalarization procedure was added to the
    MLIR pass pipeline, and LLVM IR compilation is now invoked with optimization level 0.
    [(#217)](https://github.com/PennyLaneAI/catalyst/pull/217)

  - The execution time of compiled functions has been improved in the frontend.
    [(#213)](https://github.com/PennyLaneAI/catalyst/pull/213)

    Specifically, the following changes have been made, which leads to a small but measurable
    improvement when using larger matrices as inputs, or functions with many inputs:

    + only loading the user program library once per compilation,
    + generating return value types only once per compilation,
    + avoiding unnecessary type promotion, and
    + avoiding unnecessary array copies.

  - Peak memory utilization of a JIT compiled program has been reduced, by allowing tensors to be
    scheduled for deallocation. Previously, the tensors were not deallocated until the end of the
    call to the JIT compiled function.
    [(#201)](https://github.com/PennyLaneAI/catalyst/pull/201)

* Various improvements have been made to enable Catalyst to compile on macOS:

  - Remove unnecessary `reinterpret_cast` from `ObsManager`. Removal of
    these `reinterpret_cast` allows compilation of the runtime to succeed
    in macOS. macOS uses an ILP32 mode for Aarch64 where they use the full 64
    bit mode but with 32 bit Integer, Long, and Pointers. This patch also
    changes a test file to prevent a mismatch in machines which compile using
    ILP32 mode.
    [(#229)](https://github.com/PennyLaneAI/catalyst/pull/230)

  - Allow runtime to be compiled on macOS. Substitute `nproc` with a call to
    `os.cpu_count()` and use correct flags for `ld.64`.
    [(#232)](https://github.com/PennyLaneAI/catalyst/pull/232)

  - Improve portability on the frontend to be available on macOS. Use
    `.dylib`, remove unnecessary flags, and address behaviour difference in
    flags.
    [(#233)](https://github.com/PennyLaneAI/catalyst/pull/233)

  - Small compatibility changes in order for all integration tests to succeed
    on macOS.
    [(#234)](https://github.com/PennyLaneAI/catalyst/pull/234)

* Dialects can compile with older versions of clang by avoiding type mismatches.
  [(#228)](https://github.com/PennyLaneAI/catalyst/pull/228)

* The runtime is now built against `qir-stdlib` pre-build artifacts.
  [(#236)](https://github.com/PennyLaneAI/catalyst/pull/236)

* Small improvements have been made to the CI/CD, including fixing the Enzyme
  cache, generalize caches to other operating systems, fix build wheel
  recipe, and remove references to QIR in runtime's Makefile.
  [(#243)](https://github.com/PennyLaneAI/catalyst/pull/243)
  [(#247)](https://github.com/PennyLaneAI/catalyst/pull/247)


<h3>Breaking changes</h3>

* Support for Python 3.8 has been removed.
  [(#231)](https://github.com/PennyLaneAI/catalyst/pull/231)

* The default differentiation method on ``grad`` and ``jacobian`` is reverse-mode
  automatic differentiation instead of finite differences. When a QNode does not have a
  ``diff_method`` specified, it will default to using the parameter shift method instead of
  finite-differences.
  [(#244)](https://github.com/PennyLaneAI/catalyst/pull/244)
  [(#271)](https://github.com/PennyLaneAI/catalyst/pull/271)

* The JAX version used by Catalyst has been updated to `v0.4.14`, the minimum PennyLane version
  required is now `v0.32`.
  [(#264)](https://github.com/PennyLaneAI/catalyst/pull/264)

* Due to the change allowing Python container objects as inputs to QJIT-compiled functions, Python
  lists are no longer automatically converted to JAX arrays.
  [(#231)](https://github.com/PennyLaneAI/catalyst/pull/231)

  This means that indexing on lists when the index is not static will cause a
  `TracerIntegerConversionError`, consistent with JAX's behaviour.

  That is, the following example is no longer support:

  ```python
  @qjit
  def f(x: list, index: int):
      return x[index]
  ```

  However, if the parameter `x` above is a JAX or NumPy array, the compilation will continue to
  succeed.

* The `catalyst.grad` function has been renamed to `catalyst.jacobian` and supports differentiation
  of functions that return multiple or non-scalar outputs. A new `catalyst.grad` function has been
  added that enforces that it is differentiating a function with a single scalar return value.
  [(#254)](https://github.com/PennyLaneAI/catalyst/pull/254)

<h3>Bug fixes</h3>

* Fixed an issue preventing the differentiation of `qml.probs` with the parameter-shift method.
  [(#211)](https://github.com/PennyLaneAI/catalyst/pull/211)

* Fixed the incorrect return value data-type with functions returning `qml.counts`.
  [(#221)](https://github.com/PennyLaneAI/catalyst/pull/221)

* Fix segmentation fault when differentiating a function where a quantum measurement is used
  multiple times by the same operation.
  [(#242)](https://github.com/PennyLaneAI/catalyst/pull/242)

<h3>Contributors</h3>

This release contains contributions from (in alphabetical order):

Ali Asadi,
David Ittah,
Erick Ochoa Lopez,
Jacob Mai Peng,
Romain Moyard,
Sergei Mironov.


# Release 0.2.1

<h3>Bug fixes</h3>

* Add missing OpenQASM backend in binary distribution, which relies on the latest version of the
  AWS Braket plugin for PennyLane to resolve dependency issues between the plugin, Catalyst, and
  PennyLane. The Lightning-Kokkos backend with Serial and OpenMP modes is also added to the binary
  distribution.
  [#198](https://github.com/PennyLaneAI/catalyst/pull/198)

* Return a list of decompositions when calling the decomposition method for control operations.
  This allows Catalyst to be compatible with upstream PennyLane.
  [#241](https://github.com/PennyLaneAI/catalyst/pull/241)

<h3>Improvements</h3>

* When using OpenQASM-based devices the string representation of the circuit is printed on
  exception.
  [#199](https://github.com/PennyLaneAI/catalyst/pull/199)

* Use ``pybind11::module`` interface library instead of ``pybind11::embed`` in the runtime for
  OpenQasm backend to avoid linking to the python library at compile time.
  [#200](https://github.com/PennyLaneAI/catalyst/pull/200)

<h3>Contributors</h3>

This release contains contributions from (in alphabetical order):

Ali Asadi,
David Ittah.

# Release 0.2.0

<h3>New features</h3>

* Catalyst programs can now be used inside of a larger JAX workflow which uses
  JIT compilation, automatic differentiation, and other JAX transforms.
  [#96](https://github.com/PennyLaneAI/catalyst/pull/96)
  [#123](https://github.com/PennyLaneAI/catalyst/pull/123)
  [#167](https://github.com/PennyLaneAI/catalyst/pull/167)
  [#192](https://github.com/PennyLaneAI/catalyst/pull/192)

  For example, call a Catalyst qjit-compiled function from within a JAX jit-compiled
  function:

  ```python
  dev = qml.device("lightning.qubit", wires=1)

  @qjit
  @qml.qnode(dev)
  def circuit(x):
      qml.RX(jnp.pi * x[0], wires=0)
      qml.RY(x[1] ** 2, wires=0)
      qml.RX(x[1] * x[2], wires=0)
      return qml.probs(wires=0)

  @jax.jit
  def cost_fn(weights):
      x = jnp.sin(weights)
      return jnp.sum(jnp.cos(circuit(x)) ** 2)
  ```

  ```pycon
  >>> cost_fn(jnp.array([0.1, 0.2, 0.3]))
  Array(1.32269195, dtype=float64)
  ```

  Catalyst-compiled functions can now also be automatically differentiated
  via JAX, both in forward and reverse mode to first-order,

  ```pycon
  >>> jax.grad(cost_fn)(jnp.array([0.1, 0.2, 0.3]))
  Array([0.49249037, 0.05197949, 0.02991883], dtype=float64)
  ```

  as well as vectorized using `jax.vmap`:

  ```pycon
  >>> jax.vmap(cost_fn)(jnp.array([[0.1, 0.2, 0.3], [0.4, 0.5, 0.6]]))
  Array([1.32269195, 1.53905377], dtype=float64)
  ```

  In particular, this allows for a reduction in boilerplate when using
  JAX-compatible optimizers such as `jaxopt`:

  ```pycon
  >>> opt = jaxopt.GradientDescent(cost_fn)
  >>> params = jnp.array([0.1, 0.2, 0.3])
  >>> (final_params, _) = jax.jit(opt.run)(params)
  >>> final_params
  Array([-0.00320799,  0.03475223,  0.29362844], dtype=float64)
  ```

  Note that, in general, best performance will be seen when the Catalyst
  `@qjit` decorator is used to JIT the entire hybrid workflow. However, there
  may be cases where you may want to delegate only the quantum part of your
  workflow to Catalyst, and let JAX handle classical components (for example,
  due to missing a feature or compatibility issue in Catalyst).

* Support for Amazon Braket devices provided via the PennyLane-Braket plugin.
  [#118](https://github.com/PennyLaneAI/catalyst/pull/118)
  [#139](https://github.com/PennyLaneAI/catalyst/pull/139)
  [#179](https://github.com/PennyLaneAI/catalyst/pull/179)
  [#180](https://github.com/PennyLaneAI/catalyst/pull/180)

  This enables quantum subprograms within a JIT-compiled Catalyst workflow to
  execute on Braket simulator and hardware devices, including remote
  cloud-based simulators such as SV1.

  ```python
  def circuit(x, y):
      qml.RX(y * x, wires=0)
      qml.RX(x * 2, wires=1)
      return qml.expval(qml.PauliY(0) @ qml.PauliZ(1))

  @qjit
  def workflow(x: float, y: float):
      device = qml.device("braket.local.qubit", backend="braket_sv", wires=2)
      g = qml.qnode(device)(circuit)
      h = catalyst.grad(g)
      return h(x, y)

  workflow(1.0, 2.0)
  ```

  For a list of available devices, please see the [PennyLane-Braket](https://amazon-braket-pennylane-plugin-python.readthedocs.io/en/latest/)
  documentation.

  Internally, the quantum instructions are generating OpenQASM3 kernels at
  runtime; these are then executed on both local (`braket.local.qubit`) and
  remote (`braket.aws.qubit`) devices backed by Amazon Braket Python SDK,

  with measurement results then propagated back to the frontend.

  Note that at initial release, not all Catalyst features are supported with Braket.
  In particular, dynamic circuit features, such as mid-circuit measurements, will
  not work with Braket devices.

* Catalyst conditional functions defined via `@catalyst.cond` now support an arbitrary
  number of 'else if' chains.
  [#104](https://github.com/PennyLaneAI/catalyst/pull/104)

  ```python
  dev = qml.device("lightning.qubit", wires=1)

  @qjit
  @qml.qnode(dev)
  def circuit(x):

      @catalyst.cond(x > 2.7)
      def cond_fn():
          qml.RX(x, wires=0)

      @cond_fn.else_if(x > 1.4)
      def cond_elif():
          qml.RY(x, wires=0)

      @cond_fn.otherwise
      def cond_else():
          qml.RX(x ** 2, wires=0)

      cond_fn()

      return qml.probs(wires=0)
  ```

* Iterating in reverse is now supported with constant negative step sizes via `catalyst.for_loop`.
  [#129](https://github.com/PennyLaneAI/catalyst/pull/129)

  ```python
  dev = qml.device("lightning.qubit", wires=1)

  @qjit
  @qml.qnode(dev)
  def circuit(n):

      @catalyst.for_loop(n, 0, -1)
      def loop_fn(_):
          qml.PauliX(0)

      loop_fn()
      return measure(0)
  ```

* Additional gradient transforms for computing the vector-Jacobian product (VJP)
  and Jacobian-vector product (JVP) are now available in Catalyst.
  [#98](https://github.com/PennyLaneAI/catalyst/pull/98)

  Use `catalyst.vjp` to compute the forward-pass value and VJP:

  ```python
  @qjit
  def vjp(params, cotangent):
      def f(x):
          y = [jnp.sin(x[0]), x[1] ** 2, x[0] * x[1]]
          return jnp.stack(y)

      return catalyst.vjp(f, [params], [cotangent])
  ```

  ```pycon
  >>> x = jnp.array([0.1, 0.2])
  >>> dy = jnp.array([-0.5, 0.1, 0.3])
  >>> vjp(x, dy)
  [array([0.09983342, 0.04      , 0.02      ]),
   array([-0.43750208,  0.07000001])]
  ```

  Use `catalyst.jvp` to compute the forward-pass value and JVP:

  ```python
  @qjit
  def jvp(params, tangent):
      def f(x):
          y = [jnp.sin(x[0]), x[1] ** 2, x[0] * x[1]]
          return jnp.stack(y)

      return catalyst.jvp(f, [params], [tangent])
  ```

  ```pycon
  >>> x = jnp.array([0.1, 0.2])
  >>> tangent = jnp.array([0.3, 0.6])
  >>> jvp(x, tangent)
  [array([0.09983342, 0.04      , 0.02      ]),
   array([0.29850125, 0.24000006, 0.12      ])]
  ```

* Support for multiple backend devices within a single qjit-compiled function
  is now available.
  [#86](https://github.com/PennyLaneAI/catalyst/pull/86)
  [#89](https://github.com/PennyLaneAI/catalyst/pull/89)

  For example, if you compile the Catalyst runtime
  with `lightning.kokkos` support (via the compilation flag
  `ENABLE_LIGHTNING_KOKKOS=ON`), you can use `lightning.qubit` and
  `lightning.kokkos` within a singular workflow:

  ```python
  dev1 = qml.device("lightning.qubit", wires=1)
  dev2 = qml.device("lightning.kokkos", wires=1)

  @qml.qnode(dev1)
  def circuit1(x):
      qml.RX(jnp.pi * x[0], wires=0)
      qml.RY(x[1] ** 2, wires=0)
      qml.RX(x[1] * x[2], wires=0)
      return qml.var(qml.PauliZ(0))

  @qml.qnode(dev2)
  def circuit2(x):

      @catalyst.cond(x > 2.7)
      def cond_fn():
          qml.RX(x, wires=0)

      @cond_fn.otherwise
      def cond_else():
          qml.RX(x ** 2, wires=0)

      cond_fn()

      return qml.probs(wires=0)

  @qjit
  def cost(x):
      return circuit2(circuit1(x))
  ```

  ```pycon
  >>> x = jnp.array([0.54, 0.31])
  >>> cost(x)
  array([0.80842369, 0.19157631])
  ```

* Support for returning the variance of Hamiltonians,
  Hermitian matrices, and Tensors via `qml.var` has been added.
  [#124](https://github.com/PennyLaneAI/catalyst/pull/124)

  ```python
  dev = qml.device("lightning.qubit", wires=2)

  @qjit
  @qml.qnode(dev)
  def circuit(x):
      qml.RX(jnp.pi * x[0], wires=0)
      qml.RY(x[1] ** 2, wires=1)
      qml.CNOT(wires=[0, 1])
      qml.RX(x[1] * x[2], wires=0)
      return qml.var(qml.PauliZ(0) @ qml.PauliX(1))
  ```

  ```pycon
  >>> x = jnp.array([0.54, 0.31])
  >>> circuit(x)
  array(0.98851544)
  ```

<h3>Breaking changes</h3>

* The `catalyst.grad` function now supports using the differentiation
  method defined on the QNode (via the `diff_method` argument) rather than
  applying a global differentiation method.
  [#163](https://github.com/PennyLaneAI/catalyst/pull/163)

  As part of this change, the `method` argument now accepts
  the following options:

  - `method="auto"`:  Quantum components of the hybrid function are
    differentiated according to the corresponding QNode `diff_method`, while
    the classical computation is differentiated using traditional auto-diff.

    With this strategy, Catalyst only currently supports QNodes with
    `diff_method="param-shift" and `diff_method="adjoint"`.

  - `method="fd"`: First-order finite-differences for the entire hybrid function.
    The `diff_method` argument for each QNode is ignored.

  This is an intermediate step towards differentiating functions that
  internally call multiple QNodes, and towards supporting differentiation of
  classical postprocessing.

<h3>Improvements</h3>

* Catalyst has been upgraded to work with JAX v0.4.13.
  [#143](https://github.com/PennyLaneAI/catalyst/pull/143)
  [#185](https://github.com/PennyLaneAI/catalyst/pull/185)

* Add a Backprop operation for using autodifferentiation (AD) at the LLVM
  level with Enzyme AD. The Backprop operations has a bufferization pattern
  and a lowering to LLVM.
  [#107](https://github.com/PennyLaneAI/catalyst/pull/107)
  [#116](https://github.com/PennyLaneAI/catalyst/pull/116)

* Error handling has been improved. The runtime now throws more descriptive
  and unified expressions for runtime errors and assertions.
  [#92](https://github.com/PennyLaneAI/catalyst/pull/92)

* In preparation for easier debugging, the compiler has been refactored to
  allow easy prototyping of new compilation pipelines.
  [#38](https://github.com/PennyLaneAI/catalyst/pull/38)

  In the future, this will allow the ability to generate MLIR or LLVM-IR by
  loading input from a string or file, rather than generating it from Python.

  As part of this refactor, the following changes were made:

  - Passes are now classes. This allows developers/users looking to change
    flags to inherit from these passes and change the flags.

  - Passes are now passed as arguments to the compiler. Custom passes can just
    be passed to the compiler as an argument, as long as they implement a run
    method which takes an input and the output of this method can be fed to
    the next pass.

* Improved Python compatibility by providing a stable signature for user
  generated functions.
  [#106](https://github.com/PennyLaneAI/catalyst/pull/106)

* Handle C++ exceptions without unwinding the whole stack.
  [#99](https://github.com/PennyLaneAI/catalyst/pull/99)

* Reduce the number of classical invocations by counting the number of gate parameters in
  the `argmap` function.
  [#136](https://github.com/PennyLaneAI/catalyst/pull/136)

  Prior to this, the computation of hybrid gradients executed all of the classical code
  being differentiated in a `pcount` function that solely counted the number of gate
  parameters in the quantum circuit. This was so `argmap` and other downstream
  functions could allocate memrefs large enough to store all gate parameters.

  Now, instead of counting the number of parameters separately, a dynamically-resizable
  array is used in the `argmap` function directly to store the gate parameters. This
  removes one invocation of all of the classical code being differentiated.

* Use Tablegen to define MLIR passes instead of C++ to reduce overhead of adding new passes.
  [#157](https://github.com/PennyLaneAI/catalyst/pull/157)

* Perform constant folding on wire indices for `quantum.insert` and `quantum.extract` ops,
  used when writing (resp. reading) qubits to (resp. from) quantum registers.
  [#161](https://github.com/PennyLaneAI/catalyst/pull/161)

* Represent known named observables as members of an MLIR Enum rather than a raw integer.
  This improves IR readability.
  [#165](https://github.com/PennyLaneAI/catalyst/pull/165)

<h3>Bug fixes</h3>

* Fix a bug in the mapping from logical to concrete qubits for mid-circuit measurements.
  [#80](https://github.com/PennyLaneAI/catalyst/pull/80)

* Fix a bug in the way gradient result type is inferred.
  [#84](https://github.com/PennyLaneAI/catalyst/pull/84)

* Fix a memory regression and reduce memory footprint by removing unnecessary
  temporary buffers.
  [#100](https://github.com/PennyLaneAI/catalyst/pull/100)

* Provide a new abstraction to the `QuantumDevice` interface in the runtime
  called `DataView`. C++ implementations of the interface can iterate
  through and directly store results into the `DataView` independent of the
  underlying memory layout. This can eliminate redundant buffer copies at the
  interface boundaries, which has been applied to existing devices.
  [#109](https://github.com/PennyLaneAI/catalyst/pull/109)

* Reduce memory utilization by transferring ownership of buffers from the
  runtime to Python instead of copying them. This includes adding a compiler
  pass that copies global buffers into the heap as global buffers cannot be
  transferred to Python.
  [#112](https://github.com/PennyLaneAI/catalyst/pull/112)

* Temporary fix of use-after-free and dependency of uninitialized memory.
  [#121](https://github.com/PennyLaneAI/catalyst/pull/121)

* Fix file renaming within pass pipelines.
  [#126](https://github.com/PennyLaneAI/catalyst/pull/126)

* Fix the issue with the `do_queue` deprecation warnings in PennyLane.
  [#146](https://github.com/PennyLaneAI/catalyst/pull/146)

* Fix the issue with gradients failing to work with hybrid functions that
  contain constant `jnp.array` objects. This will enable PennyLane operators
  that have data in the form of a `jnp.array`, such as a Hamiltonian, to be
  included in a qjit-compiled function.
  [#152](https://github.com/PennyLaneAI/catalyst/pull/152)

  An example of a newly supported workflow:

  ```python
  coeffs = jnp.array([0.1, 0.2])
  terms = [qml.PauliX(0) @ qml.PauliZ(1), qml.PauliZ(0)]
  H = qml.Hamiltonian(coeffs, terms)

  @qjit
  @qml.qnode(qml.device("lightning.qubit", wires=2))
  def circuit(x):
    qml.RX(x[0], wires=0)
    qml.RY(x[1], wires=0)
    qml.CNOT(wires=[0, 1])
    return qml.expval(H)

  params = jnp.array([0.3, 0.4])
  jax.grad(circuit)(params)
  ```

<h3>Contributors</h3>

This release contains contributions from (in alphabetical order):

Ali Asadi,
David Ittah,
Erick Ochoa Lopez,
Jacob Mai Peng,
Romain Moyard,
Sergei Mironov.

# Release 0.1.2

<h3>New features</h3>

* Add an option to print verbose messages explaining the compilation process.
  [#68](https://github.com/PennyLaneAI/catalyst/pull/68)

* Allow ``catalyst.grad`` to be used on any traceable function (within a qjit context).
  This means the operation is no longer restricted to acting on ``qml.qnode``s only.
  [#75](https://github.com/PennyLaneAI/catalyst/pull/75)

<h3>Improvements</h3>

* Work in progress on a Lightning-Kokkos backend:

  Bring feature parity to the Lightning-Kokkos backend simulator.
  [#55](https://github.com/PennyLaneAI/catalyst/pull/55)

  Add support for variance measurements for all observables.
  [#70](https://github.com/PennyLaneAI/catalyst/pull/70)

* Build the runtime against qir-stdlib v0.1.0.
  [#58](https://github.com/PennyLaneAI/catalyst/pull/58)

* Replace input-checking assertions with exceptions.
  [#67](https://github.com/PennyLaneAI/catalyst/pull/67)

* Perform function inlining to improve optimizations and memory management within the compiler.
  [#72](https://github.com/PennyLaneAI/catalyst/pull/72)

<h3>Breaking changes</h3>

<h3>Bug fixes</h3>

* Several fixes to address memory leaks in the compiled program:

  Fix memory leaks from data that flows back into the Python environment.
  [#54](https://github.com/PennyLaneAI/catalyst/pull/54)

  Fix memory leaks resulting from partial bufferization at the MLIR level. This fix makes the
  necessary changes to reintroduce the ``-buffer-deallocation`` pass into the MLIR pass pipeline.
  The pass guarantees that all allocations contained within a function (that is allocations that are
  not returned from a function) are also deallocated.
  [#61](https://github.com/PennyLaneAI/catalyst/pull/61)

  Lift heap allocations for quantum op results from the runtime into the MLIR compiler core. This
  allows all memref buffers to be memory managed in MLIR using the
  [MLIR bufferization infrastructure](https://mlir.llvm.org/docs/Bufferization/).
  [#63](https://github.com/PennyLaneAI/catalyst/pull/63)

  Eliminate all memory leaks by tracking memory allocations at runtime. The memory allocations
  which are still alive when the compiled function terminates, will be freed in the
  finalization / teardown function.
  [#78](https://github.com/PennyLaneAI/catalyst/pull/78)

* Fix returning complex scalars from the compiled function.
  [#77](https://github.com/PennyLaneAI/catalyst/pull/77)

<h3>Contributors</h3>

This release contains contributions from (in alphabetical order):

Ali Asadi,
David Ittah,
Erick Ochoa Lopez,
Sergei Mironov.

# Release 0.1.1

<h3>New features</h3>

* Adds support for interpreting control flow operations.
  [#31](https://github.com/PennyLaneAI/catalyst/pull/31)

<h3>Improvements</h3>

* Adds fallback compiler drivers to increase reliability during linking phase. Also adds support for a
  CATALYST_CC environment variable for manual specification of the compiler driver used for linking.
  [#30](https://github.com/PennyLaneAI/catalyst/pull/30)

<h3>Breaking changes</h3>

<h3>Bug fixes</h3>

* Fixes the Catalyst image path in the readme to properly render on PyPI.

<h3>Contributors</h3>

This release contains contributions from (in alphabetical order):

Ali Asadi,
Erick Ochoa Lopez.

# Release 0.1.0

Initial public release.

<h3>Contributors</h3>

This release contains contributions from (in alphabetical order):

Ali Asadi,
Sam Banning,
David Ittah,
Josh Izaac,
Erick Ochoa Lopez,
Sergei Mironov,
Isidor Schoch.<|MERGE_RESOLUTION|>--- conflicted
+++ resolved
@@ -1,5 +1,3 @@
-<<<<<<< HEAD
-=======
 # Release 0.8.0-dev
 
 <h3>New features</h3>
@@ -34,7 +32,6 @@
 Romain Moyard,
 Erick Ochoa,
 
->>>>>>> bd09fe1a
 # Release 0.7.0
 
 <h3>New features</h3>
@@ -402,32 +399,9 @@
       return qml.state()
   ```
 
-<<<<<<< HEAD
-* Catalyst is now officially support on Linux aarch64, with pre-built binaries
+* Catalyst has now officially support on Linux aarch64, with pre-built binaries
   available on PyPI; simply `pip install pennylane-catalyst` on Linux aarch64 systems.
   [(#767)](https://github.com/PennyLaneAI/catalyst/pull/767)
-=======
-* Catalyst now supports capturing dynamically-shaped arrays from the outer scopes of a Python
-  program into control-flow primitives. In the following illustration, the `x` variable is captured.
-
-  ``` python
-  @qjit(abstracted_axes={1: 'n'})
-  def g(x, y):
-
-      @catalyst.for_loop(0, 10, 1)
-      def loop(_, a):
-          return a * x
-
-      return jnp.sum(loop(y))
-  ```
-  ``` pycon
-  >>> a = jnp.ones([1,3], dtype=float)
-  >>> b = jnp.ones([1,3], dtype=float)
-  >>> g(a, b)
-  array(3.)
-  ```
-  [(#830)](https://github.com/PennyLaneAI/catalyst/pull/830)
->>>>>>> bd09fe1a
 
 <h3>Improvements</h3>
 
