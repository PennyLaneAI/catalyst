# Release 0.7.0-dev

<h3>New features</h3>

* Support for disabling Autograph for a specific function or
  only for the function calls inside a specific context,
  without affecting the bare code inside such context.
  [(#705)](https://github.com/PennyLaneAI/catalyst/pull/705)
  [(#710)](https://github.com/PennyLaneAI/catalyst/pull/710)

  Using `disable_autograph` as a decorator is now possible:

  ```py
  @disable_autograph
  def f():
    x = 6
    if x > 5:
      y = x ** 2
    else:
      y = x ** 3
    return y

  @qjit(autograph=True)
  def g(x: float, n: int):
    for _ in range(n):
      x = x + f()
    return x

  ```

  Applying `disable_autograph` to a context is now possible:

  ```py
  def f():
    x = 6
    if x > 5:
      y = x ** 2
    else:
      y = x ** 3
    return y

  @qjit(autograph=True)
  def g():
    x = 0.4
    with disable_autograph:
      x += f()
    return x

  ```

<h3>Improvements</h3>

<h3>Breaking changes</h3>

<h3>Bug fixes</h3>

<h3>Internal changes</h3>

<<<<<<< HEAD
* The `qjit_device.py` and `preprocessing.py` modules have been refactored into the sub-package
  `catalyst.device`.
  [(#721)](https://github.com/PennyLaneAI/catalyst/pull/721)
=======
* The `ag_autograph.py` and `autograph.py` modules have been refactored into the sub-package
  `catalyst.autograph`.
  [(#722)](https://github.com/PennyLaneAI/catalyst/pull/722)
>>>>>>> 5cae8c10

<h3>Contributors</h3>

This release contains contributions from (in alphabetical order):

David Ittah,
Raul Torres.

# Release 0.6.0

<h3>New features</h3>

* Catalyst now supports externally hosted callbacks with parameters and return values
  within qjit-compiled code. This provides the ability to insert native Python code
<<<<<<< HEAD
  into any qjit-compiled function, allowing for the capability to include subroutines
=======
  into any qjit-compiled function, allowing for the capability to include subroutines 
>>>>>>> 5cae8c10
  that do not yet support qjit-compilation and enhancing the debugging experience.
  [(#540)](https://github.com/PennyLaneAI/catalyst/pull/540)
  [(#596)](https://github.com/PennyLaneAI/catalyst/pull/596)
  [(#610)](https://github.com/PennyLaneAI/catalyst/pull/610)
  [(#650)](https://github.com/PennyLaneAI/catalyst/pull/650)
  [(#649)](https://github.com/PennyLaneAI/catalyst/pull/649)
  [(#661)](https://github.com/PennyLaneAI/catalyst/pull/661)
<<<<<<< HEAD
  [(#686)](https://github.com/PennyLaneAI/catalyst/pull/686)
  [(#689)](https://github.com/PennyLaneAI/catalyst/pull/689)

  The following two callback functions are available:

  - `catalyst.pure_callback` supports callbacks of **pure** functions. That is, functions
    with no [side-effects](https://runestone.academy/ns/books/published/fopp/Functions/SideEffects.html) that accept parameters and return values. However, the return
    type and shape of the function must be known in advance, and is provided as a type signature.

    ```python
    @pure_callback
    def callback_fn(x) -> float:
        # here we call non-JAX compatible code, such
        # as standard NumPy
        return np.sin(x)

    @qjit
    def fn(x):
        return jnp.cos(callback_fn(x ** 2))
    ```
    ```pycon
    >>> fn(0.654)
    array(0.9151995)
    ```

  - `catalyst.debug.callback` supports callbacks of functions with **no** return values. This makes it
    an easy entry point for debugging, for example via printing or logging at runtime.

    ```python
    @catalyst.debug.callback
    def callback_fn(y):
        print("Value of y =", y)

    @qjit
    def fn(x):
        y = jnp.sin(x)
        callback_fn(y)
        return y ** 2
    ```
    ```pycon
    >>> fn(0.54)
    Value of y = 0.5141359916531132
    array(0.26433582)
    >>> fn(1.52)
    Value of y = 0.998710143975583
    array(0.99742195)
    ```

  Note that callbacks do not currently support differentiation, and cannot be used inside
  functions that `catalyst.grad` is applied to.

* More flexible runtime printing through support for format strings.
  [(#621)](https://github.com/PennyLaneAI/catalyst/pull/621)
=======
>>>>>>> 5cae8c10
  [(#686)](https://github.com/PennyLaneAI/catalyst/pull/686)
  [(#689)](https://github.com/PennyLaneAI/catalyst/pull/689)

  The following two callback functions are available:

  - `catalyst.pure_callback` supports callbacks of **pure** functions. That is, functions
    with no [side-effects](https://runestone.academy/ns/books/published/fopp/Functions/SideEffects.html) that accept parameters and return values. However, the return
    type and shape of the function must be known in advance, and is provided as a type signature.

    ```python
    @pure_callback
    def callback_fn(x) -> float:
        # here we call non-JAX compatible code, such
        # as standard NumPy
        return np.sin(x)

    @qjit
    def fn(x):
        return jnp.cos(callback_fn(x ** 2))
    ```
    ```pycon
    >>> fn(0.654)
    array(0.9151995)
    ```

  - `catalyst.debug.callback` supports callbacks of functions with **no** return values. This makes it
    an easy entry point for debugging, for example via printing or logging at runtime.

    ```python
    @catalyst.debug.callback
    def callback_fn(y):
        print("Value of y =", y)

    @qjit
    def fn(x):
        y = jnp.sin(x)
        callback_fn(y)
        return y ** 2
    ```
    ```pycon
    >>> fn(0.54)
    Value of y = 0.5141359916531132
    array(0.26433582)
    >>> fn(1.52)
    Value of y = 0.998710143975583
    array(0.99742195)
    ```
  
  Note that callbacks do not currently support differentiation, and cannot be used inside
  functions that `catalyst.grad` is applied to.

* More flexible runtime printing through support for format strings.
  [(#621)](https://github.com/PennyLaneAI/catalyst/pull/621)

  The `catalyst.debug.print` function has been updated to support Python-like format
  strings:

  ```python
  @qjit
  def cir(a, b, c):
      debug.print("{c} {b} {a}", a=a, b=b, c=c)
  ```

  ```pycon
  >>> cir(1, 2, 3)
  3 2 1
  ```

  Note that previous functionality of the print function to print out memory reference information
  of variables has been moved to `catalyst.debug.print_memref`.

* Catalyst now supports QNodes that execute on [Oxford Quantum Circuits (OQC)](https://www.oqc.tech/)
  superconducting hardware, via [OQC Cloud](https://docs.oqc.app).
  [(#578)](https://github.com/PennyLaneAI/catalyst/pull/578)
  [(#579)](https://github.com/PennyLaneAI/catalyst/pull/579)
  [(#691)](https://github.com/PennyLaneAI/catalyst/pull/691)

  To use OQC Cloud with Catalyst, simply ensure your credentials are set as environment variables,
  and load the `oqc.cloud` device to be used within your qjit-compiled workflows.

  ```python
  import os
  os.environ["OQC_EMAIL"] = "your_email"
  os.environ["OQC_PASSWORD"] = "your_password"
  os.environ["OQC_URL"] = "oqc_url"

  dev = qml.device("oqc.cloud", backend="lucy", shots=2012, wires=2)

  @qjit
  @qml.qnode(dev)
  def circuit(a: float):
      qml.Hadamard(0)
      qml.CNOT(wires=[0, 1])
      qml.RX(wires=0)
      return qml.counts(wires=[0, 1])

  print(circuit(0.2))
  ```

* Catalyst now ships with an instrumentation feature allowing to explore what steps are run during
  compilation and execution, and for how long.
  [(#528)](https://github.com/PennyLaneAI/catalyst/pull/528)
  [(#597)](https://github.com/PennyLaneAI/catalyst/pull/597)

  Instrumentation can be enabled from the frontend with the `catalyst.debug.instrumentation`
  context manager:

  ```pycon
  >>> @qjit
  ... def expensive_function(a, b):
  ...     return a + b
  >>> with debug.instrumentation("session_name", detailed=False):
  ...     expensive_function(1, 2)
  [DIAGNOSTICS] Running capture                   walltime: 3.299 ms      cputime: 3.294 ms       programsize: 0 lines
  [DIAGNOSTICS] Running generate_ir               walltime: 4.228 ms      cputime: 4.225 ms       programsize: 14 lines
  [DIAGNOSTICS] Running compile                   walltime: 57.182 ms     cputime: 12.109 ms      programsize: 121 lines
<<<<<<< HEAD
  [DIAGNOSTICS] Running run                       walltime: 1.075 ms      cputime: 1.072 ms
=======
  [DIAGNOSTICS] Running run                       walltime: 1.075 ms      cputime: 1.072 ms  
>>>>>>> 5cae8c10
  ```

  The results will be appended to the provided file if the `filename` attribute is set, and printed
  to the console otherwise. The flag `detailed` determines whether individual steps in the compiler
  and runtime are instrumented, or whether only high-level steps like "program capture" and
  "compilation" are reported.

  Measurements currently include wall time, CPU time, and (intermediate) program size.

<h3>Improvements</h3>

* AutoGraph now supports return statements inside conditionals in qjit-compiled
  functions.
  [(#583)](https://github.com/PennyLaneAI/catalyst/pull/583)

  For example, the following pattern is now supported, as long as
  all return values have the same type:

  ```python
  @qjit(autograph=True)
  def fn(x):
      if x > 0:
          return jnp.sin(x)
      return jnp.cos(x)
  ```

  ```pycon
  >>> fn(0.1)
  array(0.09983342)
  >>> fn(-0.1)
  array(0.99500417)
  ```

  This support extends to quantum circuits:

  ```python
  dev = qml.device("lightning.qubit", wires=1)

  @qjit(autograph=True)
  @qml.qnode(dev)
  def f(x: float):
    qml.RX(x, wires=0)

    m = catalyst.measure(0)

    if not m:
        return m, qml.expval(qml.PauliZ(0))

    qml.RX(x ** 2, wires=0)

    return m, qml.expval(qml.PauliZ(0))
  ```

  ```pycon
  >>> f(1.4)
  (array(False), array(1.))
  >>> f(1.4)
  (array(True), array(0.37945176))
  ```

  Note that returning results with different types or shapes within the same function, such as
  different observables or differently shaped arrays, is not possible.

* Errors are now raised at compile time if the gradient of an unsupported function
  is requested.
  [(#204)](https://github.com/PennyLaneAI/catalyst/pull/204)

  At the moment, `CompileError` exceptions will be raised if at compile time it is found that code
  reachable from the gradient operation contains either a mid-circuit measurement, a callback, or a
  JAX-style custom call (which happens through the mitigation operation as well as certain JAX operations).

* Catalyst now supports devices built from the
  [new PennyLane device API](https://docs.pennylane.ai/en/stable/code/api/pennylane.devices.Device.html).
  [(#565)](https://github.com/PennyLaneAI/catalyst/pull/565)
  [(#598)](https://github.com/PennyLaneAI/catalyst/pull/598)
  [(#599)](https://github.com/PennyLaneAI/catalyst/pull/599)
  [(#636)](https://github.com/PennyLaneAI/catalyst/pull/636)
  [(#638)](https://github.com/PennyLaneAI/catalyst/pull/638)
  [(#664)](https://github.com/PennyLaneAI/catalyst/pull/664)
  [(#687)](https://github.com/PennyLaneAI/catalyst/pull/687)

  When using the new device API, Catalyst will discard the preprocessing from the original device,
  replacing it with Catalyst-specific preprocessing based on the TOML file provided by the device.
  Catalyst also requires that provided devices specify their wires upfront.

* A new compiler optimization that removes redundant chains of self inverse operations has been
  added. This is done within a new MLIR pass called `remove-chained-self-inverse`. Currently we
  only match redundant Hadamard operations, but the list of supported operations can be expanded.
  [(#630)](https://github.com/PennyLaneAI/catalyst/pull/630)

* The `catalyst.measure` operation is now more lenient in the accepted type for the `wires` parameter.
  In addition to a scalar, a 1D array is also accepted as long as it only contains one element.
  [(#623)](https://github.com/PennyLaneAI/catalyst/pull/623)

  For example, the following is now supported:

  ```python
  catalyst.measure(wires=jnp.array([0]))
  ```

* The compilation & execution of `@qjit` compiled functions can now be aborted using an interrupt
  signal (SIGINT). This includes using `CTRL-C` from a command line and the `Interrupt` button in
  a Jupyter Notebook.
  [(#642)](https://github.com/PennyLaneAI/catalyst/pull/642)

* The Catalyst Amazon Braket support has been updated to work with the latest version of the
  Amazon Braket PennyLane plugin (v1.25.0) and Amazon Braket Python SDK (v1.73.3)
  [(#620)](https://github.com/PennyLaneAI/catalyst/pull/620)
  [(#672)](https://github.com/PennyLaneAI/catalyst/pull/672)
  [(#673)](https://github.com/PennyLaneAI/catalyst/pull/673)

  Note that with this update, all declared qubits in a submitted program will always be measured, even if specific qubits were never used.

* An updated quantum device specification format, TOML schema v2, is now supported by Catalyst. This
  allows device authors to specify properties such as native quantum control
  support, gate invertibility, and differentiability on a per-operation level.
  [(#554)](https://github.com/PennyLaneAI/catalyst/pull/554)

  For more details on the new TOML schema, please refer to the
  [custom devices documentation](https://docs.pennylane.ai/projects/catalyst/en/latest/dev/custom_devices.html).

* An exception is now raised when OpenBLAS cannot be found by Catalyst during compilation.
  [(#643)](https://github.com/PennyLaneAI/catalyst/pull/643)

<h3>Breaking changes</h3>

* `qml.sample` and `qml.counts` now produce integer arrays for the sample array and basis state
  array when used without observables.
  [(#648)](https://github.com/PennyLaneAI/catalyst/pull/648)

* The endianness of counts in Catalyst now matches the convention of PennyLane.
  [(#601)](https://github.com/PennyLaneAI/catalyst/pull/601)

* `catalyst.debug.print` no longer supports the `memref` keyword argument.
  Please use `catalyst.debug.print_memref` instead.
  [(#621)](https://github.com/PennyLaneAI/catalyst/pull/621)

<h3>Bug fixes</h3>

* The QNode argument `diff_method=None` is now supported for QNodes within a qjit-compiled function.
  [(#658)](https://github.com/PennyLaneAI/catalyst/pull/658)

* A bug has been fixed where the C++ compiler driver was incorrectly being triggered twice.
  [(#594)](https://github.com/PennyLaneAI/catalyst/pull/594)

* Programs with `jnp.reshape` no longer fail.
  [(#592)](https://github.com/PennyLaneAI/catalyst/pull/592)

* A bug in the quantum adjoint routine in the compiler has been fixed, which didn't take into
  account control wires on operations in all instances.
  [(#591)](https://github.com/PennyLaneAI/catalyst/pull/591)

* A bug in the test suite causing stochastic autograph test failures has been fixed.
  [(#652)](https://github.com/PennyLaneAI/catalyst/pull/652)

* Running Catalyst tests should no longer raise `ResourceWarning` from the use of `tempfile.TemporaryDirectory`.
  [(#676)](https://github.com/PennyLaneAI/catalyst/pull/676)

* Raises an exception if the user has an incompatible CUDA Quantum version installed.
  [(#707)](https://github.com/PennyLaneAI/catalyst/pull/707)

<h3>Internal changes</h3>

* The deprecated `@qfunc` decorator, in use mainly by the LIT test suite, has been removed.
  [(#679)](https://github.com/PennyLaneAI/catalyst/pull/679)

* Catalyst now publishes a revision string under `catalyst.__revision__`, in addition
  to the existing `catalyst.__version__` string.
  The revision contains the Git commit hash of the repository at the time of packaging,
  or for editable installations the active commit hash at the time of package import.
  [(#560)](https://github.com/PennyLaneAI/catalyst/pull/560)

* The Python interpreter is now a shared resource across the runtime.
  [(#615)](https://github.com/PennyLaneAI/catalyst/pull/615)

  This change allows any part of the runtime to start executing Python code through pybind.

<h3>Contributors</h3>

This release contains contributions from (in alphabetical order):

Ali Asadi,
David Ittah,
Romain Moyard,
Sergei Mironov,
Erick Ochoa Lopez,
Lee James O'Riordan,
Muzammiluddin Syed.

# Release 0.5.0

<h3>New features</h3>

* Catalyst now provides a QJIT compatible `catalyst.vmap`
  function, which makes it even easier to modify functions to map over inputs
  with additional batch dimensions.
  [(#497)](https://github.com/PennyLaneAI/catalyst/pull/497)
  [(#569)](https://github.com/PennyLaneAI/catalyst/pull/569)

  When working with tensor/array frameworks in Python, it can be important to ensure that code is
  written to minimize usage of Python for loops (which can be slow and inefficient), and instead
  push as much of the computation through to the array manipulation library, by taking advantage of
  extra batch dimensions.

  For example, consider the following QNode:

  ```python
  dev = qml.device("lightning.qubit", wires=1)

  @qml.qnode(dev)
  def circuit(x, y):
      qml.RX(jnp.pi * x[0] + y, wires=0)
      qml.RY(x[1] ** 2, wires=0)
      qml.RX(x[1] * x[2], wires=0)
      return qml.expval(qml.PauliZ(0))
  ```

  ```pycon
  >>> circuit(jnp.array([0.1, 0.2, 0.3]), jnp.pi)
  Array(-0.93005586, dtype=float64)
  ```

  We can use `catalyst.vmap` to introduce additional batch dimensions to our input arguments,
  without needing to use a Python for loop:

  ```pycon
  >>> x = jnp.array([[0.1, 0.2, 0.3],
  ...                [0.4, 0.5, 0.6],
  ...                [0.7, 0.8, 0.9]])
  >>> y = jnp.array([jnp.pi, jnp.pi / 2, jnp.pi / 4])
  >>> qjit(vmap(cost))(x, y)
  array([-0.93005586, -0.97165424, -0.6987465 ])
  ```

  `catalyst.vmap()` has been implemented to match the same behaviour of `jax.vmap`, so should be a drop-in
  replacement in most cases. Under-the-hood, it is automatically inserting Catalyst-compatible for loops,
  which will be compiled and executed outside of Python for increased performance.

* Catalyst now supports compiling and executing QJIT-compiled QNodes using the
  CUDA Quantum compiler toolchain.
  [(#477)](https://github.com/PennyLaneAI/catalyst/pull/477)
  [(#536)](https://github.com/PennyLaneAI/catalyst/pull/536)
  [(#547)](https://github.com/PennyLaneAI/catalyst/pull/547)

  Simply import the CUDA Quantum `@cudaqjit` decorator to use this functionality:

  ```python
  from catalyst.cuda import cudaqjit
  ```

  Or, if using Catalyst from PennyLane, simply specify `@qml.qjit(compiler="cuda_quantum")`.

  The following devices are available when compiling with CUDA Quantum:

  * `softwareq.qpp`: a modern C++ state-vector simulator
  * `nvidia.custatevec`: The NVIDIA CuStateVec GPU simulator (with support for multi-gpu)
  * `nvidia.cutensornet`: The NVIDIA CuTensorNet GPU simulator (with support for matrix product state)

  For example:

  ```python
  dev = qml.device("softwareq.qpp", wires=2)

  @cudaqjit
  @qml.qnode(dev)
  def circuit(x):
      qml.RX(x[0], wires=0)
      qml.RY(x[1], wires=1)
      qml.CNOT(wires=[0, 1])
      return qml.expval(qml.PauliY(0))
  ```

  ```pycon
  >>> circuit(jnp.array([0.5, 1.4]))
  -0.47244976756708373
  ```

  Note that CUDA Quantum compilation currently does not have feature parity with Catalyst
  compilation; in particular, AutoGraph, control flow, differentiation, and various measurement
  statistics (such as probabilities and variance) are not yet supported.
  Classical code support is also limited.

* Catalyst now supports just-in-time compilation of static (compile-time constant) arguments.
  [(#476)](https://github.com/PennyLaneAI/catalyst/pull/476)
  [(#550)](https://github.com/PennyLaneAI/catalyst/pull/550)

  The `@qjit` decorator takes a new argument `static_argnums`, which specifies positional
  arguments of the decorated function should be treated as compile-time static arguments.

  This allows any hashable Python object to be passed to the function during compilation;
  the function will only be re-compiled if the hash value of the static arguments change.
  Otherwise, re-using previous static argument values will result in no re-compilation.

  ```python
  @qjit(static_argnums=(1,))
  def f(x, y):
      print(f"Compiling with y={y}")
      return x + y
  ```

  ```pycon
  >>> f(0.5, 0.3)
  Compiling with y=0.3
  array(0.8)
  >>> f(0.1, 0.3)  # no re-compilation occurs
  array(0.4)
  >>> f(0.1, 0.4)  # y changes, re-compilation
  Compiling with y=0.4
  array(0.5)
  ```

  This functionality can be used to support passing arbitrary Python objects to QJIT-compiled
  functions, as long as they are hashable:

  ```py
  from dataclasses import dataclass

  @dataclass
  class MyClass:
      val: int

      def __hash__(self):
          return hash(str(self))

  @qjit(static_argnums=(1,))
  def f(x: int, y: MyClass):
      return x + y.val
  ```

  ```pycon
  >>> f(1, MyClass(5))
  array(6)
  >>> f(1, MyClass(6))  # re-compilation
  array(7)
  >>> f(2, MyClass(5))  # no re-compilation
  array(7)
  ```

* Mid-circuit measurements now support post-selection and qubit reset when used with
  the Lightning simulators.
  [(#491)](https://github.com/PennyLaneAI/catalyst/pull/491)
  [(#507)](https://github.com/PennyLaneAI/catalyst/pull/507)

  To specify post-selection, simply pass the `postselect` argument to the `catalyst.measure`
  function:

  ```python
  dev = qml.device("lightning.qubit", wires=1)

  @qjit
  @qml.qnode(dev)
  def f():
      qml.Hadamard(0)
      m = measure(0, postselect=1)
      return qml.expval(qml.PauliZ(0))
  ```

  Likewise, to reset a wire after mid-circuit measurement, simply specify `reset=True`:

  ```python
  dev = qml.device("lightning.qubit", wires=1)

  @qjit
  @qml.qnode(dev)
  def f():
      qml.Hadamard(0)
      m = measure(0, reset=True)
      return qml.expval(qml.PauliZ(0))
  ```

<h3>Improvements</h3>

* Catalyst now supports Python 3.12
  [(#532)](https://github.com/PennyLaneAI/catalyst/pull/532)

* The JAX version used by Catalyst has been updated to `v0.4.23`.
  [(#428)](https://github.com/PennyLaneAI/catalyst/pull/428)

* Catalyst now supports the `qml.GlobalPhase` operation.
  [(#563)](https://github.com/PennyLaneAI/catalyst/pull/563)

* Native support for `qml.PSWAP` and `qml.ISWAP` gates on Amazon Braket devices has been added.
  [(#458)](https://github.com/PennyLaneAI/catalyst/pull/458)

  Specifically, a circuit like

  ```py
  dev = qml.device("braket.local.qubit", wires=2, shots=100)

  @qjit
  @qml.qnode(dev)
  def f(x: float):
      qml.Hadamard(0)
      qml.PSWAP(x, wires=[0, 1])
      qml.ISWAP(wires=[1, 0])
      return qml.probs()
  ```

* Add support for `GlobalPhase` gate in the runtime.
  [(#563)](https://github.com/PennyLaneAI/catalyst/pull/563)

  would no longer decompose the `PSWAP` and `ISWAP` gates.

* The `qml.BlockEncode` operator is now supported with Catalyst.
  [(#483)](https://github.com/PennyLaneAI/catalyst/pull/483)

* Catalyst no longer relies on a TensorFlow installation for its AutoGraph functionality. Instead,
  the standalone `diastatic-malt` package is used and automatically installed as a dependency.
  [(#401)](https://github.com/PennyLaneAI/catalyst/pull/401)

* The `@qjit` decorator will remember previously compiled functions when the PyTree metadata
  of arguments changes, in addition to also remembering compiled functions when static
  arguments change.
  [(#522)](https://github.com/PennyLaneAI/catalyst/pull/531)

  The following example will no longer trigger a third compilation:
  ```py
  @qjit
  def func(x):
      print("compiling")
      return x
  ```
  ```pycon
  >>> func([1,]);             # list
  compiling
  >>> func((2,));             # tuple
  compiling
  >>> func([3,]);             # list
  ```

  Note however that in order to keep overheads low, changing the argument *type* or *shape* (in a
  promotion incompatible way) may override a previously stored function (with identical PyTree
  metadata and static argument values):

  ```py
  @qjit
  def func(x):
      print("compiling")
      return x
  ```
  ```pycon
  >>> func(jnp.array(1));     # scalar
  compiling
  >>> func(jnp.array([2.]));  # 1-D array
  compiling
  >>> func(jnp.array(3));     # scalar
  compiling
  ```

* Catalyst gradient functions (`grad`, `jacobian`, `vjp`, and `jvp`) now support
  being applied to functions that use (nested) container
  types as inputs and outputs. This includes lists and dictionaries, as well
  as any data structure implementing the [PyTree protocol](https://jax.readthedocs.io/en/latest/pytrees.html).
  [(#500)](https://github.com/PennyLaneAI/catalyst/pull/500)
  [(#501)](https://github.com/PennyLaneAI/catalyst/pull/501)
  [(#508)](https://github.com/PennyLaneAI/catalyst/pull/508)
  [(#549)](https://github.com/PennyLaneAI/catalyst/pull/549)

  ```py
  dev = qml.device("lightning.qubit", wires=1)

  @qml.qnode(dev)
  def circuit(phi, psi):
      qml.RY(phi, wires=0)
      qml.RX(psi, wires=0)
      return [{"expval0": qml.expval(qml.PauliZ(0))}, qml.expval(qml.PauliZ(0))]

  psi = 0.1
  phi = 0.2
  ```
  ```pycon
  >>> qjit(jacobian(circuit, argnum=[0, 1]))(psi, phi)
  [{'expval0': (array(-0.0978434), array(-0.19767681))}, (array(-0.0978434), array(-0.19767681))]
  ```

* Support has been added for linear algebra functions which depend on computing the eigenvalues
  of symmetric matrices, such as `np.sqrt_matrix()`.
  [(#488)](https://github.com/PennyLaneAI/catalyst/pull/488)

  For example, you can compile `qml.math.sqrt_matrix`:

  ```python
  @qml.qjit
  def workflow(A):
      B = qml.math.sqrt_matrix(A)
      return B @ A
  ```

  Internally, this involves support for lowering the eigenvectors/values computation lapack method
  `lapack_dsyevd` via `stablehlo.custom_call`.

* Additional debugging functions are now available in the `catalyst.debug` directory.
  [(#529)](https://github.com/PennyLaneAI/catalyst/pull/529)
  [(#522)](https://github.com/PennyLaneAI/catalyst/pull/531)

  This includes:

  - `filter_static_args(args, static_argnums)` to remove static values from arguments using the
    provided index list.

  - `get_cmain(fn, *args)` to return a C program that calls a jitted function with the provided
    arguments.

  - `print_compilation_stage(fn, stage)` to print one of the recorded compilation stages for a
    JIT-compiled function.

  For more details, please see the `catalyst.debug` documentation.

* Remove redundant copies of TOML files for `lightning.kokkos` and `lightning.qubit`.
  [(#472)](https://github.com/PennyLaneAI/catalyst/pull/472)

  `lightning.kokkos` and `lightning.qubit` now ship with their own TOML file. As such, we use the TOML file provided by them.

* Capturing quantum circuits with many gates prior to compilation is now quadratically faster (up to
  a factor), by removing `qextract_p` and `qinst_p` from forced-order primitives.
  [(#469)](https://github.com/PennyLaneAI/catalyst/pull/469)

* Update `AllocateQubit` and `AllocateQubits` in `LightningKokkosSimulator` to preserve
  the current state-vector before qubit re-allocations in the runtime dynamic qubits management.
  [(#479)](https://github.com/PennyLaneAI/catalyst/pull/479)

* The [PennyLane custom compiler entry point name convention has changed](https://github.com/PennyLaneAI/pennylane/pull/5140), necessitating
  a change to the Catalyst entry points.
  [(#493)](https://github.com/PennyLaneAI/catalyst/pull/493)

<h3>Breaking changes</h3>

* Catalyst gradient functions now match the Jax convention for the returned axes of
  gradients, Jacobians, VJPs, and JVPs. As a result, the returned tensor shape from various
  Catalyst gradient functions may differ compared to previous versions of Catalyst.
  [(#500)](https://github.com/PennyLaneAI/catalyst/pull/500)
  [(#501)](https://github.com/PennyLaneAI/catalyst/pull/501)
  [(#508)](https://github.com/PennyLaneAI/catalyst/pull/508)

* The Catalyst Python frontend has been partially refactored. The impact on user-facing
  functionality is minimal, but the location of certain classes and methods used by the package
  may have changed.
  [(#529)](https://github.com/PennyLaneAI/catalyst/pull/529)
  [(#522)](https://github.com/PennyLaneAI/catalyst/pull/531)

  The following changes have been made:

  * Some debug methods and features on the QJIT class have been turned into free functions and moved
    to the `catalyst.debug` module, which will now appear in the public documention. This includes
    compiling a program from IR, obtaining a C program to invoke a compiled function from, and
    printing fine-grained MLIR compilation stages.

  * The `compilation_pipelines.py` module has been renamed to `jit.py`, and certain functionality
    has been moved out (see following items).

  * A new module `compiled_functions.py` now manages low-level access to compiled functions.

  * A new module `tracing/type_signatures.py` handles functionality related managing arguments
    and type signatures during the tracing process.

  * The `contexts.py` module has been moved from `utils` to the new `tracing` sub-module.

<h3>Internal changes</h3>

* Changes to the runtime QIR API and dependencies, to avoid symbol conflicts
  with other libraries that utilize QIR.
  [(#464)](https://github.com/PennyLaneAI/catalyst/pull/464)
  [(#470)](https://github.com/PennyLaneAI/catalyst/pull/470)

  The existing Catalyst runtime implements QIR as a library that can be linked against a QIR module.
  This works great when Catalyst is the only implementor of QIR, however it may generate
  symbol conflicts when used alongside other QIR implementations.

  To avoid this, two changes were necessary:

  * The Catalyst runtime now has a different API from QIR instructions.

    The runtime has been modified such that QIR instructions are lowered to functions where
    the `__quantum__` part of the function name is replaced with `__catalyst__`. This prevents
    the possibility of symbol conflicts with other libraries that implement QIR as a library.

  * The Catalyst runtime no longer depends on QIR runner's stdlib.

    We no longer depend nor link against QIR runner's stdlib. By linking against QIR runner's stdlib,
    some definitions persisted that may be different than ones used by third party implementors. To
    prevent symbol conflicts QIR runner's stdlib was removed and is no longer linked against. As a
    result, the following functions are now defined and implemented in Catalyst's runtime:

    * `int64_t __catalyst__rt__array_get_size_1d(QirArray *)`
    * `int8_t *__catalyst__rt__array_get_element_ptr_1d(QirArray *, int64_t)`

    and the following functions were removed since the frontend does not generate them

    * `QirString *__catalyst__rt__qubit_to_string(QUBIT *)`
    * `QirString *__catalyst__rt__result_to_string(RESULT *)`

* Fix an issue when no qubit number was specified for the `qinst` primitive. The primitive now
  correctly deduces the number of qubits when no gate parameters are present. This change is not
  user facing.
  [(#496)](https://github.com/PennyLaneAI/catalyst/pull/496)

<h3>Bug fixes</h3>

* Fixed a bug where differentiation of sliced arrays would result in an error.
  [(#552)](https://github.com/PennyLaneAI/catalyst/pull/552)

  ```py
  def f(x):
    return jax.numpy.sum(x[::2])

  x = jax.numpy.array([0.1, 0.2, 0.3, 0.4])
  ```
  ```pycon
  >>> catalyst.qjit(catalyst.grad(f))(x)
  [1. 0. 1. 0.]
  ```

* Fixed a bug where quantum control applied to a subcircuit was not correctly mapping wires,
  and the wires in the nested region remained unchanged.
  [(#555)](https://github.com/PennyLaneAI/catalyst/pull/555)

* Catalyst will no longer print a warning that recompilation is triggered when a `@qjit` decorated
  function with no arguments is invoke without having been compiled first, for example via the use
  of `target="mlir"`.
  [(#522)](https://github.com/PennyLaneAI/catalyst/pull/531)

* Fixes a bug in the configuration of dynamic shaped arrays that would cause certain program to
  error with `TypeError: cannot unpack non-iterable ShapedArray object`.
  [(#526)](https://github.com/PennyLaneAI/catalyst/pull/526)

  This is fixed by replacing the code which updates the `JAX_DYNAMIC_SHAPES` option with a
  `transient_jax_config()` context manager which temporarily sets the value of
  `JAX_DYNAMIC_SHAPES` to True and then restores the original configuration value following the
  yield. The context manager is used by `trace_to_jaxpr()` and `lower_jaxpr_to_mlir()`.

* Exceptions encountered in the runtime when using the `@qjit` option `async_qnodes=Tue`
  will now be properly propagated to the frontend.
  [(#447)](https://github.com/PennyLaneAI/catalyst/pull/447)
  [(#510)](https://github.com/PennyLaneAI/catalyst/pull/510)

  This is done by:
  * changeing `llvm.call` to `llvm.invoke`
  * setting async runtime tokens and values to be errors
  * deallocating live tokens and values

* Fixes a bug when computing gradients with the indexing/slicing,
  by fixing the scatter operation lowering when `updatedWindowsDim` is empty.
  [(#475)](https://github.com/PennyLaneAI/catalyst/pull/475)

* Fix the issue in `LightningKokkos::AllocateQubits` with allocating too many qubit IDs on
  qubit re-allocation.
  [(#473)](https://github.com/PennyLaneAI/catalyst/pull/473)

* Fixed an issue where wires was incorrectly set as `<Wires = [<WiresEnum.AnyWires: -1>]>`
  when using `catalyst.adjoint` and `catalyst.ctrl`, by adding a `wires` property to
  these operations.
  [(#480)](https://github.com/PennyLaneAI/catalyst/pull/480)

* Fix the issue with multiple lapack symbol definitions in the compiled program by updating
  the `stablehlo.custom_call` conversion pass.
  [(#488)](https://github.com/PennyLaneAI/catalyst/pull/488)

<h3>Contributors</h3>

This release contains contributions from (in alphabetical order):

Mikhail Andrenkov,
Ali Asadi,
David Ittah,
Tzung-Han Juang,
Erick Ochoa Lopez,
Romain Moyard,
Raul Torres,
Haochen Paul Wang.

# Release 0.4.1

<h3>Improvements</h3>

* Catalyst wheels are now packaged with OpenMP and ZStd, which avoids installing additional
  requirements separately in order to use pre-packaged Catalyst binaries.
  [(#457)](https://github.com/PennyLaneAI/catalyst/pull/457)
  [(#478)](https://github.com/PennyLaneAI/catalyst/pull/478)

  Note that OpenMP support for the `lightning.kokkos` backend has been disabled on macOS x86_64, due
  to memory issues in the computation of Lightning's adjoint-jacobian in the presence of multiple
  OMP threads.

<h3>Bug fixes</h3>

* Resolve an infinite recursion in the decomposition of the `Controlled`
  operator whenever computing a Unitary matrix for the operator fails.
  [(#468)](https://github.com/PennyLaneAI/catalyst/pull/468)

* Resolve a failure to generate gradient code for specific input circuits.
  [(#439)](https://github.com/PennyLaneAI/catalyst/pull/439)

  In this case, `jnp.mod`
  was used to compute wire values in a for loop, which prevented the gradient
  architecture from fully separating quantum and classical code. The following
  program is now supported:
  ```py
  @qjit
  @grad
  @qml.qnode(dev)
  def f(x):
      def cnot_loop(j):
          qml.CNOT(wires=[j, jnp.mod((j + 1), 4)])

      for_loop(0, 4, 1)(cnot_loop)()

      return qml.expval(qml.PauliZ(0))
  ```

* Resolve unpredictable behaviour when importing libraries that share Catalyst's LLVM dependency
  (e.g. TensorFlow). In some cases, both packages exporting the same symbols from their shared
  libraries can lead to process crashes and other unpredictable behaviour, since the wrong functions
  can be called if both libraries are loaded in the current process.
  The fix involves building shared libraries with hidden (macOS) or protected (linux) symbol
  visibility by default, exporting only what is necessary.
  [(#465)](https://github.com/PennyLaneAI/catalyst/pull/465)

* Resolve a failure to find the SciPy OpenBLAS library when running Catalyst,
  due to a different SciPy version being used to build Catalyst than to run it.
  [(#471)](https://github.com/PennyLaneAI/catalyst/pull/471)

* Resolve a memory leak in the runtime stemming from  missing calls to device destructors
  at the end of programs.
  [(#446)](https://github.com/PennyLaneAI/catalyst/pull/446)

<h3>Contributors</h3>

This release contains contributions from (in alphabetical order):

Ali Asadi,
David Ittah.

# Release 0.4.0

<h3>New features</h3>

* Catalyst is now accessible directly within the PennyLane user interface,
  once Catalyst is installed, allowing easy access to Catalyst just-in-time
  functionality.

  Through the use of the `qml.qjit` decorator, entire workflows can be JIT
  compiled down to a machine binary on first-function execution, including both quantum
  and classical processing. Subsequent calls to the compiled function will execute
  the previously-compiled binary, resulting in significant performance improvements.

  ```python
  import pennylane as qml

  dev = qml.device("lightning.qubit", wires=2)

  @qml.qjit
  @qml.qnode(dev)
  def circuit(theta):
      qml.Hadamard(wires=0)
      qml.RX(theta, wires=1)
      qml.CNOT(wires=[0, 1])
      return qml.expval(qml.PauliZ(wires=1))
  ```

  ```pycon
  >>> circuit(0.5)  # the first call, compilation occurs here
  array(0.)
  >>> circuit(0.5)  # the precompiled quantum function is called
  array(0.)
  ```

  Currently, PennyLane supports the [Catalyst hybrid compiler](https://github.com/pennylaneai/catalyst)
  with the `qml.qjit` decorator, which directly aliases Catalyst's `catalyst.qjit`.

  In addition to the above `qml.qjit` integration, the following native PennyLane functions can now
  be used with the `qjit` decorator: `qml.adjoint`, `qml.ctrl`, `qml.grad`, `qml.jacobian`,
  `qml.vjp`, `qml.jvp`, and `qml.adjoint`, `qml.while_loop`, `qml.for_loop`, `qml.cond`. These will
  alias to the corresponding Catalyst functions when used within a `qjit` context.

  For more details on these functions, please refer to the
 [PennyLane compiler documentation](https://docs.pennylane.ai/en/stable/introduction/compiling_workflows.html) and
 [compiler module documentation](https://docs.pennylane.ai/en/stable/code/qml_compiler.html).

* Just-in-time compiled functions now support asynchronuous execution of QNodes.
  [(#374)](https://github.com/PennyLaneAI/catalyst/pull/374)
  [(#381)](https://github.com/PennyLaneAI/catalyst/pull/381)
  [(#420)](https://github.com/PennyLaneAI/catalyst/pull/420)
  [(#424)](https://github.com/PennyLaneAI/catalyst/pull/424)
  [(#433)](https://github.com/PennyLaneAI/catalyst/pull/433)

  Simply specify `async_qnodes=True` when using the `@qjit` decorator to enable the async
  execution of QNodes. Currently, asynchronous execution is only supported by
  `lightning.qubit` and `lightning.kokkos`.

  Asynchronous execution will be most beneficial for just-in-time compiled functions that
  contain --- or generate --- multiple QNodes.

  For example,

  ```python
  dev = qml.device("lightning.qubit", wires=2)

  @qml.qnode(device=dev)
  def circuit(params):
      qml.RX(params[0], wires=0)
      qml.RY(params[1], wires=1)
      qml.CNOT(wires=[0, 1])
      return qml.expval(qml.PauliZ(wires=0))

  @qjit(async_qnodes=True)
  def multiple_qnodes(params):
      x = jnp.sin(params)
      y = jnp.cos(params)
      z = jnp.array([circuit(x), circuit(y)]) # will be executed in parallel
      return circuit(z)
  ```
  ``` pycon
  >>> func(jnp.array([1.0, 2.0]))
  1.0
  ```

  Here, the first two circuit executions will occur in parallel across multiple threads,
  as their execution can occur indepdently.

* Preliminary support for PennyLane transforms has been added.
  [(#280)](https://github.com/PennyLaneAI/catalyst/pull/280)

  ```python
  @qjit
  @qml.transforms.split_non_commuting
  @qml.qnode(dev)
  def circuit(x):
      qml.RX(x,wires=0)
      return [qml.expval(qml.PauliY(0)), qml.expval(qml.PauliZ(0))]
  ```

  ```pycon
  >>> circuit(0.4)
  [array(-0.51413599), array(0.85770868)]
  ```

  Currently, most PennyLane transforms will work with Catalyst
  as long as:

  - The circuit does not include any Catalyst-specific features, such
    as Catalyst control flow or measurement,

  - The QNode returns only lists of measurement processes,

  - AutoGraph is disabled, and

  - The transformation does not require or depend on the numeric value of
    dynamic variables.

* Catalyst now supports just-in-time compilation of dynamically-shaped arrays.
  [(#366)](https://github.com/PennyLaneAI/catalyst/pull/366)
  [(#386)](https://github.com/PennyLaneAI/catalyst/pull/385)
  [(#390)](https://github.com/PennyLaneAI/catalyst/pull/390)
  [(#411)](https://github.com/PennyLaneAI/catalyst/pull/411)

  The `@qjit` decorator can now be used to compile functions that accepts or contain tensors
  whose dimensions are not known at compile time; runtime execution with different shapes
  is supported without recompilation.

  In addition, standard tensor initialization functions `jax.numpy.ones`, `jnp.zeros`, and
  `jnp.empty` now accept dynamic variables (where the value is only known at
  runtime).

  ``` python
  @qjit
  def func(size: int):
      return jax.numpy.ones([size, size], dtype=float)
  ```

  ``` pycon
  >>> func(3)
  [[1. 1. 1.]
   [1. 1. 1.]
   [1. 1. 1.]]
  ```

  When passing tensors as arguments to compiled functions, the
  `abstracted_axes` keyword argument to the `@qjit` decorator can be used to specify
  which axes of the input arguments should be treated as abstract (and thus
  avoid recompilation).

  For example, without specifying `abstracted_axes`, the following `sum` function
  would recompile each time an array of different size is passed
  as an argument:

  ```pycon
  >>> @qjit
  >>> def sum_fn(x):
  >>>     return jnp.sum(x)
  >>> sum_fn(jnp.array([1]))     # Compilation happens here.
  >>> sum_fn(jnp.array([1, 1]))  # And here!
  ```

  By passing `abstracted_axes`, we can specify that the first axes
  of the first argument is to be treated as dynamic during initial compilation:

  ```pycon
  >>> @qjit(abstracted_axes={0: "n"})
  >>> def sum_fn(x):
  >>>     return jnp.sum(x)
  >>> sum_fn(jnp.array([1]))     # Compilation happens here.
  >>> sum_fn(jnp.array([1, 1]))  # No need to recompile.
  ```

  Note that support for dynamic arrays in control-flow primitives (such as loops),
  is not yet supported.

* Error mitigation using the zero-noise extrapolation method is now available through the
  `catalyst.mitigate_with_zne` transform.
  [(#324)](https://github.com/PennyLaneAI/catalyst/pull/324)
  [(#414)](https://github.com/PennyLaneAI/catalyst/pull/414)

  For example, given a noisy device (such as noisy hardware available through Amazon Braket):

  ```python
  dev = qml.device("noisy.device", wires=2)

  @qml.qnode(device=dev)
  def circuit(x, n):

      @for_loop(0, n, 1)
      def loop_rx(i):
          qml.RX(x, wires=0)

      loop_rx()

      qml.Hadamard(wires=0)
      qml.RZ(x, wires=0)
      loop_rx()
      qml.RZ(x, wires=0)
      qml.CNOT(wires=[1, 0])
      qml.Hadamard(wires=1)
      return qml.expval(qml.PauliY(wires=0))

  @qjit
  def mitigated_circuit(args, n):
      s = jax.numpy.array([1, 2, 3])
      return mitigate_with_zne(circuit, scale_factors=s)(args, n)
  ```

  ```pycon
  >>> mitigated_circuit(0.2, 5)
  0.5655341100116512
  ```

  In addition, a mitigation dialect has been added to the MLIR layer of Catalyst.
  It contains a Zero Noise Extrapolation (ZNE) operation,
  with a lowering to a global folded circuit.

<h3>Improvements</h3>

* The three backend devices provided with Catalyst, `lightning.qubit`, `lightning.kokkos`, and
  `braket.aws`, are now dynamically loaded at runtime.
  [(#343)](https://github.com/PennyLaneAI/catalyst/pull/343)
  [(#400)](https://github.com/PennyLaneAI/catalyst/pull/400)

  This takes advantage of the new backend plugin system provided in Catalyst v0.3.2,
  and allows the devices to be packaged separately from the runtime CAPI. Provided backend
  devices are now loaded at runtime, instead of being linked at compile time.

  For more details on the backend plugin system, see the
  [custom devices documentation](https://docs.pennylane.ai/projects/catalyst/en/stable/dev/custom_devices.html).

* Finite-shot measurement statistics (`expval`, `var`, and `probs`) are now supported
  for the `lightning.qubit` and `lightning.kokkos` devices. Previously, exact statistics
  were returned even when finite shots were specified.
  [(#392)](https://github.com/PennyLaneAI/catalyst/pull/392)
  [(#410)](https://github.com/PennyLaneAI/catalyst/pull/410)

  ```pycon
  >>> dev = qml.device("lightning.qubit", wires=2, shots=100)
  >>> @qjit
  >>> @qml.qnode(dev)
  >>> def circuit(x):
  >>>     qml.RX(x, wires=0)
  >>>     return qml.probs(wires=0)
  >>> circuit(0.54)
  array([0.94, 0.06])
  >>> circuit(0.54)
  array([0.93, 0.07])
  ```

* Catalyst gradient functions `grad`, `jacobian`, `jvp`, and `vjp` can now be invoked from
  outside a `@qjit` context.
  [(#375)](https://github.com/PennyLaneAI/catalyst/pull/375)

  This simplifies the process of writing functions where compilation
  can be turned on and off easily by adding or removing the decorator. The functions dispatch to
  their JAX equivalents when the compilation is turned off.

  ```python
  dev = qml.device("lightning.qubit", wires=2)

  @qml.qnode(dev)
  def circuit(x):
      qml.RX(x, wires=0)
      return qml.expval(qml.PauliZ(0))
  ```

  ```pycon
  >>> grad(circuit)(0.54)  # dispatches to jax.grad
  Array(-0.51413599, dtype=float64, weak_type=True)
  >>> qjit(grad(circuit))(0.54). # differentiates using Catalyst
  array(-0.51413599)
  ```

* New `lightning.qubit` configuration options are now supported via the `qml.device` loader,
  including Markov Chain Monte Carlo sampling support.
  [(#369)](https://github.com/PennyLaneAI/catalyst/pull/369)

  ```python
  dev = qml.device("lightning.qubit", wires=2, shots=1000, mcmc=True)

  @qml.qnode(dev)
  def circuit(x):
      qml.RX(x, wires=0)
      return qml.expval(qml.PauliZ(0))
  ```

  ```pycon
  >>> circuit(0.54)
  array(0.856)
  ```

* Improvements have been made to the runtime and quantum MLIR dialect in order
  to support asynchronous execution.

  - The runtime now supports multiple active devices managed via a device pool. The new `RTDevice`
    data-class and `RTDeviceStatus` along with the `thread_local` device instance pointer enable
    the runtime to better scope the lifetime of device instances concurrently. With these changes,
    one can create multiple active devices and execute multiple programs in a multithreaded
    environment.
    [(#381)](https://github.com/PennyLaneAI/catalyst/pull/381)

  - The ability to dynamically release devices has been added via `DeviceReleaseOp` in the Quantum
    MLIR dialect. This is lowered to the `__quantum__rt__device_release()` runtime instruction,
    which updates the status of the device instance from `Active` to `Inactive`. The runtime will reuse
    this deactivated instance instead of creating a new one automatically at runtime in a
    multi-QNode workflow when another device with identical specifications is requested.
    [(#381)](https://github.com/PennyLaneAI/catalyst/pull/381)

  - The `DeviceOp` definition in the Quantum MLIR dialect has been updated to lower a tuple
    of device information `('lib', 'name', 'kwargs')` to a single device initialization call
    `__quantum__rt__device_init(int8_t *, int8_t *, int8_t *)`. This allows the runtime to initialize
    device instances without keeping partial information of the device
    [(#396)](https://github.com/PennyLaneAI/catalyst/pull/396)

* The quantum adjoint compiler routine has been extended to support function calls that affect the
  quantum state within an adjoint region. Note that the function may only provide a single result
  consisting of the quantum register. By itself this provides no user-facing changes, but compiler
  pass developers may now generate quantum adjoint operations around a block of code containing
  function calls as well as quantum operations and control flow operations.
  [(#353)](https://github.com/PennyLaneAI/catalyst/pull/353)

* The allocation and deallocation operations in MLIR (`AllocOp`, `DeallocOp`) now follow simple
  value semantics for qubit register values, instead of modelling memory in the MLIR trait system.
  Similarly, the frontend generates proper value semantics by deallocating the final register value.

  The change enables functions at the MLIR level to accept and return quantum register values,
  which would otherwise not be correctly identified as aliases of existing register values by the
  bufferization system.
  [(#360)](https://github.com/PennyLaneAI/catalyst/pull/360)

<h3>Breaking changes</h3>

* Third party devices must now provide a configuration TOML file, in order to specify their
  supported operations, measurements, and features for Catalyst compatibility. For more information
  please visit the [Custom Devices](https://docs.pennylane.ai/projects/catalyst/en/latest/dev/custom_devices.html) section in our documentation.
  [(#369)](https://github.com/PennyLaneAI/catalyst/pull/369)

<h3>Bug fixes</h3>

* Resolves a bug in the compiler's differentiation engine that results in a segmentation fault
  when [attempting to differentiate non-differentiable quantum operations](https://github.com/PennyLaneAI/catalyst/issues/384).
  The fix ensures that all existing quantum operation types are removed during gradient passes that
  extract classical code from a QNode function. It also adds a verification step that will raise an error
  if a gradient pass cannot successfully eliminate all quantum operations for such functions.
  [(#397)](https://github.com/PennyLaneAI/catalyst/issues/397)

* Resolves a bug that caused unpredictable behaviour when printing string values with
  the `debug.print` function. The issue was caused by non-null-terminated strings.
  [(#418)](https://github.com/PennyLaneAI/catalyst/pull/418)

<h3>Contributors</h3>

This release contains contributions from (in alphabetical order):

Ali Asadi,
David Ittah,
Romain Moyard,
Sergei Mironov,
Erick Ochoa Lopez,
Shuli Shu.

# Release 0.3.2

<h3>New features</h3>

* The experimental AutoGraph feature now supports Python `while` loops, allowing native Python loops
  to be captured and compiled with Catalyst.
  [(#318)](https://github.com/PennyLaneAI/catalyst/pull/318)

  ```python
  dev = qml.device("lightning.qubit", wires=4)

  @qjit(autograph=True)
  @qml.qnode(dev)
  def circuit(n: int, x: float):
      i = 0

      while i < n:
          qml.RX(x, wires=i)
          i += 1

      return qml.expval(qml.PauliZ(0))
  ```

  ```pycon
  >>> circuit(4, 0.32)
  array(0.94923542)
  ```

  This feature extends the existing AutoGraph support for Python `for` loops and `if` statements
  introduced in v0.3. Note that TensorFlow must be installed for AutoGraph support.

  For more details, please see the
  [AutoGraph guide](https://docs.pennylane.ai/projects/catalyst/en/stable/dev/autograph.html).

* In addition to loops and conditional branches, AutoGraph now supports native Python `and`, `or`
  and `not` operators in Boolean expressions.
  [(#325)](https://github.com/PennyLaneAI/catalyst/pull/325)

  ```python
  dev = qml.device("lightning.qubit", wires=1)

  @qjit(autograph=True)
  @qml.qnode(dev)
  def circuit(x: float):

      if x >= 0 and x < jnp.pi:
          qml.RX(x, wires=0)

      return qml.probs()
  ```

  ```pycon
  >>> circuit(0.43)
  array([0.95448287, 0.04551713])
  >>> circuit(4.54)
  array([1., 0.])
  ```

  Note that logical Boolean operators will only be captured by AutoGraph if all
  operands are dynamic variables (that is, a value known only at runtime, such
  as a measurement result or function argument). For other use
  cases, it is recommended to use the `jax.numpy.logical_*` set of functions where
  appropriate.

* Debug compiled programs and print dynamic values at runtime with ``debug.print``
  [(#279)](https://github.com/PennyLaneAI/catalyst/pull/279)
  [(#356)](https://github.com/PennyLaneAI/catalyst/pull/356)

  You can now print arbitrary values from your running program, whether they are arrays, constants,
  strings, or abitrary Python objects. Note that while non-array Python objects
  *will* be printed at runtime, their string representation is captured at
  compile time, and thus will always be the same regardless of program inputs.
  The output for arrays optionally includes a descriptor for how the data is stored in memory
  ("memref").

  ```python
  @qjit
  def func(x: float):
      debug.print(x, memref=True)
      debug.print("exit")
  ```

  ```pycon
  >>> func(jnp.array(0.43))
  MemRef: base@ = 0x5629ff2b6680 rank = 0 offset = 0 sizes = [] strides = [] data =
  0.43
  exit
  ```

* Catalyst now officially supports macOS X86_64 devices, with macOS binary wheels
  available for both AARCH64 and X86_64.
  [(#347)](https://github.com/PennyLaneAI/catalyst/pull/347)
  [(#313)](https://github.com/PennyLaneAI/catalyst/pull/313)

* It is now possible to dynamically load third-party Catalyst compatible devices directly
  into a pre-installed Catalyst runtime on Linux.
  [(#327)](https://github.com/PennyLaneAI/catalyst/pull/327)

  To take advantage of this, third-party devices must implement the `Catalyst::Runtime::QuantumDevice`
  interface, in addition to defining the following method:

  ```cpp
  extern "C" Catalyst::Runtime::QuantumDevice*
  getCustomDevice() { return new CustomDevice(); }
  ```

  This support can also be integrated into existing PennyLane Python devices that inherit from
  the `QuantumDevice` class, by defining the `get_c_interface` static method.

  For more details, see the
  [custom devices documentation](https://docs.pennylane.ai/projects/catalyst/en/stable/dev/custom_devices.html).

<h3>Improvements</h3>

* Return values of conditional functions no longer need to be of exactly the same type.
  Type promotion is automatically applied to branch return values if their types don't match.
  [(#333)](https://github.com/PennyLaneAI/catalyst/pull/333)

  ```python
  @qjit
  def func(i: int, f: float):

      @cond(i < 3)
      def cond_fn():
          return i

      @cond_fn.otherwise
      def otherwise():
          return f

      return cond_fn()
  ```

  ```pycon
  >>> func(1, 4.0)
  array(1.0)
  ```

  Automatic type promotion across conditional branches also works with AutoGraph:

  ```python
  @qjit(autograph=True)
  def func(i: int, f: float):

      if i < 3:
          i = i
      else:
          i = f

      return i
  ```

  ```pycon
  >>> func(1, 4.0)
  array(1.0)
  ```

* AutoGraph now supports converting functions even when they are invoked through functional wrappers such
  as `adjoint`, `ctrl`, `grad`, `jacobian`, etc.
  [(#336)](https://github.com/PennyLaneAI/catalyst/pull/336)

  For example, the following should now succeed:

  ```python
  def inner(n):
    for i in range(n):
      qml.T(i)

  @qjit(autograph=True)
  @qml.qnode(dev)
  def f(n: int):
      adjoint(inner)(n)
      return qml.state()
  ```

* To prepare for Catalyst's frontend being integrated with PennyLane, the appropriate plugin entry point
  interface has been added to Catalyst.
  [(#331)](https://github.com/PennyLaneAI/catalyst/pull/331)

  For any compiler packages seeking to be registered in PennyLane, the `entry_points`
  metadata under the the group name `pennylane.compilers` must be added, with the following entry points:

  - `context`: Path to the compilation evaluation context manager. This context manager should have
    the method `context.is_tracing()`, which returns True if called within a program that is being
    traced or captured.

  - `ops`: Path to the compiler operations module. This operations module may contain compiler
    specific versions of PennyLane operations. Within a JIT context, PennyLane operations may
    dispatch to these.

  - `qjit`: Path to the JIT compiler decorator provided by the compiler. This decorator should have
    the signature `qjit(fn, *args, **kwargs)`, where `fn` is the function to be compiled.

* The compiler driver diagnostic output has been improved, and now includes failing IR as well as
  the names of failing passes.
  [(#349)](https://github.com/PennyLaneAI/catalyst/pull/349)

* The scatter operation in the Catalyst dialect now uses an SCF for loop to avoid ballooning
  the compiled code.
  [(#307)](https://github.com/PennyLaneAI/catalyst/pull/307)

* The `CopyGlobalMemRefPass` pass of our MLIR processing pipeline now supports
  dynamically shaped arrays.
  [(#348)](https://github.com/PennyLaneAI/catalyst/pull/348)

* The Catalyst utility dialect is now included in the Catalyst MLIR C-API.
  [(#345)](https://github.com/PennyLaneAI/catalyst/pull/345)

* Fix an issue with the AutoGraph conversion system that would prevent the fallback to Python from
  working correctly in certain instances.
  [(#352)](https://github.com/PennyLaneAI/catalyst/pull/352)

  The following type of code is now supported:

  ```python
  @qjit(autograph=True)
  def f():
    l = jnp.array([1, 2])
    for _ in range(2):
        l = jnp.kron(l, l)
    return l
  ```

* Catalyst now supports `jax.numpy.polyfit` inside a qjitted function.
  [(#367)](https://github.com/PennyLaneAI/catalyst/pull/367/)

* Catalyst now supports custom calls (including the one from HLO). We added support in MLIR (operation, bufferization
  and lowering). In the `lib_custom_calls`, developers then implement their custom calls and use external functions
  directly (e.g. Lapack). The OpenBlas library is taken from Scipy and linked in Catalyst, therefore any function from
  it can be used.
  [(#367)](https://github.com/PennyLaneAI/catalyst/pull/367/)

<h3>Breaking changes</h3>

* The axis ordering for `catalyst.jacobian` is updated to match `jax.jacobian`. Assuming we have
  parameters of shape `[a,b]` and results of shape `[c,d]`, the returned Jacobian will now have
  shape `[c, d, a, b]` instead of `[a, b, c, d]`.
  [(#283)](https://github.com/PennyLaneAI/catalyst/pull/283)

<h3>Bug fixes</h3>

* An upstream change in the PennyLane-Lightning project was addressed to prevent compilation issues
  in the `StateVectorLQubitDynamic` class in the runtime.
  The issue was introduced in [#499](https://github.com/PennyLaneAI/pennylane-lightning/pull/499).
  [(#322)](https://github.com/PennyLaneAI/catalyst/pull/322)

* The `requirements.txt` file to build Catalyst from source has been updated with a minimum pip
  version, `>=22.3`. Previous versions of pip are unable to perform editable installs when the
  system-wide site-packages are read-only, even when the `--user` flag is provided.
  [(#311)](https://github.com/PennyLaneAI/catalyst/pull/311)

* The frontend has been updated to make it compatible with PennyLane `MeasurementProcess` objects
  now being PyTrees in PennyLane version 0.33.
  [(#315)](https://github.com/PennyLaneAI/catalyst/pull/315)

<h3>Contributors</h3>

This release contains contributions from (in alphabetical order):

Ali Asadi,
David Ittah,
Sergei Mironov,
Romain Moyard,
Erick Ochoa Lopez.

# Release 0.3.1

<h3>New features</h3>

* The experimental AutoGraph feature, now supports Python `for` loops, allowing native Python loops
  to be captured and compiled with Catalyst.
  [(#258)](https://github.com/PennyLaneAI/catalyst/pull/258)

  ```python
  dev = qml.device("lightning.qubit", wires=n)

  @qjit(autograph=True)
  @qml.qnode(dev)
  def f(n):
      for i in range(n):
          qml.Hadamard(wires=i)

      return qml.expval(qml.PauliZ(0))
  ```

  This feature extends the existing AutoGraph support for Python `if` statements introduced in v0.3.
  Note that TensorFlow must be installed for AutoGraph support.

* The quantum control operation can now be used in conjunction with Catalyst control flow, such as
  loops and conditionals, via the new `catalyst.ctrl` function.
  [(#282)](https://github.com/PennyLaneAI/catalyst/pull/282)

  Similar in behaviour to the `qml.ctrl` control modifier from PennyLane, `catalyst.ctrl` can
  additionally wrap around quantum functions which contain control flow, such as the Catalyst
  `cond`, `for_loop`, and `while_loop` primitives.

  ```python
  @qjit
  @qml.qnode(qml.device("lightning.qubit", wires=4))
  def circuit(x):

      @for_loop(0, 3, 1)
      def repeat_rx(i):
          qml.RX(x / 2, wires=i)

      catalyst.ctrl(repeat_rx, control=3)()

      return qml.expval(qml.PauliZ(0))
  ```

  ```pycon
  >>> circuit(0.2)
  array(1.)
  ```

* Catalyst now supports JAX's `array.at[index]` notation for array element assignment and updating.
  [(#273)](https://github.com/PennyLaneAI/catalyst/pull/273)

  ```python
  @qjit
  def add_multiply(l: jax.core.ShapedArray((3,), dtype=float), idx: int):
      res = l.at[idx].multiply(3)
      res2 = l.at[idx].add(2)
      return res + res2

  res = add_multiply(jnp.array([0, 1, 2]), 2)
  ```

  ```pycon
  >>> res
  [0, 2, 10]
  ```

  For more details on available methods, see the
  [JAX documentation](https://jax.readthedocs.io/en/latest/_autosummary/jax.numpy.ndarray.at.html).

<h3>Improvements</h3>

* The Lightning backend device has been updated to work with the new PL-Lightning monorepo.
  [(#259)](https://github.com/PennyLaneAI/catalyst/pull/259)
  [(#277)](https://github.com/PennyLaneAI/catalyst/pull/277)

* A new compiler driver has been implemented in C++. This improves compile-time performance by
  avoiding *round-tripping*, which is when the entire program being compiled is dumped to
  a textual form and re-parsed by another tool.

  This is also a requirement for providing custom metadata at the LLVM level, which is
  necessary for better integration with tools like Enzyme. Finally, this makes it more natural
  to improve error messages originating from C++ when compared to the prior subprocess-based
  approach.
  [(#216)](https://github.com/PennyLaneAI/catalyst/pull/216)

* Support the `braket.devices.Devices` enum class and `s3_destination_folder`
  device options for AWS Braket remote devices.
  [(#278)](https://github.com/PennyLaneAI/catalyst/pull/278)

* Improvements have been made to the build process, including avoiding unnecessary processes such
  as removing `opt` and downloading the wheel.
  [(#298)](https://github.com/PennyLaneAI/catalyst/pull/298)

* Remove a linker warning about duplicate `rpath`s when Catalyst wheels are installed on macOS.
  [(#314)](https://github.com/PennyLaneAI/catalyst/pull/314)

<h3>Bug fixes</h3>

* Fix incompatibilities with GCC on Linux introduced in v0.3.0 when compiling user programs.
  Due to these, Catalyst v0.3.0 only works when clang is installed in the user environment.

  - Resolve an issue with an empty linker flag, causing `ld` to error.
    [(#276)](https://github.com/PennyLaneAI/catalyst/pull/276)

  - Resolve an issue with undefined symbols provided the Catalyst runtime.
    [(#316)](https://github.com/PennyLaneAI/catalyst/pull/316)

* Remove undocumented package dependency on the zlib/zstd compression library.
  [(#308)](https://github.com/PennyLaneAI/catalyst/pull/308)

* Fix filesystem issue when compiling multiple functions with the same name and
  `keep_intermediate=True`.
  [(#306)](https://github.com/PennyLaneAI/catalyst/pull/306)

* Add support for applying the `adjoint` operation to `QubitUnitary` gates.
  `QubitUnitary` was not able to be `adjoint`ed when the variable holding the unitary matrix might
  change. This can happen, for instance, inside of a for loop.
  To solve this issue, the unitary matrix gets stored in the array list via push and pops.
  The unitary matrix is later reconstructed from the array list and `QubitUnitary` can be executed
  in the `adjoint`ed context.
  [(#304)](https://github.com/PennyLaneAI/catalyst/pull/304)
  [(#310)](https://github.com/PennyLaneAI/catalyst/pull/310)

<h3>Contributors</h3>

This release contains contributions from (in alphabetical order):

Ali Asadi,
David Ittah,
Erick Ochoa Lopez,
Jacob Mai Peng,
Sergei Mironov,
Romain Moyard.

# Release 0.3.0

<h3>New features</h3>

* Catalyst now officially supports macOS ARM devices, such as Apple M1/M2 machines,
  with macOS binary wheels available on PyPI. For more details on the changes involved to support
  macOS, please see the improvements section.
  [(#229)](https://github.com/PennyLaneAI/catalyst/pull/230)
  [(#232)](https://github.com/PennyLaneAI/catalyst/pull/232)
  [(#233)](https://github.com/PennyLaneAI/catalyst/pull/233)
  [(#234)](https://github.com/PennyLaneAI/catalyst/pull/234)

* Write Catalyst-compatible programs with native Python conditional statements.
  [(#235)](https://github.com/PennyLaneAI/catalyst/pull/235)

  AutoGraph is a new, experimental, feature that automatically converts Python conditional
  statements like `if`, `else`, and `elif`, into their equivalent functional forms provided by
  Catalyst (such as `catalyst.cond`).

  This feature is currently opt-in, and requires setting the `autograph=True` flag in the `qjit`
  decorator:

  ```python
  dev = qml.device("lightning.qubit", wires=1)

  @qjit(autograph=True)
  @qml.qnode(dev)
  def f(x):
      if x < 0.5:
          qml.RY(jnp.sin(x), wires=0)
      else:
          qml.RX(jnp.cos(x), wires=0)

      return qml.expval(qml.PauliZ(0))
  ```

  The implementation is based on the AutoGraph module from TensorFlow, and requires a working
  TensorFlow installation be available. In addition, Python loops (`for` and `while`) are not
  yet supported, and do not work in AutoGraph mode.

  Note that there are some caveats when using this feature especially around the use of global
  variables or object mutation inside of methods. A functional style is always recommended when
  using `qjit` or AutoGraph.

* The quantum adjoint operation can now be used in conjunction with Catalyst control flow, such as
  loops and conditionals. For this purpose a new instruction, `catalyst.adjoint`, has been added.
  [(#220)](https://github.com/PennyLaneAI/catalyst/pull/220)

  `catalyst.adjoint` can wrap around quantum functions which contain the Catalyst `cond`,
  `for_loop`, and `while_loop` primitives. Previously, the usage of `qml.adjoint` on functions with
  these primitives would result in decomposition errors. Note that a future release of Catalyst will
  merge the behaviour of `catalyst.adjoint` into `qml.adjoint` for convenience.

  ```python
  dev = qml.device("lightning.qubit", wires=3)

  @qjit
  @qml.qnode(dev)
  def circuit(x):

      @for_loop(0, 3, 1)
      def repeat_rx(i):
          qml.RX(x / 2, wires=i)

      adjoint(repeat_rx)()

      return qml.expval(qml.PauliZ(0))
  ```

  ```pycon
  >>> circuit(0.2)
  array(0.99500417)
  ```

  Additionally, the ability to natively represent the adjoint construct in Catalyst's program
  representation (IR) was added.

* QJIT-compiled programs now support (nested) container types as inputs and outputs of compiled
  functions. This includes lists and dictionaries, as well as any data structure implementing the
  [PyTree protocol](https://jax.readthedocs.io/en/latest/pytrees.html).
  [(#215)](https://github.com/PennyLaneAI/catalyst/pull/215)
  [(#221)](https://github.com/PennyLaneAI/catalyst/pull/221)

  For example, a program that accepts and returns a mix of dictionaries, lists, and tuples:

  ```python
  @qjit
  def workflow(params1, params2):
      res1 = params1["a"][0][0] + params2[1]
      return {"y1": jnp.sin(res1), "y2": jnp.cos(res1)}
  ```

  ```pycon
  >>> params1 = {"a": [[0.1], 0.2]}
  >>> params2 = (0.6, 0.8)
  >>> workflow(params1, params2)
  array(0.78332691)
  ```

* Compile-time backpropagation of arbitrary hybrid programs is now supported, via integration with
  [Enzyme AD](https://enzyme.mit.edu/).
  [(#158)](https://github.com/PennyLaneAI/catalyst/pull/158)
  [(#193)](https://github.com/PennyLaneAI/catalyst/pull/193)
  [(#224)](https://github.com/PennyLaneAI/catalyst/pull/224)
  [(#225)](https://github.com/PennyLaneAI/catalyst/pull/225)
  [(#239)](https://github.com/PennyLaneAI/catalyst/pull/239)
  [(#244)](https://github.com/PennyLaneAI/catalyst/pull/244)

  This allows `catalyst.grad` to differentiate hybrid functions that contain both classical
  pre-processing (inside & outside of QNodes), QNodes, as well as classical post-processing
  (outside of QNodes) via a combination of backpropagation and quantum gradient methods.

  The new default for the differentiation `method` attribute in `catalyst.grad` has been changed to
  `"auto"`, which performs Enzyme-based reverse mode AD on classical code, in conjunction with the
  quantum `diff_method` specified on each QNode:

  ```python
  dev = qml.device("lightning.qubit", wires=1)

  @qml.qnode(dev, diff_method="parameter-shift")
  def circuit(theta):
      qml.RX(jnp.exp(theta ** 2) / jnp.cos(theta / 4), wires=0)
      return qml.expval(qml.PauliZ(wires=0))
  ```

  ```pycon
  >>> grad = qjit(catalyst.grad(circuit, method="auto"))
  >>> grad(jnp.pi)
  array(0.05938718)
  ```

  The reworked differentiation pipeline means you can now compute exact derivatives of programs with
  both classical pre- and post-processing, as shown below:

  ```python
  @qml.qnode(qml.device("lightning.qubit", wires=1), diff_method="adjoint")
  def circuit(theta):
      qml.RX(jnp.exp(theta ** 2) / jnp.cos(theta / 4), wires=0)
      return qml.expval(qml.PauliZ(wires=0))

  def loss(theta):
      return jnp.pi / jnp.tanh(circuit(theta))

  @qjit
  def grad_loss(theta):
      return catalyst.grad(loss)(theta)
  ```

  ```pycon
  >>> grad_loss(1.0)
  array(-1.90958669)
  ```

  You can also use multiple QNodes with different differentiation methods:

  ```python
  @qml.qnode(qml.device("lightning.qubit", wires=1), diff_method="parameter-shift")
  def circuit_A(params):
      qml.RX(jnp.exp(params[0] ** 2) / jnp.cos(params[1] / 4), wires=0)
      return qml.probs()

  @qml.qnode(qml.device("lightning.qubit", wires=1), diff_method="adjoint")
  def circuit_B(params):
      qml.RX(jnp.exp(params[1] ** 2) / jnp.cos(params[0] / 4), wires=0)
      return qml.expval(qml.PauliZ(wires=0))

  def loss(params):
      return jnp.prod(circuit_A(params)) + circuit_B(params)

  @qjit
  def grad_loss(theta):
      return catalyst.grad(loss)(theta)
  ```

  ```pycon
  >>> grad_loss(jnp.array([1.0, 2.0]))
  array([ 0.57367285, 44.4911605 ])
  ```

  And you can differentiate purely classical functions as well:

  ```python
  def square(x: float):
      return x ** 2

  @qjit
  def dsquare(x: float):
      return catalyst.grad(square)(x)
  ```

  ```pycon
  >>> dsquare(2.3)
  array(4.6)
  ```

  Note that the current implementation of reverse mode AD is restricted to 1st order derivatives,
  but you can still use `catalyst.grad(method="fd")` is still available to perform a finite
  differences approximation of _any_ differentiable function.

* Add support for the new PennyLane arithmetic operators.
  [(#250)](https://github.com/PennyLaneAI/catalyst/pull/250)

  PennyLane is in the process of replacing `Hamiltonian` and `Tensor` observables with a set of
  general arithmetic operators. These consist of
  [Prod](https://docs.pennylane.ai/en/stable/code/api/pennylane.ops.op_math.Prod.html),
  [Sum](https://docs.pennylane.ai/en/stable/code/api/pennylane.ops.op_math.Sum.html) and
  [SProd](https://docs.pennylane.ai/en/stable/code/api/pennylane.ops.op_math.SProd.html).

  By default, using dunder methods (eg. `+`, `-`, `@`, `*`) to combine
  operators with scalars or other operators will create `Hamiltonian` and
  `Tensor` objects. However, these two methods will be deprecated in coming
  releases of PennyLane.

  To enable the new arithmetic operators, one can use `Prod`, `Sum`, and
  `Sprod` directly or activate them by calling [enable_new_opmath](https://docs.pennylane.ai/en/stable/code/api/pennylane.operation.enable_new_opmath.html)
  at the beginning of your PennyLane program.

  ``` python
  dev = qml.device("lightning.qubit", wires=2)

  @qjit
  @qml.qnode(dev)
  def circuit(x: float, y: float):
      qml.RX(x, wires=0)
      qml.RX(y, wires=1)
      qml.CNOT(wires=[0, 1])
      return qml.expval(0.2 * qml.PauliX(wires=0) - 0.4 * qml.PauliY(wires=1))
  ```

  ```pycon
  >>> qml.operation.enable_new_opmath()
  >>> qml.operation.active_new_opmath()
  True
  >>> circuit(np.pi / 4, np.pi / 2)
  array(0.28284271)
  ```

<h3>Improvements</h3>

* Better support for Hamiltonian observables:

  - Allow Hamiltonian observables with integer coefficients.
    [(#248)](https://github.com/PennyLaneAI/catalyst/pull/248)

    For example, compiling the following circuit wasn't previously allowed, but is
    now supported in Catalyst:

    ```python
    dev = qml.device("lightning.qubit", wires=2)

    @qjit
    @qml.qnode(dev)
    def circuit(x: float, y: float):
        qml.RX(x, wires=0)
        qml.RY(y, wires=1)

        coeffs = [1, 2]
        obs = [qml.PauliZ(0), qml.PauliZ(1)]
        return qml.expval(qml.Hamiltonian(coeffs, obs))
    ```

  - Allow nested Hamiltonian observables.
    [(#255)](https://github.com/PennyLaneAI/catalyst/pull/255)

    ```python
    @qjit
    @qml.qnode(qml.device("lightning.qubit", wires=3))
    def circuit(x, y, coeffs1, coeffs2):
        qml.RX(x, wires=0)
        qml.RX(y, wires=1)
        qml.RY(x + y, wires=2)

        obs = [
            qml.PauliX(0) @ qml.PauliZ(1),
            qml.Hamiltonian(coeffs1, [qml.PauliZ(0) @ qml.Hadamard(2)]),
        ]

        return qml.var(qml.Hamiltonian(coeffs2, obs))
    ```

* Various performance improvements:

  - The execution and compile time of programs has been reduced, by generating more efficient code
    and avoiding unnecessary optimizations. Specifically, a scalarization procedure was added to the
    MLIR pass pipeline, and LLVM IR compilation is now invoked with optimization level 0.
    [(#217)](https://github.com/PennyLaneAI/catalyst/pull/217)

  - The execution time of compiled functions has been improved in the frontend.
    [(#213)](https://github.com/PennyLaneAI/catalyst/pull/213)

    Specifically, the following changes have been made, which leads to a small but measurable
    improvement when using larger matrices as inputs, or functions with many inputs:

    + only loading the user program library once per compilation,
    + generating return value types only once per compilation,
    + avoiding unnecessary type promotion, and
    + avoiding unnecessary array copies.

  - Peak memory utilization of a JIT compiled program has been reduced, by allowing tensors to be
    scheduled for deallocation. Previously, the tensors were not deallocated until the end of the
    call to the JIT compiled function.
    [(#201)](https://github.com/PennyLaneAI/catalyst/pull/201)

* Various improvements have been made to enable Catalyst to compile on macOS:

  - Remove unnecessary `reinterpret_cast` from `ObsManager`. Removal of
    these `reinterpret_cast` allows compilation of the runtime to succeed
    in macOS. macOS uses an ILP32 mode for Aarch64 where they use the full 64
    bit mode but with 32 bit Integer, Long, and Pointers. This patch also
    changes a test file to prevent a mismatch in machines which compile using
    ILP32 mode.
    [(#229)](https://github.com/PennyLaneAI/catalyst/pull/230)

  - Allow runtime to be compiled on macOS. Substitute `nproc` with a call to
    `os.cpu_count()` and use correct flags for `ld.64`.
    [(#232)](https://github.com/PennyLaneAI/catalyst/pull/232)

  - Improve portability on the frontend to be available on macOS. Use
    `.dylib`, remove unnecessary flags, and address behaviour difference in
    flags.
    [(#233)](https://github.com/PennyLaneAI/catalyst/pull/233)

  - Small compatibility changes in order for all integration tests to succeed
    on macOS.
    [(#234)](https://github.com/PennyLaneAI/catalyst/pull/234)

* Dialects can compile with older versions of clang by avoiding type mismatches.
  [(#228)](https://github.com/PennyLaneAI/catalyst/pull/228)

* The runtime is now built against `qir-stdlib` pre-build artifacts.
  [(#236)](https://github.com/PennyLaneAI/catalyst/pull/236)

* Small improvements have been made to the CI/CD, including fixing the Enzyme
  cache, generalize caches to other operating systems, fix build wheel
  recipe, and remove references to QIR in runtime's Makefile.
  [(#243)](https://github.com/PennyLaneAI/catalyst/pull/243)
  [(#247)](https://github.com/PennyLaneAI/catalyst/pull/247)


<h3>Breaking changes</h3>

* Support for Python 3.8 has been removed.
  [(#231)](https://github.com/PennyLaneAI/catalyst/pull/231)

* The default differentiation method on ``grad`` and ``jacobian`` is reverse-mode
  automatic differentiation instead of finite differences. When a QNode does not have a
  ``diff_method`` specified, it will default to using the parameter shift method instead of
  finite-differences.
  [(#244)](https://github.com/PennyLaneAI/catalyst/pull/244)
  [(#271)](https://github.com/PennyLaneAI/catalyst/pull/271)

* The JAX version used by Catalyst has been updated to `v0.4.14`, the minimum PennyLane version
  required is now `v0.32`.
  [(#264)](https://github.com/PennyLaneAI/catalyst/pull/264)

* Due to the change allowing Python container objects as inputs to QJIT-compiled functions, Python
  lists are no longer automatically converted to JAX arrays.
  [(#231)](https://github.com/PennyLaneAI/catalyst/pull/231)

  This means that indexing on lists when the index is not static will cause a
  `TracerIntegerConversionError`, consistent with JAX's behaviour.

  That is, the following example is no longer support:

  ```python
  @qjit
  def f(x: list, index: int):
      return x[index]
  ```

  However, if the parameter `x` above is a JAX or NumPy array, the compilation will continue to
  succeed.

* The `catalyst.grad` function has been renamed to `catalyst.jacobian` and supports differentiation
  of functions that return multiple or non-scalar outputs. A new `catalyst.grad` function has been
  added that enforces that it is differentiating a function with a single scalar return value.
  [(#254)](https://github.com/PennyLaneAI/catalyst/pull/254)

<h3>Bug fixes</h3>

* Fixed an issue preventing the differentiation of `qml.probs` with the parameter-shift method.
  [(#211)](https://github.com/PennyLaneAI/catalyst/pull/211)

* Fixed the incorrect return value data-type with functions returning `qml.counts`.
  [(#221)](https://github.com/PennyLaneAI/catalyst/pull/221)

* Fix segmentation fault when differentiating a function where a quantum measurement is used
  multiple times by the same operation.
  [(#242)](https://github.com/PennyLaneAI/catalyst/pull/242)

<h3>Contributors</h3>

This release contains contributions from (in alphabetical order):

Ali Asadi,
David Ittah,
Erick Ochoa Lopez,
Jacob Mai Peng,
Romain Moyard,
Sergei Mironov.


# Release 0.2.1

<h3>Bug fixes</h3>

* Add missing OpenQASM backend in binary distribution, which relies on the latest version of the
  AWS Braket plugin for PennyLane to resolve dependency issues between the plugin, Catalyst, and
  PennyLane. The Lightning-Kokkos backend with Serial and OpenMP modes is also added to the binary
  distribution.
  [#198](https://github.com/PennyLaneAI/catalyst/pull/198)

* Return a list of decompositions when calling the decomposition method for control operations.
  This allows Catalyst to be compatible with upstream PennyLane.
  [#241](https://github.com/PennyLaneAI/catalyst/pull/241)

<h3>Improvements</h3>

* When using OpenQASM-based devices the string representation of the circuit is printed on
  exception.
  [#199](https://github.com/PennyLaneAI/catalyst/pull/199)

* Use ``pybind11::module`` interface library instead of ``pybind11::embed`` in the runtime for
  OpenQasm backend to avoid linking to the python library at compile time.
  [#200](https://github.com/PennyLaneAI/catalyst/pull/200)

<h3>Contributors</h3>

This release contains contributions from (in alphabetical order):

Ali Asadi,
David Ittah.

# Release 0.2.0

<h3>New features</h3>

* Catalyst programs can now be used inside of a larger JAX workflow which uses
  JIT compilation, automatic differentiation, and other JAX transforms.
  [#96](https://github.com/PennyLaneAI/catalyst/pull/96)
  [#123](https://github.com/PennyLaneAI/catalyst/pull/123)
  [#167](https://github.com/PennyLaneAI/catalyst/pull/167)
  [#192](https://github.com/PennyLaneAI/catalyst/pull/192)

  For example, call a Catalyst qjit-compiled function from within a JAX jit-compiled
  function:

  ```python
  dev = qml.device("lightning.qubit", wires=1)

  @qjit
  @qml.qnode(dev)
  def circuit(x):
      qml.RX(jnp.pi * x[0], wires=0)
      qml.RY(x[1] ** 2, wires=0)
      qml.RX(x[1] * x[2], wires=0)
      return qml.probs(wires=0)

  @jax.jit
  def cost_fn(weights):
      x = jnp.sin(weights)
      return jnp.sum(jnp.cos(circuit(x)) ** 2)
  ```

  ```pycon
  >>> cost_fn(jnp.array([0.1, 0.2, 0.3]))
  Array(1.32269195, dtype=float64)
  ```

  Catalyst-compiled functions can now also be automatically differentiated
  via JAX, both in forward and reverse mode to first-order,

  ```pycon
  >>> jax.grad(cost_fn)(jnp.array([0.1, 0.2, 0.3]))
  Array([0.49249037, 0.05197949, 0.02991883], dtype=float64)
  ```

  as well as vectorized using `jax.vmap`:

  ```pycon
  >>> jax.vmap(cost_fn)(jnp.array([[0.1, 0.2, 0.3], [0.4, 0.5, 0.6]]))
  Array([1.32269195, 1.53905377], dtype=float64)
  ```

  In particular, this allows for a reduction in boilerplate when using
  JAX-compatible optimizers such as `jaxopt`:

  ```pycon
  >>> opt = jaxopt.GradientDescent(cost_fn)
  >>> params = jnp.array([0.1, 0.2, 0.3])
  >>> (final_params, _) = jax.jit(opt.run)(params)
  >>> final_params
  Array([-0.00320799,  0.03475223,  0.29362844], dtype=float64)
  ```

  Note that, in general, best performance will be seen when the Catalyst
  `@qjit` decorator is used to JIT the entire hybrid workflow. However, there
  may be cases where you may want to delegate only the quantum part of your
  workflow to Catalyst, and let JAX handle classical components (for example,
  due to missing a feature or compatibility issue in Catalyst).

* Support for Amazon Braket devices provided via the PennyLane-Braket plugin.
  [#118](https://github.com/PennyLaneAI/catalyst/pull/118)
  [#139](https://github.com/PennyLaneAI/catalyst/pull/139)
  [#179](https://github.com/PennyLaneAI/catalyst/pull/179)
  [#180](https://github.com/PennyLaneAI/catalyst/pull/180)

  This enables quantum subprograms within a JIT-compiled Catalyst workflow to
  execute on Braket simulator and hardware devices, including remote
  cloud-based simulators such as SV1.

  ```python
  def circuit(x, y):
      qml.RX(y * x, wires=0)
      qml.RX(x * 2, wires=1)
      return qml.expval(qml.PauliY(0) @ qml.PauliZ(1))

  @qjit
  def workflow(x: float, y: float):
      device = qml.device("braket.local.qubit", backend="braket_sv", wires=2)
      g = qml.qnode(device)(circuit)
      h = catalyst.grad(g)
      return h(x, y)

  workflow(1.0, 2.0)
  ```

  For a list of available devices, please see the [PennyLane-Braket](https://amazon-braket-pennylane-plugin-python.readthedocs.io/en/latest/)
  documentation.

  Internally, the quantum instructions are generating OpenQASM3 kernels at
  runtime; these are then executed on both local (`braket.local.qubit`) and
  remote (`braket.aws.qubit`) devices backed by Amazon Braket Python SDK,

  with measurement results then propagated back to the frontend.

  Note that at initial release, not all Catalyst features are supported with Braket.
  In particular, dynamic circuit features, such as mid-circuit measurements, will
  not work with Braket devices.

* Catalyst conditional functions defined via `@catalyst.cond` now support an arbitrary
  number of 'else if' chains.
  [#104](https://github.com/PennyLaneAI/catalyst/pull/104)

  ```python
  dev = qml.device("lightning.qubit", wires=1)

  @qjit
  @qml.qnode(dev)
  def circuit(x):

      @catalyst.cond(x > 2.7)
      def cond_fn():
          qml.RX(x, wires=0)

      @cond_fn.else_if(x > 1.4)
      def cond_elif():
          qml.RY(x, wires=0)

      @cond_fn.otherwise
      def cond_else():
          qml.RX(x ** 2, wires=0)

      cond_fn()

      return qml.probs(wires=0)
  ```

* Iterating in reverse is now supported with constant negative step sizes via `catalyst.for_loop`.
  [#129](https://github.com/PennyLaneAI/catalyst/pull/129)

  ```python
  dev = qml.device("lightning.qubit", wires=1)

  @qjit
  @qml.qnode(dev)
  def circuit(n):

      @catalyst.for_loop(n, 0, -1)
      def loop_fn(_):
          qml.PauliX(0)

      loop_fn()
      return measure(0)
  ```

* Additional gradient transforms for computing the vector-Jacobian product (VJP)
  and Jacobian-vector product (JVP) are now available in Catalyst.
  [#98](https://github.com/PennyLaneAI/catalyst/pull/98)

  Use `catalyst.vjp` to compute the forward-pass value and VJP:

  ```python
  @qjit
  def vjp(params, cotangent):
      def f(x):
          y = [jnp.sin(x[0]), x[1] ** 2, x[0] * x[1]]
          return jnp.stack(y)

      return catalyst.vjp(f, [params], [cotangent])
  ```

  ```pycon
  >>> x = jnp.array([0.1, 0.2])
  >>> dy = jnp.array([-0.5, 0.1, 0.3])
  >>> vjp(x, dy)
  [array([0.09983342, 0.04      , 0.02      ]),
   array([-0.43750208,  0.07000001])]
  ```

  Use `catalyst.jvp` to compute the forward-pass value and JVP:

  ```python
  @qjit
  def jvp(params, tangent):
      def f(x):
          y = [jnp.sin(x[0]), x[1] ** 2, x[0] * x[1]]
          return jnp.stack(y)

      return catalyst.jvp(f, [params], [tangent])
  ```

  ```pycon
  >>> x = jnp.array([0.1, 0.2])
  >>> tangent = jnp.array([0.3, 0.6])
  >>> jvp(x, tangent)
  [array([0.09983342, 0.04      , 0.02      ]),
   array([0.29850125, 0.24000006, 0.12      ])]
  ```

* Support for multiple backend devices within a single qjit-compiled function
  is now available.
  [#86](https://github.com/PennyLaneAI/catalyst/pull/86)
  [#89](https://github.com/PennyLaneAI/catalyst/pull/89)

  For example, if you compile the Catalyst runtime
  with `lightning.kokkos` support (via the compilation flag
  `ENABLE_LIGHTNING_KOKKOS=ON`), you can use `lightning.qubit` and
  `lightning.kokkos` within a singular workflow:

  ```python
  dev1 = qml.device("lightning.qubit", wires=1)
  dev2 = qml.device("lightning.kokkos", wires=1)

  @qml.qnode(dev1)
  def circuit1(x):
      qml.RX(jnp.pi * x[0], wires=0)
      qml.RY(x[1] ** 2, wires=0)
      qml.RX(x[1] * x[2], wires=0)
      return qml.var(qml.PauliZ(0))

  @qml.qnode(dev2)
  def circuit2(x):

      @catalyst.cond(x > 2.7)
      def cond_fn():
          qml.RX(x, wires=0)

      @cond_fn.otherwise
      def cond_else():
          qml.RX(x ** 2, wires=0)

      cond_fn()

      return qml.probs(wires=0)

  @qjit
  def cost(x):
      return circuit2(circuit1(x))
  ```

  ```pycon
  >>> x = jnp.array([0.54, 0.31])
  >>> cost(x)
  array([0.80842369, 0.19157631])
  ```

* Support for returning the variance of Hamiltonians,
  Hermitian matrices, and Tensors via `qml.var` has been added.
  [#124](https://github.com/PennyLaneAI/catalyst/pull/124)

  ```python
  dev = qml.device("lightning.qubit", wires=2)

  @qjit
  @qml.qnode(dev)
  def circuit(x):
      qml.RX(jnp.pi * x[0], wires=0)
      qml.RY(x[1] ** 2, wires=1)
      qml.CNOT(wires=[0, 1])
      qml.RX(x[1] * x[2], wires=0)
      return qml.var(qml.PauliZ(0) @ qml.PauliX(1))
  ```

  ```pycon
  >>> x = jnp.array([0.54, 0.31])
  >>> circuit(x)
  array(0.98851544)
  ```

<h3>Breaking changes</h3>

* The `catalyst.grad` function now supports using the differentiation
  method defined on the QNode (via the `diff_method` argument) rather than
  applying a global differentiation method.
  [#163](https://github.com/PennyLaneAI/catalyst/pull/163)

  As part of this change, the `method` argument now accepts
  the following options:

  - `method="auto"`:  Quantum components of the hybrid function are
    differentiated according to the corresponding QNode `diff_method`, while
    the classical computation is differentiated using traditional auto-diff.

    With this strategy, Catalyst only currently supports QNodes with
    `diff_method="param-shift" and `diff_method="adjoint"`.

  - `method="fd"`: First-order finite-differences for the entire hybrid function.
    The `diff_method` argument for each QNode is ignored.

  This is an intermediate step towards differentiating functions that
  internally call multiple QNodes, and towards supporting differentiation of
  classical postprocessing.

<h3>Improvements</h3>

* Catalyst has been upgraded to work with JAX v0.4.13.
  [#143](https://github.com/PennyLaneAI/catalyst/pull/143)
  [#185](https://github.com/PennyLaneAI/catalyst/pull/185)

* Add a Backprop operation for using autodifferentiation (AD) at the LLVM
  level with Enzyme AD. The Backprop operations has a bufferization pattern
  and a lowering to LLVM.
  [#107](https://github.com/PennyLaneAI/catalyst/pull/107)
  [#116](https://github.com/PennyLaneAI/catalyst/pull/116)

* Error handling has been improved. The runtime now throws more descriptive
  and unified expressions for runtime errors and assertions.
  [#92](https://github.com/PennyLaneAI/catalyst/pull/92)

* In preparation for easier debugging, the compiler has been refactored to
  allow easy prototyping of new compilation pipelines.
  [#38](https://github.com/PennyLaneAI/catalyst/pull/38)

  In the future, this will allow the ability to generate MLIR or LLVM-IR by
  loading input from a string or file, rather than generating it from Python.

  As part of this refactor, the following changes were made:

  - Passes are now classes. This allows developers/users looking to change
    flags to inherit from these passes and change the flags.

  - Passes are now passed as arguments to the compiler. Custom passes can just
    be passed to the compiler as an argument, as long as they implement a run
    method which takes an input and the output of this method can be fed to
    the next pass.

* Improved Python compatibility by providing a stable signature for user
  generated functions.
  [#106](https://github.com/PennyLaneAI/catalyst/pull/106)

* Handle C++ exceptions without unwinding the whole stack.
  [#99](https://github.com/PennyLaneAI/catalyst/pull/99)

* Reduce the number of classical invocations by counting the number of gate parameters in
  the `argmap` function.
  [#136](https://github.com/PennyLaneAI/catalyst/pull/136)

  Prior to this, the computation of hybrid gradients executed all of the classical code
  being differentiated in a `pcount` function that solely counted the number of gate
  parameters in the quantum circuit. This was so `argmap` and other downstream
  functions could allocate memrefs large enough to store all gate parameters.

  Now, instead of counting the number of parameters separately, a dynamically-resizable
  array is used in the `argmap` function directly to store the gate parameters. This
  removes one invocation of all of the classical code being differentiated.

* Use Tablegen to define MLIR passes instead of C++ to reduce overhead of adding new passes.
  [#157](https://github.com/PennyLaneAI/catalyst/pull/157)

* Perform constant folding on wire indices for `quantum.insert` and `quantum.extract` ops,
  used when writing (resp. reading) qubits to (resp. from) quantum registers.
  [#161](https://github.com/PennyLaneAI/catalyst/pull/161)

* Represent known named observables as members of an MLIR Enum rather than a raw integer.
  This improves IR readability.
  [#165](https://github.com/PennyLaneAI/catalyst/pull/165)

<h3>Bug fixes</h3>

* Fix a bug in the mapping from logical to concrete qubits for mid-circuit measurements.
  [#80](https://github.com/PennyLaneAI/catalyst/pull/80)

* Fix a bug in the way gradient result type is inferred.
  [#84](https://github.com/PennyLaneAI/catalyst/pull/84)

* Fix a memory regression and reduce memory footprint by removing unnecessary
  temporary buffers.
  [#100](https://github.com/PennyLaneAI/catalyst/pull/100)

* Provide a new abstraction to the `QuantumDevice` interface in the runtime
  called `DataView`. C++ implementations of the interface can iterate
  through and directly store results into the `DataView` independent of the
  underlying memory layout. This can eliminate redundant buffer copies at the
  interface boundaries, which has been applied to existing devices.
  [#109](https://github.com/PennyLaneAI/catalyst/pull/109)

* Reduce memory utilization by transferring ownership of buffers from the
  runtime to Python instead of copying them. This includes adding a compiler
  pass that copies global buffers into the heap as global buffers cannot be
  transferred to Python.
  [#112](https://github.com/PennyLaneAI/catalyst/pull/112)

* Temporary fix of use-after-free and dependency of uninitialized memory.
  [#121](https://github.com/PennyLaneAI/catalyst/pull/121)

* Fix file renaming within pass pipelines.
  [#126](https://github.com/PennyLaneAI/catalyst/pull/126)

* Fix the issue with the `do_queue` deprecation warnings in PennyLane.
  [#146](https://github.com/PennyLaneAI/catalyst/pull/146)

* Fix the issue with gradients failing to work with hybrid functions that
  contain constant `jnp.array` objects. This will enable PennyLane operators
  that have data in the form of a `jnp.array`, such as a Hamiltonian, to be
  included in a qjit-compiled function.
  [#152](https://github.com/PennyLaneAI/catalyst/pull/152)

  An example of a newly supported workflow:

  ```python
  coeffs = jnp.array([0.1, 0.2])
  terms = [qml.PauliX(0) @ qml.PauliZ(1), qml.PauliZ(0)]
  H = qml.Hamiltonian(coeffs, terms)

  @qjit
  @qml.qnode(qml.device("lightning.qubit", wires=2))
  def circuit(x):
    qml.RX(x[0], wires=0)
    qml.RY(x[1], wires=0)
    qml.CNOT(wires=[0, 1])
    return qml.expval(H)

  params = jnp.array([0.3, 0.4])
  jax.grad(circuit)(params)
  ```

<h3>Contributors</h3>

This release contains contributions from (in alphabetical order):

Ali Asadi,
David Ittah,
Erick Ochoa Lopez,
Jacob Mai Peng,
Romain Moyard,
Sergei Mironov.

# Release 0.1.2

<h3>New features</h3>

* Add an option to print verbose messages explaining the compilation process.
  [#68](https://github.com/PennyLaneAI/catalyst/pull/68)

* Allow ``catalyst.grad`` to be used on any traceable function (within a qjit context).
  This means the operation is no longer restricted to acting on ``qml.qnode``s only.
  [#75](https://github.com/PennyLaneAI/catalyst/pull/75)

<h3>Improvements</h3>

* Work in progress on a Lightning-Kokkos backend:

  Bring feature parity to the Lightning-Kokkos backend simulator.
  [#55](https://github.com/PennyLaneAI/catalyst/pull/55)

  Add support for variance measurements for all observables.
  [#70](https://github.com/PennyLaneAI/catalyst/pull/70)

* Build the runtime against qir-stdlib v0.1.0.
  [#58](https://github.com/PennyLaneAI/catalyst/pull/58)

* Replace input-checking assertions with exceptions.
  [#67](https://github.com/PennyLaneAI/catalyst/pull/67)

* Perform function inlining to improve optimizations and memory management within the compiler.
  [#72](https://github.com/PennyLaneAI/catalyst/pull/72)

<h3>Breaking changes</h3>

<h3>Bug fixes</h3>

* Several fixes to address memory leaks in the compiled program:

  Fix memory leaks from data that flows back into the Python environment.
  [#54](https://github.com/PennyLaneAI/catalyst/pull/54)

  Fix memory leaks resulting from partial bufferization at the MLIR level. This fix makes the
  necessary changes to reintroduce the ``-buffer-deallocation`` pass into the MLIR pass pipeline.
  The pass guarantees that all allocations contained within a function (that is allocations that are
  not returned from a function) are also deallocated.
  [#61](https://github.com/PennyLaneAI/catalyst/pull/61)

  Lift heap allocations for quantum op results from the runtime into the MLIR compiler core. This
  allows all memref buffers to be memory managed in MLIR using the
  [MLIR bufferization infrastructure](https://mlir.llvm.org/docs/Bufferization/).
  [#63](https://github.com/PennyLaneAI/catalyst/pull/63)

  Eliminate all memory leaks by tracking memory allocations at runtime. The memory allocations
  which are still alive when the compiled function terminates, will be freed in the
  finalization / teardown function.
  [#78](https://github.com/PennyLaneAI/catalyst/pull/78)

* Fix returning complex scalars from the compiled function.
  [#77](https://github.com/PennyLaneAI/catalyst/pull/77)

<h3>Contributors</h3>

This release contains contributions from (in alphabetical order):

Ali Asadi,
David Ittah,
Erick Ochoa Lopez,
Sergei Mironov.

# Release 0.1.1

<h3>New features</h3>

* Adds support for interpreting control flow operations.
  [#31](https://github.com/PennyLaneAI/catalyst/pull/31)

<h3>Improvements</h3>

* Adds fallback compiler drivers to increase reliability during linking phase. Also adds support for a
  CATALYST_CC environment variable for manual specification of the compiler driver used for linking.
  [#30](https://github.com/PennyLaneAI/catalyst/pull/30)

<h3>Breaking changes</h3>

<h3>Bug fixes</h3>

* Fixes the Catalyst image path in the readme to properly render on PyPI.

<h3>Contributors</h3>

This release contains contributions from (in alphabetical order):

Ali Asadi,
Erick Ochoa Lopez.

# Release 0.1.0

Initial public release.

<h3>Contributors</h3>

This release contains contributions from (in alphabetical order):

Ali Asadi,
Sam Banning,
David Ittah,
Josh Izaac,
Erick Ochoa Lopez,
Sergei Mironov,
Isidor Schoch.<|MERGE_RESOLUTION|>--- conflicted
+++ resolved
@@ -56,15 +56,13 @@
 
 <h3>Internal changes</h3>
 
-<<<<<<< HEAD
 * The `qjit_device.py` and `preprocessing.py` modules have been refactored into the sub-package
   `catalyst.device`.
   [(#721)](https://github.com/PennyLaneAI/catalyst/pull/721)
-=======
+
 * The `ag_autograph.py` and `autograph.py` modules have been refactored into the sub-package
   `catalyst.autograph`.
   [(#722)](https://github.com/PennyLaneAI/catalyst/pull/722)
->>>>>>> 5cae8c10
 
 <h3>Contributors</h3>
 
@@ -79,11 +77,7 @@
 
 * Catalyst now supports externally hosted callbacks with parameters and return values
   within qjit-compiled code. This provides the ability to insert native Python code
-<<<<<<< HEAD
   into any qjit-compiled function, allowing for the capability to include subroutines
-=======
-  into any qjit-compiled function, allowing for the capability to include subroutines 
->>>>>>> 5cae8c10
   that do not yet support qjit-compilation and enhancing the debugging experience.
   [(#540)](https://github.com/PennyLaneAI/catalyst/pull/540)
   [(#596)](https://github.com/PennyLaneAI/catalyst/pull/596)
@@ -91,7 +85,6 @@
   [(#650)](https://github.com/PennyLaneAI/catalyst/pull/650)
   [(#649)](https://github.com/PennyLaneAI/catalyst/pull/649)
   [(#661)](https://github.com/PennyLaneAI/catalyst/pull/661)
-<<<<<<< HEAD
   [(#686)](https://github.com/PennyLaneAI/catalyst/pull/686)
   [(#689)](https://github.com/PennyLaneAI/catalyst/pull/689)
 
@@ -145,61 +138,6 @@
 
 * More flexible runtime printing through support for format strings.
   [(#621)](https://github.com/PennyLaneAI/catalyst/pull/621)
-=======
->>>>>>> 5cae8c10
-  [(#686)](https://github.com/PennyLaneAI/catalyst/pull/686)
-  [(#689)](https://github.com/PennyLaneAI/catalyst/pull/689)
-
-  The following two callback functions are available:
-
-  - `catalyst.pure_callback` supports callbacks of **pure** functions. That is, functions
-    with no [side-effects](https://runestone.academy/ns/books/published/fopp/Functions/SideEffects.html) that accept parameters and return values. However, the return
-    type and shape of the function must be known in advance, and is provided as a type signature.
-
-    ```python
-    @pure_callback
-    def callback_fn(x) -> float:
-        # here we call non-JAX compatible code, such
-        # as standard NumPy
-        return np.sin(x)
-
-    @qjit
-    def fn(x):
-        return jnp.cos(callback_fn(x ** 2))
-    ```
-    ```pycon
-    >>> fn(0.654)
-    array(0.9151995)
-    ```
-
-  - `catalyst.debug.callback` supports callbacks of functions with **no** return values. This makes it
-    an easy entry point for debugging, for example via printing or logging at runtime.
-
-    ```python
-    @catalyst.debug.callback
-    def callback_fn(y):
-        print("Value of y =", y)
-
-    @qjit
-    def fn(x):
-        y = jnp.sin(x)
-        callback_fn(y)
-        return y ** 2
-    ```
-    ```pycon
-    >>> fn(0.54)
-    Value of y = 0.5141359916531132
-    array(0.26433582)
-    >>> fn(1.52)
-    Value of y = 0.998710143975583
-    array(0.99742195)
-    ```
-  
-  Note that callbacks do not currently support differentiation, and cannot be used inside
-  functions that `catalyst.grad` is applied to.
-
-* More flexible runtime printing through support for format strings.
-  [(#621)](https://github.com/PennyLaneAI/catalyst/pull/621)
 
   The `catalyst.debug.print` function has been updated to support Python-like format
   strings:
@@ -263,11 +201,7 @@
   [DIAGNOSTICS] Running capture                   walltime: 3.299 ms      cputime: 3.294 ms       programsize: 0 lines
   [DIAGNOSTICS] Running generate_ir               walltime: 4.228 ms      cputime: 4.225 ms       programsize: 14 lines
   [DIAGNOSTICS] Running compile                   walltime: 57.182 ms     cputime: 12.109 ms      programsize: 121 lines
-<<<<<<< HEAD
   [DIAGNOSTICS] Running run                       walltime: 1.075 ms      cputime: 1.072 ms
-=======
-  [DIAGNOSTICS] Running run                       walltime: 1.075 ms      cputime: 1.072 ms  
->>>>>>> 5cae8c10
   ```
 
   The results will be appended to the provided file if the `filename` attribute is set, and printed
