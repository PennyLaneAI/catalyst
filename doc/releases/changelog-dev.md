# Release 0.12.0 (development release)

<h3>New features since last release</h3>

<h3>Improvements 🛠</h3>

* The behaviour of measurement processes executed on `null.qubit` with QJIT is now more in line with
  their behaviour on `null.qubit` *without* QJIT.
  [(#1598)](https://github.com/PennyLaneAI/catalyst/pull/1598)

  Previously, measurement processes like `qml.sample()`, `qml.counts()`, `qml.probs()`, etc.
  returned values from uninitialized memory when executed on `null.qubit` with QJIT. This change
  ensures that measurement processes on `null.qubit` always return the value 0 or the result
  corresponding to the '0' state, depending on the context.

<h3>Breaking changes 💔</h3>

* (Device Developers Only) The `QuantumDevice` interface in the Catalyst Runtime plugin system
  has been modified, which requires recompiling plugins for binary compatibility.
  [(#1680)](https://github.com/PennyLaneAI/catalyst/pull/1680)

  As announced in the [0.10.0 release](https://docs.pennylane.ai/projects/catalyst/en/stable/dev/release_notes.html#release-0-10-0),
  the `shots` argument has been removed from the `Sample` and `Counts` methods in the interface,
  since it unnecessarily duplicated this information. Additionally, `shots` will no longer be
  supplied by Catalyst through the `kwargs` parameter of the device constructor. The shot value must
  now be obtained through the `SetDeviceShots` method.

  Further, the documentation for the interface has been overhauled and now describes the
  expected behaviour of each method in detail. A quality of life improvement is that optional
  methods are now clearly marked as such and also come with a default implementation in the base
  class, so device plugins need only override the methods they wish to support.

  Finally, the `PrintState` and the `One`/`Zero` utility functions have been removed, since they
  did not serve a convincing purpose.

* Catalyst has removed the `experimental_capture` keyword from the `qjit` decorator in favour of
  unified behaviour with PennyLane.
  [(#1657)](https://github.com/PennyLaneAI/catalyst/pull/1657)

  Instead of enabling program capture with Catalyst via `qjit(experimental_capture=True)`, program
  capture can be enabled via the global toggle `qml.capture.enable()`:

  ```python
  import pennylane as qml
  from catalyst import qjit

  dev = qml.device("lightning.qubit", wires=2)

  qml.capture.enable()

  @qjit
  @qml.qnode(dev)
  def circuit(x):
      qml.Hadamard(0)
      qml.CNOT([0, 1])
      return qml.expval(qml.Z(0))

  circuit(0.1)
  ```

  Disabling program capture can be done with `qml.capture.disable()`.

* The `ppr_to_ppm` pass has been renamed to `merge_ppr_ppm` (same functionality). A new `ppr_to_ppm` will handle direct decomposition of PPRs into PPMs.
  [(#1688)](https://github.com/PennyLaneAI/catalyst/pull/1688)

<h3>Deprecations 👋</h3>

<h3>Bug fixes 🐛</h3>

* Fix AutoGraph fallback for valid iteration targets with constant data but no length, for example
  `itertools.product(range(2), repeat=2)`.
  [(#1665)](https://github.com/PennyLaneAI/catalyst/pull/1665)

* Catalyst now correctly supports `qml.StatePrep()` and `qml.BasisState()` operations in the
  experimental PennyLane program-capture pipeline.
  [(#1631)](https://github.com/PennyLaneAI/catalyst/pull/1631)

<h3>Internal changes ⚙️</h3>

<<<<<<< HEAD
* Stop overriding the `num_wires` property when the operator can exist on `AnyWires`. This allows
  the deprecation of `WiresEnum` in pennylane.
=======
* Creates a function that allows developers to register an equivalent MLIR transform for a given PLxPR transform.
  [(#1705)](https://github.com/PennyLaneAI/catalyst/pull/1705)

* Stop overriding the `num_wires` property when the operator can exist on `AnyWires`. This allows the deprecation
  of `WiresEnum` in pennylane.
>>>>>>> 6b142ed8
  [(#1667)](https://github.com/PennyLaneAI/catalyst/pull/1667)
  [(#1676)](https://github.com/PennyLaneAI/catalyst/pull/1676)

* Catalyst now includes an experimental `mbqc` dialect for representing measurement-based
  quantum-computing protocols in MLIR.
  [(#1663)](https://github.com/PennyLaneAI/catalyst/pull/1663)
  [(#1679)](https://github.com/PennyLaneAI/catalyst/pull/1679)

* The Catalyst Runtime C-API now includes a stub for the experimental `mbqc.measure_in_basis`
  operation, `__catalyst__mbqc__measure_in_basis()`, allowing for mock execution of MBQC workloads
  containing parameterized arbitrary-basis measurements.
  [(#1674)](https://github.com/PennyLaneAI/catalyst/pull/1674)

  This runtime stub is currently for mock execution only and should be treated as a placeholder
  operation. Internally, it functions just as a computational-basis measurement instruction.

* The utility function `EnsureFunctionDeclaration` is refactored into the `Utils` of the `Catalyst` dialect, instead of being duplicated in each individual dialect.
  [(#1683)](https://github.com/PennyLaneAI/catalyst/pull/1683)

* The assembly format for some MLIR operations now includes adjoint.
  [(#1695)](https://github.com/PennyLaneAI/catalyst/pull/1695)

* Improved the definition of `YieldOp` in the quantum dialect by removing `AnyTypeOf`
  [(#1696)](https://github.com/PennyLaneAI/catalyst/pull/1696)

<h3>Documentation 📝</h3>

<h3>Contributors ✍️</h3>

This release contains contributions from (in alphabetical order):

Joey Carter,
Sengthai Heng,
David Ittah,
Christina Lee,
Erick Ochoa Lopez,
Paul Haochen Wang.<|MERGE_RESOLUTION|>--- conflicted
+++ resolved
@@ -60,7 +60,8 @@
 
   Disabling program capture can be done with `qml.capture.disable()`.
 
-* The `ppr_to_ppm` pass has been renamed to `merge_ppr_ppm` (same functionality). A new `ppr_to_ppm` will handle direct decomposition of PPRs into PPMs.
+* The `ppr_to_ppm` pass has been renamed to `merge_ppr_ppm` (same functionality). A new `ppr_to_ppm`
+  will handle direct decomposition of PPRs into PPMs.
   [(#1688)](https://github.com/PennyLaneAI/catalyst/pull/1688)
 
 <h3>Deprecations 👋</h3>
@@ -77,16 +78,12 @@
 
 <h3>Internal changes ⚙️</h3>
 
-<<<<<<< HEAD
+* Creates a function that allows developers to register an equivalent MLIR transform for a given
+  PLxPR transform.
+  [(#1705)](https://github.com/PennyLaneAI/catalyst/pull/1705)
+
 * Stop overriding the `num_wires` property when the operator can exist on `AnyWires`. This allows
   the deprecation of `WiresEnum` in pennylane.
-=======
-* Creates a function that allows developers to register an equivalent MLIR transform for a given PLxPR transform.
-  [(#1705)](https://github.com/PennyLaneAI/catalyst/pull/1705)
-
-* Stop overriding the `num_wires` property when the operator can exist on `AnyWires`. This allows the deprecation
-  of `WiresEnum` in pennylane.
->>>>>>> 6b142ed8
   [(#1667)](https://github.com/PennyLaneAI/catalyst/pull/1667)
   [(#1676)](https://github.com/PennyLaneAI/catalyst/pull/1676)
 
@@ -103,7 +100,8 @@
   This runtime stub is currently for mock execution only and should be treated as a placeholder
   operation. Internally, it functions just as a computational-basis measurement instruction.
 
-* The utility function `EnsureFunctionDeclaration` is refactored into the `Utils` of the `Catalyst` dialect, instead of being duplicated in each individual dialect.
+* The utility function `EnsureFunctionDeclaration` is refactored into the `Utils` of the `Catalyst`
+  dialect, instead of being duplicated in each individual dialect.
   [(#1683)](https://github.com/PennyLaneAI/catalyst/pull/1683)
 
 * The assembly format for some MLIR operations now includes adjoint.
