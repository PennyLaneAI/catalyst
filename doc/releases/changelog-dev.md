--- conflicted
+++ resolved
@@ -70,9 +70,6 @@
 
 <h3>Improvements 🛠</h3>
 
-<<<<<<< HEAD
-* A new ``"changed"`` option has been added to the ``keep_intermediate`` parameter of
-=======
 * Catalyst can now use the new `pass_name` property of pennylane transform objects. Passes can now
   be created using `qml.transform(pass_name=pass_name)` instead of `PassPipelineWrapper`.
   [(#2149](https://github.com/PennyLaneAI/catalyst/pull/2149)
@@ -80,8 +77,7 @@
 * An error is now raised if a transform is applied inside a QNode when program capture is enabled.
   [(#2256)](https://github.com/PennyLaneAI/catalyst/pull/2256)
 
-* A new ``"changed"`` option has been added to the ``keep_intermediate`` parameter of 
->>>>>>> d8588ad2
+* A new ``"changed"`` option has been added to the ``keep_intermediate`` parameter of
   :func:`~.qjit`. This option saves intermediate IR files after each pass,
   but only when the IR is actually modified by the pass.
   [(#2186)](https://github.com/PennyLaneAI/catalyst/pull/2186)
@@ -329,10 +325,10 @@
 
 
   * Refactor QEC tablegen files to separate QEC operations into a new `QECOp.td` file
-  [(#2253](https://github.com/PennyLaneAI/catalyst/pull/2253)	
-
-
-  * Removed the `getRotationKind` and `setRotationKind` methods from 
+  [(#2253](https://github.com/PennyLaneAI/catalyst/pull/2253)
+
+
+  * Removed the `getRotationKind` and `setRotationKind` methods from
   the QEC interface `QECOpInterface` to simplify the interface.
   [(#2250)](https://github.com/PennyLaneAI/catalyst/pull/2250)
 
