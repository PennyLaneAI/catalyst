# Release 0.14.0 (development release)

<h3>New features since last release</h3>

<h3>Improvements 🛠</h3>

* The ``decompose-lowering`` MLIR pass now supports ``qml.MultiRZ``
  with an arbitrary number of wires. This decomposition is performed
  at MLIR when both capture and graph-decomposition are enabled.
  [(#2160)](https://github.com/PennyLaneAI/catalyst/pull/2160)

* A new option ``use_nameloc`` has been added to :func:`~.qjit` that embeds variable names
  from Python into the compiler IR, which can make it easier to read when debugging programs.
  [(#2054)](https://github.com/PennyLaneAI/catalyst/pull/2054)

* Passes registered under `qml.transform` can now take in options when used with
  :func:`~.qjit` with program capture enabled.
  [(#2154)](https://github.com/PennyLaneAI/catalyst/pull/2154)

* Pytree inputs can now be used when program capture is enabled.
  [(#2165)](https://github.com/PennyLaneAI/catalyst/pull/2165)

<h3>Breaking changes 💔</h3>

<h3>Deprecations 👋</h3>

<h3>Bug fixes 🐛</h3>

* Fixes the issue with capturing unutilized abstracted adjoint and controlled rules
  by the graph in the new decomposition framework.
  [(#2160)](https://github.com/PennyLaneAI/catalyst/pull/2160)

* Fixes the translation of plxpr control flow for edge cases where the `consts` were being
  reordered.
  [(#2128)](https://github.com/PennyLaneAI/catalyst/pull/2128)
  [(#2133)](https://github.com/PennyLaneAI/catalyst/pull/2133)

<<<<<<< HEAD
* Fixes the translation of `QubitUnitary` and `GlobalPhase` ops
  when they are modified by adjoint or control.
  [(##2158)](https://github.com/PennyLaneAI/catalyst/pull/2158)
=======
* Fixes the translation of a workflow with different transforms applied to different qnodes.
  [(#2167)](https://github.com/PennyLaneAI/catalyst/pull/2167)
>>>>>>> 1dab5d8d

<h3>Internal changes ⚙️</h3>

* Refactor Catalyst pass registering so that it's no longer necessary to manually add new
  passes at `registerAllCatalystPasses`.
  [(#1984)](https://github.com/PennyLaneAI/catalyst/pull/1984)

* Split `from_plxpr.py` into two files.
  [(#2142)](https://github.com/PennyLaneAI/catalyst/pull/2142)	

* Re-work `DataView` to avoid an axis of size 0 possibly triggering a segfault via an underflow
  error, as discovered in 
  [this comment](https://github.com/PennyLaneAI/catalyst/pull/1598#issuecomment-2779178046).
  [(#1621)](https://github.com/PennyLaneAI/catalyst/pull/2164)

<h3>Documentation 📝</h3>

* A typo in the code example for :func:`~.passes.ppr_to_ppm` has been corrected.
  [(#2136)](https://github.com/PennyLaneAI/catalyst/pull/2136)

* Fix `catalyst.qjit` and `catalyst.CompileOptions` docs rendering.
  [(#2156)](https://github.com/PennyLaneAI/catalyst/pull/2156)

<h3>Contributors ✍️</h3>

This release contains contributions from (in alphabetical order):

Ali Asadi,
Christina Lee,
River McCubbin,
Roberto Turrado,
Paul Haochen Wang.<|MERGE_RESOLUTION|>--- conflicted
+++ resolved
@@ -35,14 +35,12 @@
   [(#2128)](https://github.com/PennyLaneAI/catalyst/pull/2128)
   [(#2133)](https://github.com/PennyLaneAI/catalyst/pull/2133)
 
-<<<<<<< HEAD
 * Fixes the translation of `QubitUnitary` and `GlobalPhase` ops
   when they are modified by adjoint or control.
   [(##2158)](https://github.com/PennyLaneAI/catalyst/pull/2158)
-=======
+
 * Fixes the translation of a workflow with different transforms applied to different qnodes.
   [(#2167)](https://github.com/PennyLaneAI/catalyst/pull/2167)
->>>>>>> 1dab5d8d
 
 <h3>Internal changes ⚙️</h3>
 
