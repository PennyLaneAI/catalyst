# Release 0.13.0 (development release)

<h3>New features since last release</h3>

* A new pass `--t-layer-reduction` has been added to reduce the depth and number of non-Clifford PPR
  operations by commuting adjacent PPRs and finding possible PPRs that can be merged.
  For more details, see the Figure 6 in [A Game of Surface Code](https://arXiv:1808.02892v3) paper.
  [(#1975)](https://github.com/PennyLaneAI/catalyst/pull/1975)

* Catalyst now provides native support for `SingleExcitation`, `DoubleExcitation`,
  and `PCPhase` on compatible devices like Lightning simulators.
  This enhancement avoids unnecessary gate decomposition,
  leading to reduced compilation time and improved overall performance.
  [(#1980)](https://github.com/PennyLaneAI/catalyst/pull/1980)
  [(#1987)](https://github.com/PennyLaneAI/catalyst/pull/1987)

  For example, the code below is captured with `PCPhase` avoiding the
  decomposition to many `MultiControlledX` and `PhaseShift` gates:

  ```python
  dev = qml.device("lightning.qubit", wires=3)

  @qml.qnode(dev)
  def circuit():
      qml.ctrl(qml.PCPhase(0.5, dim=1, wires=[0, 2]), control=[1])
      return qml.probs()
  ```

<h3>Improvements 🛠</h3>

<<<<<<< HEAD
* A new pass `--partition-layers` has been added to group PPR/PPM operations into `qec.layer`
  operations based on qubit interactive and commutativity, enabling circuit analysis and
  potentially to support parallel execution.
  [(#1951)](https://github.com/PennyLaneAI/catalyst/pull/1951)
  
=======
* Added a new JAX primitive to capture and compile the decomposition rule
  definitions to MLIR. `decomposition_rule` is the decorator integrated
  with this primitive for development purposes.
  [(#1820)](https://github.com/PennyLaneAI/catalyst/pull/1820)

* Renamed `QregManager` to `QubitHandler` and extended the class to manage
  converting PLxPR wire indices into Catalyst JAXPR qubits.
  This is especially useful for lowering subroutines that take
  in qubits as arguments, for example decomposition rules.
  [(#1820)](https://github.com/PennyLaneAI/catalyst/pull/1820)

* Fix resource tracking unit test polluting the environment with output files
  [(#1861)](https://github.com/PennyLaneAI/catalyst/pull/1861)

>>>>>>> 58034dd7
* Adjoint differentiation is used by default when executing on lightning devices, significantly reduces gradient computation time.
  [(#1961)](https://github.com/PennyLaneAI/catalyst/pull/1961)

* Added `detensorizefunctionboundary` pass to remove scalar tensors across function boundaries and enabled `symbol-dce` pass to remove dead functions, reducing the number of instructions for compilation.
  [(#1904)](https://github.com/PennyLaneAI/catalyst/pull/1904)

* Workflows `for_loop`, `while_loop` and `cond` now error out if `qml.capture` is enabled.
  [(#1945)](https://github.com/PennyLaneAI/catalyst/pull/1945)

* Displays Catalyst version in `quantum-opt --version` output.
  [(#1922)](https://github.com/PennyLaneAI/catalyst/pull/1922)

* Snakecased keyword arguments to :func:`catalyst.passes.apply_pass()` are now correctly parsed
  to kebab-case pass options [(#1954)](https://github.com/PennyLaneAI/catalyst/pull/1954).
  For example:

  ```python
  @qjit(target="mlir")
  @catalyst.passes.apply_pass("some-pass", "an-option", maxValue=1, multi_word_option=1)
  @qml.qnode(qml.device("null.qubit", wires=1))
  def example():
      return qml.state()
  ```

  which looks like the following line in the MLIR:

  ```pycon
  %0 = transform.apply_registered_pass "some-pass" with options = {"an-option" = true, "maxValue" = 1 : i64, "multi-word-option" = 1 : i64}
  ```
* Added checks to raise an error when the input qubits to the multi-qubit gates in the runtime CAPI are not all distinct. 
  [(#2006)](https://github.com/PennyLaneAI/catalyst/pull/2006).

<<<<<<< HEAD
* `Commuting Clifford Pauli Product Rotation (PPR) operations, past non-Clifford PPRs, now supports P(π/2) Cliffords in addition to P(π/4)`
   [(#1966)](https://github.com/PennyLaneAI/catalyst/pull/1966)
=======
* Commuting Clifford Pauli Product Rotation (PPR) operations, past non-Clifford PPRs, now supports P(π/2) Cliffords in addition to P(π/4)
  [(#1966)](https://github.com/PennyLaneAI/catalyst/pull/1966)

* A new jax primitive `qdealloc_qb_p` is available for single qubit deallocations.
  [(#2005)](https://github.com/PennyLaneAI/catalyst/pull/2005)
>>>>>>> 58034dd7

<h3>Breaking changes 💔</h3>

* The `shots` property has been removed from `OQDDevice`. The number of shots for a qnode execution is now set directly on the qnode via `qml.set_shots`,
  either used as decorator `@qml.set_shots(num_shots)` or directly on the qnode `qml.set_shots(qnode, shots=num_shots)`.
  [(#1988)](https://github.com/PennyLaneAI/catalyst/pull/1988)

* The JAX version used by Catalyst is updated to 0.6.2.
  [(#1897)](https://github.com/PennyLaneAI/catalyst/pull/1897)

* The version of LLVM and Enzyme used by Catalyst has been updated.
  The mlir-hlo dependency has been replaced with stablehlo.
  [(#1916)](https://github.com/PennyLaneAI/catalyst/pull/1916)
  [(#1921)](https://github.com/PennyLaneAI/catalyst/pull/1921)

  The LLVM version has been updated to
  [commit f8cb798](https://github.com/llvm/llvm-project/tree/f8cb7987c64dcffb72414a40560055cb717dbf74).
  The stablehlo version has been updated to
  [commit 69d6dae](https://github.com/openxla/stablehlo/commit/69d6dae46e1c7de36e6e6973654754f05353cba5).
  The Enzyme version has been updated to
  [v0.0.186](https://github.com/EnzymeAD/Enzyme/releases/tag/v0.0.186).

<h3>Deprecations 👋</h3>

* Deprecated usages of `Device.shots` along with setting `device(..., shots=...)`.
  Heavily adjusted frontend pipelines within qfunc, tracer, verification and QJITDevice to account for this change.
  [(#1952)](https://github.com/PennyLaneAI/catalyst/pull/1952)

<h3>Bug fixes 🐛</h3>

* Fix type promotion on conditional branches, where the return values from `cond` should be the promoted one.
  [(#1977)](https://github.com/PennyLaneAI/catalyst/pull/1977)

* Fix wrong handling of partitioned shots in the decomposition pass of `measurements_from_samples`.
  [(#1981)](https://github.com/PennyLaneAI/catalyst/pull/1981)

* Fix errors in AutoGraph transformed functions when `qml.prod` is used together with other operator
  transforms (e.g. `qml.adjoint`).
  [(#1910)](https://github.com/PennyLaneAI/catalyst/pull/1910)

* A bug in the `NullQubit::ReleaseQubit()` method that prevented the deallocation of individual
  qubits on the `"null.qubit"` device has been fixed.
  [(#1926)](https://github.com/PennyLaneAI/catalyst/pull/1926)

<h3>Internal changes ⚙️</h3>

* Updates use of `qml.transforms.dynamic_one_shot.parse_native_mid_circuit_measurements` to improved signature.
  [(#1953)](https://github.com/PennyLaneAI/catalyst/pull/1953)

* When capture is enabled, `qjit(autograph=True)` will use capture autograph instead of catalyst autograph.
  [(#1960)](https://github.com/PennyLaneAI/catalyst/pull/1960)

* `from_plxpr` can now handle dynamic shots and overridden device shots.
  [(#1983)](https://github.com/PennyLaneAI/catalyst/pull/1983/)

* QJitDevice helper `extract_backend_info` removed its redundant `capabilities` argument.
  [(#1956)](https://github.com/PennyLaneAI/catalyst/pull/1956)

* Raise warning when subroutines are used without capture enabled.
  [(#1930)](https://github.com/PennyLaneAI/catalyst/pull/1930)

* Update imports for noise transforms from `pennylane.transforms` to `pennylane.noise`.
  [(#1918)](https://github.com/PennyLaneAI/catalyst/pull/1918)

* Improve error message for quantum subroutines when used outside a quantum context.
  [(#1932)](https://github.com/PennyLaneAI/catalyst/pull/1932)

* `from_plxpr` now supports adjoint and ctrl operations and transforms, operator
  arithmetic observables, `Hermitian` observables, `for_loop` outside qnodes, `cond` outside qnodes,
  `while_loop` outside QNode's, and `cond` with elif branches.
  [(#1844)](https://github.com/PennyLaneAI/catalyst/pull/1844)
  [(#1850)](https://github.com/PennyLaneAI/catalyst/pull/1850)
  [(#1903)](https://github.com/PennyLaneAI/catalyst/pull/1903)
  [(#1896)](https://github.com/PennyLaneAI/catalyst/pull/1896)
  [(#1889)](https://github.com/PennyLaneAI/catalyst/pull/1889)
  [(#1973)](https://github.com/PennyLaneAI/catalyst/pull/1973)

* The `qec.layer` and `qec.yield` operations have been added to the QEC dialect to represent a group
  of QEC operations. The main use case is to analyze the depth of a circuit.
  Also, this is a preliminary step towards supporting parallel execution of QEC layers.
  [(#1917)](https://github.com/PennyLaneAI/catalyst/pull/1917)

* Conversion patterns for the single-qubit `quantum.alloc_qb` and `quantum.dealloc_qb` operations
  have been added for lowering to the LLVM dialect. These conversion patterns allow for execution of
  programs containing these operations.
  [(#1920)](https://github.com/PennyLaneAI/catalyst/pull/1920)

* The default compilation pipeline is now available as `catalyst.pipelines.default_pipeline()`. The
  function `catalyst.pipelines.get_stages()` has also been removed as it was not used and duplicated
  the `CompileOptions.get_stages()` method.
  [(#1941)](https://github.com/PennyLaneAI/catalyst/pull/1941)

* Utility functions for modifying an existing compilation pipeline have been added to the
  `catalyst.pipelines` module.
  [(#1941)](https://github.com/PennyLaneAI/catalyst/pull/1941)

  These functions provide a simple interface to insert passes and stages into a compilation
  pipeline. The available functions are `insert_pass_after`, `insert_pass_before`,
  `insert_stage_after`, and `insert_stage_before`. For example,

  ```pycon
  >>> from catalyst.pipelines import insert_pass_after
  >>> pipeline = ["pass1", "pass2"]
  >>> insert_pass_after(pipeline, "new_pass", ref_pass="pass1")
  >>> pipeline
  ['pass1', 'new_pass', 'pass2']
  ```

* A new built-in compilation pipeline for experimental MBQC workloads has been added, available as
  `catalyst.ftqc.mbqc_pipeline()`.
  [(#1942)](https://github.com/PennyLaneAI/catalyst/pull/1942)

  The output of this function can be used directly as input to the `pipelines` argument of
  :func:`~.qjit`, for example,

  ```python
  from catalyst.ftqc import mbqc_pipeline

  @qjit(pipelines=mbqc_pipeline())
  @qml.qnode(dev)
  def workload():
      ...
  ```

* The `mbqc.graph_state_prep` operation has been added to the MBQC dialect. This operation prepares
  a graph state with arbitrary qubit connectivity, specified by an input adjacency-matrix operand,
  for use in MBQC workloads.
  [(#1965)](https://github.com/PennyLaneAI/catalyst/pull/1965)

* `catalyst.accelerate`, `catalyst.debug.callback`, and `catalyst.pure_callback`, `catalyst.debug.print`, and `catalyst.debug.print_memref` now work when capture is enabled.
  [(#1902)](https://github.com/PennyLaneAI/catalyst/pull/1902)

* The merge rotation pass in Catalyst (:func:`~.passes.merge_rotations`) now also considers
  `qml.Rot` and `qml.CRot`.
  [(#1955)](https://github.com/PennyLaneAI/catalyst/pull/1955)

<h3>Documentation 📝</h3>

<h3>Contributors ✍️</h3>

This release contains contributions from (in alphabetical order):

Ali Asadi,
Joey Carter,
Yushao Chen,
Sengthai Heng,
David Ittah,
Christina Lee,
Joseph Lee,
Andrija Paurevic,
Ritu Thombre,
Roberto Turrado,
Paul Haochen Wang,
Jake Zaia.<|MERGE_RESOLUTION|>--- conflicted
+++ resolved
@@ -28,13 +28,11 @@
 
 <h3>Improvements 🛠</h3>
 
-<<<<<<< HEAD
 * A new pass `--partition-layers` has been added to group PPR/PPM operations into `qec.layer`
   operations based on qubit interactive and commutativity, enabling circuit analysis and
   potentially to support parallel execution.
   [(#1951)](https://github.com/PennyLaneAI/catalyst/pull/1951)
   
-=======
 * Added a new JAX primitive to capture and compile the decomposition rule
   definitions to MLIR. `decomposition_rule` is the decorator integrated
   with this primitive for development purposes.
@@ -49,7 +47,6 @@
 * Fix resource tracking unit test polluting the environment with output files
   [(#1861)](https://github.com/PennyLaneAI/catalyst/pull/1861)
 
->>>>>>> 58034dd7
 * Adjoint differentiation is used by default when executing on lightning devices, significantly reduces gradient computation time.
   [(#1961)](https://github.com/PennyLaneAI/catalyst/pull/1961)
 
@@ -79,19 +76,16 @@
   ```pycon
   %0 = transform.apply_registered_pass "some-pass" with options = {"an-option" = true, "maxValue" = 1 : i64, "multi-word-option" = 1 : i64}
   ```
+
 * Added checks to raise an error when the input qubits to the multi-qubit gates in the runtime CAPI are not all distinct. 
   [(#2006)](https://github.com/PennyLaneAI/catalyst/pull/2006).
 
-<<<<<<< HEAD
-* `Commuting Clifford Pauli Product Rotation (PPR) operations, past non-Clifford PPRs, now supports P(π/2) Cliffords in addition to P(π/4)`
-   [(#1966)](https://github.com/PennyLaneAI/catalyst/pull/1966)
-=======
 * Commuting Clifford Pauli Product Rotation (PPR) operations, past non-Clifford PPRs, now supports P(π/2) Cliffords in addition to P(π/4)
   [(#1966)](https://github.com/PennyLaneAI/catalyst/pull/1966)
 
 * A new jax primitive `qdealloc_qb_p` is available for single qubit deallocations.
   [(#2005)](https://github.com/PennyLaneAI/catalyst/pull/2005)
->>>>>>> 58034dd7
+
 
 <h3>Breaking changes 💔</h3>
 
