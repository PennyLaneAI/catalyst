--- conflicted
+++ resolved
@@ -23,14 +23,12 @@
 * `qml.grad` and `qml.jacobian` can now be used with `qjit` when program capture is enabled.
   [(#2078)](https://github.com/PennyLaneAI/catalyst/pull/2078)
 
-<<<<<<< HEAD
 * xDSL passes are now automatically detected when using the `qjit` decorator. 
   This removes the need to pass the `pass_plugins` argument to the `qjit` decorator.
   [(#2169)](https://github.com/PennyLaneAI/catalyst/pull/2169)
-=======
+
 * Dynamically allocated wires can now be passed into control flow and subroutines.
   [(#2130)](https://github.com/PennyLaneAI/catalyst/pull/2130)
->>>>>>> 1fbffd6e
 
 <h3>Breaking changes 💔</h3>
 
