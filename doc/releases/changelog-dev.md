--- conflicted
+++ resolved
@@ -70,52 +70,8 @@
 
 <h3>Improvements 🛠</h3>
 
-<<<<<<< HEAD
-* Add an experimental `outline_state_evolution_pass` xDSL pass to `catalyst.python_interface.transforms`,
-  which moves all quantum gate operations to a private callable.
-  [(#8367)](https://github.com/PennyLaneAI/pennylane/pull/8367)
-
-* A new experimental `split_non_commuting_pass` compiler pass has been added to
-  `catalyst.python_interface.transforms`. This pass splits quantum functions that
-  measure observables on the same wires into multiple function executions, where
-  each execution measures observables on different wires (using the "wires" grouping
-  strategy). The original function is replaced with calls to these generated functions,
-  and the results are combined appropriately.
-  [(#8531)](https://github.com/PennyLaneAI/pennylane/pull/8531)
-
-* Add the `PCPhaseOp` operation to the xDSL Quantum dialect.
-  [(#8621)](https://github.com/PennyLaneAI/pennylane/pull/8621)
-
-* Users can now apply xDSL passes without the need to pass the `pass_plugins` argument to
-  the `qjit` decorator.
-  [(#8572)](https://github.com/PennyLaneAI/pennylane/pull/8572)
-  [(#8573)](https://github.com/PennyLaneAI/pennylane/pull/8573)
-  [(#2169)](https://github.com/PennyLaneAI/catalyst/pull/2169)
-  [(#2183)](https://github.com/PennyLaneAI/catalyst/pull/2183)
-
-* The :meth:`catalyst.python_interface.transforms.convert_to_mbqc_formalism_pass` now
-  supports :class:`~xdsl.dialects.scf.IndexSwitchOp` in IR and ignores regions that have no body.
-  [(#8632)](https://github.com/PennyLaneAI/pennylane/pull/8632)
-
-* The `convert_to_mbqc_formalism` compilation pass now outlines the operations to represent a gate
-  in the MBQC formalism into subroutines in order to reduce the IR size for large programs.
-  [(#8619)](https://github.com/PennyLaneAI/pennylane/pull/8619)
-
-* The :meth:`catalyst.python_interface.Compiler.run` method now accepts a string as input,
-  which is parsed and transformed with xDSL.
-  [(#8587)](https://github.com/PennyLaneAI/pennylane/pull/8587)
-
-* An `is_xdsl_pass` function has been added to the `catalyst.python_interface.pass_api` module.
-  This function checks if a pass name corresponds to an xDSL implemented pass.
-  [(#8572)](https://github.com/PennyLaneAI/pennylane/pull/8572)
-
-* A new `catalyst.python_interface.utils` submodule has been added, containing general-purpose utilities for
-  working with xDSL. This includes a function that extracts the concrete value of scalar, constant SSA values.
-  [(#8514)](https://github.com/PennyLaneAI/pennylane/pull/8514)
-=======
 * An error is now raised if a transform is applied inside a QNode when program capture is enabled.
   [(#2256)](https://github.com/PennyLaneAI/catalyst/pull/2256)
->>>>>>> 5e3813a2
 
 * A new ``"changed"`` option has been added to the ``keep_intermediate`` parameter of 
   :func:`~.qjit`. This option saves intermediate IR files after each pass,
