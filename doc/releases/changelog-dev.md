# Release 0.12.0 (development release)

<h3>New features since last release</h3>

<h3>Improvements 🛠</h3>

* The behaviour of measurement processes executed on `null.qubit` with QJIT is now more in line with
  their behaviour on `null.qubit` *without* QJIT.
  [(#1598)](https://github.com/PennyLaneAI/catalyst/pull/1598)

  Previously, measurement processes like `qml.sample()`, `qml.counts()`, `qml.probs()`, etc.
  returned values from uninitialized memory when executed on `null.qubit` with QJIT. This change
  ensures that measurement processes on `null.qubit` always return the value 0 or the result
  corresponding to the '0' state, depending on the context.

* The :func:`~.passes.to_ppr` pass now supports conversion of Pauli gates (`X`, `Y`, `Z`),
  the phase gate adjoint (`S†`), and the π/8 gate adjoint (`T†`). This extension improves
  performance by eliminating indirect conversion.
  [(#1738)](https://github.com/PennyLaneAI/catalyst/pull/1738)

<h3>Breaking changes 💔</h3>

* (Device Developers Only) The `QuantumDevice` interface in the Catalyst Runtime plugin system
  has been modified, which requires recompiling plugins for binary compatibility.
  [(#1680)](https://github.com/PennyLaneAI/catalyst/pull/1680)

  As announced in the [0.10.0 release](https://docs.pennylane.ai/projects/catalyst/en/stable/dev/release_notes.html#release-0-10-0),
  the `shots` argument has been removed from the `Sample` and `Counts` methods in the interface,
  since it unnecessarily duplicated this information. Additionally, `shots` will no longer be
  supplied by Catalyst through the `kwargs` parameter of the device constructor. The shot value must
  now be obtained through the `SetDeviceShots` method.

  Further, the documentation for the interface has been overhauled and now describes the
  expected behaviour of each method in detail. A quality of life improvement is that optional
  methods are now clearly marked as such and also come with a default implementation in the base
  class, so device plugins need only override the methods they wish to support.

  Finally, the `PrintState` and the `One`/`Zero` utility functions have been removed, since they
  did not serve a convincing purpose.

* (Frontend Developers Only) Some Catalyst primitives for JAX have been renamed, and the qubit
  deallocation primitive has been split into deallocation and a separate device release primitive.
  [(#1720)](https://github.com/PennyLaneAI/catalyst/pull/1720)

  - `qunitary_p` is now `unitary_p` (unchanged)
  - `qmeasure_p` is now `measure_p` (unchanged)
  - `qdevice_p` is now `device_init_p` (unchanged)
  - `qdealloc_p` no longer releases the device, thus it can be used at any point of a quantum
     execution scope
  - `device_release_p` is a new primitive that must be used to mark the end of a quantum execution
     scope, which will release the quantum device

* Catalyst has removed the `experimental_capture` keyword from the `qjit` decorator in favour of
  unified behaviour with PennyLane.
  [(#1657)](https://github.com/PennyLaneAI/catalyst/pull/1657)

  Instead of enabling program capture with Catalyst via `qjit(experimental_capture=True)`, program
  capture can be enabled via the global toggle `qml.capture.enable()`:

  ```python
  import pennylane as qml
  from catalyst import qjit

  dev = qml.device("lightning.qubit", wires=2)

  qml.capture.enable()

  @qjit
  @qml.qnode(dev)
  def circuit(x):
      qml.Hadamard(0)
      qml.CNOT([0, 1])
      return qml.expval(qml.Z(0))

  circuit(0.1)
  ```

  Disabling program capture can be done with `qml.capture.disable()`.

* The `ppr_to_ppm` pass has been renamed to `merge_ppr_ppm` (same functionality). A new `ppr_to_ppm`
  will handle direct decomposition of PPRs into PPMs.
  [(#1688)](https://github.com/PennyLaneAI/catalyst/pull/1688)

* The version of JAX used by Catalyst is updated to 0.5.3.
  [(#1652)](https://github.com/PennyLaneAI/catalyst/pull/1652)

  Several internal changes were made for this update.
    - LAPACK kernels are updated to adhere to the new JAX lowering rules for external functions.
    [(#1685)](https://github.com/PennyLaneAI/catalyst/pull/1685)

    - The trace stack is removed and replaced with a tracing context manager.
    [(#1662)](https://github.com/PennyLaneAI/catalyst/pull/1662)

    - A new `debug_info` argument is added to `Jaxpr`, the `make_jaxpr`
    functions, and `jax.extend.linear_util.wrap_init`.
    [(#1670)](https://github.com/PennyLaneAI/catalyst/pull/1670)
    [(#1671)](https://github.com/PennyLaneAI/catalyst/pull/1671)
    [(#1681)](https://github.com/PennyLaneAI/catalyst/pull/1681)

* The clang-format and clang-tidy versions used by Catalyst have been updated to v20.
  [(#1721)](https://github.com/PennyLaneAI/catalyst/pull/1721)

* Support for Mac x86 has been removed. This includes Macs running on Intel processors.
  [(#1716)](https://github.com/PennyLaneAI/catalyst/pull/1716)

  This is because [JAX has also dropped support for it since 0.5.0](https://github.com/jax-ml/jax/blob/main/CHANGELOG.md#jax-050-jan-17-2025),
  with the rationale being that such machines are becoming increasingly scarce.

  If support for Mac x86 platforms is still desired, please install
  Catalyst version 0.11.0, PennyLane version 0.41.0, PennyLane-Lightning
  version 0.41.0, and Jax version 0.4.28.

* Sphix version has been updated to 8.1. Some other related packages have been updated as well.
  [(#1734)](https://github.com/PennyLaneAI/catalyst/pull/1734)

<h3>Deprecations 👋</h3>

<h3>Bug fixes 🐛</h3>

* Fix AutoGraph fallback for valid iteration targets with constant data but no length, for example
  `itertools.product(range(2), repeat=2)`.
  [(#1665)](https://github.com/PennyLaneAI/catalyst/pull/1665)

* Catalyst now correctly supports `qml.StatePrep()` and `qml.BasisState()` operations in the
  experimental PennyLane program-capture pipeline.
  [(#1631)](https://github.com/PennyLaneAI/catalyst/pull/1631)

<h3>Internal changes ⚙️</h3>

* Add an xDSL MLIR plugin to denote whether we will be using xDSL to execute some passes.
  This changelog entry may be moved to new features once all branches are merged together.
  [(#1707)](https://github.com/PennyLaneAI/catalyst/pull/1707)

* Creates a function that allows developers to register an equivalent MLIR transform for a given
  PLxPR transform.
  [(#1705)](https://github.com/PennyLaneAI/catalyst/pull/1705)

* Stop overriding the `num_wires` property when the operator can exist on `AnyWires`. This allows
  the deprecation of `WiresEnum` in pennylane.
  [(#1667)](https://github.com/PennyLaneAI/catalyst/pull/1667)
  [(#1676)](https://github.com/PennyLaneAI/catalyst/pull/1676)

* Catalyst now includes an experimental `mbqc` dialect for representing measurement-based
  quantum-computing protocols in MLIR.
  [(#1663)](https://github.com/PennyLaneAI/catalyst/pull/1663)
  [(#1679)](https://github.com/PennyLaneAI/catalyst/pull/1679)

* The Catalyst Runtime C-API now includes a stub for the experimental `mbqc.measure_in_basis`
  operation, `__catalyst__mbqc__measure_in_basis()`, allowing for mock execution of MBQC workloads
  containing parameterized arbitrary-basis measurements.
  [(#1674)](https://github.com/PennyLaneAI/catalyst/pull/1674)

  This runtime stub is currently for mock execution only and should be treated as a placeholder
  operation. Internally, it functions just as a computational-basis measurement instruction.

* PennyLane's arbitrary-basis measurement operations, such as [`qml.ftqc.measure_arbitrary_basis()`
  ](https://docs.pennylane.ai/en/stable/code/api/pennylane.ftqc.measure_arbitrary_basis.html), are
  now QJIT-compatible with program capture enabled.
  [(#1645)](https://github.com/PennyLaneAI/catalyst/pull/1645)
  [(#1710)](https://github.com/PennyLaneAI/catalyst/pull/1710)

* The utility function `EnsureFunctionDeclaration` is refactored into the `Utils` of the `Catalyst`
  dialect, instead of being duplicated in each individual dialect.
  [(#1683)](https://github.com/PennyLaneAI/catalyst/pull/1683)

* The assembly format for some MLIR operations now includes adjoint.
  [(#1695)](https://github.com/PennyLaneAI/catalyst/pull/1695)

* Improved the definition of `YieldOp` in the quantum dialect by removing `AnyTypeOf`
  [(#1696)](https://github.com/PennyLaneAI/catalyst/pull/1696)

* The bufferization of custom catalyst dialects has been migrated to the new one-shot
  bufferization interface in mlir.
  The new mlir bufferization interface is required by jax 0.4.29 or higher.
  [(#1027)](https://github.com/PennyLaneAI/catalyst/pull/1027)
  [(#1686)](https://github.com/PennyLaneAI/catalyst/pull/1686)
  [(#1708)](https://github.com/PennyLaneAI/catalyst/pull/1708)

<h3>Documentation 📝</h3>

<<<<<<< HEAD
* The header (logo+title) images in the README and in the overview on RtD have been updated,
  reflecting that Catalyst is now beyond the beta!
  [(#1718)](https://github.com/PennyLaneAI/catalyst/pull/1718)
=======
* The API section in the documentation has been simplified. The Catalyst 'Runtime Device Interface'
  page has been updated to point directly to the documented `QuantumDevice` struct, and the 'QIR
  C-API' page has been removed due to limited utility.
  [(#1739)](https://github.com/PennyLaneAI/catalyst/pull/1739)
>>>>>>> 08c4f736

<h3>Contributors ✍️</h3>

This release contains contributions from (in alphabetical order):

Joey Carter,
Sengthai Heng,
David Ittah,
Tzung-Han Juang,
Christina Lee,
Erick Ochoa Lopez,
Mehrdad Malekmohammadi,
Anton Naim Ibrahim,
Paul Haochen Wang.<|MERGE_RESOLUTION|>--- conflicted
+++ resolved
@@ -178,16 +178,14 @@
 
 <h3>Documentation 📝</h3>
 
-<<<<<<< HEAD
 * The header (logo+title) images in the README and in the overview on RtD have been updated,
   reflecting that Catalyst is now beyond the beta!
   [(#1718)](https://github.com/PennyLaneAI/catalyst/pull/1718)
-=======
+
 * The API section in the documentation has been simplified. The Catalyst 'Runtime Device Interface'
   page has been updated to point directly to the documented `QuantumDevice` struct, and the 'QIR
   C-API' page has been removed due to limited utility.
   [(#1739)](https://github.com/PennyLaneAI/catalyst/pull/1739)
->>>>>>> 08c4f736
 
 <h3>Contributors ✍️</h3>
 
