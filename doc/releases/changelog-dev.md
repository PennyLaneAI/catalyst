# Release 0.14.0 (development release)

<h3>New features since last release</h3>

* RTIO dialect is added to bypass the compilation flow from OpenAPL to ARTIQ’s LLVM IR. It is introduced to bridge the gap between ION dialect and ARTIQ’s LLVM IR. The design philosophy of RTIO dialect is primarily event-based. Every operation is asynchronous; sync behaviour occurs only via `rtio.sync` or `wait operand` in event operation.
  [(#2185)](https://github.com/PennyLaneAI/catalyst/pull/2185)

* Added ``catalyst.switch``, a qjit compatible, index-switch style control flow decorator.
  [(#2171)](https://github.com/PennyLaneAI/catalyst/pull/2171)

* Catalyst can now compile circuits that are directly expressed in terms of Pauli product rotation
  (PPR) and Pauli product measurement (PPM) operations: :class:`~.PauliRot` and
  :func:`~.pauli_measure`, respectively. This support enables research and development
  spurred from `A Game of Surface Codes (arXiv1808.02892) <https://arxiv.org/pdf/1808.02892>`_.
  [(#2145)](https://github.com/PennyLaneAI/catalyst/pull/2145)
  [(#2233)](https://github.com/PennyLaneAI/catalyst/pull/2233)

  :class:`~.PauliRot` and :func:`~.pauli_measure` can be manipulated with Catalyst's existing passes
  for PPR-PPM compilation, which includes :func:`catalyst.passes.to_ppr`,
  :func:`catalyst.passes.commute_ppr`, :func:`catalyst.passes.merge_ppr_ppm`,
  :func:`catalyst.passes.ppr_to_ppm`, :func:`catalyst.passes.reduce_t_depth`, and
  :func:`catalyst.passes.ppm_compilation`. For clear and inspectable results, use ``target="mlir"``
  in the ``qjit`` decorator, ensure that PennyLane's program capture is enabled,
  :func:`pennylane.capture.enable`, and call the Catalyst passes from the PennyLane frontend (e.g.,
  ``qml.transforms.ppr_to_ppm`` instead of from ``catalyst.passes.``).

  ```python
  import pennylane as qml
  from functools import partial
  import jax.numpy as jnp

  qml.capture.enable()

  @qjit(target="mlir")
  @partial(qml.transforms.ppm_compilation, decompose_method="auto-corrected")
  @qml.qnode(qml.device("null.qubit", wires=3))
  def circuit():
      # equivalent to a Hadamard gate
      qml.PauliRot(jnp.pi / 2, pauli_word="Z", wires=0)
      qml.PauliRot(jnp.pi / 2, pauli_word="X", wires=0)
      qml.PauliRot(jnp.pi / 2, pauli_word="Z", wires=0)

      ppm = qml.pauli_measure(pauli_word="XYZ", wires=[0, 1, 2])

      # equivalent to a CNOT gate
      qml.PauliRot(jnp.pi / 2, pauli_word="ZX", wires=[0, 1])
      qml.PauliRot(-jnp.pi / 2, pauli_word="Z", wires=[0])
      qml.PauliRot(-jnp.pi / 2, pauli_word="X", wires=[1])

      # equivalent to a T gate
      qml.PauliRot(jnp.pi / 4, pauli_word="Z", wires=0)

      ppm = qml.pauli_measure(pauli_word="YYZ", wires=[0, 2, 1])

      return
  ```

  ```pycon
  >>> print(qml.specs(circuit, level="all")()['resources'])
  {
    'No transforms': ...,
    'Before MLIR Passes (MLIR-0)': ...,
    'ppm-compilation (MLIR-1)': Resources(
      num_wires=6,
      num_gates=14,
      gate_types=defaultdict(<class 'int'>, {'PPM-w3': 2, 'PPM-w2': 4, 'PPM-w1': 4, 'PPR-pi/2-w1': 4}),
      gate_sizes=defaultdict(<class 'int'>, {3: 2, 2: 4, 1: 8}),
      depth=None,
      shots=Shots(total_shots=None, shot_vector=())
    )
  }
  ```

<h3>Improvements 🛠</h3>

* Catalyst can now use the new `pass_name` property of pennylane transform objects. Passes can now
  be created using `qml.transform(pass_name=pass_name)` instead of `PassPipelineWrapper`.
  [(#2149](https://github.com/PennyLaneAI/catalyst/pull/2149)

* An error is now raised if a transform is applied inside a QNode when program capture is enabled.
  [(#2256)](https://github.com/PennyLaneAI/catalyst/pull/2256)

* A new ``"changed"`` option has been added to the ``keep_intermediate`` parameter of
  :func:`~.qjit`. This option saves intermediate IR files after each pass,
  but only when the IR is actually modified by the pass.
  [(#2186)](https://github.com/PennyLaneAI/catalyst/pull/2186)

* Intermediate IR files are now organized into subdirectories for each compilation stage
  when using ``keep_intermediate="changed"`` or ``keep_intermediate="pass"``.
  [(#2186)](https://github.com/PennyLaneAI/catalyst/pull/2186)

* Resource tracking now tracks calls to `SetState` and `SetBasisState`, and can report results
  that include `qml.StatePrep` operations.
  [(#2230)](https://github.com/PennyLaneAI/catalyst/pull/2230)

* `qml.PCPhase` can be compiled and executed with capture enabled.
  [(#2226)](https://github.com/PennyLaneAI/catalyst/pull/2226)

* Resource tracking now supports dynamic qubit allocation
  [(#2203)](https://github.com/PennyLaneAI/catalyst/pull/2203)

* Pass instrumentation can be applied to each pass within the `NamedSequenceOp` transform sequence for a qnode.
  [(#1978)](https://github.com/PennyLaneAI/catalyst/pull/1978)

* The new graph-based decomposition framework has Autograph feature parity with PennyLane
  when capture enabled. When compiling with `qml.qjit(autograph=True)`, the decomposition rules
  returned by the graph-based framework are now correctly compiled using Autograph.
  This ensures compatibility and deeper optimization for dynamically generated rules.
  [(#2161)](https://github.com/PennyLaneAI/catalyst/pull/2161)

* The ``decompose-lowering`` MLIR pass now supports ``qml.MultiRZ``
  with an arbitrary number of wires. This decomposition is performed
  at MLIR when both capture and graph-decomposition are enabled.
  [(#2160)](https://github.com/PennyLaneAI/catalyst/pull/2160)

* A new option ``use_nameloc`` has been added to :func:`~.qjit` that embeds variable names
  from Python into the compiler IR, which can make it easier to read when debugging programs.
  [(#2054)](https://github.com/PennyLaneAI/catalyst/pull/2054)

* Passes registered under `qml.transform` can now take in options when used with
  :func:`~.qjit` with program capture enabled.
  [(#2154)](https://github.com/PennyLaneAI/catalyst/pull/2154)

* Pytree inputs can now be used when program capture is enabled.
  [(#2165)](https://github.com/PennyLaneAI/catalyst/pull/2165)

* `qml.grad` and `qml.jacobian` can now be used with `qjit` when program capture is enabled.
  [(#2078)](https://github.com/PennyLaneAI/catalyst/pull/2078)

* xDSL passes are now automatically detected when using the `qjit` decorator.
  This removes the need to pass the `pass_plugins` argument to the `qjit` decorator.
  [(#2169)](https://github.com/PennyLaneAI/catalyst/pull/2169)
  [(#2183)](https://github.com/PennyLaneAI/catalyst/pull/2183)

* The ``mlir_opt`` property now correctly handles xDSL passes by automatically
  detecting when the Python compiler is being used and routing through it appropriately.
  [(#2190)](https://github.com/PennyLaneAI/catalyst/pull/2190)

* Dynamically allocated wires can now be passed into control flow and subroutines.
  [(#2130)](https://github.com/PennyLaneAI/catalyst/pull/2130)

* The `--adjoint-lowering` pass can now handle PPR operations.
  [(#2227)](https://github.com/PennyLaneAI/catalyst/pull/2227)

* Catalyst now supports Pauli product rotations with arbitrary or dynamic angles in the
  QEC dialect. This will allow :class:`qml.PauliRot` with arbitrary or dynamic angles,
  angles not known at compile time, to be lowered to the QEC dialect. This is implemented
  as a new `qec.ppr.arbitrary` operation, which takes a Pauli product and an arbitrary or
  dynamic angle as input. The arbitrary angles are specified as a double in terms of radian.
  [(#2232)](https://github.com/PennyLaneAI/catalyst/pull/2232)
  [(#2233)](https://github.com/PennyLaneAI/catalyst/pull/2233)

  For example:
  ```mlir
  %const = arith.constant 0.124 : f64
  %1:2 = qec.ppr.arbitrary ["X", "Z"](%const) %q1, %q2 : !quantum.bit, !quantum.bit
  %2:2 = qec.ppr.arbitrary ["X", "Z"](%const) %1#0, %1#1 cond(%c0) : !quantum.bit, !quantum.bit
  ```

<h3>Breaking changes 💔</h3>

* The MLIR pipeline ``enforce-runtime-invariants-pipeline`` has been renamed to
  ``quantum-compilation-pipeline`` and the old ``quantum-compilation-pipeline`` has been renamed to
  ``gradient-lowering-pipeline``. Users who referenced these pipeline names directly would need to
  update their code to use the new names.
  [(#2186)](https://github.com/PennyLaneAI/catalyst/pull/2186)

  * The ``pipeline``  and "passes" postfixes in the compilation stage names have been changed to ``stage``.
  [(#2230)](https://github.com/PennyLaneAI/catalyst/pull/2230)

* The plxpr transform `pl_map_wires` has been removed along with its test.
  [(#2220)](https://github.com/PennyLaneAI/catalyst/pull/2220)

* The JAX version used by Catalyst has been updated to 0.7.0.
  [(#2131)](https://github.com/PennyLaneAI/catalyst/pull/2131)

* (Compiler integrators only) The versions of LLVM/Enzyme/stablehlo used by Catalyst have been
  updated. Enzyme now targets `v0.0.203` with the build target `EnzymeStatic-22`, and the nanobind
  requirement for the latest LLVM has been updated to version 2.9.
  [(#2122)](https://github.com/PennyLaneAI/catalyst/pull/2122)
  [(#2174)](https://github.com/PennyLaneAI/catalyst/pull/2174)
  [(#2175)](https://github.com/PennyLaneAI/catalyst/pull/2175)
  [(#2181)](https://github.com/PennyLaneAI/catalyst/pull/2181)

  - The LLVM version has been updated to
  [commit 113f01a](https://github.com/llvm/llvm-project/tree/113f01aa82d055410f22a9d03b3468fa68600589).
  - The stablehlo version has been updated to
  [commit 0a4440a](https://github.com/openxla/stablehlo/commit/0a4440a5c8de45c4f9649bf3eb4913bf3f97da0d).
  - The Enzyme version has been updated to
  [v0.0.203](https://github.com/EnzymeAD/Enzyme/releases/tag/v0.0.203).

* The pass `remove-chained-self-inverse` has been renamed to `cancel-inverses`, to better
  conform with the name of the corresponding transform in PennyLane.
  [(#2201)](https://github.com/PennyLaneAI/catalyst/pull/2201)

<h3>Deprecations 👋</h3>

<h3>Bug fixes 🐛</h3>

* Added missing `detensorize-function-boundary` and `symbol-dce` passes to `Pipelines.cpp`.
  [(#2266)](https://github.com/PennyLaneAI/catalyst/pull/2266)

* Fixes an issue where a heap-to-stack allocation conversion pass was causing SIGSEGV issues
  during program execution at runtime.
  [(#2172)](https://github.com/PennyLaneAI/catalyst/pull/2172)

* Fixes the issue with capturing unutilized abstracted adjoint and controlled rules
  by the graph in the new decomposition framework.
  [(#2160)](https://github.com/PennyLaneAI/catalyst/pull/2160)

* Fixes the translation of plxpr control flow for edge cases where the `consts` were being
  reordered.
  [(#2128)](https://github.com/PennyLaneAI/catalyst/pull/2128)
  [(#2133)](https://github.com/PennyLaneAI/catalyst/pull/2133)

* Fixes the translation of `QubitUnitary` and `GlobalPhase` ops
  when they are modified by adjoint or control.
  [(##2158)](https://github.com/PennyLaneAI/catalyst/pull/2158)

* Fixes the translation of a workflow with different transforms applied to different qnodes.
  [(#2167)](https://github.com/PennyLaneAI/catalyst/pull/2167)

* Fix canonicalization of eliminating redundant `quantum.insert` and `quantum.extract` pairs.
  When extracting a qubit immediately after inserting it at the same index, the operations can
  be cancelled out while properly updating remaining uses of the register.
  [(#2162)](https://github.com/PennyLaneAI/catalyst/pull/2162)
  For an example:
  ```mlir
  // Before canonicalization
  %1 = quantum.insert %0[%idx], %qubit1 : !quantum.reg, !quantum.bit
  %2 = quantum.extract %1[%idx] : !quantum.reg -> !quantum.bit
  ...
  %3 = quantum.insert %1[%i0], %qubit2 : !quantum.reg, !quantum.bit
  %4 = quantum.extract %1[%i1] : !quantum.reg -> !quantum.bit
  // ... use %1
  // ... use %4

  // After canonicalization
  // %2 directly uses %qubit1
  // %3 and %4 updated to use %0 instead of %1
  %3 = quantum.insert %0[%i0], %qubit2 : !quantum.reg, !quantum.bit
  %4 = quantum.extract %0[%i1] : !quantum.reg -> !quantum.bit
  // ... use %qubit1
  // ... use %4
  ```

* Fixes :func:`~.passes.commute_ppr` and :func:`~.passes.merge_ppr_ppm` incorrectly
  moving nullary operations. This also improves the compilation time by reducing
  the sort function, by explicitly passing the operations that need to be sorted.
  [(#2200)](https://github.com/PennyLaneAI/catalyst/pull/2200)

* The pass pipeline is correctly registered to the transform named sequence of the
  one-shot qnode when `one-shot` mcm method is used.
  [(#2198)](https://github.com/PennyLaneAI/catalyst/pull/2198)

* Fixed a bug where `qml.StatePrep` and `qml.BasisState` might be pushed after other
  gates, overwriting their effects.
  [(#2239)](https://github.com/PennyLaneAI/catalyst/pull/2239)

<<<<<<< HEAD
* The `--inline-nested-module` pass no longer renames external function declarations.
  [(#2244)](https://github.com/PennyLaneAI/catalyst/pull/2244)

  This pass inlines the qnode MLIR modules into the global QJIT MLIR module. If a qnode module
  contains function declarations to external APIs, the names of these declarations must
  stay unchanged. This change enables quantum passes to generate calls to external APIs.
=======
* Fixed a bug where `quantum.num_qubits` operations are not properly removed during classical
  processing of gradient transforms.
  [(#2262)](https://github.com/PennyLaneAI/catalyst/pull/2262)

  This fix enables automatic qubit management to be used with gradients.
>>>>>>> 15be710c

<h3>Internal changes ⚙️</h3>

* Resource tracking now writes out at device destruction time instead of qubit deallocation
  time. The written resources will be the total amount of resources collected throughout the
  lifetime of the execution. For executions that split work between multiple functions,
  e.g. with the `split-non-commuting` pass, this ensures that resource tracking outputs
  the total resources used for all splits.
  [(#2219)](https://github.com/PennyLaneAI/catalyst/pull/2219)

* Replaces the deprecated `shape_dtype_to_ir_type` function with the `RankedTensorType.get` method.
  [(#2159)](https://github.com/PennyLaneAI/catalyst/pull/2159)

* Updates to PennyLane's use of a single transform primitive with a `transform` kwarg.
  [(#2177)](https://github.com/PennyLaneAI/catalyst/pull/2177)

* The pytest tests are now run with `strict=True` by default.
  [(#2180)](https://github.com/PennyLaneAI/catalyst/pull/2180)

* Refactor Catalyst pass registering so that it's no longer necessary to manually add new
  passes at `registerAllCatalystPasses`.
  [(#1984)](https://github.com/PennyLaneAI/catalyst/pull/1984)

* Split `from_plxpr.py` into two files.
  [(#2142)](https://github.com/PennyLaneAI/catalyst/pull/2142)

* Re-work `DataView` to avoid an axis of size 0 possibly triggering a segfault via an underflow
  error, as discovered in
  [this comment](https://github.com/PennyLaneAI/catalyst/pull/1598#issuecomment-2779178046).
  [(#1621)](https://github.com/PennyLaneAI/catalyst/pull/2164)

* Decouple the ion dialect from the quantum dialect to support the new RTIO compilation flow.
  The ion dialect now uses its own `!ion.qubit` type instead of depending on `!quantum.bit`.
  Conversion between qubits of quantum and ion dialects is handled via unrealized conversion casts.
  [(#2163)](https://github.com/PennyLaneAI/catalyst/pull/2163)

  For an example, quantum qubits are converted to ion qubits as follows:
  ```mlir
  %qreg = quantum.alloc(1) : !quantum.reg
  %q0 = quantum.extract %qreg[0] : !quantum.reg -> !quantum.bit

  // Convert quantum.bit to ion.qubit
  %ion_qubit_0 = builtin.unrealized_conversion_cast %q0 : !quantum.bit to !ion.qubit

  // Use in ion dialect operations
  %pp = ion.parallelprotocol(%ion_qubit_0) : !ion.qubit {
    ^bb0(%arg1: !ion.qubit):
      // ... ion operations ...
  }
  ```

  * Added support for `ppr-to-ppm` as an individual MLIR pass and python binding
  for the qec dialect.
  [(#2189)](https://github.com/PennyLaneAI/catalyst/pull/2189)

  * Added a canonicalization pattern for `qec.ppr` to remove any PPRs consisting only
  of identities.
  [(#2192)](https://github.com/PennyLaneAI/catalyst/pull/2192)

  * Renamed `annotate-function` pass to `annotate-invalid-gradient-functions` and move it to the
  gradient dialect and the `lower-gradients` compilation stage.
  [(#2241)](https://github.com/PennyLaneAI/catalyst/pull/2241)

  * Added support for PPRs to the :func:`~.passes.merge_rotations` pass to merge PPRs with
  equivalent angles, and cancelling of PPRs with opposite angles, or angles
  that sum to identity. Also supports conditions on PPRs, merging when conditions are
  identical and not merging otherwise.
  [(#2224)](https://github.com/PennyLaneAI/catalyst/pull/2224)
  [(#2245)](https://github.com/PennyLaneAI/catalyst/pull/2245)
  [(#2254)](https://github.com/PennyLaneAI/catalyst/pull/2254)


  * Refactor QEC tablegen files to separate QEC operations into a new `QECOp.td` file
  [(#2253](https://github.com/PennyLaneAI/catalyst/pull/2253)


  * Removed the `getRotationKind` and `setRotationKind` methods from
  the QEC interface `QECOpInterface` to simplify the interface.
  [(#2250)](https://github.com/PennyLaneAI/catalyst/pull/2250)

<h3>Documentation 📝</h3>

* A typo in the code example for :func:`~.passes.ppr_to_ppm` has been corrected.
  [(#2136)](https://github.com/PennyLaneAI/catalyst/pull/2136)

* Fix `catalyst.qjit` and `catalyst.CompileOptions` docs rendering.
  [(#2156)](https://github.com/PennyLaneAI/catalyst/pull/2156)

* Update `MLIR Plugins` documentation stating that plugins require adding passes via
  `--pass-pipeline`.
  [(#2168)](https://github.com/PennyLaneAI/catalyst/pull/2168)

<h3>Contributors ✍️</h3>

This release contains contributions from (in alphabetical order):

Ali Asadi,
Yushao Chen,
Sengthai Heng,
Jeffrey Kam,
Christina Lee,
Joseph Lee,
Mehrdad Malekmohammadi,
River McCubbin,
Lee J. O'Riordan,
Roberto Turrado,
Paul Haochen Wang,
Jake Zaia,
Hongsheng Zheng.<|MERGE_RESOLUTION|>--- conflicted
+++ resolved
@@ -257,20 +257,18 @@
   gates, overwriting their effects.
   [(#2239)](https://github.com/PennyLaneAI/catalyst/pull/2239)
 
-<<<<<<< HEAD
+* Fixed a bug where `quantum.num_qubits` operations are not properly removed during classical
+  processing of gradient transforms.
+  [(#2262)](https://github.com/PennyLaneAI/catalyst/pull/2262)
+
+  This fix enables automatic qubit management to be used with gradients.
+
 * The `--inline-nested-module` pass no longer renames external function declarations.
   [(#2244)](https://github.com/PennyLaneAI/catalyst/pull/2244)
 
   This pass inlines the qnode MLIR modules into the global QJIT MLIR module. If a qnode module
   contains function declarations to external APIs, the names of these declarations must
   stay unchanged. This change enables quantum passes to generate calls to external APIs.
-=======
-* Fixed a bug where `quantum.num_qubits` operations are not properly removed during classical
-  processing of gradient transforms.
-  [(#2262)](https://github.com/PennyLaneAI/catalyst/pull/2262)
-
-  This fix enables automatic qubit management to be used with gradients.
->>>>>>> 15be710c
 
 <h3>Internal changes ⚙️</h3>
 
