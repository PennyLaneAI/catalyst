--- conflicted
+++ resolved
@@ -78,15 +78,11 @@
 
 <h3>Internal changes ⚙️</h3>
 
-<<<<<<< HEAD
 * `null.qubit` can now support an optional `track_resources` argument which allows it to record which gates are executed.
   [(#1619)](https://github.com/PennyLaneAI/catalyst/pull/1619)
 
-* Creates a function that allows developers to register an equivalent MLIR transform for a given PLxPR transform.
-=======
 * Creates a function that allows developers to register an equivalent MLIR transform for a given
   PLxPR transform.
->>>>>>> e06eba4f
   [(#1705)](https://github.com/PennyLaneAI/catalyst/pull/1705)
 
 * Stop overriding the `num_wires` property when the operator can exist on `AnyWires`. This allows
