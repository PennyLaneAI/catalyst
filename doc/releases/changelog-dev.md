--- conflicted
+++ resolved
@@ -263,18 +263,17 @@
 
   This fix enables automatic qubit management to be used with gradients.
 
-<<<<<<< HEAD
+
 * Fixed the :func:`~.passes.commute_ppr` pass incorrectly modifying operands of PPRs that live in
   different blocks.
   [(#2267)](https://github.com/PennyLaneAI/catalyst/pull/2267)
-=======
+
 * The `--inline-nested-module` pass no longer renames external function declarations.
   [(#2244)](https://github.com/PennyLaneAI/catalyst/pull/2244)
 
   This pass inlines the qnode MLIR modules into the global QJIT MLIR module. If a qnode module
   contains function declarations to external APIs, the names of these declarations must
   stay unchanged. This change enables quantum passes to generate calls to external APIs.
->>>>>>> 75007d83
 
 <h3>Internal changes ⚙️</h3>
 
