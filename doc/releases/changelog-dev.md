# Release 0.11.0 (development release)

<h3>New features since last release</h3>

<h3>Improvements 🛠</h3>

* Changed pattern rewritting in `quantum-to-ion` lowering pass to use MLIR's dialect conversion
  infrastracture.
  [(#1442)](https://github.com/PennyLaneAI/catalyst/pull/1442)

<h3>Breaking changes 💔</h3>

<h3>Deprecations 👋</h3>

<h3>Bug fixes 🐛</h3>

* Fixed `argnums` parameter of `grad` and `value_and_grad` being ignored.
  [(#1478)](https://github.com/PennyLaneAI/catalyst/pull/1478)
<<<<<<< HEAD

<h3>Internal changes ⚙️</h3>
=======

<h3>Internal changes ⚙️</h3>

* Update deprecated access to `QNode.execute_kwargs["mcm_config"]`.
  Instead `postselect_mode` and `mcm_method` should be accessed instead.
  [(#1452)](https://github.com/PennyLaneAI/catalyst/pull/1452)
>>>>>>> 43d09013

* `from_plxpr` now uses the `qml.capture.PlxprInterpreter` class for reduced code duplication.
  [(#1398)](https://github.com/PennyLaneAI/catalyst/pull/1398)

* Improve the error message for invalid measurement in `adjoin()` or `ctrl()` region.
  [(#1425)](https://github.com/PennyLaneAI/catalyst/pull/1425)

* Replace `ValueRange` with `ResultRange` and `Value` with `OpResult` to better align with the semantics of `**QubitResult()` functions like `getNonCtrlQubitResults()`. This change ensures clearer intent and usage. Improve the `matchAndRewrite` function by using `replaceAllUsesWith` instead of for loop.
  [(#1426)](https://github.com/PennyLaneAI/catalyst/pull/1426)

* Several changes for experimental support of trapped-ion OQD devices have been made, including:

  - The `get_c_interface` method has been added to the OQD device, which enables retrieval of the C++
    implementation of the device from Python. This allows `qjit` to accept an instance of the device
    and connect to its runtime.
    [(#1420)](https://github.com/PennyLaneAI/catalyst/pull/1420)

  - Improved ion dialect to reduce redundant code generated. Added a string attribute `label` to Level.
    Also changed the levels of a transition from `LevelAttr` to `string`
    [(#1471)](https://github.com/PennyLaneAI/catalyst/pull/1471)

  - The region of a `ParallelProtocolOp` is now always terminated with a `ion::YieldOp` with explicitly yielded SSA values. This ensures the op is well-formed, and improves readability.
    [(#1475)](https://github.com/PennyLaneAI/catalyst/pull/1475)

<h3>Documentation 📝</h3>

<h3>Contributors ✍️</h3>

This release contains contributions from (in alphabetical order):

Sengthai Heng,
Christina Lee,
Mehrdad Malekmohammadi,
<<<<<<< HEAD
=======
Andrija Paurevic,
>>>>>>> 43d09013
Paul Haochen Wang,
Rohan Nolan Lasrado.<|MERGE_RESOLUTION|>--- conflicted
+++ resolved
@@ -16,17 +16,12 @@
 
 * Fixed `argnums` parameter of `grad` and `value_and_grad` being ignored.
   [(#1478)](https://github.com/PennyLaneAI/catalyst/pull/1478)
-<<<<<<< HEAD
-
-<h3>Internal changes ⚙️</h3>
-=======
 
 <h3>Internal changes ⚙️</h3>
 
 * Update deprecated access to `QNode.execute_kwargs["mcm_config"]`.
   Instead `postselect_mode` and `mcm_method` should be accessed instead.
   [(#1452)](https://github.com/PennyLaneAI/catalyst/pull/1452)
->>>>>>> 43d09013
 
 * `from_plxpr` now uses the `qml.capture.PlxprInterpreter` class for reduced code duplication.
   [(#1398)](https://github.com/PennyLaneAI/catalyst/pull/1398)
@@ -60,9 +55,6 @@
 Sengthai Heng,
 Christina Lee,
 Mehrdad Malekmohammadi,
-<<<<<<< HEAD
-=======
 Andrija Paurevic,
->>>>>>> 43d09013
 Paul Haochen Wang,
 Rohan Nolan Lasrado.