--- conflicted
+++ resolved
@@ -80,13 +80,11 @@
 * The utility function `EnsureFunctionDeclaration` is refactored into the `Utils` of the `Catalyst` dialect, instead of being duplicated in each individual dialect.
   [(#1683)](https://github.com/PennyLaneAI/catalyst/pull/1683)
 
-<<<<<<< HEAD
 * The bufferization of custom catalyst dialects has been migrated to the new one-shot bufferization interface in mlir. The new mlir bufferization interface is required by jax 0.4.29 or higher.
   [(#1686)](https://github.com/PennyLaneAI/catalyst/pull/1686)
-=======
+
 * Improved the definition of `YieldOp` in the quantum dialect by removing `AnyTypeOf`
   [(#1696)](https://github.com/PennyLaneAI/catalyst/pull/1696)
->>>>>>> 22e3629d
 
 <h3>Documentation 📝</h3>
 
