# Release 0.11.0 (development release)

<h3>New features since last release</h3>

<h3>Improvements 🛠</h3>

* Changed pattern rewritting in `quantum-to-ion` lowering pass to use MLIR's dialect conversion
  infrastracture.
  [(#1442)](https://github.com/PennyLaneAI/catalyst/pull/1442)

* Extend `merge-rotations` peephole optimization pass to also merge compatible rotation gates (either both controlled, or both uncontrolled) where rotation angles are any combination of static constants or dynamic values.
  [(#1489)](https://github.com/PennyLaneAI/catalyst/pull/1489)

* Catalyst now supports experimental capture of `cond` and `for_loop` control flow.
  [(#1468)](https://github.com/PennyLaneAI/catalyst/pull/1468)
  [(#1509)](https://github.com/PennyLaneAI/catalyst/pull/1509)
  
  To trigger the PennyLane pipeline for capturing the program as a Jaxpr, simply set
  `experimental_capture=True` in the qjit decorator.

  ```python
  import pennylane as qml
  from catalyst import qjit

  dev = qml.device("lightning.qubit", wires=1)

  @qjit(experimental_capture=True)
  @qml.qnode(dev)
  def circuit(x: float):

      def ansatz_true():
          qml.RX(x, wires=0)
          qml.Hadamard(wires=0)

      def ansatz_false():
          qml.RY(x, wires=0)

      qml.cond(x > 1.4, ansatz_true, ansatz_false)()

      return qml.expval(qml.Z(0))
  ```

* Changes to reduce compile time:

  - Turn off MLIR's verifier.
    [(#1513)](https://github.com/PennyLaneAI/catalyst/pull/1513)

<h3>Breaking changes 💔</h3>

<h3>Deprecations 👋</h3>

<h3>Bug fixes 🐛</h3>

* Fixed `argnums` parameter of `grad` and `value_and_grad` being ignored.
  [(#1478)](https://github.com/PennyLaneAI/catalyst/pull/1478)

* Fixed an issue ([(#1488)](https://github.com/PennyLaneAI/catalyst/pull/1488)) where Catalyst could
  give incorrect results for circuits containing `qml.StatePrep`.
  [(#1491)](https://github.com/PennyLaneAI/catalyst/pull/1491)

<h3>Internal changes ⚙️</h3>

* Update deprecated access to `QNode.execute_kwargs["mcm_config"]`.
  Instead `postselect_mode` and `mcm_method` should be accessed instead.
  [(#1452)](https://github.com/PennyLaneAI/catalyst/pull/1452)

* `from_plxpr` now uses the `qml.capture.PlxprInterpreter` class for reduced code duplication.
  [(#1398)](https://github.com/PennyLaneAI/catalyst/pull/1398)

* Improve the error message for invalid measurement in `adjoin()` or `ctrl()` region.
  [(#1425)](https://github.com/PennyLaneAI/catalyst/pull/1425)

* Replace `ValueRange` with `ResultRange` and `Value` with `OpResult` to better align with the semantics of `**QubitResult()` functions like `getNonCtrlQubitResults()`. This change ensures clearer intent and usage. Improve the `matchAndRewrite` function by using `replaceAllUsesWith` instead of for loop.
  [(#1426)](https://github.com/PennyLaneAI/catalyst/pull/1426)

* Several changes for experimental support of trapped-ion OQD devices have been made, including:

  - The `get_c_interface` method has been added to the OQD device, which enables retrieval of the C++
    implementation of the device from Python. This allows `qjit` to accept an instance of the device
    and connect to its runtime.
    [(#1420)](https://github.com/PennyLaneAI/catalyst/pull/1420)

  - Improved ion dialect to reduce redundant code generated. Added a string attribute `label` to Level.
    Also changed the levels of a transition from `LevelAttr` to `string`
    [(#1471)](https://github.com/PennyLaneAI/catalyst/pull/1471)

  - The region of a `ParallelProtocolOp` is now always terminated with a `ion::YieldOp` with explicitly yielded SSA values. This ensures the op is well-formed, and improves readability.
    [(#1475)](https://github.com/PennyLaneAI/catalyst/pull/1475)

  - Add a new pass `convert-ion-to-llvm` which lowers the Ion dialect to llvm dialect. This pass 
    introduces oqd device specific stubs that will be implemented in oqd runtime including: 
<<<<<<< HEAD
    `@__catalyst__oqd__ion`, `@ __catalyst__oqd__pulse`, `@ __catalyst__oqd__ParallelProtocol`.
    [(#1466)](https://github.com/PennyLaneAI/catalyst/pull/1466)

  - The OQD device can now generate OpenAPL JSON specs during runtime. The oqd stubs
  `@__catalyst__oqd__ion`, `@ __catalyst__oqd__pulse`, and `@ __catalyst__oqd__ParallelProtocol`, which
=======
    `@ __catalyst__oqd__pulse`, `@ __catalyst__oqd__ParallelProtocol`.
    [(#1466)](https://github.com/PennyLaneAI/catalyst/pull/1466)

  - The OQD device can now generate OpenAPL JSON specs during runtime. The oqd stubs
  `@ __catalyst__oqd__pulse`, and `@ __catalyst__oqd__ParallelProtocol`, which
>>>>>>> c0a151c5
  are called in the llvm dialect after the aforementioned lowering ([(#1466)](https://github.com/PennyLaneAI/catalyst/pull/1466)), are defined to produce JSON specs that OpenAPL expects.
    [(#1516)](https://github.com/PennyLaneAI/catalyst/pull/1516)

  - The OQD device is moved from `frontend/catalyst/third_party/oqd` to `runtime/lib/backend/oqd`. An overall switch, `ENABLE_OQD`, is added to control the OQD build system from a single entry point. The switch is `OFF` by default, and OQD can be built from source via `make all ENABLE_OQD=ON`, or `make runtime ENABLE_OQD=ON`.
    [(#1508)](https://github.com/PennyLaneAI/catalyst/pull/1508)

* Update source code to comply with changes requested by black v25.1.0
  [(#1490)](https://github.com/PennyLaneAI/catalyst/pull/1490)

<h3>Documentation 📝</h3>

<h3>Contributors ✍️</h3>

This release contains contributions from (in alphabetical order):

Joey Carter,
Yushao Chen,
Zach Goldthorpe,
Sengthai Heng,
Rohan Nolan Lasrado,
Christina Lee,
Mehrdad Malekmohammadi,
Andrija Paurevic,
Raul Torres,
Paul Haochen Wang.<|MERGE_RESOLUTION|>--- conflicted
+++ resolved
@@ -89,19 +89,11 @@
 
   - Add a new pass `convert-ion-to-llvm` which lowers the Ion dialect to llvm dialect. This pass 
     introduces oqd device specific stubs that will be implemented in oqd runtime including: 
-<<<<<<< HEAD
-    `@__catalyst__oqd__ion`, `@ __catalyst__oqd__pulse`, `@ __catalyst__oqd__ParallelProtocol`.
-    [(#1466)](https://github.com/PennyLaneAI/catalyst/pull/1466)
-
-  - The OQD device can now generate OpenAPL JSON specs during runtime. The oqd stubs
-  `@__catalyst__oqd__ion`, `@ __catalyst__oqd__pulse`, and `@ __catalyst__oqd__ParallelProtocol`, which
-=======
     `@ __catalyst__oqd__pulse`, `@ __catalyst__oqd__ParallelProtocol`.
     [(#1466)](https://github.com/PennyLaneAI/catalyst/pull/1466)
 
   - The OQD device can now generate OpenAPL JSON specs during runtime. The oqd stubs
   `@ __catalyst__oqd__pulse`, and `@ __catalyst__oqd__ParallelProtocol`, which
->>>>>>> c0a151c5
   are called in the llvm dialect after the aforementioned lowering ([(#1466)](https://github.com/PennyLaneAI/catalyst/pull/1466)), are defined to produce JSON specs that OpenAPL expects.
     [(#1516)](https://github.com/PennyLaneAI/catalyst/pull/1516)
 
