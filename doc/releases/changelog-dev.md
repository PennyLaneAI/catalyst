# Release 0.9.0-dev

<h3>New features</h3>

* Experimental integration of the PennyLane capture module is available. It currently only supports
  quantum gates, without control flow.
  [(#1109)](https://github.com/PennyLaneAI/catalyst/pull/1109)

  To trigger the PennyLane pipeline for capturing the program as a JaxPR, one needs to simply
  set `experimental_capture=True` in the qjit decorator.

  ```python
  import pennylane as qml
  from catalyst import qjit

  dev = qml.device("lightning.qubit", wires=1)

  @qjit(experimental_capture=True)
  @qml.qnode(dev)
  def circuit():
      qml.Hadamard(0)
      qml.CNOT([0, 1])
      return qml.expval(qml.Z(0))
  ```

* Shot-vector support for Catalyst: Introduces support for shot-vectors in Catalyst, currently
  available for `qml.sample` measurements in the `lightning.qubit` device. Shot-vectors now allow
  elements of the form `((20, 5),)`, which is equivalent to `(20,)*5` or `(20, 20, 20, 20, 20)`.
  Furthermore, multiple `qml.sample` calls can now be returned from the same program, and can be
  structured using Python containers. For example, a program can return a dictionary like
  `return {"first": qml.sample(), "second": qml.sample()}`.
  [(#1051)](https://github.com/PennyLaneAI/catalyst/pull/1051)

  For example,

  ```python
  import pennylane as qml
  from catalyst import qjit

  dev = qml.device("lightning.qubit", wires=1, shots=((5, 2), 7))

  @qjit
  @qml.qnode(dev)
  def circuit():
    qml.Hadamard(0)
    return qml.sample()
  ```

  ```pycon
  >>> circuit()
  (Array([[0], [1], [0], [1], [1]], dtype=int64),
  Array([[0], [1], [1], [0], [1]], dtype=int64),
  Array([[1], [0], [1], [1], [0], [1],[0]], dtype=int64))
  ```

* A new function `catalyst.passes.pipeline` allows the quantum circuit transformation pass pipeline for QNodes within a qjit-compiled workflow to be configured.
  [(#1131)](https://github.com/PennyLaneAI/catalyst/pull/1131)

  ```python
    my_passes = {
        "cancel_inverses": {},
        "my_circuit_transformation_pass": {"my-option" : "my-option-value"},
    }
    dev = qml.device("lightning.qubit", wires=2)

    @pipeline(my_passes)
    @qnode(dev)
    def circuit(x):
        qml.RX(x, wires=0)
        return qml.expval(qml.PauliZ(0))

    @qjit
    def fn(x):
        return jnp.sin(circuit(x ** 2))
  ```

  `pipeline` can also be used to specify different pass pipelines for different parts of the
  same qjit-compiled workflow:

  ```python
    my_pipeline = {
        "cancel_inverses": {},
        "my_circuit_transformation_pass": {"my-option" : "my-option-value"},
    }

    my_other_pipeline = {"cancel_inverses": {}}

    @qjit
    def fn(x):
        circuit_pipeline = pipeline(my_pipeline)(circuit)
        circuit_other = pipeline(my_other_pipeline)(circuit)
        return jnp.abs(circuit_pipeline(x) - circuit_other(x))
  ```

  For a list of available passes, please see the [catalyst.passes module documentation](https://docs.pennylane.ai/projects/catalyst/en/stable/code/__init__.html#module-catalyst.passes).

  The pass pipeline order and options can be configured *globally* for a
  qjit-compiled function, by using the `circuit_transform_pipeline` argument of the :func:`~.qjit` decorator.

  ```python
    my_passes = {
        "cancel_inverses": {},
        "my_circuit_transformation_pass": {"my-option" : "my-option-value"},
    }

    @qjit(circuit_transform_pipeline=my_passes)
    def fn(x):
        return jnp.sin(circuit(x ** 2))
  ```

  Global and local (via `@pipeline`) configurations can coexist, however local pass pipelines
  will always take precedence over global pass pipelines.

  Available MLIR passes are now documented and available within the
  [catalyst.passes module documentation](https://docs.pennylane.ai/projects/catalyst/en/stable/code/__init__.html#module-catalyst.passes).

* Catalyst Autograph now supports updating a single index or a slice of JAX arrays using Python's array assignment operator syntax.
  [(#769)](https://github.com/PennyLaneAI/catalyst/pull/769)
  [(#1143)](https://github.com/PennyLaneAI/catalyst/pull/1143)

  Using operator assignment syntax in favor of `at...op` expressions is now possible for the following operations:
  * `x[i] += y` in favor of `x.at[i].add(y)`
  * `x[i] -= y` in favor of `x.at[i].add(-y)`
  * `x[i] *= y` in favor of `x.at[i].multiply(y)`
  * `x[i] /= y` in favor of `x.at[i].divide(y)`
  * `x[i] **= y` in favor of `x.at[i].power(y)`

  ```python
  @qjit(autograph=True)
  def f(x):
    first_dim = x.shape[0]
    result = jnp.copy(x)

    for i in range(first_dim):
      result[i] *= 2  # This is now supported

    return result
  ```

  ```pycon
  >>> f(jnp.array([1, 2, 3]))
  Array([2, 4, 6], dtype=int64)
  ```

<h3>Improvements</h3>

<<<<<<< HEAD
* Scalar tensors are eliminated from control flow operations in the program, and are replaced with
  bare scalars instead. This improves compilation time and memory usage at runtime by avoiding heap
  allocations and reducing the amount of instructions.
  [(#1075)](https://github.com/PennyLaneAI/catalyst/pull/1075)

  A new MLIR pass `detensorize-scf` is added that works in conjuction with the existing
  `linalg-detensorize` pass to detensorize input programs. The IR generated by JAX wraps all values
  in the program in tensors, including scalars, leading to unnecessary memory allocations for
  programs compiled to CPU via MLIR to LLVM pipeline.

* Bufferization of `gradient.ForwardOp` and `gradient.ReverseOp` now requires 3 steps: `gradient-preprocessing`, 
  `gradient-bufferize`, and `gradient-postprocessing`. `gradient-bufferize` has a new rewrite for `gradient.ReturnOp`. 
=======
* Bufferization of `gradient.ForwardOp` and `gradient.ReverseOp` now requires 3 steps: `gradient-preprocessing`,
  `gradient-bufferize`, and `gradient-postprocessing`. `gradient-bufferize` has a new rewrite for `gradient.ReturnOp`.
>>>>>>> ecba5fcd
  [(#1139)](https://github.com/PennyLaneAI/catalyst/pull/1139)

* The decorator `self_inverses` now supports all Hermitian Gates.
  [(#1136)](https://github.com/PennyLaneAI/catalyst/pull/1136)

  The full list of supported gates are as follows:

  One-bit Gates:
  - [`qml.Hadamard`](https://docs.pennylane.ai/en/stable/code/api/pennylane.Hadamard.html)
  - [`qml.PauliX`](https://docs.pennylane.ai/en/stable/code/api/pennylane.PauliX.html)
  - [`qml.PauliY`](https://docs.pennylane.ai/en/stable/code/api/pennylane.PauliY.html)
  - [`qml.PauliZ`](https://docs.pennylane.ai/en/stable/code/api/pennylane.PauliZ.html)

  Two-bit Gates:
  - [`qml.CNOT`](https://docs.pennylane.ai/en/stable/code/api/pennylane.CNOT.html)
  - [`qml.CY`](https://docs.pennylane.ai/en/stable/code/api/pennylane.CY.html)
  - [`qml.CZ`](https://docs.pennylane.ai/en/stable/code/api/pennylane.CZ.html)
  - [`qml.SWAP`](https://docs.pennylane.ai/en/stable/code/api/pennylane.SWAP.html)

  Three-bit Gates: Toffoli
  - [`qml.Toffoli`](https://docs.pennylane.ai/en/stable/code/api/pennylane.Toffoli.html)

<<<<<<< HEAD
* Support is expanded for backend devices that exculsively return samples in the measurement
  basis. Pre- and post-processing now allows `qjit` to be used on these devices with `qml.expval`,
  `qml.var` and `qml.probs` measurements in addiiton to `qml.sample`, using the
  `measurements_from_samples` transform.
=======


* Support is expanded for backend devices that exculsively return samples in the measurement
  basis. Pre- and post-processing now allows `qjit` to be used on these devices with `qml.expval`,
  `qml.var` and `qml.probs` measurements in addiiton to `qml.sample`, using the `measurements_from_samples` transform.
>>>>>>> ecba5fcd
  [(#1106)](https://github.com/PennyLaneAI/catalyst/pull/1106)

* Catalyst now supports numpy 2.0
  [(#1119)](https://github.com/PennyLaneAI/catalyst/pull/1119)

<h3>Breaking changes</h3>

* Remove `static_size` field from `AbstractQreg` class.
  [(#1113)](https://github.com/PennyLaneAI/catalyst/pull/1113)

  This reverts a previous breaking change.

<h3>Bug fixes</h3>

<h3>Internal changes</h3>

* Update Enzyme to version `v0.0.149`.
  [(#1142)](https://github.com/PennyLaneAI/catalyst/pull/1142)

* Remove the `MemMemCpyOptPass` in llvm O2 (applied for Enzyme), this reduces bugs when
  running gradient like functions.
  [(#1063)](https://github.com/PennyLaneAI/catalyst/pull/1063)

<<<<<<< HEAD
* Functions with multiple tapes are now split with a new mlir pass `--split-multiple-tapes`, with
  one tape per function. The reset routine that makes a maeasurement between tapes and inserts a
  X gate if measured one is no longer used.
=======
* Functions with multiple tapes are now split with a new mlir pass `--split-multiple-tapes`, with one tape per function.
  The reset routine that makes a maeasurement between tapes and inserts a X gate if measured one is no longer used.
>>>>>>> ecba5fcd
  [(#1017)](https://github.com/PennyLaneAI/catalyst/pull/1017)
  [(#1130)](https://github.com/PennyLaneAI/catalyst/pull/1130)

* Prefer creating new `qml.devices.ExecutionConfig` objects over using the global
  `qml.devices.DefaultExecutionConfig`. Doing so helps avoid unexpected bugs and test failures in
  case the `DefaultExecutionConfig` object becomes modified from its original state.
  [(#1137)](https://github.com/PennyLaneAI/catalyst/pull/1137)

* Remove the old `QJITDevice` API.
  [(#1138)](https://github.com/PennyLaneAI/catalyst/pull/1138)

* The device capability loading mechanism has been moved into the `QJITDevice` constructor.
  [(#1141)](https://github.com/PennyLaneAI/catalyst/pull/1141)

* Several functions related to device capabilities have been refactored.
  [(#1149)](https://github.com/PennyLaneAI/catalyst/pull/1149)

  In particular, the signatures of `get_device_capability`, `catalyst_decompose`,
 `catalyst_acceptance`, and `QJITDevice.__init__` have changed, and the `pennylane_operation_set`
  function has been removed entirely.

<h3>Contributors</h3>

This release contains contributions from (in alphabetical order):

Joey Carter,
Spencer Comin,
Lillian M.A. Frederiksen,
Sengthai Heng,
David Ittah,
Mehrdad Malekmohammadi,
Vincent Michaud-Rioux,
Romain Moyard,
Erick Ochoa Lopez,
Daniel Strano,
Raul Torres,
Paul Haochen Wang.<|MERGE_RESOLUTION|>--- conflicted
+++ resolved
@@ -144,7 +144,6 @@
 
 <h3>Improvements</h3>
 
-<<<<<<< HEAD
 * Scalar tensors are eliminated from control flow operations in the program, and are replaced with
   bare scalars instead. This improves compilation time and memory usage at runtime by avoiding heap
   allocations and reducing the amount of instructions.
@@ -157,10 +156,6 @@
 
 * Bufferization of `gradient.ForwardOp` and `gradient.ReverseOp` now requires 3 steps: `gradient-preprocessing`, 
   `gradient-bufferize`, and `gradient-postprocessing`. `gradient-bufferize` has a new rewrite for `gradient.ReturnOp`. 
-=======
-* Bufferization of `gradient.ForwardOp` and `gradient.ReverseOp` now requires 3 steps: `gradient-preprocessing`,
-  `gradient-bufferize`, and `gradient-postprocessing`. `gradient-bufferize` has a new rewrite for `gradient.ReturnOp`.
->>>>>>> ecba5fcd
   [(#1139)](https://github.com/PennyLaneAI/catalyst/pull/1139)
 
 * The decorator `self_inverses` now supports all Hermitian Gates.
@@ -183,18 +178,10 @@
   Three-bit Gates: Toffoli
   - [`qml.Toffoli`](https://docs.pennylane.ai/en/stable/code/api/pennylane.Toffoli.html)
 
-<<<<<<< HEAD
 * Support is expanded for backend devices that exculsively return samples in the measurement
   basis. Pre- and post-processing now allows `qjit` to be used on these devices with `qml.expval`,
   `qml.var` and `qml.probs` measurements in addiiton to `qml.sample`, using the
   `measurements_from_samples` transform.
-=======
-
-
-* Support is expanded for backend devices that exculsively return samples in the measurement
-  basis. Pre- and post-processing now allows `qjit` to be used on these devices with `qml.expval`,
-  `qml.var` and `qml.probs` measurements in addiiton to `qml.sample`, using the `measurements_from_samples` transform.
->>>>>>> ecba5fcd
   [(#1106)](https://github.com/PennyLaneAI/catalyst/pull/1106)
 
 * Catalyst now supports numpy 2.0
@@ -218,14 +205,9 @@
   running gradient like functions.
   [(#1063)](https://github.com/PennyLaneAI/catalyst/pull/1063)
 
-<<<<<<< HEAD
 * Functions with multiple tapes are now split with a new mlir pass `--split-multiple-tapes`, with
   one tape per function. The reset routine that makes a maeasurement between tapes and inserts a
   X gate if measured one is no longer used.
-=======
-* Functions with multiple tapes are now split with a new mlir pass `--split-multiple-tapes`, with one tape per function.
-  The reset routine that makes a maeasurement between tapes and inserts a X gate if measured one is no longer used.
->>>>>>> ecba5fcd
   [(#1017)](https://github.com/PennyLaneAI/catalyst/pull/1017)
   [(#1130)](https://github.com/PennyLaneAI/catalyst/pull/1130)
 
