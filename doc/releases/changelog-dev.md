--- conflicted
+++ resolved
@@ -193,10 +193,6 @@
 William Maxwell
 Romain Moyard,
 Shuli Shu,
+Ritu Thombre,
 Raul Torres,
-<<<<<<< HEAD
-Paul Haochen Wang,
-Ritu Thombre.
-=======
-Paul Haochen Wang.
->>>>>>> bd33d7be
+Paul Haochen Wang.