# Release 0.13.0 (development release)

<h3>New features since last release</h3>

<h3>Improvements 🛠</h3>

* Adjoint differentiation is used by default when executing on lightning devices, significantly reduces gradient computation time.
  [(#1961)](https://github.com/PennyLaneAI/catalyst/pull/1961)

* Added `detensorizefunctionboundary` pass to remove scalar tensors across function boundaries and enabled `symbol-dce` pass to remove dead functions, reducing the number of instructions for compilation.
  [(#1904)](https://github.com/PennyLaneAI/catalyst/pull/1904)

* Workflows `for_loop`, `while_loop` and `cond` now error out if `qml.capture` is enabled.
  [(#1945)](https://github.com/PennyLaneAI/catalyst/pull/1945)

*  Displays Catalyst version in `quantum-opt --version` output.
  [(#1922)](https://github.com/PennyLaneAI/catalyst/pull/1922)

* Snakecased keyword arguments to :func:`catalyst.passes.apply_pass()` are now correctly parsed
  to kebab-case pass options [(#1954)](https://github.com/PennyLaneAI/catalyst/pull/1954).
  For example:

  ```python
  @qjit(target="mlir")
  @catalyst.passes.apply_pass("some-pass", "an-option", maxValue=1, multi_word_option=1)
  @qml.qnode(qml.device("null.qubit", wires=1))
  def example():
      return qml.state()
  ```

  which looks like the following line in the MLIR:

  ```pycon
  %0 = transform.apply_registered_pass "some-pass" with options = {"an-option" = true, "maxValue" = 1 : i64, "multi-word-option" = 1 : i64}
  ```

*  `Commuting Clifford Pauli Product Rotation (PPR) operations, past non-Clifford PPRs, now supports P(π/2) Cliffords in addition to P(π/4)`
   [(#1966)](https://github.com/PennyLaneAI/catalyst/pull/1966)

<h3>Breaking changes 💔</h3>

* The JAX version used by Catalyst is updated to 0.6.2.
  [(#1897)](https://github.com/PennyLaneAI/catalyst/pull/1897)

* The version of LLVM, mlir-hlo, and Enzyme used by Catalyst has been updated.
  [(#1916)](https://github.com/PennyLaneAI/catalyst/pull/1916)

  The LLVM version has been updated to
  [commit f8cb798](https://github.com/llvm/llvm-project/tree/f8cb7987c64dcffb72414a40560055cb717dbf74).
  The mlir-hlo version has been updated to
  [commit 1dd2e71](https://github.com/tensorflow/mlir-hlo/tree/1dd2e71331014ae0373f6bf900ce6be393357190).
  The Enzyme version has been updated to
  [v0.0.186](https://github.com/EnzymeAD/Enzyme/releases/tag/v0.0.186).

<h3>Deprecations 👋</h3>

<h3>Bug fixes 🐛</h3>

<<<<<<< HEAD
* Fix type promotion on branch
  [(#1977)](https://github.com/PennyLaneAI/catalyst/pull/1977)
=======
* Fix wrong handling of partitioned shots in the decomposition pass of `measurements_from_samples`.
  [(#1981)](https://github.com/PennyLaneAI/catalyst/pull/1981)
>>>>>>> f23c6b08

* Fix errors in AutoGraph transformed functions when `qml.prod` is used together with other operator
  transforms (e.g. `qml.adjoint`).
  [(#1910)](https://github.com/PennyLaneAI/catalyst/pull/1910)

* A bug in the `NullQubit::ReleaseQubit()` method that prevented the deallocation of individual
  qubits on the `"null.qubit"` device has been fixed.
  [(#1926)](https://github.com/PennyLaneAI/catalyst/pull/1926)

<h3>Internal changes ⚙️</h3>

* Updates use of `qml.transforms.dynamic_one_shot.parse_native_mid_circuit_measurements` to improved signature.
  [(#1953)](https://github.com/PennyLaneAI/catalyst/pull/1953)

* When capture is enabled, `qjit(autograph=True)` will use capture autograph instead of catalyst autograph.
  [(#1960)](https://github.com/PennyLaneAI/catalyst/pull/1960)

* QJitDevice helper `extract_backend_info` removed its redundant `capabilities` argument.
  [(#1956)](https://github.com/PennyLaneAI/catalyst/pull/1956)

* Raise warning when subroutines are used without capture enabled.
  [(#1930)](https://github.com/PennyLaneAI/catalyst/pull/1930)

* Update imports for noise transforms from `pennylane.transforms` to `pennylane.noise`.
  [(#1918)](https://github.com/PennyLaneAI/catalyst/pull/1918)

* Improve error message for quantum subroutines when used outside a quantum context.
  [(#1932)](https://github.com/PennyLaneAI/catalyst/pull/1932)

* `from_plxpr` now supports adjoint and ctrl operations and transforms, operator
  arithemtic observables, `Hermitian` observables, `for_loop` outside qnodes,
  and `while_loop` outside QNode's.
  [(#1844)](https://github.com/PennyLaneAI/catalyst/pull/1844)
  [(#1850)](https://github.com/PennyLaneAI/catalyst/pull/1850)
  [(#1903)](https://github.com/PennyLaneAI/catalyst/pull/1903)
  [(#1896)](https://github.com/PennyLaneAI/catalyst/pull/1896)
  [(#1889)](https://github.com/PennyLaneAI/catalyst/pull/1889)

* The `qec.layer` and `qec.yield` operations have been added to the QEC dialect to represent a group
  of QEC operations. The main use case is to analyze the depth of a circuit.
  Also, this is a preliminary step towards supporting parallel execution of QEC layers.
  [(#1917)](https://github.com/PennyLaneAI/catalyst/pull/1917)

* Conversion patterns for the single-qubit `quantum.alloc_qb` and `quantum.dealloc_qb` operations
  have been added for lowering to the LLVM dialect. These conversion patterns allow for execution of
  programs containing these operations.
  [(#1920)](https://github.com/PennyLaneAI/catalyst/pull/1920)

* The default compilation pipeline is now available as `catalyst.pipelines.default_pipeline()`. The
  function `catalyst.pipelines.get_stages()` has also been removed as it was not used and duplicated
  the `CompileOptions.get_stages()` method.
  [(#1941)](https://github.com/PennyLaneAI/catalyst/pull/1941)

* Utility functions for modifying an existing compilation pipeline have been added to the
  `catalyst.pipelines` module.
  [(#1941)](https://github.com/PennyLaneAI/catalyst/pull/1941)

  These functions provide a simple interface to insert passes and stages into a compilation
  pipeline. The available functions are `insert_pass_after`, `insert_pass_before`,
  `insert_stage_after`, and `insert_stage_before`. For example,

  ```pycon
  >>> from catalyst.pipelines import insert_pass_after
  >>> pipeline = ["pass1", "pass2"]
  >>> insert_pass_after(pipeline, "new_pass", ref_pass="pass1")
  >>> pipeline
  ['pass1', 'new_pass', 'pass2']
  ```

* A new built-in compilation pipeline for experimental MBQC workloads has been added, available as
  `catalyst.ftqc.mbqc_pipeline()`.
  [(#1942)](https://github.com/PennyLaneAI/catalyst/pull/1942)

  The output of this function can be used directly as input to the `pipelines` argument of
  :func:`~.qjit`, for example,

  ```python
  from catalyst.ftqc import mbqc_pipeline

  @qjit(pipelines=mbqc_pipeline())
  @qml.qnode(dev)
  def workload():
      ...
  ```

* The `mbqc.graph_state_prep` operation has been added to the MBQC dialect. This operation prepares
  a graph state with arbitrary qubit connectivity, specified by an input adjacency-matrix operand,
  for use in MBQC workloads.
  [(#1965)](https://github.com/PennyLaneAI/catalyst/pull/1965)

* `catalyst.accelerate`, `catalyst.debug.callback`, and `catalyst.pure_callback`, `catalyst.debug.print`, and `catalyst.debug.print_memref` now work when capture is enabled.
  [(#1902)](https://github.com/PennyLaneAI/catalyst/pull/1902)

* The merge rotation pass in Catalyst (:func:`~.passes.merge_rotations`) now also considers
  `qml.Rot` and `qml.CRot`.
  [(#1955)](https://github.com/PennyLaneAI/catalyst/pull/1955)

<h3>Documentation 📝</h3>

<h3>Contributors ✍️</h3>

This release contains contributions from (in alphabetical order):

Joey Carter,
Sengthai Heng,
David Ittah,
Christina Lee,
Andrija Paurevic,
Roberto Turrado,
Paul Haochen Wang.<|MERGE_RESOLUTION|>--- conflicted
+++ resolved
@@ -56,13 +56,11 @@
 
 <h3>Bug fixes 🐛</h3>
 
-<<<<<<< HEAD
 * Fix type promotion on branch
   [(#1977)](https://github.com/PennyLaneAI/catalyst/pull/1977)
-=======
+
 * Fix wrong handling of partitioned shots in the decomposition pass of `measurements_from_samples`.
   [(#1981)](https://github.com/PennyLaneAI/catalyst/pull/1981)
->>>>>>> f23c6b08
 
 * Fix errors in AutoGraph transformed functions when `qml.prod` is used together with other operator
   transforms (e.g. `qml.adjoint`).
