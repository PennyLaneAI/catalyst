--- conflicted
+++ resolved
@@ -101,10 +101,7 @@
 * A new decomposition rule for non-Clifford PPRs into two PPMs based on the Active Volume paper.
   [(#2043)](https://github.com/PennyLaneAI/catalyst/pull/2043)
 
-<<<<<<< HEAD
-
-=======
->>>>>>> 07dd03ce
+
 <h3>Breaking changes 💔</h3>
 
 * The `shots` property has been removed from `OQDDevice`. The number of shots for a qnode execution is now set directly on the qnode via `qml.set_shots`,
@@ -157,11 +154,8 @@
    - fix wrong type signature of `Counts` API function
   [(#2032)](https://github.com/PennyLaneAI/catalyst/pull/2032)
 
-<<<<<<< HEAD
-* Fixed the Clifford PPR decomposition rule where using the Y measurement should be take the inverse.
-=======
+
 * Fixed the Clifford PPR decomposition rule where using the Y measurement should take the inverse.
->>>>>>> 07dd03ce
   [(#2043)](https://github.com/PennyLaneAI/catalyst/pull/2043)
 
 <h3>Internal changes ⚙️</h3>
