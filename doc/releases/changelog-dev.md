--- conflicted
+++ resolved
@@ -493,13 +493,6 @@
   [(#2245)](https://github.com/PennyLaneAI/catalyst/pull/2245)
   [(#2254)](https://github.com/PennyLaneAI/catalyst/pull/2254)
 
-<<<<<<< HEAD
-  * Removed the `catalyst.python_interface.dialects.transform` module in favor of
-  using the `xdsl.dialects.transform` module directly.
-  [(#2261)](https://github.com/PennyLaneAI/catalyst/pull/2261)
-
-=======
->>>>>>> f771c286
   * Refactor QEC tablegen files to separate QEC operations into a new `QECOp.td` file
   [(#2253](https://github.com/PennyLaneAI/catalyst/pull/2253)
 
