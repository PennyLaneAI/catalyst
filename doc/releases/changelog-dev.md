--- conflicted
+++ resolved
@@ -28,7 +28,6 @@
 
 <h3>Improvements 🛠</h3>
 
-<<<<<<< HEAD
 * Catalyst now supporting classical return values with one-shot mode.
   For example, the code below will generate 10 values, with an equal probability of 42 and 43
   appearing. You can also return `measure(0)` as well.
@@ -49,13 +48,12 @@
 
   print(circuit_2())
   ```
-=======
+
 * Improve the pass `--ppm-specs` to count the depth of PPRs and PPMs in the circuit.
   [(#2014)](https://github.com/PennyLaneAI/catalyst/pull/2014)
 
 * The default mid-circuit measurement method in catalyst has been changed from `"single-branch-statistics"` to `"one-shot"`.
   [[#2017]](https://github.com/PennyLaneAI/catalyst/pull/2017)
->>>>>>> 38d0cdb2
 
 * A new pass `--partition-layers` has been added to group PPR/PPM operations into `qec.layer`
   operations based on qubit interactive and commutativity, enabling circuit analysis and
@@ -277,7 +275,7 @@
   $ catalyst --tool=opt --pass-pipeline="builtin.module(convert-quantum-to-llvm{use-array-backed-registers=true})" <input file>
   ```
 
-* Fix auxiliary qubit deallocation in `decompose-non-clifford-ppr` pass 
+* Fix auxiliary qubit deallocation in `decompose-non-clifford-ppr` pass
   in the `clifford-corrected` method.
   [(#2039)](https://github.com/PennyLaneAI/catalyst/pull/2039)
 
@@ -307,8 +305,4 @@
 Roberto Turrado,
 Paul Haochen Wang,
 Jake Zaia,
-<<<<<<< HEAD
-Hongsheng Zheng.
-=======
-Hongsheng Zheng
->>>>>>> 38d0cdb2
+Hongsheng Zheng