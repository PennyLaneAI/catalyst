--- conflicted
+++ resolved
@@ -75,10 +75,6 @@
 
 Joey Carter,
 David Ittah,
-<<<<<<< HEAD
+Christina Lee,
 Erick Ochoa Lopez,
-Paul Haochen Wang.
-=======
-Christina Lee,
-Erick Ochoa Lopez.
->>>>>>> 06cb2878
+Paul Haochen Wang.