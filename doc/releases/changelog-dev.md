--- conflicted
+++ resolved
@@ -56,11 +56,8 @@
 This release contains contributions from (in alphabetical order):
 
 Joey Carter,
-<<<<<<< HEAD
 Erick Ochoa Lopez,
-=======
 Mehrdad Malekmohammadi,
->>>>>>> 96269a38
 William Maxwell
 Romain Moyard,
 Raul Torres,
