# Release 0.9.0-dev

<h3>New features</h3>

* Experimental integration of the PennyLane capture module is available. It currently only supports
  quantum gates, without control flow.
  [(#1109)](https://github.com/PennyLaneAI/catalyst/pull/1109)

  To trigger the PennyLane pipeline for capturing the program as a JaxPR, one needs to simply
  set `experimental_capture=True` in the qjit decorator.

  ```python
  import pennylane as qml
  from catalyst import qjit

  dev = qml.device("lightning.qubit", wires=1)

  @qjit(experimental_capture=True)
  @qml.qnode(dev)
  def circuit():
      qml.Hadamard(0)
      qml.CNOT([0, 1])
      return qml.expval(qml.Z(0))
  ```

* Shot-vector support for Catalyst: Introduces support for shot-vectors in Catalyst, currently
  available for `qml.sample` measurements in the `lightning.qubit` device. Shot-vectors now allow
  elements of the form `((20, 5),)`, which is equivalent to `(20,)*5` or `(20, 20, 20, 20, 20)`.
  Furthermore, multiple `qml.sample` calls can now be returned from the same program, and can be
  structured using Python containers. For example, a program can return a dictionary like
  `return {"first": qml.sample(), "second": qml.sample()}`.
  [(#1051)](https://github.com/PennyLaneAI/catalyst/pull/1051)

  For example,

  ```python
  import pennylane as qml
  from catalyst import qjit

  dev = qml.device("lightning.qubit", wires=1, shots=((5, 2), 7))

  @qjit
  @qml.qnode(dev)
  def circuit():
    qml.Hadamard(0)
    return qml.sample()
  ```

  ```pycon
  >>> circuit()
  (Array([[0], [1], [0], [1], [1]], dtype=int64),
  Array([[0], [1], [1], [0], [1]], dtype=int64),
  Array([[1], [0], [1], [1], [0], [1],[0]], dtype=int64))
  ```

* A new function `catalyst.passes.pipeline` allows the quantum circuit transformation pass pipeline
  for QNodes within a qjit-compiled workflow to be configured.
  [(#1131)](https://github.com/PennyLaneAI/catalyst/pull/1131)

  ```python
    my_passes = {
        "cancel_inverses": {},
        "my_circuit_transformation_pass": {"my-option" : "my-option-value"},
    }
    dev = qml.device("lightning.qubit", wires=2)

    @pipeline(my_passes)
    @qnode(dev)
    def circuit(x):
        qml.RX(x, wires=0)
        return qml.expval(qml.PauliZ(0))

    @qjit
    def fn(x):
        return jnp.sin(circuit(x ** 2))
  ```

  `pipeline` can also be used to specify different pass pipelines for different parts of the
  same qjit-compiled workflow:

  ```python
    my_pipeline = {
        "cancel_inverses": {},
        "my_circuit_transformation_pass": {"my-option" : "my-option-value"},
    }

    my_other_pipeline = {"cancel_inverses": {}}

    @qjit
    def fn(x):
        circuit_pipeline = pipeline(my_pipeline)(circuit)
        circuit_other = pipeline(my_other_pipeline)(circuit)
        return jnp.abs(circuit_pipeline(x) - circuit_other(x))
  ```

  For a list of available passes, please see the
  [catalyst.passes module documentation](https://docs.pennylane.ai/projects/catalyst/en/stable/code/__init__.html#module-catalyst.passes).

  The pass pipeline order and options can be configured *globally* for a qjit-compiled
  function, by using the `circuit_transform_pipeline` argument of the :func:`~.qjit`
  decorator.

  ```python
    my_passes = {
        "cancel_inverses": {},
        "my_circuit_transformation_pass": {"my-option" : "my-option-value"},
    }

    @qjit(circuit_transform_pipeline=my_passes)
    def fn(x):
        return jnp.sin(circuit(x ** 2))
  ```

  Global and local (via `@pipeline`) configurations can coexist, however local pass pipelines
  will always take precedence over global pass pipelines.

  Available MLIR passes are now documented and available within the
  [catalyst.passes module documentation](https://docs.pennylane.ai/projects/catalyst/en/stable/code/__init__.html#module-catalyst.passes).

* Catalyst Autograph now supports updating a single index or a slice of JAX arrays using Python's
  array assignment operator syntax.
  [(#769)](https://github.com/PennyLaneAI/catalyst/pull/769)
  [(#1143)](https://github.com/PennyLaneAI/catalyst/pull/1143)

  Using operator assignment syntax in favor of `at...op` expressions is now possible for the
  following operations:
  * `x[i] += y` in favor of `x.at[i].add(y)`
  * `x[i] -= y` in favor of `x.at[i].add(-y)`
  * `x[i] *= y` in favor of `x.at[i].multiply(y)`
  * `x[i] /= y` in favor of `x.at[i].divide(y)`
  * `x[i] **= y` in favor of `x.at[i].power(y)`

  ```python
  @qjit(autograph=True)
  def f(x):
    first_dim = x.shape[0]
    result = jnp.copy(x)

    for i in range(first_dim):
      result[i] *= 2  # This is now supported

    return result
  ```

  ```pycon
  >>> f(jnp.array([1, 2, 3]))
  Array([2, 4, 6], dtype=int64)
  ```

<h3>Improvements</h3>

* Scalar tensors are eliminated from control flow operations in the program, and are replaced with
  bare scalars instead. This improves compilation time and memory usage at runtime by avoiding heap
  allocations and reducing the amount of instructions.
  [(#1075)](https://github.com/PennyLaneAI/catalyst/pull/1075)

  A new MLIR pass `detensorize-scf` is added that works in conjuction with the existing
  `linalg-detensorize` pass to detensorize input programs. The IR generated by JAX wraps all values
  in the program in tensors, including scalars, leading to unnecessary memory allocations for
  programs compiled to CPU via MLIR to LLVM pipeline.

* Bufferization of `gradient.ForwardOp` and `gradient.ReverseOp` now requires 3 steps:
  `gradient-preprocessing`, `gradient-bufferize`, and `gradient-postprocessing`.
  `gradient-bufferize` has a new rewrite for `gradient.ReturnOp`.
  [(#1139)](https://github.com/PennyLaneAI/catalyst/pull/1139)

* The decorator `self_inverses` now supports all Hermitian Gates.
  [(#1136)](https://github.com/PennyLaneAI/catalyst/pull/1136)

  The full list of supported gates are as follows:

  One-bit Gates:
  - [`qml.Hadamard`](https://docs.pennylane.ai/en/stable/code/api/pennylane.Hadamard.html)
  - [`qml.PauliX`](https://docs.pennylane.ai/en/stable/code/api/pennylane.PauliX.html)
  - [`qml.PauliY`](https://docs.pennylane.ai/en/stable/code/api/pennylane.PauliY.html)
  - [`qml.PauliZ`](https://docs.pennylane.ai/en/stable/code/api/pennylane.PauliZ.html)

  Two-bit Gates:
  - [`qml.CNOT`](https://docs.pennylane.ai/en/stable/code/api/pennylane.CNOT.html)
  - [`qml.CY`](https://docs.pennylane.ai/en/stable/code/api/pennylane.CY.html)
  - [`qml.CZ`](https://docs.pennylane.ai/en/stable/code/api/pennylane.CZ.html)
  - [`qml.SWAP`](https://docs.pennylane.ai/en/stable/code/api/pennylane.SWAP.html)

  Three-bit Gates: Toffoli
  - [`qml.Toffoli`](https://docs.pennylane.ai/en/stable/code/api/pennylane.Toffoli.html)

* Support is expanded for backend devices that exculsively return samples in the measurement
  basis. Pre- and post-processing now allows `qjit` to be used on these devices with `qml.expval`,
  `qml.var` and `qml.probs` measurements in addiiton to `qml.sample`, using the
  `measurements_from_samples` transform.
  [(#1106)](https://github.com/PennyLaneAI/catalyst/pull/1106)

* Catalyst now supports numpy 2.0
  [(#1119)](https://github.com/PennyLaneAI/catalyst/pull/1119)

* Importing Catalyst will now pollute less of JAX's global variables by using `LoweringParameters`.
  [(#1152)](https://github.com/PennyLaneAI/catalyst/pull/1152)

* Compiling `qnode`s to asynchronous functions will no longer print to stderr in case of an error.
  [(#645)](https://github.com/PennyLaneAI/catalyst/pull/645)

* Cached primitive lowerings is used instead of a custom cache structure.
  [(#1159)](https://github.com/PennyLaneAI/catalyst/pull/1159)

<<<<<<< HEAD
* Catalyst now supports `one-shot bufferize` from MLIR, which is required for JAX v0.4.29 or higher. [(#1027)](https://github.com/PennyLaneAI/catalyst/pull/1027)
=======
* Calling gradients twice (with same GradParams) will now only lower to a single MLIR function.
  [(#1172)](https://github.com/PennyLaneAI/catalyst/pull/1172)

* Samples on lightning.qubit/kokkos can now be seeded with `qjit(seed=...)`.
  [(#1164)](https://github.com/PennyLaneAI/catalyst/pull/1164)

>>>>>>> 23a965ab

<h3>Breaking changes</h3>

* Remove `static_size` field from `AbstractQreg` class.
  [(#1113)](https://github.com/PennyLaneAI/catalyst/pull/1113)

  This reverts a previous breaking change.

* Nesting qnodes now raises an error.
  [(#1176)](https://github.com/PennyLaneAI/catalyst/pull/1176)

  This is unlikely to affect users since only under certain conditions did
  nesting qnodes worked successfully.

* Removes `debug.compile_from_mlir`.
  [(#1181)](https://github.com/PennyLaneAI/catalyst/pull/1181)

  Please use `debug.replace_ir`.

<h3>Bug fixes</h3>

* Resolve a bug in the `vmap` function when passing shapeless values to the target.
  [(#1150)](https://github.com/PennyLaneAI/catalyst/pull/1150)

* Fix error message displayed when using `qml.cond` on callables with arguments.
  [(#1151)](https://github.com/PennyLaneAI/catalyst/pull/1151)

* Fixes taking gradient of nested accelerate callbacks.
  [(#1156)](https://github.com/PennyLaneAI/catalyst/pull/1156)

<h3>Internal changes</h3>

* Remove deprecated pennylane code across the frontend.
  [(#1168)](https://github.com/PennyLaneAI/catalyst/pull/1168)

* Update Enzyme to version `v0.0.149`.
  [(#1142)](https://github.com/PennyLaneAI/catalyst/pull/1142)

* Remove the `MemMemCpyOptPass` in llvm O2 (applied for Enzyme), this reduces bugs when
  running gradient like functions.
  [(#1063)](https://github.com/PennyLaneAI/catalyst/pull/1063)

* Functions with multiple tapes are now split with a new mlir pass `--split-multiple-tapes`, with
  one tape per function. The reset routine that makes a maeasurement between tapes and inserts a
  X gate if measured one is no longer used.
  [(#1017)](https://github.com/PennyLaneAI/catalyst/pull/1017)
  [(#1130)](https://github.com/PennyLaneAI/catalyst/pull/1130)

* Prefer creating new `qml.devices.ExecutionConfig` objects over using the global
  `qml.devices.DefaultExecutionConfig`. Doing so helps avoid unexpected bugs and test failures in
  case the `DefaultExecutionConfig` object becomes modified from its original state.
  [(#1137)](https://github.com/PennyLaneAI/catalyst/pull/1137)

* Remove the old `QJITDevice` API.
  [(#1138)](https://github.com/PennyLaneAI/catalyst/pull/1138)

* The device capability loading mechanism has been moved into the `QJITDevice` constructor.
  [(#1141)](https://github.com/PennyLaneAI/catalyst/pull/1141)

* Several functions related to device capabilities have been refactored.
  [(#1149)](https://github.com/PennyLaneAI/catalyst/pull/1149)

  In particular, the signatures of `get_device_capability`, `catalyst_decompose`,
 `catalyst_acceptance`, and `QJITDevice.__init__` have changed, and the `pennylane_operation_set`
  function has been removed entirely.

* Catalyst now generates nested modules denoting quantum programs.
  [(#1144)](https://github.com/PennyLaneAI/catalyst/pull/1144)

  Similar to MLIR's `gpu.launch_kernel` function, Catalyst, now supports
  a `call_function_in_module`. This allows Catalyst to call functions in modules
  and have modules denote a quantum kernel. This will allow for device specific
  optimizations and compilation pipelines.

  At the moment, no one is using this. This is just the necessary scaffolding to
  supporting device specific transformations. As such, the module will be inlined
  to preserve current semantics. However, in the future, we will explore lowering
  this nested module into other IRs/binary formats and lowering `call_function_in_module`
  to something that can dispatch calls to another runtime / VM.


<h3>Contributors</h3>

This release contains contributions from (in alphabetical order):

Joey Carter,
Spencer Comin,
Lillian M.A. Frederiksen,
Sengthai Heng,
David Ittah,
Tzung-Han Juang,
Mehrdad Malekmohammadi,
Vincent Michaud-Rioux,
Romain Moyard,
Erick Ochoa Lopez,
Daniel Strano,
Raul Torres,
Paul Haochen Wang.<|MERGE_RESOLUTION|>--- conflicted
+++ resolved
@@ -202,16 +202,14 @@
 * Cached primitive lowerings is used instead of a custom cache structure.
   [(#1159)](https://github.com/PennyLaneAI/catalyst/pull/1159)
 
-<<<<<<< HEAD
-* Catalyst now supports `one-shot bufferize` from MLIR, which is required for JAX v0.4.29 or higher. [(#1027)](https://github.com/PennyLaneAI/catalyst/pull/1027)
-=======
 * Calling gradients twice (with same GradParams) will now only lower to a single MLIR function.
   [(#1172)](https://github.com/PennyLaneAI/catalyst/pull/1172)
 
 * Samples on lightning.qubit/kokkos can now be seeded with `qjit(seed=...)`.
   [(#1164)](https://github.com/PennyLaneAI/catalyst/pull/1164)
 
->>>>>>> 23a965ab
+* [(#1027)](https://github.com/PennyLaneAI/catalyst/pull/1027) Catalyst now supports `one-shot bufferize` from MLIR, which is required for JAX v0.4.29 or higher.
+
 
 <h3>Breaking changes</h3>
 
