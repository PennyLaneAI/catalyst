--- conflicted
+++ resolved
@@ -41,17 +41,13 @@
 
 <h3>Breaking changes 💔</h3>
 
-<<<<<<< HEAD
-* Handling for the legacy operator arithmetic (the `Hamiltonian` and `Tensor` classes in PennyLane)
-=======
 * The `toml` module has been migrated to PennyLane with an updated schema for declaring device 
   capabilities. Devices with TOML files using `schema = 2` will not be compatible with the latest 
   Catalyst. See [Custom Devices](https://docs.pennylane.ai/projects/catalyst/en/stable/dev/custom_devices.html) 
   for updated instructions on integrating your device with Catalyst and PennyLane
   [(#1275)](https://github.com/PennyLaneAI/catalyst/pull/1275)
 
-* Handling for the legacy operator arithmetic (the `Hamiltonian` and `Tensor` classes in PennyLane) 
->>>>>>> 8c705d53
+* Handling for the legacy operator arithmetic (the `Hamiltonian` and `Tensor` classes in PennyLane)
   is removed.
   [(#1308)](https://github.com/PennyLaneAI/catalyst/pull/1308)
 
