--- conflicted
+++ resolved
@@ -202,13 +202,12 @@
 * Cached primitive lowerings is used instead of a custom cache structure.
   [(#1159)](https://github.com/PennyLaneAI/catalyst/pull/1159)
 
-<<<<<<< HEAD
 * Calling gradients twice (with same GradParams) will now only lower to a single MLIR function.
   [(#1172)](https://github.com/PennyLaneAI/catalyst/pull/1172)
-=======
+
 * Samples on lightning.qubit/kokkos can now be seeded with `qjit(seed=...)`.
   [(#1164)](https://github.com/PennyLaneAI/catalyst/pull/1164)
->>>>>>> 7f0d3c33
+
 
 <h3>Breaking changes</h3>
 
