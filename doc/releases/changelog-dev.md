--- conflicted
+++ resolved
@@ -7,15 +7,12 @@
 
 <h3>Improvements 🛠</h3>
 
-<<<<<<< HEAD
 * Resource tracking now supports dynamic qubit allocation
   [(#2203)](https://github.com/PennyLaneAI/catalyst/pull/2203)
 
-=======
 * Pass instrumentation can be applied to each pass within the `NamedSequenceOp` transform sequence for a qnode.
   [(#1978)](https://github.com/PennyLaneAI/catalyst/pull/1978)
   
->>>>>>> 3e1bb401
 * The new graph-based decomposition framework has Autograph feature parity with PennyLane
   when capture enabled. When compiling with `qml.qjit(autograph=True)`, the decomposition rules
   returned by the graph-based framework are now correctly compiled using Autograph.
