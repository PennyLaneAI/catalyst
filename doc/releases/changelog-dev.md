# Release 0.11.0 (development release)

<h3>New features since last release</h3>

<h3>Improvements 🛠</h3>

<h3>Breaking changes 💔</h3>

<h3>Deprecations 👋</h3>

<h3>Bug fixes 🐛</h3>

<h3>Internal changes ⚙️</h3>

<<<<<<< HEAD
* The `get_c_interface` method has been added to the OQD device, which enables retrieval of the C++
  implementation of the device from Python. This allows `qjit` to accept an instance of the device
  and connect to its runtime.
  [(#1420)](https://github.com/PennyLaneAI/catalyst/pull/1420)
=======
* `from_plxpr` now uses the `qml.capture.PlxprInterpreter` class for reduced code duplication.
  [(#1398)](https://github.com/PennyLaneAI/catalyst/pull/1398)
>>>>>>> b8f6cb86

<h3>Documentation 📝</h3>

<h3>Contributors ✍️</h3>

This release contains contributions from (in alphabetical order):

<<<<<<< HEAD
Mehrdad Malekmohammadi
=======
Christina Lee
>>>>>>> b8f6cb86
<|MERGE_RESOLUTION|>--- conflicted
+++ resolved
@@ -12,15 +12,13 @@
 
 <h3>Internal changes ⚙️</h3>
 
-<<<<<<< HEAD
 * The `get_c_interface` method has been added to the OQD device, which enables retrieval of the C++
   implementation of the device from Python. This allows `qjit` to accept an instance of the device
   and connect to its runtime.
   [(#1420)](https://github.com/PennyLaneAI/catalyst/pull/1420)
-=======
+
 * `from_plxpr` now uses the `qml.capture.PlxprInterpreter` class for reduced code duplication.
   [(#1398)](https://github.com/PennyLaneAI/catalyst/pull/1398)
->>>>>>> b8f6cb86
 
 <h3>Documentation 📝</h3>
 
@@ -28,8 +26,5 @@
 
 This release contains contributions from (in alphabetical order):
 
-<<<<<<< HEAD
-Mehrdad Malekmohammadi
-=======
 Christina Lee
->>>>>>> b8f6cb86
+Mehrdad Malekmohammadi