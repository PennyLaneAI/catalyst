# Release 0.12.0 (development release)

<h3>New features since last release</h3>

<h3>Improvements 🛠</h3>

* The behaviour of measurement processes executed on `null.qubit` with QJIT is now more in line with
  their behaviour on `null.qubit` *without* QJIT.
  [(#1598)](https://github.com/PennyLaneAI/catalyst/pull/1598)

  Previously, measurement processes like `qml.sample()`, `qml.counts()`, `qml.probs()`, etc.
  returned values from uninitialized memory when executed on `null.qubit` with QJIT. This change
  ensures that measurement processes on `null.qubit` always return the value 0 or the result
  corresponding to the '0' state, depending on the context.

<h3>Breaking changes 💔</h3>

* (Device Developers Only) The `QuantumDevice` interface in the Catalyst Runtime plugin system
  has been modified, which requires recompiling plugins for binary compatibility.
  [(#1680)](https://github.com/PennyLaneAI/catalyst/pull/1680)

  As announced in the [0.10.0 release](https://docs.pennylane.ai/projects/catalyst/en/stable/dev/release_notes.html#release-0-10-0),
  the `shots` argument has been removed from the `Sample` and `Counts` methods in the interface,
  since it unnecessarily duplicated this information. Additionally, `shots` will no longer be
  supplied by Catalyst through the `kwargs` parameter of the device constructor. The shot value must
  now be obtained through the `SetDeviceShots` method.

  Further, the documentation for the interface has been overhauled and now describes the
  expected behaviour of each method in detail. A quality of life improvement is that optional
  methods are now clearly marked as such and also come with a default implementation in the base
  class, so device plugins need only override the methods they wish to support.

  Finally, the `PrintState` and the `One`/`Zero` utility functions have been removed, since they
  did not serve a convincing purpose.

* (Frontend Developers Only) Some Catalyst primitives for JAX have been renamed, and the qubit
  deallocation primitive has been split into deallocation and a separate device release primitive.
  [(#1720)](https://github.com/PennyLaneAI/catalyst/pull/1720)

  - `qunitary_p` is now `unitary_p` (unchanged)
  - `qmeasure_p` is now `measure_p` (unchanged)
  - `qdevice_p` is now `device_init_p` (unchanged)
  - `qdealloc_p` no longer releases the device, thus it can be used at any point of a quantum
     execution scope
  - `device_release_p` is a new primitive that must be used to mark the end of a quantum execution
     scope, which will release the quantum device

* Catalyst has removed the `experimental_capture` keyword from the `qjit` decorator in favour of
  unified behaviour with PennyLane.
  [(#1657)](https://github.com/PennyLaneAI/catalyst/pull/1657)

  Instead of enabling program capture with Catalyst via `qjit(experimental_capture=True)`, program
  capture can be enabled via the global toggle `qml.capture.enable()`:

  ```python
  import pennylane as qml
  from catalyst import qjit

  dev = qml.device("lightning.qubit", wires=2)

  qml.capture.enable()

  @qjit
  @qml.qnode(dev)
  def circuit(x):
      qml.Hadamard(0)
      qml.CNOT([0, 1])
      return qml.expval(qml.Z(0))

  circuit(0.1)
  ```

  Disabling program capture can be done with `qml.capture.disable()`.

* The `ppr_to_ppm` pass has been renamed to `merge_ppr_ppm` (same functionality). A new `ppr_to_ppm`
  will handle direct decomposition of PPRs into PPMs.
  [(#1688)](https://github.com/PennyLaneAI/catalyst/pull/1688)

<<<<<<< HEAD
* Support for Mac x86 has been removed. This includes Macs running on Intel processors.
  [(#1716)](https://github.com/PennyLaneAI/catalyst/pull/1716)

  This is because [JAX has also dropped support for it since 0.5.0](https://github.com/jax-ml/jax/blob/main/CHANGELOG.md#jax-050-jan-17-2025),
  with the rationale being that such machines are becoming increasingly scarce.

  If support for Mac x86 platforms is still desired, please install
  Catalyst version 0.11.0, PennyLane version 0.41.0, PennyLane-Lightning
  version 0.41.0, and Jax version 0.4.28.
=======
* The version of JAX used by Catalyst is updated to 0.5.3.
  [(#1652)](https://github.com/PennyLaneAI/catalyst/pull/1652)

  Several internal changes were made for this update.
    - LAPACK kernels are updated to adhere to the new JAX lowering rules for external functions.
    [(#1685)](https://github.com/PennyLaneAI/catalyst/pull/1685)

    - The trace stack is removed and replaced with a tracing context manager.
    [(#1662)](https://github.com/PennyLaneAI/catalyst/pull/1662)

    - A new `debug_info` argument is added to `Jaxpr`, the `make_jaxpr`
    functions, and `jax.extend.linear_util.wrap_init`.
    [(#1670)](https://github.com/PennyLaneAI/catalyst/pull/1670)
    [(#1671)](https://github.com/PennyLaneAI/catalyst/pull/1671)
    [(#1681)](https://github.com/PennyLaneAI/catalyst/pull/1681)
>>>>>>> ebec4ea2

<h3>Deprecations 👋</h3>

<h3>Bug fixes 🐛</h3>

* Fix AutoGraph fallback for valid iteration targets with constant data but no length, for example
  `itertools.product(range(2), repeat=2)`.
  [(#1665)](https://github.com/PennyLaneAI/catalyst/pull/1665)

* Catalyst now correctly supports `qml.StatePrep()` and `qml.BasisState()` operations in the
  experimental PennyLane program-capture pipeline.
  [(#1631)](https://github.com/PennyLaneAI/catalyst/pull/1631)

<h3>Internal changes ⚙️</h3>

* Add an xDSL MLIR plugin to denote whether we will be using xDSL to execute some passes.
  This changelog entry may be moved to new features once all branches are merged together.
  [(#1707)](https://github.com/PennyLaneAI/catalyst/pull/1707)

* Creates a function that allows developers to register an equivalent MLIR transform for a given
  PLxPR transform.
  [(#1705)](https://github.com/PennyLaneAI/catalyst/pull/1705)

* Stop overriding the `num_wires` property when the operator can exist on `AnyWires`. This allows
  the deprecation of `WiresEnum` in pennylane.
  [(#1667)](https://github.com/PennyLaneAI/catalyst/pull/1667)
  [(#1676)](https://github.com/PennyLaneAI/catalyst/pull/1676)

* Catalyst now includes an experimental `mbqc` dialect for representing measurement-based
  quantum-computing protocols in MLIR.
  [(#1663)](https://github.com/PennyLaneAI/catalyst/pull/1663)
  [(#1679)](https://github.com/PennyLaneAI/catalyst/pull/1679)

* The Catalyst Runtime C-API now includes a stub for the experimental `mbqc.measure_in_basis`
  operation, `__catalyst__mbqc__measure_in_basis()`, allowing for mock execution of MBQC workloads
  containing parameterized arbitrary-basis measurements.
  [(#1674)](https://github.com/PennyLaneAI/catalyst/pull/1674)

  This runtime stub is currently for mock execution only and should be treated as a placeholder
  operation. Internally, it functions just as a computational-basis measurement instruction.

* PennyLane's arbitrary-basis measurement operations, such as [`qml.ftqc.measure_arbitrary_basis()`
  ](https://docs.pennylane.ai/en/stable/code/api/pennylane.ftqc.measure_arbitrary_basis.html), are
  now QJIT-compatible with program capture enabled.
  [(#1645)](https://github.com/PennyLaneAI/catalyst/pull/1645)
  [(#1710)](https://github.com/PennyLaneAI/catalyst/pull/1710)

* The utility function `EnsureFunctionDeclaration` is refactored into the `Utils` of the `Catalyst`
  dialect, instead of being duplicated in each individual dialect.
  [(#1683)](https://github.com/PennyLaneAI/catalyst/pull/1683)

* The assembly format for some MLIR operations now includes adjoint.
  [(#1695)](https://github.com/PennyLaneAI/catalyst/pull/1695)

* Improved the definition of `YieldOp` in the quantum dialect by removing `AnyTypeOf`
  [(#1696)](https://github.com/PennyLaneAI/catalyst/pull/1696)

* The bufferization of custom catalyst dialects has been migrated to the new one-shot
  bufferization interface in mlir.
  The new mlir bufferization interface is required by jax 0.4.29 or higher.
  [(#1027)](https://github.com/PennyLaneAI/catalyst/pull/1027)
  [(#1686)](https://github.com/PennyLaneAI/catalyst/pull/1686)

<h3>Documentation 📝</h3>

<h3>Contributors ✍️</h3>

This release contains contributions from (in alphabetical order):

Joey Carter,
Sengthai Heng,
David Ittah,
Tzung-Han Juang,
Christina Lee,
Erick Ochoa Lopez,
Mehrdad Malekmohammadi,
Paul Haochen Wang.<|MERGE_RESOLUTION|>--- conflicted
+++ resolved
@@ -76,17 +76,6 @@
   will handle direct decomposition of PPRs into PPMs.
   [(#1688)](https://github.com/PennyLaneAI/catalyst/pull/1688)
 
-<<<<<<< HEAD
-* Support for Mac x86 has been removed. This includes Macs running on Intel processors.
-  [(#1716)](https://github.com/PennyLaneAI/catalyst/pull/1716)
-
-  This is because [JAX has also dropped support for it since 0.5.0](https://github.com/jax-ml/jax/blob/main/CHANGELOG.md#jax-050-jan-17-2025),
-  with the rationale being that such machines are becoming increasingly scarce.
-
-  If support for Mac x86 platforms is still desired, please install
-  Catalyst version 0.11.0, PennyLane version 0.41.0, PennyLane-Lightning
-  version 0.41.0, and Jax version 0.4.28.
-=======
 * The version of JAX used by Catalyst is updated to 0.5.3.
   [(#1652)](https://github.com/PennyLaneAI/catalyst/pull/1652)
 
@@ -102,7 +91,16 @@
     [(#1670)](https://github.com/PennyLaneAI/catalyst/pull/1670)
     [(#1671)](https://github.com/PennyLaneAI/catalyst/pull/1671)
     [(#1681)](https://github.com/PennyLaneAI/catalyst/pull/1681)
->>>>>>> ebec4ea2
+
+* Support for Mac x86 has been removed. This includes Macs running on Intel processors.
+  [(#1716)](https://github.com/PennyLaneAI/catalyst/pull/1716)
+
+  This is because [JAX has also dropped support for it since 0.5.0](https://github.com/jax-ml/jax/blob/main/CHANGELOG.md#jax-050-jan-17-2025),
+  with the rationale being that such machines are becoming increasingly scarce.
+
+  If support for Mac x86 platforms is still desired, please install
+  Catalyst version 0.11.0, PennyLane version 0.41.0, PennyLane-Lightning
+  version 0.41.0, and Jax version 0.4.28.
 
 <h3>Deprecations 👋</h3>
 
