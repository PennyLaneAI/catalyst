--- conflicted
+++ resolved
@@ -85,10 +85,10 @@
   with ``qjit`` versus without. For details, please see
   [the relevant sections on the Catalyst sharp bits page](https://docs.pennylane.ai/projects/catalyst/en/stable/dev/sharp_bits.html#functionality-differences-from-pennylane).
 
-* A new quantum compilation pass that reduces the depth and count of non-Clifford Pauli product 
-  rotations (PPRs) in circuits is now available. This compilation pass works by commuting 
-  non-Clifford PPRs (often referred to as ``T`` gates) in adjacent 
-  layers and merging compatible ones. More details can be found in Figure 6 of 
+* A new quantum compilation pass that reduces the depth and count of non-Clifford Pauli product
+  rotations (PPRs) in circuits is now available. This compilation pass works by commuting
+  non-Clifford PPRs (often referred to as ``T`` gates) in adjacent
+  layers and merging compatible ones. More details can be found in Figure 6 of
   [A Game of Surface Codes](https://arXiv:1808.02892v3).
   [(#1975)](https://github.com/PennyLaneAI/catalyst/pull/1975)
   [(#2048)](https://github.com/PennyLaneAI/catalyst/pull/2048)
@@ -122,8 +122,8 @@
   ```
 
   After performing the ``catalyst.passes.to_ppr`` and ``catalyst.passes.merge_ppr_ppm``
-  passes, the circuit contains a depth of four of non-Clifford PPRs. Subsequently applying the 
-  ``t_layer_reduction`` pass will move PPRs around via commutation, resulting in a circuit with a 
+  passes, the circuit contains a depth of four of non-Clifford PPRs. Subsequently applying the
+  ``t_layer_reduction`` pass will move PPRs around via commutation, resulting in a circuit with a
   smaller PPR depth of three.
 
   ```pycon
@@ -278,14 +278,12 @@
 * A new decomposition rule for non-Clifford PPRs into two PPMs based on the Active Volume paper.
   [(#2043)](https://github.com/PennyLaneAI/catalyst/pull/2043)
 
-<<<<<<< HEAD
+* Added support to avoid Y-basis measurements in `pauli-corrected` PPR decomposition.
+  [(#2047)](https://github.com/PennyLaneAI/catalyst/pull/2047)
+
 * Using `keep_intermediate='pass'` option now prints the whole module scope of program to the
   intermediate files instead of just the pass scope.
   [(#2051)](https://github.com/PennyLaneAI/catalyst/pull/2051)
-=======
-* Added support to avoid Y-basis measurements in `pauli-corrected` PPR decomposition.
-  [(#2047)](https://github.com/PennyLaneAI/catalyst/pull/2047)
->>>>>>> a13db03b
 
 <h3>Breaking changes 💔</h3>
 
