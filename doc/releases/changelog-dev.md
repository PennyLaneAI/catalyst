--- conflicted
+++ resolved
@@ -28,13 +28,11 @@
 
 <h3>Improvements 🛠</h3>
 
-<<<<<<< HEAD
 * Significantly improved resource tracking with `null.qubit`, allowing integration of `qml.specs()` with `qjit`'d code.
   [[#2033]](https://github.com/PennyLaneAI/catalyst/pull/2033)
-=======
+
 * Improve the pass `--ppm-specs` to count the depth of PPRs and PPMs in the circuit.
   [(#2014)](https://github.com/PennyLaneAI/catalyst/pull/2014)
->>>>>>> b054de6b
 
 * The default mid-circuit measurement method in catalyst has been changed from `"single-branch-statistics"` to `"one-shot"`.
   [[#2017]](https://github.com/PennyLaneAI/catalyst/pull/2017)
