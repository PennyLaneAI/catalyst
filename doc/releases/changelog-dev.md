--- conflicted
+++ resolved
@@ -98,11 +98,8 @@
 
 This release contains contributions from (in alphabetical order):
 
-<<<<<<< HEAD
+Ali Asadi,
 Jeffrey Kam,
-=======
-Ali Asadi,
->>>>>>> b3f95b7c
 Christina Lee,
 River McCubbin,
 Roberto Turrado,
