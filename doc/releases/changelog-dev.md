# Release 0.11.0 (development release)

<h3>New features since last release</h3>

<h3>Improvements 🛠</h3>

* Changed pattern rewritting in `quantum-to-ion` lowering pass to use MLIR's dialect conversion
  infrastracture.
  [(#1442)](https://github.com/PennyLaneAI/catalyst/pull/1442)

<h3>Breaking changes 💔</h3>

<h3>Deprecations 👋</h3>

<h3>Bug fixes 🐛</h3>

* Fixed `argnums` parameter of `grad` and `value_and_grad` being ignored.
  [(#1478)](https://github.com/PennyLaneAI/catalyst/pull/1478)

<<<<<<< HEAD
* Update deprecated access to `QNode.execute_kwargs["mcm_config"]`.
  Instead `postselect_mode` and `mcm_method` should be accessed instead.
  [(#1452)](https://github.com/PennyLaneAI/catalyst/pull/1452)

* The `get_c_interface` method has been added to the OQD device, which enables retrieval of the C++
  implementation of the device from Python. This allows `qjit` to accept an instance of the device
  and connect to its runtime.
  [(#1420)](https://github.com/PennyLaneAI/catalyst/pull/1420)
=======
<h3>Internal changes ⚙️</h3>
>>>>>>> dee749f7

* `from_plxpr` now uses the `qml.capture.PlxprInterpreter` class for reduced code duplication.
  [(#1398)](https://github.com/PennyLaneAI/catalyst/pull/1398)

* Improve the error message for invalid measurement in `adjoin()` or `ctrl()` region.
  [(#1425)](https://github.com/PennyLaneAI/catalyst/pull/1425)

* Replace `ValueRange` with `ResultRange` and `Value` with `OpResult` to better align with the semantics of `**QubitResult()` functions like `getNonCtrlQubitResults()`. This change ensures clearer intent and usage. Improve the `matchAndRewrite` function by using `replaceAllUsesWith` instead of for loop.
  [(#1426)](https://github.com/PennyLaneAI/catalyst/pull/1426)

* Several changes for experimental support of trapped-ion OQD devices have been made, including:

  - The `get_c_interface` method has been added to the OQD device, which enables retrieval of the C++
    implementation of the device from Python. This allows `qjit` to accept an instance of the device
    and connect to its runtime.
    [(#1420)](https://github.com/PennyLaneAI/catalyst/pull/1420)

  - Improved ion dialect to reduce redundant code generated. Added a string attribute `label` to Level.
    Also changed the levels of a transition from `LevelAttr` to `string`
    [(#1471)](https://github.com/PennyLaneAI/catalyst/pull/1471)

  - The region of a `ParallelProtocolOp` is now always terminated with a `ion::YieldOp` with explicitly yielded SSA values. This ensures the op is well-formed, and improves readability.
    [(#1475)](https://github.com/PennyLaneAI/catalyst/pull/1475)

<h3>Documentation 📝</h3>

<h3>Contributors ✍️</h3>

This release contains contributions from (in alphabetical order):

<<<<<<< HEAD
Christina Lee
Mehrdad Malekmohammadi
Sengthai Heng
Andrija Paurevic
=======
Sengthai Heng,
Christina Lee,
Mehrdad Malekmohammadi,
Andrija Paurevic,
Paul Haochen Wang,
Rohan Nolan Lasrado.
>>>>>>> dee749f7
<|MERGE_RESOLUTION|>--- conflicted
+++ resolved
@@ -17,18 +17,11 @@
 * Fixed `argnums` parameter of `grad` and `value_and_grad` being ignored.
   [(#1478)](https://github.com/PennyLaneAI/catalyst/pull/1478)
 
-<<<<<<< HEAD
+<h3>Internal changes ⚙️</h3>
+
 * Update deprecated access to `QNode.execute_kwargs["mcm_config"]`.
   Instead `postselect_mode` and `mcm_method` should be accessed instead.
   [(#1452)](https://github.com/PennyLaneAI/catalyst/pull/1452)
-
-* The `get_c_interface` method has been added to the OQD device, which enables retrieval of the C++
-  implementation of the device from Python. This allows `qjit` to accept an instance of the device
-  and connect to its runtime.
-  [(#1420)](https://github.com/PennyLaneAI/catalyst/pull/1420)
-=======
-<h3>Internal changes ⚙️</h3>
->>>>>>> dee749f7
 
 * `from_plxpr` now uses the `qml.capture.PlxprInterpreter` class for reduced code duplication.
   [(#1398)](https://github.com/PennyLaneAI/catalyst/pull/1398)
@@ -59,16 +52,9 @@
 
 This release contains contributions from (in alphabetical order):
 
-<<<<<<< HEAD
-Christina Lee
-Mehrdad Malekmohammadi
-Sengthai Heng
-Andrija Paurevic
-=======
 Sengthai Heng,
 Christina Lee,
 Mehrdad Malekmohammadi,
 Andrija Paurevic,
 Paul Haochen Wang,
-Rohan Nolan Lasrado.
->>>>>>> dee749f7
+Rohan Nolan Lasrado.