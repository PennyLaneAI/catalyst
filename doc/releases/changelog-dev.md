--- conflicted
+++ resolved
@@ -133,17 +133,15 @@
 
 <h3>Internal changes ⚙️</h3>
 
-<<<<<<< HEAD
 * Update end-to-end integration tests for the graph-based decomposition in Catalyst.
   [(#2221)](https://github.com/PennyLaneAI/catalyst/pull/2221)
-=======
+
 * Resource tracking now writes out at device destruction time instead of qubit deallocation
   time. The written resources will be the total amount of resources collected throughout the
   lifetime of the execution. For executions that split work between multiple functions,
   e.g. with the `split-non-commuting` pass, this ensures that resource tracking outputs
   the total resources used for all splits.
   [(#2219)](https://github.com/PennyLaneAI/catalyst/pull/2219)
->>>>>>> 03e3c75b
 
 * Replaces the deprecated `shape_dtype_to_ir_type` function with the `RankedTensorType.get` method.
   [(#2159)](https://github.com/PennyLaneAI/catalyst/pull/2159)
