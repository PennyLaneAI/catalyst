--- conflicted
+++ resolved
@@ -67,10 +67,6 @@
   programs containing these operations.
   [(#1920)](https://github.com/PennyLaneAI/catalyst/pull/1920)
 
-<<<<<<< HEAD
-* Add merge rotation patterns for `qml.Rot` and `qml.CRot`.
-  [(#1955)](https://github.com/PennyLaneAI/catalyst/pull/1955)
-=======
 * The default compilation pipeline is now available as `catalyst.pipelines.default_pipeline()`. The
   function `catalyst.pipelines.get_stages()` has also been removed as it was not used and duplicated
   the `CompileOptions.get_stages()` method.
@@ -110,7 +106,9 @@
 
 * `catalyst.accelerate`, `catalyst.debug.callback`, and `catalyst.pure_callback`, `catalyst.debug.print`, and `catalyst.debug.print_memref` now work when capture is enabled.
   [(#1902)](https://github.com/PennyLaneAI/catalyst/pull/1902)
->>>>>>> 4f4b01a1
+
+* Add merge rotation patterns for `qml.Rot` and `qml.CRot`.
+  [(#1955)](https://github.com/PennyLaneAI/catalyst/pull/1955)
 
 <h3>Documentation 📝</h3>
 
