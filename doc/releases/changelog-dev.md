# Release 0.12.0 (development release)

<h3>New features since last release</h3>

* Added integration with PennyLane's experimental python compiler based on xDSL.
  This allows developers and users to write xDSL transformations that can be used with Catalyst.
  [(#1715)](https://github.com/PennyLaneAI/catalyst/pull/1715)

* A new compilation pass called :func:`~.passes.ppr_to_ppm` has been added to Catalyst
  to decompose Pauli product rotations (PPRs), :math:`\exp(-iP_{\{x, y, z\}} \theta)`, into
  Pauli product measurements (PPMs). Non-Clifford PPR (:math:`\theta = \tfrac{\pi}{8}`) requires
  the consumption of a magic state, while Clifford PPR (:math:`\theta = \tfrac{\pi}{4}`) will not.
  The methods are implemented as described in [arXiv:1808.02892](https://arxiv.org/abs/1808.02892v3).
  [(#1664)](https://github.com/PennyLaneAI/catalyst/pull/1664)

  The new compilation pass can be accessed in the frontend from the :mod:`~.passes` module:
  * :func:`~.passes.ppr_to_ppm`: Decomposes all PPRs into PPMs
  (except PPR (:math:`\theta = \tfrac{\pi}{2}`)).

  Or via the Catalyst CLI as two separate passes:
  * `decompose_clifford_ppr`: Decompose Clifford PPR (:math:`\theta = \tfrac{\pi}{4}`)
  rotations into PPMs.
  * `decompose_non_clifford_ppr`: Decompose non-Cliford PPR (:math:`\theta = \tfrac{\pi}{8}`)
  into PPMs using a magic state.

* A new compilation pass called :func:`~.passes.ppm_compilation` has been added to Catalyst to 
  transform Clifford+T gates into Pauli Product Measurements (PPMs). This high-level pass simplifies
  circuit transformation and optimization by combining multiple sub-passes into a single step.
  [(#1750)](https://github.com/PennyLaneAI/catalyst/pull/1750)
  
  The sub-passes that make up the :func:`~.passes.ppm_compilation` pass are:
  * :func:`~.passes.to_ppr`: Converts gates into Pauli Product Rotations (PPRs).
  * :func:`~.passes.commute_ppr`: Commutes PPRs past non-Clifford PPRs.
  * :func:`~.passes.merge_ppr_ppm`: Merges Clifford PPRs into PPMs.
  * :func:`~.passes.ppr_to_ppm`: Decomposes non-Clifford and Clifford PPRs into PPMs.

  Use this pass via the :func:`~.passes.ppm_compilation` decorator to compile circuits 
  in a single pipeline.

* Support for :class:`qml.Snapshot <pennylane.Snapshot>` to capture quantum states at any 
  point in a circuit has been added to Catalyst [(#1741)](https://github.com/PennyLaneAI/catalyst/pull/1741).
  For example, the code below is capturing 
  two snapshot states:

  ``` python
  NUM_QUBITS = 2
  dev = qml.device("lightning.qubit", wires=NUM_QUBITS)

  @qjit
  @qml.qnode(dev)
  def circuit():
      wires = list(range(NUM_QUBITS))
      qml.Snapshot("Initial state")

      for wire in wires:
          qml.Hadamard(wires=wire)

      qml.Snapshot("After applying Hadamard gates")

      return qml.probs()

  results = circuit()
  print(results)
  ```

  The output would be a tuple of two elements: 
    * Array of snapshot states
    * Tuple of measurements being returned

  ```pycon
  >>> print(results)
  ([Array([1.+0.j, 0.+0.j, 0.+0.j, 0.+0.j], dtype=complex128), 
  Array([0.5+0.j, 0.5+0.j, 0.5+0.j, 0.5+0.j], dtype=complex128)], 
  Array([0.25, 0.25, 0.25, 0.25], dtype=float64))
  ```

* Catalyst now supports automatic qubit management.
  [(#1788)](https://github.com/PennyLaneAI/catalyst/pull/1788)

  The number of wires does not need to be speficied during device initialization,
  and instead will be automatically managed by the Catalyst Runtime.

  ```python
  @qjit
  def workflow():
      dev = qml.device("lightning.qubit") # no wires here!
      @qml.qnode(dev)
      def circuit():
          qml.PauliX(wires=2)
          return qml.probs()
      return circuit()

  print(workflow())
  ```

  ```pycon
  [0. 1. 0. 0. 0. 0. 0. 0.]
  ```

  In this example, the number of wires is not specified at device initialization.
  When we encounter an X gate on `wires=2`, catalyst automatically expands the size
  of the qubit register to include the requested wire index.
  Here, the register will contain (at least) 3 qubits after the X operation.
  As a result, we can see the QNode returning the probabilities for the state |001>,
  meaning 3 wires were allocated in total.

  This feature can be turned on by omitting the `wires` argument to the device.

<h3>Improvements 🛠</h3>

* The behaviour of measurement processes executed on `null.qubit` with QJIT is now more in line with
  their behaviour on `null.qubit` *without* QJIT.
  [(#1598)](https://github.com/PennyLaneAI/catalyst/pull/1598)

  Previously, measurement processes like `qml.sample()`, `qml.counts()`, `qml.probs()`, etc.
  returned values from uninitialized memory when executed on `null.qubit` with QJIT. This change
  ensures that measurement processes on `null.qubit` always return the value 0 or the result
  corresponding to the '0' state, depending on the context.

* The :func:`~.passes.commute_ppr` and :func:`~.passes.merge_ppr_ppm` passes now accept an optional
  `max_pauli_size` argument, which limits the size of the Pauli strings generated by the passes
  through commutation or absorption rules.
  [(#1719)](https://github.com/PennyLaneAI/catalyst/pull/1719)

* The :func:`~.passes.to_ppr` pass now supports conversion of Pauli gates (`X`, `Y`, `Z`),
  the phase gate adjoint (`S†`), and the π/8 gate adjoint (`T†`). This extension improves
  performance by eliminating indirect conversion.
  [(#1738)](https://github.com/PennyLaneAI/catalyst/pull/1738)

<h3>Breaking changes 💔</h3>

* (Device Developers Only) The `QuantumDevice` interface in the Catalyst Runtime plugin system
  has been modified, which requires recompiling plugins for binary compatibility.
  [(#1680)](https://github.com/PennyLaneAI/catalyst/pull/1680)

  As announced in the [0.10.0 release](https://docs.pennylane.ai/projects/catalyst/en/stable/dev/release_notes.html#release-0-10-0),
  the `shots` argument has been removed from the `Sample` and `Counts` methods in the interface,
  since it unnecessarily duplicated this information. Additionally, `shots` will no longer be
  supplied by Catalyst through the `kwargs` parameter of the device constructor. The shot value must
  now be obtained through the `SetDeviceShots` method.

  Further, the documentation for the interface has been overhauled and now describes the
  expected behaviour of each method in detail. A quality of life improvement is that optional
  methods are now clearly marked as such and also come with a default implementation in the base
  class, so device plugins need only override the methods they wish to support.

  Finally, the `PrintState` and the `One`/`Zero` utility functions have been removed, since they
  did not serve a convincing purpose.

* (Frontend Developers Only) Some Catalyst primitives for JAX have been renamed, and the qubit
  deallocation primitive has been split into deallocation and a separate device release primitive.
  [(#1720)](https://github.com/PennyLaneAI/catalyst/pull/1720)

  - `qunitary_p` is now `unitary_p` (unchanged)
  - `qmeasure_p` is now `measure_p` (unchanged)
  - `qdevice_p` is now `device_init_p` (unchanged)
  - `qdealloc_p` no longer releases the device, thus it can be used at any point of a quantum
     execution scope
  - `device_release_p` is a new primitive that must be used to mark the end of a quantum execution
     scope, which will release the quantum device

* Catalyst has removed the `experimental_capture` keyword from the `qjit` decorator in favour of
  unified behaviour with PennyLane.
  [(#1657)](https://github.com/PennyLaneAI/catalyst/pull/1657)

  Instead of enabling program capture with Catalyst via `qjit(experimental_capture=True)`, program
  capture can be enabled via the global toggle `qml.capture.enable()`:

  ```python
  import pennylane as qml
  from catalyst import qjit

  dev = qml.device("lightning.qubit", wires=2)

  qml.capture.enable()

  @qjit
  @qml.qnode(dev)
  def circuit(x):
      qml.Hadamard(0)
      qml.CNOT([0, 1])
      return qml.expval(qml.Z(0))

  circuit(0.1)
  ```

  Disabling program capture can be done with `qml.capture.disable()`.

* The `ppr_to_ppm` pass has been renamed to `merge_ppr_ppm` (same functionality). A new `ppr_to_ppm`
  will handle direct decomposition of PPRs into PPMs.
  [(#1688)](https://github.com/PennyLaneAI/catalyst/pull/1688)

* The version of JAX used by Catalyst is updated to 0.6.0.
  [(#1652)](https://github.com/PennyLaneAI/catalyst/pull/1652)
  [(#1729)](https://github.com/PennyLaneAI/catalyst/pull/1729)

  Several internal changes were made for this update.
    - LAPACK kernels are updated to adhere to the new JAX lowering rules for external functions.
    [(#1685)](https://github.com/PennyLaneAI/catalyst/pull/1685)

    - The trace stack is removed and replaced with a tracing context manager.
    [(#1662)](https://github.com/PennyLaneAI/catalyst/pull/1662)

    - A new `debug_info` argument is added to `Jaxpr`, the `make_jaxpr`
    functions, and `jax.extend.linear_util.wrap_init`.
    [(#1670)](https://github.com/PennyLaneAI/catalyst/pull/1670)
    [(#1671)](https://github.com/PennyLaneAI/catalyst/pull/1671)
    [(#1681)](https://github.com/PennyLaneAI/catalyst/pull/1681)

* (Compiler developers only) The version of LLVM, mlir-hlo and Enzyme used by Catalyst is
  updated to track those in jax 0.6.0.
  [(#1752)](https://github.com/PennyLaneAI/catalyst/pull/1752)

  The LLVM version is updated to [commit 179d30f8c3fddd3c85056fd2b8e877a4a8513158](https://github.com/llvm/llvm-project/tree/179d30f8c3fddd3c85056fd2b8e877a4a8513158).
  The mlir-hlo version is updated to [commit 617a9361d186199480c080c9e8c474a5e30c22d1](https://github.com/tensorflow/mlir-hlo/tree/617a9361d186199480c080c9e8c474a5e30c22d1).
  The Enzyme version is updated to [v0.0.180](https://github.com/EnzymeAD/Enzyme/releases/tag/v0.0.180).

* The clang-format and clang-tidy versions used by Catalyst have been updated to v20.
  [(#1721)](https://github.com/PennyLaneAI/catalyst/pull/1721)

* Support for Mac x86 has been removed. This includes Macs running on Intel processors.
  [(#1716)](https://github.com/PennyLaneAI/catalyst/pull/1716)

  This is because [JAX has also dropped support for it since 0.5.0](https://github.com/jax-ml/jax/blob/main/CHANGELOG.md#jax-050-jan-17-2025),
  with the rationale being that such machines are becoming increasingly scarce.

  If support for Mac x86 platforms is still desired, please install
  Catalyst version 0.11.0, PennyLane version 0.41.0, PennyLane-Lightning
  version 0.41.0, and Jax version 0.4.28.

* Sphix version has been updated to 8.1. Some other related packages have been updated as well.
  [(#1734)](https://github.com/PennyLaneAI/catalyst/pull/1734)

<h3>Deprecations 👋</h3>

<h3>Bug fixes 🐛</h3>

* Fix Boolean arguments/results not working with the debugging functions `debug.get_cmain` and
  `debug.compile_executable`.
  [(#1687)](https://github.com/PennyLaneAI/catalyst/pull/1687)

* Fix AutoGraph fallback for valid iteration targets with constant data but no length, for example
  `itertools.product(range(2), repeat=2)`.
  [(#1665)](https://github.com/PennyLaneAI/catalyst/pull/1665)

* Catalyst now correctly supports `qml.StatePrep()` and `qml.BasisState()` operations in the
  experimental PennyLane program-capture pipeline.
  [(#1631)](https://github.com/PennyLaneAI/catalyst/pull/1631)

* `make all` now correctly compiles the standalone plugin with the same compiler used to compile LLVM and MLIR.
  [(#1768)](https://github.com/PennyLaneAI/catalyst/pull/1768)

* Stacked python decorators for built-in catalyst passes are now applied in the correct order.
  [(#1798)](https://github.com/PennyLaneAI/catalyst/pull/1798)

* MLIR plugins can now be specified via lists and tuples, not just sets.
  [(#1812)](https://github.com/PennyLaneAI/catalyst/pull/1812)

* Fixes the conversion of PLxPR to JAXPR with quantum primitives when using control flow.
  [(#1809)](https://github.com/PennyLaneAI/catalyst/pull/1809)

<h3>Internal changes ⚙️</h3>

<<<<<<< HEAD
* `from_plxpr` updated to match a change in the `qnode_prim` in pennylane. consts are now treated as 
  dynamic variables instead of static variables, matching standard catalyst behavior.
  [(#1801)](https://github.com/PennyLaneAI/catalyst/pull/1801)
=======
* Use `dataclass.replace` to update `ExecutionConfig` and `MCMConfig` rather than mutating properties.
  [(#1814)](https://github.com/PennyLaneAI/catalyst/pull/1814)
>>>>>>> a8161914

* `null.qubit` can now support an optional `track_resources` argument which allows it to record which gates are executed.
  [(#1619)](https://github.com/PennyLaneAI/catalyst/pull/1619)

* Add an xDSL MLIR plugin to denote whether we will be using xDSL to execute some passes.
  This changelog entry may be moved to new features once all branches are merged together.
  [(#1707)](https://github.com/PennyLaneAI/catalyst/pull/1707)

* Creates a function that allows developers to register an equivalent MLIR transform for a given
  PLxPR transform.
  [(#1705)](https://github.com/PennyLaneAI/catalyst/pull/1705)

* Stop overriding the `num_wires` property when the operator can exist on `AnyWires`. This allows
  the deprecation of `WiresEnum` in pennylane.
  [(#1667)](https://github.com/PennyLaneAI/catalyst/pull/1667)
  [(#1676)](https://github.com/PennyLaneAI/catalyst/pull/1676)

* Catalyst now includes an experimental `mbqc` dialect for representing measurement-based
  quantum-computing protocols in MLIR.
  [(#1663)](https://github.com/PennyLaneAI/catalyst/pull/1663)
  [(#1679)](https://github.com/PennyLaneAI/catalyst/pull/1679)

* The Catalyst Runtime C-API now includes a stub for the experimental `mbqc.measure_in_basis`
  operation, `__catalyst__mbqc__measure_in_basis()`, allowing for mock execution of MBQC workloads
  containing parameterized arbitrary-basis measurements.
  [(#1674)](https://github.com/PennyLaneAI/catalyst/pull/1674)

  This runtime stub is currently for mock execution only and should be treated as a placeholder
  operation. Internally, it functions just as a computational-basis measurement instruction.

* PennyLane's arbitrary-basis measurement operations, such as
  :func:`qml.ftqc.measure_arbitrary_basis() <pennylane.ftqc.measure_arbitrary_basis>`, are now
  QJIT-compatible with program capture enabled.
  [(#1645)](https://github.com/PennyLaneAI/catalyst/pull/1645)
  [(#1710)](https://github.com/PennyLaneAI/catalyst/pull/1710)

* The utility function `EnsureFunctionDeclaration` is refactored into the `Utils` of the `Catalyst`
  dialect, instead of being duplicated in each individual dialect.
  [(#1683)](https://github.com/PennyLaneAI/catalyst/pull/1683)

* The assembly format for some MLIR operations now includes adjoint.
  [(#1695)](https://github.com/PennyLaneAI/catalyst/pull/1695)

* Improved the definition of `YieldOp` in the quantum dialect by removing `AnyTypeOf`
  [(#1696)](https://github.com/PennyLaneAI/catalyst/pull/1696)

* The assembly format of `MeasureOp` in the `Quantum` dialect and `MeasureInBasisOp` in the `MBQC` dialect now contains the `postselect` attribute.
  [(#1732)](https://github.com/PennyLaneAI/catalyst/pull/1732)

* The bufferization of custom catalyst dialects has been migrated to the new one-shot
  bufferization interface in mlir.
  The new mlir bufferization interface is required by jax 0.4.29 or higher.
  [(#1027)](https://github.com/PennyLaneAI/catalyst/pull/1027)
  [(#1686)](https://github.com/PennyLaneAI/catalyst/pull/1686)
  [(#1708)](https://github.com/PennyLaneAI/catalyst/pull/1708)
  [(#1740)](https://github.com/PennyLaneAI/catalyst/pull/1740)
  [(#1751)](https://github.com/PennyLaneAI/catalyst/pull/1751)
  [(#1769)](https://github.com/PennyLaneAI/catalyst/pull/1769)

* Redundant `OptionalAttr` is removed from `adjoint` argument in `QuantumOps.td` TableGen file
  [(#1746)](https://github.com/PennyLaneAI/catalyst/pull/1746)

* `ValueRange` is replaced with `TypeRange` for creating `CustomOp` in `IonsDecompositionPatterns.cpp` to match the build constructors
  [(#1749)](https://github.com/PennyLaneAI/catalyst/pull/1749)

* The unused helper function `genArgMapFunction` in the `--lower-gradients` pass is removed.
  [(#1753)](https://github.com/PennyLaneAI/catalyst/pull/1753)

* Base components of QFuncPLxPRInterpreter have been moved into a base class called SubroutineInterpreter.
  This is to reduce code duplication once we have support for quantum subroutines.
  [(#1787)](https://github.com/PennyLaneAI/catalyst/pull/1787)

* The `qml.measure()` operation for mid-circuit measurements can now be used in QJIT-compiled
  circuits with program capture enabled.
  [(#1766)](https://github.com/PennyLaneAI/catalyst/pull/1766)

  Note that using `qml.measure()` in this way binds the operation to :func:`catalyst.measure`, which
  behaves differently than `qml.measure()` in a native PennyLane circuit, as described in the
  *Functionality differences from PennyLane* section of the
  :doc:`sharp bits and debugging tips <sharp_bits>` guide. In regular QJIT-compiled workloads
  (without program capture enabled), you must continue to use :func:`catalyst.measure`.

* An argument (`openapl_file_name`) is added to the `OQDDevice` constructor to specify the name of
  the output OpenAPL file.
  [(#1763)](https://github.com/PennyLaneAI/catalyst/pull/1763)

* The OQD device toml file is modified to only include gates that are decomposable to the OQD device
  target gate set.
  [(#1763)](https://github.com/PennyLaneAI/catalyst/pull/1763)

* The `quantum-to-ion` pass is renamed to `gates-to-pulses`.
  [(#1818)](https://github.com/PennyLaneAI/catalyst/pull/1818)

* The runtime CAPI function `__catalyst__rt__num_qubits` now has a corresponding jax primitive
  `num_qubits_p` and quantum dialect operation `NumQubitsOp`.
  [(#1793)](https://github.com/PennyLaneAI/catalyst/pull/1793)

  For measurements whose shapes depend on the number of qubits, they now properly retrieve the
  number of qubits through this new operation when it is dynamic.

* Refactored PPR/PPM pass names from snake_case to kebab-case in MLIR passes to align with MLIR conventions.
  Class names and tests were updated accordingly. Example: `--to_ppr` is now `--to-ppr`.
  [(#1802)](https://github.com/PennyLaneAI/catalyst/pull/1802)

* A new internal python module `catalyst.from_plxpr` is created to better organize the code for plxpr capture integration.
  [(#1813)](https://github.com/PennyLaneAI/catalyst/pull/1813)

* A new `from_plxpr.QregManager` is created to handle converting plxpr wire index semantics into catalyst qubit value semantics.
  [(#1813)](https://github.com/PennyLaneAI/catalyst/pull/1813)

<h3>Documentation 📝</h3>

* The header (logo+title) images in the README and in the overview on RtD have been updated,
  reflecting that Catalyst is now beyond the beta!
  [(#1718)](https://github.com/PennyLaneAI/catalyst/pull/1718)

* The API section in the documentation has been simplified. The Catalyst 'Runtime Device Interface'
  page has been updated to point directly to the documented `QuantumDevice` struct, and the 'QIR
  C-API' page has been removed due to limited utility.
  [(#1739)](https://github.com/PennyLaneAI/catalyst/pull/1739)

<h3>Contributors ✍️</h3>

This release contains contributions from (in alphabetical order):

Runor Agbaire
Joey Carter,
Sengthai Heng,
David Ittah,
Tzung-Han Juang,
Christina Lee,
Mehrdad Malekmohammadi,
Anton Naim Ibrahim,
Erick Ochoa Lopez,
Ritu Thombre,
Paul Haochen Wang,
Jake Zaia.<|MERGE_RESOLUTION|>--- conflicted
+++ resolved
@@ -261,14 +261,12 @@
 
 <h3>Internal changes ⚙️</h3>
 
-<<<<<<< HEAD
-* `from_plxpr` updated to match a change in the `qnode_prim` in pennylane. consts are now treated as 
+* `from_plxpr` updated to match a change in the `qnode_prim` in pennylane. consts are now treated as
   dynamic variables instead of static variables, matching standard catalyst behavior.
   [(#1801)](https://github.com/PennyLaneAI/catalyst/pull/1801)
-=======
+
 * Use `dataclass.replace` to update `ExecutionConfig` and `MCMConfig` rather than mutating properties.
   [(#1814)](https://github.com/PennyLaneAI/catalyst/pull/1814)
->>>>>>> a8161914
 
 * `null.qubit` can now support an optional `track_resources` argument which allows it to record which gates are executed.
   [(#1619)](https://github.com/PennyLaneAI/catalyst/pull/1619)
