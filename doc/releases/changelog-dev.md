--- conflicted
+++ resolved
@@ -371,13 +371,10 @@
 
 <h3>Internal changes ⚙️</h3>
 
-<<<<<<< HEAD
-=======
 * Integration tests for `qml.specs` have been updated to match the new output format introduced
   in PennyLane.
   [(#2255)](https://github.com/PennyLaneAI/catalyst/pull/2255)
 
->>>>>>> 1001ed1a
 * Resource tracking now writes out at device destruction time instead of qubit deallocation
   time. The written resources will be the total amount of resources collected throughout the
   lifetime of the execution. For executions that split work between multiple functions,
