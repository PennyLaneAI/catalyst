# Release 0.14.0 (development release)

<h3>New features since last release</h3>

<h3>Improvements 🛠</h3>

* The ``decompose-lowering`` MLIR pass now supports ``qml.MultiRZ``
  with an arbitrary number of wires. This decomposition is performed
  at MLIR when both capture and graph-decomposition are enabled.
  [(#2160)](https://github.com/PennyLaneAI/catalyst/pull/2160)

* A new option ``use_nameloc`` has been added to :func:`~.qjit` that embeds variable names
  from Python into the compiler IR, which can make it easier to read when debugging programs.
  [(#2054)](https://github.com/PennyLaneAI/catalyst/pull/2054)

* Passes registered under `qml.transform` can now take in options when used with
  :func:`~.qjit` with program capture enabled.
  [(#2154)](https://github.com/PennyLaneAI/catalyst/pull/2154)

* Pytree inputs can now be used when program capture is enabled.
  [(#2165)](https://github.com/PennyLaneAI/catalyst/pull/2165)

<<<<<<< HEAD
* Dynamically allocated wires can now be passed into control flow and subroutines.
  [(#2130)](https://github.com/PennyLaneAI/catalyst/pull/2130)
=======
* `qml.grad` and `qml.jacobian` can now be used with `qjit` when program capture is enabled.
  [(#2078)](https://github.com/PennyLaneAI/catalyst/pull/2078)
>>>>>>> 1e193e35

<h3>Breaking changes 💔</h3>

<h3>Deprecations 👋</h3>

<h3>Bug fixes 🐛</h3>

* Fixes the issue with capturing unutilized abstracted adjoint and controlled rules
  by the graph in the new decomposition framework.
  [(#2160)](https://github.com/PennyLaneAI/catalyst/pull/2160)

* Fixes the translation of plxpr control flow for edge cases where the `consts` were being
  reordered.
  [(#2128)](https://github.com/PennyLaneAI/catalyst/pull/2128)
  [(#2133)](https://github.com/PennyLaneAI/catalyst/pull/2133)

* Fixes the translation of `QubitUnitary` and `GlobalPhase` ops
  when they are modified by adjoint or control.
  [(##2158)](https://github.com/PennyLaneAI/catalyst/pull/2158)

* Fixes the translation of a workflow with different transforms applied to different qnodes.
  [(#2167)](https://github.com/PennyLaneAI/catalyst/pull/2167)

<h3>Internal changes ⚙️</h3>

* Refactor Catalyst pass registering so that it's no longer necessary to manually add new
  passes at `registerAllCatalystPasses`.
  [(#1984)](https://github.com/PennyLaneAI/catalyst/pull/1984)

* Split `from_plxpr.py` into two files.
  [(#2142)](https://github.com/PennyLaneAI/catalyst/pull/2142)

* Re-work `DataView` to avoid an axis of size 0 possibly triggering a segfault via an underflow
  error, as discovered in
  [this comment](https://github.com/PennyLaneAI/catalyst/pull/1598#issuecomment-2779178046).
  [(#1621)](https://github.com/PennyLaneAI/catalyst/pull/2164)

<h3>Documentation 📝</h3>

* A typo in the code example for :func:`~.passes.ppr_to_ppm` has been corrected.
  [(#2136)](https://github.com/PennyLaneAI/catalyst/pull/2136)

* Fix `catalyst.qjit` and `catalyst.CompileOptions` docs rendering.
  [(#2156)](https://github.com/PennyLaneAI/catalyst/pull/2156)

<h3>Contributors ✍️</h3>

This release contains contributions from (in alphabetical order):

Ali Asadi,
Christina Lee,
River McCubbin,
Roberto Turrado,
Paul Haochen Wang.<|MERGE_RESOLUTION|>--- conflicted
+++ resolved
@@ -20,13 +20,11 @@
 * Pytree inputs can now be used when program capture is enabled.
   [(#2165)](https://github.com/PennyLaneAI/catalyst/pull/2165)
 
-<<<<<<< HEAD
+* `qml.grad` and `qml.jacobian` can now be used with `qjit` when program capture is enabled.
+  [(#2078)](https://github.com/PennyLaneAI/catalyst/pull/2078)
+
 * Dynamically allocated wires can now be passed into control flow and subroutines.
   [(#2130)](https://github.com/PennyLaneAI/catalyst/pull/2130)
-=======
-* `qml.grad` and `qml.jacobian` can now be used with `qjit` when program capture is enabled.
-  [(#2078)](https://github.com/PennyLaneAI/catalyst/pull/2078)
->>>>>>> 1e193e35
 
 <h3>Breaking changes 💔</h3>
 
