--- conflicted
+++ resolved
@@ -185,7 +185,6 @@
   Array([2, 4, 6], dtype=int64)
   ```
 
-<<<<<<< HEAD
 * Catalyst now has a standalone compiler tool called catalyst-cli which quantum
   compiles MLIR input files into an object file without any dependancy to the python frontend.
   [(#1208)](https://github.com/PennyLaneAI/catalyst/pull/1208)
@@ -208,7 +207,7 @@
   catalyst-cli --tool=translate llvm-dialect.mlir -o llvm-ir.ll
   // Only performs lower-level optimizations and create object file
   catalyst-cli --tool=llc llvm-ir.ll -o output.o
-=======
+
 * Static arguments of a qjit-compiled function can now be indicated by a `static_argnames`
   argument to `qjit`.
   [(#1158)](https://github.com/PennyLaneAI/catalyst/pull/1158)
@@ -231,7 +230,6 @@
 
   ```pycon
   3 7
->>>>>>> 22a900f2
   ```
 
 <h3>Improvements</h3>
