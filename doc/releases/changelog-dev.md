# Release 0.12.0 (development release)

<h3>New features since last release</h3>

<h3>Improvements 🛠</h3>

* The behaviour of measurement processes executed on `null.qubit` with QJIT is now more in line with
  their behaviour on `null.qubit` *without* QJIT.
  [(#1598)](https://github.com/PennyLaneAI/catalyst/pull/1598)

  Previously, measurement processes like `qml.sample()`, `qml.counts()`, `qml.probs()`, etc.
  returned values from uninitialized memory when executed on `null.qubit` with QJIT. This change
  ensures that measurement processes on `null.qubit` always return the value 0 or the result
  corresponding to the '0' state, depending on the context.

<h3>Breaking changes 💔</h3>

* Catalyst has removed the `experimental_capture` keyword from the `qjit` decorator in favour of
  unified behaviour with PennyLane. 
  [(#1657)](https://github.com/PennyLaneAI/catalyst/pull/1657)

  Instead of enabling program capture with Catalyst via `qjit(experimental_capture=True)`, program capture
  can be enabled via the global toggle `qml.capture.enable()`:
  
  ```python
  import pennylane as qml
  from catalyst import qjit

  dev = qml.device("lightning.qubit", wires=2)

  qml.capture.enable()

  @qjit
  @qml.qnode(dev)
  def circuit(x):
      qml.Hadamard(0)
      qml.CNOT([0, 1])
      return qml.expval(qml.Z(0))

  circuit(0.1)
  ```

  Disabling program capture can be done with `qml.capture.disable()`.

<h3>Deprecations 👋</h3>

<h3>Bug fixes 🐛</h3>

* Fix AutoGraph fallback for valid iteration targets with constant data but no length, for example
  `itertools.product(range(2), repeat=2)`.
  [(#1665)](https://github.com/PennyLaneAI/catalyst/pull/1665)

* Catalyst now correctly supports `qml.StatePrep()` and `qml.BasisState()` operations in the
  experimental PennyLane program-capture pipeline.
  [(#1631)](https://github.com/PennyLaneAI/catalyst/pull/1631)

<h3>Internal changes ⚙️</h3>

<<<<<<< HEAD
* Stop overriding the `num_wires` property when the operator can exist on `AnyWires`. This allows the deprecation
  of `WiresEnum` in pennylane.
  [(#1667)](https://github.com/PennyLaneAI/catalyst/pull/1667)
=======
* Catalyst now includes an experimental `mbqc` dialect for representing measurement-based
  quantum-computing protocols in MLIR.
  [(#1663)](https://github.com/PennyLaneAI/catalyst/pull/1663)
>>>>>>> 2eb53273

<h3>Documentation 📝</h3>

<h3>Contributors ✍️</h3>

This release contains contributions from (in alphabetical order):

Joey Carter,
David Ittah,
Christina Lee,
Erick Ochoa Lopez.<|MERGE_RESOLUTION|>--- conflicted
+++ resolved
@@ -56,15 +56,13 @@
 
 <h3>Internal changes ⚙️</h3>
 
-<<<<<<< HEAD
 * Stop overriding the `num_wires` property when the operator can exist on `AnyWires`. This allows the deprecation
   of `WiresEnum` in pennylane.
   [(#1667)](https://github.com/PennyLaneAI/catalyst/pull/1667)
-=======
+
 * Catalyst now includes an experimental `mbqc` dialect for representing measurement-based
   quantum-computing protocols in MLIR.
   [(#1663)](https://github.com/PennyLaneAI/catalyst/pull/1663)
->>>>>>> 2eb53273
 
 <h3>Documentation 📝</h3>
 
