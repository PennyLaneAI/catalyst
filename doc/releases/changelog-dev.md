# Release 0.14.0 (development release)

<h3>New features since last release</h3>

<<<<<<< HEAD
* Catalyst can now compile circuits that are directly expressed in terms of Pauli product rotation 
  (PPR) and Pauli product measurement (PPM) operations: :class:`~.PauliRot` and 
  :func:`~.pauli_measure`, respectively. This support enables research and development 
  spurred from `A Game of Surface Codes (arXiv1808.02892) <https://arxiv.org/pdf/1808.02892>`_.
  [(#2145)](https://github.com/PennyLaneAI/catalyst/pull/2145)

  With program capture enabled (:func:`pennylane.capture.enable`), :class:`~.PauliRot` and 
  :func:`~.pauli_measure` can be manipulated with Catalyst's existing passes for PPR-PPM 
  compilation, which includes :func:`catalyst.passes.to_ppr`, :func:`catalyst.passes.commute_ppr`, 
  :func:`catalyst.passes.merge_ppr_ppm`, :func:`catalyst.passes.ppr_to_ppm`, and 
  :func:`catalyst.passes.ppm_compilation`. For example,

  ```python
  import pennylane as qml
  import jax.numpy as jnp

  qml.capture.enable()

  dev = qml.device("null.qubit", wires=1)
  pipeline = [("pipe", ["enforce-runtime-invariants-pipeline"])]
  
  @qjit(pipelines=pipeline, target="mlir")
  @ppm_compilation
  @qml.qnode(device=dev)
  def circuit():
      qml.Hadamard(wires=0)
      qml.PauliRot(jnp.pi / 2, "X", wires=0)
      qml.PauliRot(jnp.pi / 4, "Y", wires=0)
      qml.T(wires=0)
      ppm = qml.pauli_measure("X", wires=0)
      return qml.sample()
  ```
=======
* Added ``catalyst.switch``, a qjit compatible, index-switch style control flow decorator.
  [(#2171)](https://github.com/PennyLaneAI/catalyst/pull/2171)
>>>>>>> 86d2cb11

<h3>Improvements 🛠</h3>

* The new graph-based decomposition framework has Autograph feature parity with PennyLane
  when capture enabled. When compiling with `qml.qjit(autograph=True)`, the decomposition rules
  returned by the graph-based framework are now correctly compiled using Autograph.
  This ensures compatibility and deeper optimization for dynamically generated rules.
  [(#2161)](https://github.com/PennyLaneAI/catalyst/pull/2161)

* The ``decompose-lowering`` MLIR pass now supports ``qml.MultiRZ``
  with an arbitrary number of wires. This decomposition is performed
  at MLIR when both capture and graph-decomposition are enabled.
  [(#2160)](https://github.com/PennyLaneAI/catalyst/pull/2160)

* A new option ``use_nameloc`` has been added to :func:`~.qjit` that embeds variable names
  from Python into the compiler IR, which can make it easier to read when debugging programs.
  [(#2054)](https://github.com/PennyLaneAI/catalyst/pull/2054)

* Passes registered under `qml.transform` can now take in options when used with
  :func:`~.qjit` with program capture enabled.
  [(#2154)](https://github.com/PennyLaneAI/catalyst/pull/2154)

* Pytree inputs can now be used when program capture is enabled.
  [(#2165)](https://github.com/PennyLaneAI/catalyst/pull/2165)

* `qml.grad` and `qml.jacobian` can now be used with `qjit` when program capture is enabled.
  [(#2078)](https://github.com/PennyLaneAI/catalyst/pull/2078)

* xDSL passes are now automatically detected when using the `qjit` decorator. 
  This removes the need to pass the `pass_plugins` argument to the `qjit` decorator.
  [(#2169)](https://github.com/PennyLaneAI/catalyst/pull/2169)
  [(#2183)](https://github.com/PennyLaneAI/catalyst/pull/2183)

* Dynamically allocated wires can now be passed into control flow and subroutines.
  [(#2130)](https://github.com/PennyLaneAI/catalyst/pull/2130)

<h3>Breaking changes 💔</h3>

* (Compiler integrators only) The versions of LLVM/Enzyme/stablehlo used by Catalyst have been
  updated. Enzyme now targets `v0.0.203` with the build target `EnzymeStatic-22`, and the nanobind
  requirement for the latest LLVM has been updated to version 2.9.
  [(#2122)](https://github.com/PennyLaneAI/catalyst/pull/2122)
  [(#2174)](https://github.com/PennyLaneAI/catalyst/pull/2174)
  [(#2175)](https://github.com/PennyLaneAI/catalyst/pull/2175)
  [(#2181)](https://github.com/PennyLaneAI/catalyst/pull/2181)

  - The LLVM version has been updated to
  [commit 113f01a](https://github.com/llvm/llvm-project/tree/113f01aa82d055410f22a9d03b3468fa68600589).
  - The stablehlo version has been updated to
  [commit 0a4440a](https://github.com/openxla/stablehlo/commit/0a4440a5c8de45c4f9649bf3eb4913bf3f97da0d).
  - The Enzyme version has been updated to
  [v0.0.203](https://github.com/EnzymeAD/Enzyme/releases/tag/v0.0.203).

<h3>Deprecations 👋</h3>

<h3>Bug fixes 🐛</h3>

* Fixes an issue where a heap-to-stack allocation conversion pass was causing SIGSEGV issues
  during program execution at runtime.
  [(#2172)](https://github.com/PennyLaneAI/catalyst/pull/2172)

* Fixes the issue with capturing unutilized abstracted adjoint and controlled rules
  by the graph in the new decomposition framework.
  [(#2160)](https://github.com/PennyLaneAI/catalyst/pull/2160)

* Fixes the translation of plxpr control flow for edge cases where the `consts` were being
  reordered.
  [(#2128)](https://github.com/PennyLaneAI/catalyst/pull/2128)
  [(#2133)](https://github.com/PennyLaneAI/catalyst/pull/2133)

* Fixes the translation of `QubitUnitary` and `GlobalPhase` ops
  when they are modified by adjoint or control.
  [(##2158)](https://github.com/PennyLaneAI/catalyst/pull/2158)

* Fixes the translation of a workflow with different transforms applied to different qnodes.
  [(#2167)](https://github.com/PennyLaneAI/catalyst/pull/2167)

* Fix canonicalization of eliminating redundant `quantum.insert` and `quantum.extract` pairs.
  When extracting a qubit immediately after inserting it at the same index, the operations can
  be cancelled out while properly updating remaining uses of the register.
  [(#2162)](https://github.com/PennyLaneAI/catalyst/pull/2162)
  For an example:
  ```mlir
  // Before canonicalization
  %1 = quantum.insert %0[%idx], %qubit1 : !quantum.reg, !quantum.bit
  %2 = quantum.extract %1[%idx] : !quantum.reg -> !quantum.bit
  ...
  %3 = quantum.insert %1[%i0], %qubit2 : !quantum.reg, !quantum.bit
  %4 = quantum.extract %1[%i1] : !quantum.reg -> !quantum.bit
  // ... use %1
  // ... use %4

  // After canonicalization
  // %2 directly uses %qubit1
  // %3 and %4 updated to use %0 instead of %1
  %3 = quantum.insert %0[%i0], %qubit2 : !quantum.reg, !quantum.bit
  %4 = quantum.extract %0[%i1] : !quantum.reg -> !quantum.bit
  // ... use %qubit1
  // ... use %4
  ```

<h3>Internal changes ⚙️</h3>

* The pytest tests are now run with `strict=True` by default.
  [(#2180)](https://github.com/PennyLaneAI/catalyst/pull/2180)

* Refactor Catalyst pass registering so that it's no longer necessary to manually add new
  passes at `registerAllCatalystPasses`.
  [(#1984)](https://github.com/PennyLaneAI/catalyst/pull/1984)

* Split `from_plxpr.py` into two files.
  [(#2142)](https://github.com/PennyLaneAI/catalyst/pull/2142)

* Re-work `DataView` to avoid an axis of size 0 possibly triggering a segfault via an underflow
  error, as discovered in
  [this comment](https://github.com/PennyLaneAI/catalyst/pull/1598#issuecomment-2779178046).
  [(#1621)](https://github.com/PennyLaneAI/catalyst/pull/2164)

* Decouple the ion dialect from the quantum dialect to support the new RTIO compilation flow.
  The ion dialect now uses its own `!ion.qubit` type instead of depending on `!quantum.bit`.
  Conversion between qubits of quantum and ion dialects is handled via unrealized conversion casts.
  [(#2163)](https://github.com/PennyLaneAI/catalyst/pull/2163)

  For an example, quantum qubits are converted to ion qubits as follows:
  ```mlir
  %qreg = quantum.alloc(1) : !quantum.reg
  %q0 = quantum.extract %qreg[0] : !quantum.reg -> !quantum.bit

  // Convert quantum.bit to ion.qubit
  %ion_qubit_0 = builtin.unrealized_conversion_cast %q0 : !quantum.bit to !ion.qubit

  // Use in ion dialect operations
  %pp = ion.parallelprotocol(%ion_qubit_0) : !ion.qubit {
    ^bb0(%arg1: !ion.qubit):
      // ... ion operations ...
  }
  ```
  
  * Added support for `ppr-to-ppm` as an individual MLIR pass and python binding 
  for the qec dialect.
  [(#2189)](https://github.com/PennyLaneAI/catalyst/pull/2189)

  * Added a canonicalization pattern for `qec.ppr` to remove any PPRs consisting only
  of identities.
  [(#2192)](https://github.com/PennyLaneAI/catalyst/pull/2192)

<h3>Documentation 📝</h3>

* A typo in the code example for :func:`~.passes.ppr_to_ppm` has been corrected.
  [(#2136)](https://github.com/PennyLaneAI/catalyst/pull/2136)

* Fix `catalyst.qjit` and `catalyst.CompileOptions` docs rendering.
  [(#2156)](https://github.com/PennyLaneAI/catalyst/pull/2156)

* Update `MLIR Plugins` documentation stating that plugins require adding passes via
  `--pass-pipeline`.
  [(#2168)](https://github.com/PennyLaneAI/catalyst/pull/2168)

<h3>Contributors ✍️</h3>

This release contains contributions from (in alphabetical order):

Ali Asadi,
Jeffrey Kam,
Christina Lee,
River McCubbin,
Lee J. O'Riordan,
Roberto Turrado,
Paul Haochen Wang,
Hongsheng Zheng.<|MERGE_RESOLUTION|>--- conflicted
+++ resolved
@@ -2,7 +2,9 @@
 
 <h3>New features since last release</h3>
 
-<<<<<<< HEAD
+* Added ``catalyst.switch``, a qjit compatible, index-switch style control flow decorator.
+  [(#2171)](https://github.com/PennyLaneAI/catalyst/pull/2171)
+
 * Catalyst can now compile circuits that are directly expressed in terms of Pauli product rotation 
   (PPR) and Pauli product measurement (PPM) operations: :class:`~.PauliRot` and 
   :func:`~.pauli_measure`, respectively. This support enables research and development 
@@ -35,10 +37,6 @@
       ppm = qml.pauli_measure("X", wires=0)
       return qml.sample()
   ```
-=======
-* Added ``catalyst.switch``, a qjit compatible, index-switch style control flow decorator.
-  [(#2171)](https://github.com/PennyLaneAI/catalyst/pull/2171)
->>>>>>> 86d2cb11
 
 <h3>Improvements 🛠</h3>
 
