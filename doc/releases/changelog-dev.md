--- conflicted
+++ resolved
@@ -27,11 +27,6 @@
 * All PennyLane templates are tested for QJIT compatibility.
   [(#1161)](https://github.com/PennyLaneAI/catalyst/pull/1161)
 
-<<<<<<< HEAD
-* Measurement primitives now support dynamic shape at the frontend,
-  although at the PennyLane side, the corresponding operations still lack such support.
-  [(#1170)](https://github.com/PennyLaneAI/catalyst/pull/1170)
-=======
 * Decouple Python from the Runtime by using the Python Global Interpreter Lock (GIL) instead of
   custom mutexes.
   [(#624)](https://github.com/PennyLaneAI/catalyst/pull/624)
@@ -39,7 +34,14 @@
   In addition, executables created using :func:`~.debug.compile_executable` no longer require
   linking against Python shared libraries after decoupling Python from the Runtime C-API.
   [(#1305)](https://github.com/PennyLaneAI/catalyst/pull/1305)
->>>>>>> de80183d
+
+* Measurement primitives now support dynamic shape at the frontend,
+  although at the PennyLane side, the corresponding operations still lack such support.
+
+  To support this, the measurement operations now take in shots as a proper argument
+  instead of an integer attribute with a literal integer value.
+  [(#1170)](https://github.com/PennyLaneAI/catalyst/pull/1170)
+  [(#1310)](https://github.com/PennyLaneAI/catalyst/pull/1310)
 
 <h3>Breaking changes 💔</h3>
 
