# Release 0.14.0 (development release)

<h3>New features since last release</h3>

<<<<<<< HEAD
* RTIO dialect is added to bypass the compilation flow from OpenAPL to ARTIQ’s LLVM IR. It is introduced to bridge the gap between ION dialect and ARTIQ’s LLVM IR. The design philosophy of RTIO dialect is primarily event-based. Every operation is asynchronous; sync behaviour occurs only via `rtio.sync` or `wait operand` in event operation. And we now support the compiling from ION dialect to RTIO dilalect.
  [(#2185)](https://github.com/PennyLaneAI/catalyst/pull/2185)
  [(#2204)](https://github.com/PennyLaneAI/catalyst/pull/2204)
=======
* RTIO dialect is added to bypass the compilation flow from OpenAPL to ARTIQ’s LLVM IR. It is introduced to bridge the gap between ION dialect and ARTIQ’s LLVM IR. The design philosophy of RTIO dialect is primarily event-based. Every operation is asynchronous; sync behaviour occurs only via `rtio.sync` or `wait operand` in event operation.
  [(#2185)](https://github.com/PennyLaneAI/catalyst/pull/2185)
>>>>>>> 15be710c

* Added ``catalyst.switch``, a qjit compatible, index-switch style control flow decorator.
  [(#2171)](https://github.com/PennyLaneAI/catalyst/pull/2171)

* Catalyst can now compile circuits that are directly expressed in terms of Pauli product rotation
  (PPR) and Pauli product measurement (PPM) operations: :class:`~.PauliRot` and
  :func:`~.pauli_measure`, respectively. This support enables research and development
  spurred from `A Game of Surface Codes (arXiv1808.02892) <https://arxiv.org/pdf/1808.02892>`_.
  [(#2145)](https://github.com/PennyLaneAI/catalyst/pull/2145)
  [(#2233)](https://github.com/PennyLaneAI/catalyst/pull/2233)

  :class:`~.PauliRot` and :func:`~.pauli_measure` can be manipulated with Catalyst's existing passes
  for PPR-PPM compilation, which includes :func:`catalyst.passes.to_ppr`,
  :func:`catalyst.passes.commute_ppr`, :func:`catalyst.passes.merge_ppr_ppm`,
  :func:`catalyst.passes.ppr_to_ppm`, :func:`catalyst.passes.reduce_t_depth`, and
  :func:`catalyst.passes.ppm_compilation`. For clear and inspectable results, use ``target="mlir"``
  in the ``qjit`` decorator, ensure that PennyLane's program capture is enabled,
  :func:`pennylane.capture.enable`, and call the Catalyst passes from the PennyLane frontend (e.g.,
  ``qml.transforms.ppr_to_ppm`` instead of from ``catalyst.passes.``).

  ```python
  import pennylane as qml
  from functools import partial
  import jax.numpy as jnp

  qml.capture.enable()

  @qjit(target="mlir")
  @partial(qml.transforms.ppm_compilation, decompose_method="auto-corrected")
  @qml.qnode(qml.device("null.qubit", wires=3))
  def circuit():
      # equivalent to a Hadamard gate
      qml.PauliRot(jnp.pi / 2, pauli_word="Z", wires=0)
      qml.PauliRot(jnp.pi / 2, pauli_word="X", wires=0)
      qml.PauliRot(jnp.pi / 2, pauli_word="Z", wires=0)

      ppm = qml.pauli_measure(pauli_word="XYZ", wires=[0, 1, 2])

      # equivalent to a CNOT gate
      qml.PauliRot(jnp.pi / 2, pauli_word="ZX", wires=[0, 1])
      qml.PauliRot(-jnp.pi / 2, pauli_word="Z", wires=[0])
      qml.PauliRot(-jnp.pi / 2, pauli_word="X", wires=[1])

      # equivalent to a T gate
      qml.PauliRot(jnp.pi / 4, pauli_word="Z", wires=0)

      ppm = qml.pauli_measure(pauli_word="YYZ", wires=[0, 2, 1])

      return
  ```

  ```pycon
  >>> print(qml.specs(circuit, level="all")()['resources'])
  {
    'No transforms': ...,
    'Before MLIR Passes (MLIR-0)': ...,
    'ppm-compilation (MLIR-1)': Resources(
      num_wires=6,
      num_gates=14,
      gate_types=defaultdict(<class 'int'>, {'PPM-w3': 2, 'PPM-w2': 4, 'PPM-w1': 4, 'PPR-pi/2-w1': 4}),
      gate_sizes=defaultdict(<class 'int'>, {3: 2, 2: 4, 1: 8}),
      depth=None,
      shots=Shots(total_shots=None, shot_vector=())
    )
  }
  ```

<h3>Improvements 🛠</h3>

* Catalyst can now use the new `pass_name` property of pennylane transform objects. Passes can now
  be created using `qml.transform(pass_name=pass_name)` instead of `PassPipelineWrapper`.
  [(#2149](https://github.com/PennyLaneAI/catalyst/pull/2149)

* An error is now raised if a transform is applied inside a QNode when program capture is enabled.
  [(#2256)](https://github.com/PennyLaneAI/catalyst/pull/2256)

* A new ``"changed"`` option has been added to the ``keep_intermediate`` parameter of
  :func:`~.qjit`. This option saves intermediate IR files after each pass,
  but only when the IR is actually modified by the pass.
  [(#2186)](https://github.com/PennyLaneAI/catalyst/pull/2186)

* Intermediate IR files are now organized into subdirectories for each compilation stage
  when using ``keep_intermediate="changed"`` or ``keep_intermediate="pass"``.
  [(#2186)](https://github.com/PennyLaneAI/catalyst/pull/2186)

* Resource tracking now tracks calls to `SetState` and `SetBasisState`, and can report results
  that include `qml.StatePrep` operations.
  [(#2230)](https://github.com/PennyLaneAI/catalyst/pull/2230)

* `qml.PCPhase` can be compiled and executed with capture enabled.
  [(#2226)](https://github.com/PennyLaneAI/catalyst/pull/2226)

* Resource tracking now supports dynamic qubit allocation
  [(#2203)](https://github.com/PennyLaneAI/catalyst/pull/2203)

* Pass instrumentation can be applied to each pass within the `NamedSequenceOp` transform sequence for a qnode.
  [(#1978)](https://github.com/PennyLaneAI/catalyst/pull/1978)

* The new graph-based decomposition framework has Autograph feature parity with PennyLane
  when capture enabled. When compiling with `qml.qjit(autograph=True)`, the decomposition rules
  returned by the graph-based framework are now correctly compiled using Autograph.
  This ensures compatibility and deeper optimization for dynamically generated rules.
  [(#2161)](https://github.com/PennyLaneAI/catalyst/pull/2161)

* The ``decompose-lowering`` MLIR pass now supports ``qml.MultiRZ``
  with an arbitrary number of wires. This decomposition is performed
  at MLIR when both capture and graph-decomposition are enabled.
  [(#2160)](https://github.com/PennyLaneAI/catalyst/pull/2160)

* A new option ``use_nameloc`` has been added to :func:`~.qjit` that embeds variable names
  from Python into the compiler IR, which can make it easier to read when debugging programs.
  [(#2054)](https://github.com/PennyLaneAI/catalyst/pull/2054)

* Passes registered under `qml.transform` can now take in options when used with
  :func:`~.qjit` with program capture enabled.
  [(#2154)](https://github.com/PennyLaneAI/catalyst/pull/2154)

* Pytree inputs can now be used when program capture is enabled.
  [(#2165)](https://github.com/PennyLaneAI/catalyst/pull/2165)

* `qml.grad` and `qml.jacobian` can now be used with `qjit` when program capture is enabled.
  [(#2078)](https://github.com/PennyLaneAI/catalyst/pull/2078)

* xDSL passes are now automatically detected when using the `qjit` decorator.
  This removes the need to pass the `pass_plugins` argument to the `qjit` decorator.
  [(#2169)](https://github.com/PennyLaneAI/catalyst/pull/2169)
  [(#2183)](https://github.com/PennyLaneAI/catalyst/pull/2183)

* The ``mlir_opt`` property now correctly handles xDSL passes by automatically
  detecting when the Python compiler is being used and routing through it appropriately.
  [(#2190)](https://github.com/PennyLaneAI/catalyst/pull/2190)

* Dynamically allocated wires can now be passed into control flow and subroutines.
  [(#2130)](https://github.com/PennyLaneAI/catalyst/pull/2130)

* The `--adjoint-lowering` pass can now handle PPR operations.
  [(#2227)](https://github.com/PennyLaneAI/catalyst/pull/2227)

* Catalyst now supports Pauli product rotations with arbitrary or dynamic angles in the
  QEC dialect. This will allow :class:`qml.PauliRot` with arbitrary or dynamic angles,
  angles not known at compile time, to be lowered to the QEC dialect. This is implemented
  as a new `qec.ppr.arbitrary` operation, which takes a Pauli product and an arbitrary or
  dynamic angle as input. The arbitrary angles are specified as a double in terms of radian.
  [(#2232)](https://github.com/PennyLaneAI/catalyst/pull/2232)
  [(#2233)](https://github.com/PennyLaneAI/catalyst/pull/2233)

  For example:
  ```mlir
  %const = arith.constant 0.124 : f64
  %1:2 = qec.ppr.arbitrary ["X", "Z"](%const) %q1, %q2 : !quantum.bit, !quantum.bit
  %2:2 = qec.ppr.arbitrary ["X", "Z"](%const) %1#0, %1#1 cond(%c0) : !quantum.bit, !quantum.bit
  ```

<h3>Breaking changes 💔</h3>

* The MLIR pipeline ``enforce-runtime-invariants-pipeline`` has been renamed to
  ``quantum-compilation-pipeline`` and the old ``quantum-compilation-pipeline`` has been renamed to
  ``gradient-lowering-pipeline``. Users who referenced these pipeline names directly would need to
  update their code to use the new names.
  [(#2186)](https://github.com/PennyLaneAI/catalyst/pull/2186)

  * The ``pipeline``  and "passes" postfixes in the compilation stage names have been changed to ``stage``.
  [(#2230)](https://github.com/PennyLaneAI/catalyst/pull/2230)

* The plxpr transform `pl_map_wires` has been removed along with its test.
  [(#2220)](https://github.com/PennyLaneAI/catalyst/pull/2220)

* The JAX version used by Catalyst has been updated to 0.7.0.
  [(#2131)](https://github.com/PennyLaneAI/catalyst/pull/2131)

* (Compiler integrators only) The versions of LLVM/Enzyme/stablehlo used by Catalyst have been
  updated. Enzyme now targets `v0.0.203` with the build target `EnzymeStatic-22`, and the nanobind
  requirement for the latest LLVM has been updated to version 2.9.
  [(#2122)](https://github.com/PennyLaneAI/catalyst/pull/2122)
  [(#2174)](https://github.com/PennyLaneAI/catalyst/pull/2174)
  [(#2175)](https://github.com/PennyLaneAI/catalyst/pull/2175)
  [(#2181)](https://github.com/PennyLaneAI/catalyst/pull/2181)

  - The LLVM version has been updated to
  [commit 113f01a](https://github.com/llvm/llvm-project/tree/113f01aa82d055410f22a9d03b3468fa68600589).
  - The stablehlo version has been updated to
  [commit 0a4440a](https://github.com/openxla/stablehlo/commit/0a4440a5c8de45c4f9649bf3eb4913bf3f97da0d).
  - The Enzyme version has been updated to
  [v0.0.203](https://github.com/EnzymeAD/Enzyme/releases/tag/v0.0.203).

* The pass `remove-chained-self-inverse` has been renamed to `cancel-inverses`, to better
  conform with the name of the corresponding transform in PennyLane.
  [(#2201)](https://github.com/PennyLaneAI/catalyst/pull/2201)

<h3>Deprecations 👋</h3>

<h3>Bug fixes 🐛</h3>

* Added missing `detensorize-function-boundary` and `symbol-dce` passes to `Pipelines.cpp`.
  [(#2266)](https://github.com/PennyLaneAI/catalyst/pull/2266)

* Fixes an issue where a heap-to-stack allocation conversion pass was causing SIGSEGV issues
  during program execution at runtime.
  [(#2172)](https://github.com/PennyLaneAI/catalyst/pull/2172)

* Fixes the issue with capturing unutilized abstracted adjoint and controlled rules
  by the graph in the new decomposition framework.
  [(#2160)](https://github.com/PennyLaneAI/catalyst/pull/2160)

* Fixes the translation of plxpr control flow for edge cases where the `consts` were being
  reordered.
  [(#2128)](https://github.com/PennyLaneAI/catalyst/pull/2128)
  [(#2133)](https://github.com/PennyLaneAI/catalyst/pull/2133)

* Fixes the translation of `QubitUnitary` and `GlobalPhase` ops
  when they are modified by adjoint or control.
  [(##2158)](https://github.com/PennyLaneAI/catalyst/pull/2158)

* Fixes the translation of a workflow with different transforms applied to different qnodes.
  [(#2167)](https://github.com/PennyLaneAI/catalyst/pull/2167)

* Fix canonicalization of eliminating redundant `quantum.insert` and `quantum.extract` pairs.
  When extracting a qubit immediately after inserting it at the same index, the operations can
  be cancelled out while properly updating remaining uses of the register.
  [(#2162)](https://github.com/PennyLaneAI/catalyst/pull/2162)
  For an example:
  ```mlir
  // Before canonicalization
  %1 = quantum.insert %0[%idx], %qubit1 : !quantum.reg, !quantum.bit
  %2 = quantum.extract %1[%idx] : !quantum.reg -> !quantum.bit
  ...
  %3 = quantum.insert %1[%i0], %qubit2 : !quantum.reg, !quantum.bit
  %4 = quantum.extract %1[%i1] : !quantum.reg -> !quantum.bit
  // ... use %1
  // ... use %4

  // After canonicalization
  // %2 directly uses %qubit1
  // %3 and %4 updated to use %0 instead of %1
  %3 = quantum.insert %0[%i0], %qubit2 : !quantum.reg, !quantum.bit
  %4 = quantum.extract %0[%i1] : !quantum.reg -> !quantum.bit
  // ... use %qubit1
  // ... use %4
  ```

* Fixes :func:`~.passes.commute_ppr` and :func:`~.passes.merge_ppr_ppm` incorrectly
  moving nullary operations. This also improves the compilation time by reducing
  the sort function, by explicitly passing the operations that need to be sorted.
  [(#2200)](https://github.com/PennyLaneAI/catalyst/pull/2200)

* The pass pipeline is correctly registered to the transform named sequence of the
  one-shot qnode when `one-shot` mcm method is used.
  [(#2198)](https://github.com/PennyLaneAI/catalyst/pull/2198)

* Fixed a bug where `qml.StatePrep` and `qml.BasisState` might be pushed after other
  gates, overwriting their effects.
  [(#2239)](https://github.com/PennyLaneAI/catalyst/pull/2239)

* Fixed a bug where `quantum.num_qubits` operations are not properly removed during classical
  processing of gradient transforms.
  [(#2262)](https://github.com/PennyLaneAI/catalyst/pull/2262)

  This fix enables automatic qubit management to be used with gradients.

<h3>Internal changes ⚙️</h3>

* Resource tracking now writes out at device destruction time instead of qubit deallocation
  time. The written resources will be the total amount of resources collected throughout the
  lifetime of the execution. For executions that split work between multiple functions,
  e.g. with the `split-non-commuting` pass, this ensures that resource tracking outputs
  the total resources used for all splits.
  [(#2219)](https://github.com/PennyLaneAI/catalyst/pull/2219)

* Replaces the deprecated `shape_dtype_to_ir_type` function with the `RankedTensorType.get` method.
  [(#2159)](https://github.com/PennyLaneAI/catalyst/pull/2159)

* Updates to PennyLane's use of a single transform primitive with a `transform` kwarg.
  [(#2177)](https://github.com/PennyLaneAI/catalyst/pull/2177)

* The pytest tests are now run with `strict=True` by default.
  [(#2180)](https://github.com/PennyLaneAI/catalyst/pull/2180)

* Refactor Catalyst pass registering so that it's no longer necessary to manually add new
  passes at `registerAllCatalystPasses`.
  [(#1984)](https://github.com/PennyLaneAI/catalyst/pull/1984)

* Split `from_plxpr.py` into two files.
  [(#2142)](https://github.com/PennyLaneAI/catalyst/pull/2142)

* Re-work `DataView` to avoid an axis of size 0 possibly triggering a segfault via an underflow
  error, as discovered in
  [this comment](https://github.com/PennyLaneAI/catalyst/pull/1598#issuecomment-2779178046).
  [(#1621)](https://github.com/PennyLaneAI/catalyst/pull/2164)

* Decouple the ion dialect from the quantum dialect to support the new RTIO compilation flow.
  The ion dialect now uses its own `!ion.qubit` type instead of depending on `!quantum.bit`.
  Conversion between qubits of quantum and ion dialects is handled via unrealized conversion casts.
  [(#2163)](https://github.com/PennyLaneAI/catalyst/pull/2163)

  For an example, quantum qubits are converted to ion qubits as follows:
  ```mlir
  %qreg = quantum.alloc(1) : !quantum.reg
  %q0 = quantum.extract %qreg[0] : !quantum.reg -> !quantum.bit

  // Convert quantum.bit to ion.qubit
  %ion_qubit_0 = builtin.unrealized_conversion_cast %q0 : !quantum.bit to !ion.qubit

  // Use in ion dialect operations
  %pp = ion.parallelprotocol(%ion_qubit_0) : !ion.qubit {
    ^bb0(%arg1: !ion.qubit):
      // ... ion operations ...
  }
  ```

  * Added support for `ppr-to-ppm` as an individual MLIR pass and python binding
  for the qec dialect.
  [(#2189)](https://github.com/PennyLaneAI/catalyst/pull/2189)

  * Added a canonicalization pattern for `qec.ppr` to remove any PPRs consisting only
  of identities.
  [(#2192)](https://github.com/PennyLaneAI/catalyst/pull/2192)

  * Renamed `annotate-function` pass to `annotate-invalid-gradient-functions` and move it to the
  gradient dialect and the `lower-gradients` compilation stage.
  [(#2241)](https://github.com/PennyLaneAI/catalyst/pull/2241)

  * Added support for PPRs to the :func:`~.passes.merge_rotations` pass to merge PPRs with
  equivalent angles, and cancelling of PPRs with opposite angles, or angles
  that sum to identity. Also supports conditions on PPRs, merging when conditions are
  identical and not merging otherwise.
  [(#2224)](https://github.com/PennyLaneAI/catalyst/pull/2224)
  [(#2245)](https://github.com/PennyLaneAI/catalyst/pull/2245)
  [(#2254)](https://github.com/PennyLaneAI/catalyst/pull/2254)


  * Refactor QEC tablegen files to separate QEC operations into a new `QECOp.td` file
  [(#2253](https://github.com/PennyLaneAI/catalyst/pull/2253)


  * Removed the `getRotationKind` and `setRotationKind` methods from
  the QEC interface `QECOpInterface` to simplify the interface.
  [(#2250)](https://github.com/PennyLaneAI/catalyst/pull/2250)

<h3>Documentation 📝</h3>

* A typo in the code example for :func:`~.passes.ppr_to_ppm` has been corrected.
  [(#2136)](https://github.com/PennyLaneAI/catalyst/pull/2136)

* Fix `catalyst.qjit` and `catalyst.CompileOptions` docs rendering.
  [(#2156)](https://github.com/PennyLaneAI/catalyst/pull/2156)

* Update `MLIR Plugins` documentation stating that plugins require adding passes via
  `--pass-pipeline`.
  [(#2168)](https://github.com/PennyLaneAI/catalyst/pull/2168)

<h3>Contributors ✍️</h3>

This release contains contributions from (in alphabetical order):

Ali Asadi,
Yushao Chen,
Sengthai Heng,
Jeffrey Kam,
Christina Lee,
Joseph Lee,
Mehrdad Malekmohammadi,
River McCubbin,
Lee J. O'Riordan,
Roberto Turrado,
Paul Haochen Wang,
Jake Zaia,
Hongsheng Zheng.<|MERGE_RESOLUTION|>--- conflicted
+++ resolved
@@ -2,14 +2,9 @@
 
 <h3>New features since last release</h3>
 
-<<<<<<< HEAD
 * RTIO dialect is added to bypass the compilation flow from OpenAPL to ARTIQ’s LLVM IR. It is introduced to bridge the gap between ION dialect and ARTIQ’s LLVM IR. The design philosophy of RTIO dialect is primarily event-based. Every operation is asynchronous; sync behaviour occurs only via `rtio.sync` or `wait operand` in event operation. And we now support the compiling from ION dialect to RTIO dilalect.
   [(#2185)](https://github.com/PennyLaneAI/catalyst/pull/2185)
   [(#2204)](https://github.com/PennyLaneAI/catalyst/pull/2204)
-=======
-* RTIO dialect is added to bypass the compilation flow from OpenAPL to ARTIQ’s LLVM IR. It is introduced to bridge the gap between ION dialect and ARTIQ’s LLVM IR. The design philosophy of RTIO dialect is primarily event-based. Every operation is asynchronous; sync behaviour occurs only via `rtio.sync` or `wait operand` in event operation.
-  [(#2185)](https://github.com/PennyLaneAI/catalyst/pull/2185)
->>>>>>> 15be710c
 
 * Added ``catalyst.switch``, a qjit compatible, index-switch style control flow decorator.
   [(#2171)](https://github.com/PennyLaneAI/catalyst/pull/2171)
