# Release 0.10.0-dev (development release)

<h3>New features since last release</h3>

<h3>Improvements 🛠</h3>

* Replace pybind11 with nanobind for C++/Python bindings in the frontend and in the runtime.
  [(#1173)](https://github.com/PennyLaneAI/catalyst/pull/1173)
  [(#1293)](https://github.com/PennyLaneAI/catalyst/pull/1293)

  Nanobind has been developed as a natural successor to the pybind11 library and offers a number of
  [advantages](https://nanobind.readthedocs.io/en/latest/why.html#major-additions), in particular,
  its ability to target Python's [stable ABI interface](https://docs.python.org/3/c-api/stable.html)
  starting with Python 3.12.

<<<<<<< HEAD
* Add a MLIR decomposition for the gate set {"T", "S", "Z", "Hadamard", "RZ", "PhaseShift", "CNOT"}
  to the gate set {RX, RY, MS}. It is useful for trapped ion devices. It can be used thanks to
=======
* Catalyst now uses the new compiler API to compile quantum code from the python frontend.
  Frontend no longer uses pybind11 to connect to the compiler. Instead, it uses subprocess instead.
  [(#1285)](https://github.com/PennyLaneAI/catalyst/pull/1285)

* Add a MLIR decomposition for the gate set {"T", "S", "Z", "Hadamard", "RZ", "PhaseShift", "CNOT"} to
  the gate set {RX, RY, MS}. It is useful for trapped ion devices. It can be used thanks to
>>>>>>> 102e60ab
  `quantum-opt --ions-decomposition`.
  [(#1226)](https://github.com/PennyLaneAI/catalyst/pull/1226)

* qml.CosineWindow is now compatible with QJIT.
  [(#1166)](https://github.com/PennyLaneAI/catalyst/pull/1166)

* All PennyLane templates are tested for QJIT compatibility.
  [(#1161)](https://github.com/PennyLaneAI/catalyst/pull/1161)

* Decouple Python from the Runtime by using the Python Global Interpreter Lock (GIL) instead of
  custom mutexes.
  [(#624)](https://github.com/PennyLaneAI/catalyst/pull/624)

  In addition, executables created using :func:`~.debug.compile_executable` no longer require
  linking against Python shared libraries after decoupling Python from the Runtime C-API.
  [(#1305)](https://github.com/PennyLaneAI/catalyst/pull/1305)

* Improves the readability of conditional passes in pipelines
  [(#1194)](https://github.com/PennyLaneAI/catalyst/pull/1194)

<h3>Breaking changes 💔</h3>

* Handling for the legacy operator arithmetic (the `Hamiltonian` and `Tensor` classes in PennyLane) 
  is removed.
  [(#1308)](https://github.com/PennyLaneAI/catalyst/pull/1308)

<h3>Deprecations 👋</h3>

<h3>Internal changes ⚙️</h3>

* Catalyst no longer depends on or pins the `scipy` package, instead OpenBLAS is sourced directly
  from `scipy-openblas32`.
  [(#1322)](https://github.com/PennyLaneAI/catalyst/pull/1322)

* The `QuantumExtension` module (previously implemented with pybind11) has been removed. This module
  was not included in the distributed wheels and has been deprecated to align with our adoption of
  Python's stable ABI, which pybind11 does not support.
  [(#1187)](https://github.com/PennyLaneAI/catalyst/pull/1187)

* Remove Lightning Qubit Dynamic plugin from Catalyst.
  [(#1227)](https://github.com/PennyLaneAI/catalyst/pull/1227)
  [(#1307)](https://github.com/PennyLaneAI/catalyst/pull/1307)
  [(#1312)](https://github.com/PennyLaneAI/catalyst/pull/1312)

<h3>Documentation 📝</h3>

* A new tutorial going through how to write a new MLIR pass is available. The tutorial writes an
  empty pass that prints hello world. The code of the tutorial is at
  [a separate github branch](https://github.com/PennyLaneAI/catalyst/commit/ba7b3438667963b307c07440acd6d7082f1960f3).
  [(#872)](https://github.com/PennyLaneAI/catalyst/pull/872)

<h3>Bug fixes 🐛</h3>

* Fix bug introduced in 0.8 that breaks nested invocations of `qml.adjoint` and `qml.ctrl`.
  [(#1301)](https://github.com/PennyLaneAI/catalyst/issues/1301)

<h3>Contributors ✍️</h3>

This release contains contributions from (in alphabetical order):

Joey Carter,
David Ittah,
Erick Ochoa Lopez,
Mehrdad Malekmohammadi,
William Maxwell
Romain Moyard,
Raul Torres,
Paul Haochen Wang.<|MERGE_RESOLUTION|>--- conflicted
+++ resolved
@@ -13,17 +13,12 @@
   its ability to target Python's [stable ABI interface](https://docs.python.org/3/c-api/stable.html)
   starting with Python 3.12.
 
-<<<<<<< HEAD
-* Add a MLIR decomposition for the gate set {"T", "S", "Z", "Hadamard", "RZ", "PhaseShift", "CNOT"}
-  to the gate set {RX, RY, MS}. It is useful for trapped ion devices. It can be used thanks to
-=======
 * Catalyst now uses the new compiler API to compile quantum code from the python frontend.
   Frontend no longer uses pybind11 to connect to the compiler. Instead, it uses subprocess instead.
   [(#1285)](https://github.com/PennyLaneAI/catalyst/pull/1285)
-
-* Add a MLIR decomposition for the gate set {"T", "S", "Z", "Hadamard", "RZ", "PhaseShift", "CNOT"} to
-  the gate set {RX, RY, MS}. It is useful for trapped ion devices. It can be used thanks to
->>>>>>> 102e60ab
+  
+* Add a MLIR decomposition for the gate set {"T", "S", "Z", "Hadamard", "RZ", "PhaseShift", "CNOT"}
+  to the gate set {RX, RY, MS}. It is useful for trapped ion devices. It can be used thanks to
   `quantum-opt --ions-decomposition`.
   [(#1226)](https://github.com/PennyLaneAI/catalyst/pull/1226)
 
