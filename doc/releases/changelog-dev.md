# Release 0.14.0 (development release)

<h3>New features since last release</h3>

* RTIO dialect is added to bypass the compilation flow from OpenAPL to ARTIQ’s LLVM IR. It is introduced to bridge the gap between ION dialect and ARTIQ’s LLVM IR. The design philosophy of RTIO dialect is primarily event-based. Every operation is asynchronous; sync behaviour occurs only via `rtio.sync` or `wait operand` in event operation.
  [(#2185)](https://github.com/PennyLaneAI/catalyst/pull/2185)

* Added ``catalyst.switch``, a qjit compatible, index-switch style control flow decorator.
  [(#2171)](https://github.com/PennyLaneAI/catalyst/pull/2171)

* Catalyst can now compile circuits that are directly expressed in terms of Pauli product rotation
  (PPR) and Pauli product measurement (PPM) operations: :class:`~.PauliRot` and
  :func:`~.pauli_measure`, respectively. This support enables research and development
  spurred from `A Game of Surface Codes (arXiv1808.02892) <https://arxiv.org/pdf/1808.02892>`_.
  [(#2145)](https://github.com/PennyLaneAI/catalyst/pull/2145)
  [(#2233)](https://github.com/PennyLaneAI/catalyst/pull/2233)

  :class:`~.PauliRot` and :func:`~.pauli_measure` can be manipulated with Catalyst's existing passes
  for PPR-PPM compilation, which includes :func:`catalyst.passes.to_ppr`,
  :func:`catalyst.passes.commute_ppr`, :func:`catalyst.passes.merge_ppr_ppm`,
  :func:`catalyst.passes.ppr_to_ppm`, :func:`catalyst.passes.reduce_t_depth`, and
  :func:`catalyst.passes.ppm_compilation`. For clear and inspectable results, use ``target="mlir"``
  in the ``qjit`` decorator, ensure that PennyLane's program capture is enabled,
  :func:`pennylane.capture.enable`, and call the Catalyst passes from the PennyLane frontend (e.g.,
  ``qml.transforms.ppr_to_ppm`` instead of from ``catalyst.passes.``).

  ```python
  import pennylane as qml
  from functools import partial
  import jax.numpy as jnp

  qml.capture.enable()

  @qjit(target="mlir")
  @partial(qml.transforms.ppm_compilation, decompose_method="auto-corrected")
  @qml.qnode(qml.device("null.qubit", wires=3))
  def circuit():
      # equivalent to a Hadamard gate
      qml.PauliRot(jnp.pi / 2, pauli_word="Z", wires=0)
      qml.PauliRot(jnp.pi / 2, pauli_word="X", wires=0)
      qml.PauliRot(jnp.pi / 2, pauli_word="Z", wires=0)

      ppm = qml.pauli_measure(pauli_word="XYZ", wires=[0, 1, 2])

      # equivalent to a CNOT gate
      qml.PauliRot(jnp.pi / 2, pauli_word="ZX", wires=[0, 1])
      qml.PauliRot(-jnp.pi / 2, pauli_word="Z", wires=[0])
      qml.PauliRot(-jnp.pi / 2, pauli_word="X", wires=[1])

      # equivalent to a T gate
      qml.PauliRot(jnp.pi / 4, pauli_word="Z", wires=0)

      ppm = qml.pauli_measure(pauli_word="YYZ", wires=[0, 2, 1])

      return
  ```

  ```pycon
  >>> print(qml.specs(circuit, level="all")()['resources'])
  {
    'No transforms': ...,
    'Before MLIR Passes (MLIR-0)': ...,
    'ppm-compilation (MLIR-1)': Resources(
      num_wires=6,
      num_gates=14,
      gate_types=defaultdict(<class 'int'>, {'PPM-w3': 2, 'PPM-w2': 4, 'PPM-w1': 4, 'PPR-pi/2-w1': 4}),
      gate_sizes=defaultdict(<class 'int'>, {3: 2, 2: 4, 1: 8}),
      depth=None,
      shots=Shots(total_shots=None, shot_vector=())
    )
  }
  ```

<h3>Improvements 🛠</h3>

<<<<<<< HEAD
* The frontend no longer maintains a hardcoded list of runtime operations,
  allowing arbitrary PennyLane gates with Quantum dialect-compatible
  hyperparameters to be captured and represented in MLIR.
  Users of the legacy compilation pipeline are unaffected,
  as Catalyst continues to decompose unsupported gates
  based on device capabilities before lowering to MLIR.
  Gates that cannot be represented as MLIR operators will temporarily
  raise a `CompileError` during program capture.
  The long-term solution will integrate the new decomposition framework
  with capture-enabled compilation.
  [(#2215)](https://github.com/PennyLaneAI/catalyst/pull/2215)
=======
* Catalyst can now use the new `pass_name` property of pennylane transform objects. Passes can now
  be created using `qml.transform(pass_name=pass_name)` instead of `PassPipelineWrapper`.
  [(#2149](https://github.com/PennyLaneAI/catalyst/pull/2149)
>>>>>>> 51a83ba3

* An error is now raised if a transform is applied inside a QNode when program capture is enabled.
  [(#2256)](https://github.com/PennyLaneAI/catalyst/pull/2256)

* A new ``"changed"`` option has been added to the ``keep_intermediate`` parameter of
  :func:`~.qjit`. This option saves intermediate IR files after each pass,
  but only when the IR is actually modified by the pass.
  [(#2186)](https://github.com/PennyLaneAI/catalyst/pull/2186)

* Intermediate IR files are now organized into subdirectories for each compilation stage
  when using ``keep_intermediate="changed"`` or ``keep_intermediate="pass"``.
  [(#2186)](https://github.com/PennyLaneAI/catalyst/pull/2186)

* Resource tracking now tracks calls to `SetState` and `SetBasisState`, and can report results
  that include `qml.StatePrep` operations.
  [(#2230)](https://github.com/PennyLaneAI/catalyst/pull/2230)

* `qml.PCPhase` can be compiled and executed with capture enabled.
  [(#2226)](https://github.com/PennyLaneAI/catalyst/pull/2226)

* Resource tracking now supports dynamic qubit allocation
  [(#2203)](https://github.com/PennyLaneAI/catalyst/pull/2203)

* Pass instrumentation can be applied to each pass within the `NamedSequenceOp` transform sequence for a qnode.
  [(#1978)](https://github.com/PennyLaneAI/catalyst/pull/1978)

* The new graph-based decomposition framework has Autograph feature parity with PennyLane
  when capture enabled. When compiling with `qml.qjit(autograph=True)`, the decomposition rules
  returned by the graph-based framework are now correctly compiled using Autograph.
  This ensures compatibility and deeper optimization for dynamically generated rules.
  [(#2161)](https://github.com/PennyLaneAI/catalyst/pull/2161)

* The ``decompose-lowering`` MLIR pass now supports ``qml.MultiRZ``
  with an arbitrary number of wires. This decomposition is performed
  at MLIR when both capture and graph-decomposition are enabled.
  [(#2160)](https://github.com/PennyLaneAI/catalyst/pull/2160)

* A new option ``use_nameloc`` has been added to :func:`~.qjit` that embeds variable names
  from Python into the compiler IR, which can make it easier to read when debugging programs.
  [(#2054)](https://github.com/PennyLaneAI/catalyst/pull/2054)

* Passes registered under `qml.transform` can now take in options when used with
  :func:`~.qjit` with program capture enabled.
  [(#2154)](https://github.com/PennyLaneAI/catalyst/pull/2154)

* Pytree inputs can now be used when program capture is enabled.
  [(#2165)](https://github.com/PennyLaneAI/catalyst/pull/2165)

* `qml.grad` and `qml.jacobian` can now be used with `qjit` when program capture is enabled.
  [(#2078)](https://github.com/PennyLaneAI/catalyst/pull/2078)

* xDSL passes are now automatically detected when using the `qjit` decorator.
  This removes the need to pass the `pass_plugins` argument to the `qjit` decorator.
  [(#2169)](https://github.com/PennyLaneAI/catalyst/pull/2169)
  [(#2183)](https://github.com/PennyLaneAI/catalyst/pull/2183)

* The ``mlir_opt`` property now correctly handles xDSL passes by automatically
  detecting when the Python compiler is being used and routing through it appropriately.
  [(#2190)](https://github.com/PennyLaneAI/catalyst/pull/2190)

* Dynamically allocated wires can now be passed into control flow and subroutines.
  [(#2130)](https://github.com/PennyLaneAI/catalyst/pull/2130)

* The `--adjoint-lowering` pass can now handle PPR operations.
  [(#2227)](https://github.com/PennyLaneAI/catalyst/pull/2227)

* Catalyst now supports Pauli product rotations with arbitrary or dynamic angles in the
  QEC dialect. This will allow :class:`qml.PauliRot` with arbitrary or dynamic angles,
  angles not known at compile time, to be lowered to the QEC dialect. This is implemented
  as a new `qec.ppr.arbitrary` operation, which takes a Pauli product and an arbitrary or
  dynamic angle as input. The arbitrary angles are specified as a double in terms of radian.
  [(#2232)](https://github.com/PennyLaneAI/catalyst/pull/2232)
  [(#2233)](https://github.com/PennyLaneAI/catalyst/pull/2233)

  For example:
  ```mlir
  %const = arith.constant 0.124 : f64
  %1:2 = qec.ppr.arbitrary ["X", "Z"](%const) %q1, %q2 : !quantum.bit, !quantum.bit
  %2:2 = qec.ppr.arbitrary ["X", "Z"](%const) %1#0, %1#1 cond(%c0) : !quantum.bit, !quantum.bit
  ```

<h3>Breaking changes 💔</h3>

* The MLIR pipeline ``enforce-runtime-invariants-pipeline`` has been renamed to
  ``quantum-compilation-pipeline`` and the old ``quantum-compilation-pipeline`` has been renamed to
  ``gradient-lowering-pipeline``. Users who referenced these pipeline names directly would need to
  update their code to use the new names.
  [(#2186)](https://github.com/PennyLaneAI/catalyst/pull/2186)

  * The ``pipeline``  and "passes" postfixes in the compilation stage names have been changed to ``stage``.
  [(#2230)](https://github.com/PennyLaneAI/catalyst/pull/2230)

* The plxpr transform `pl_map_wires` has been removed along with its test.
  [(#2220)](https://github.com/PennyLaneAI/catalyst/pull/2220)

* The JAX version used by Catalyst has been updated to 0.7.0.
  [(#2131)](https://github.com/PennyLaneAI/catalyst/pull/2131)

* (Compiler integrators only) The versions of LLVM/Enzyme/stablehlo used by Catalyst have been
  updated. Enzyme now targets `v0.0.203` with the build target `EnzymeStatic-22`, and the nanobind
  requirement for the latest LLVM has been updated to version 2.9.
  [(#2122)](https://github.com/PennyLaneAI/catalyst/pull/2122)
  [(#2174)](https://github.com/PennyLaneAI/catalyst/pull/2174)
  [(#2175)](https://github.com/PennyLaneAI/catalyst/pull/2175)
  [(#2181)](https://github.com/PennyLaneAI/catalyst/pull/2181)

  - The LLVM version has been updated to
  [commit 113f01a](https://github.com/llvm/llvm-project/tree/113f01aa82d055410f22a9d03b3468fa68600589).
  - The stablehlo version has been updated to
  [commit 0a4440a](https://github.com/openxla/stablehlo/commit/0a4440a5c8de45c4f9649bf3eb4913bf3f97da0d).
  - The Enzyme version has been updated to
  [v0.0.203](https://github.com/EnzymeAD/Enzyme/releases/tag/v0.0.203).

* The pass `remove-chained-self-inverse` has been renamed to `cancel-inverses`, to better
  conform with the name of the corresponding transform in PennyLane.
  [(#2201)](https://github.com/PennyLaneAI/catalyst/pull/2201)

<h3>Deprecations 👋</h3>

<h3>Bug fixes 🐛</h3>

* Fixes an issue where a heap-to-stack allocation conversion pass was causing SIGSEGV issues
  during program execution at runtime.
  [(#2172)](https://github.com/PennyLaneAI/catalyst/pull/2172)

* Fixes the issue with capturing unutilized abstracted adjoint and controlled rules
  by the graph in the new decomposition framework.
  [(#2160)](https://github.com/PennyLaneAI/catalyst/pull/2160)

* Fixes the translation of plxpr control flow for edge cases where the `consts` were being
  reordered.
  [(#2128)](https://github.com/PennyLaneAI/catalyst/pull/2128)
  [(#2133)](https://github.com/PennyLaneAI/catalyst/pull/2133)

* Fixes the translation of `QubitUnitary` and `GlobalPhase` ops
  when they are modified by adjoint or control.
  [(##2158)](https://github.com/PennyLaneAI/catalyst/pull/2158)

* Fixes the translation of a workflow with different transforms applied to different qnodes.
  [(#2167)](https://github.com/PennyLaneAI/catalyst/pull/2167)

* Fix canonicalization of eliminating redundant `quantum.insert` and `quantum.extract` pairs.
  When extracting a qubit immediately after inserting it at the same index, the operations can
  be cancelled out while properly updating remaining uses of the register.
  [(#2162)](https://github.com/PennyLaneAI/catalyst/pull/2162)
  For an example:
  ```mlir
  // Before canonicalization
  %1 = quantum.insert %0[%idx], %qubit1 : !quantum.reg, !quantum.bit
  %2 = quantum.extract %1[%idx] : !quantum.reg -> !quantum.bit
  ...
  %3 = quantum.insert %1[%i0], %qubit2 : !quantum.reg, !quantum.bit
  %4 = quantum.extract %1[%i1] : !quantum.reg -> !quantum.bit
  // ... use %1
  // ... use %4

  // After canonicalization
  // %2 directly uses %qubit1
  // %3 and %4 updated to use %0 instead of %1
  %3 = quantum.insert %0[%i0], %qubit2 : !quantum.reg, !quantum.bit
  %4 = quantum.extract %0[%i1] : !quantum.reg -> !quantum.bit
  // ... use %qubit1
  // ... use %4
  ```

* Fixes :func:`~.passes.commute_ppr` and :func:`~.passes.merge_ppr_ppm` incorrectly
  moving nullary operations. This also improves the compilation time by reducing
  the sort function, by explicitly passing the operations that need to be sorted.
  [(#2200)](https://github.com/PennyLaneAI/catalyst/pull/2200)

* The pass pipeline is correctly registered to the transform named sequence of the
  one-shot qnode when `one-shot` mcm method is used.
  [(#2198)](https://github.com/PennyLaneAI/catalyst/pull/2198)

* Fixed a bug where `qml.StatePrep` and `qml.BasisState` might be pushed after other
  gates, overwriting their effects.
  [(#2239)](https://github.com/PennyLaneAI/catalyst/pull/2239)

<h3>Internal changes ⚙️</h3>

* Resource tracking now writes out at device destruction time instead of qubit deallocation
  time. The written resources will be the total amount of resources collected throughout the
  lifetime of the execution. For executions that split work between multiple functions,
  e.g. with the `split-non-commuting` pass, this ensures that resource tracking outputs
  the total resources used for all splits.
  [(#2219)](https://github.com/PennyLaneAI/catalyst/pull/2219)

* Replaces the deprecated `shape_dtype_to_ir_type` function with the `RankedTensorType.get` method.
  [(#2159)](https://github.com/PennyLaneAI/catalyst/pull/2159)

* Updates to PennyLane's use of a single transform primitive with a `transform` kwarg.
  [(#2177)](https://github.com/PennyLaneAI/catalyst/pull/2177)

* The pytest tests are now run with `strict=True` by default.
  [(#2180)](https://github.com/PennyLaneAI/catalyst/pull/2180)

* Refactor Catalyst pass registering so that it's no longer necessary to manually add new
  passes at `registerAllCatalystPasses`.
  [(#1984)](https://github.com/PennyLaneAI/catalyst/pull/1984)

* Split `from_plxpr.py` into two files.
  [(#2142)](https://github.com/PennyLaneAI/catalyst/pull/2142)

* Re-work `DataView` to avoid an axis of size 0 possibly triggering a segfault via an underflow
  error, as discovered in
  [this comment](https://github.com/PennyLaneAI/catalyst/pull/1598#issuecomment-2779178046).
  [(#1621)](https://github.com/PennyLaneAI/catalyst/pull/2164)

* Decouple the ion dialect from the quantum dialect to support the new RTIO compilation flow.
  The ion dialect now uses its own `!ion.qubit` type instead of depending on `!quantum.bit`.
  Conversion between qubits of quantum and ion dialects is handled via unrealized conversion casts.
  [(#2163)](https://github.com/PennyLaneAI/catalyst/pull/2163)

  For an example, quantum qubits are converted to ion qubits as follows:
  ```mlir
  %qreg = quantum.alloc(1) : !quantum.reg
  %q0 = quantum.extract %qreg[0] : !quantum.reg -> !quantum.bit

  // Convert quantum.bit to ion.qubit
  %ion_qubit_0 = builtin.unrealized_conversion_cast %q0 : !quantum.bit to !ion.qubit

  // Use in ion dialect operations
  %pp = ion.parallelprotocol(%ion_qubit_0) : !ion.qubit {
    ^bb0(%arg1: !ion.qubit):
      // ... ion operations ...
  }
  ```

  * Added support for `ppr-to-ppm` as an individual MLIR pass and python binding
  for the qec dialect.
  [(#2189)](https://github.com/PennyLaneAI/catalyst/pull/2189)

  * Added a canonicalization pattern for `qec.ppr` to remove any PPRs consisting only
  of identities.
  [(#2192)](https://github.com/PennyLaneAI/catalyst/pull/2192)

  * Renamed `annotate-function` pass to `annotate-invalid-gradient-functions` and move it to the
  gradient dialect and the `lower-gradients` compilation stage.
  [(#2241)](https://github.com/PennyLaneAI/catalyst/pull/2241)

  * Added support for PPRs to the :func:`~.passes.merge_rotations` pass to merge PPRs with
  equivalent angles, and cancelling of PPRs with opposite angles, or angles
  that sum to identity. Also supports conditions on PPRs, merging when conditions are
  identical and not merging otherwise.
  [(#2224)](https://github.com/PennyLaneAI/catalyst/pull/2224)
  [(#2245)](https://github.com/PennyLaneAI/catalyst/pull/2245)
  [(#2254)](https://github.com/PennyLaneAI/catalyst/pull/2254)


  * Refactor QEC tablegen files to separate QEC operations into a new `QECOp.td` file
  [(#2253](https://github.com/PennyLaneAI/catalyst/pull/2253)


  * Removed the `getRotationKind` and `setRotationKind` methods from
  the QEC interface `QECOpInterface` to simplify the interface.
  [(#2250)](https://github.com/PennyLaneAI/catalyst/pull/2250)

<h3>Documentation 📝</h3>

* A typo in the code example for :func:`~.passes.ppr_to_ppm` has been corrected.
  [(#2136)](https://github.com/PennyLaneAI/catalyst/pull/2136)

* Fix `catalyst.qjit` and `catalyst.CompileOptions` docs rendering.
  [(#2156)](https://github.com/PennyLaneAI/catalyst/pull/2156)

* Update `MLIR Plugins` documentation stating that plugins require adding passes via
  `--pass-pipeline`.
  [(#2168)](https://github.com/PennyLaneAI/catalyst/pull/2168)

<h3>Contributors ✍️</h3>

This release contains contributions from (in alphabetical order):

Ali Asadi,
Yushao Chen,
Sengthai Heng,
Jeffrey Kam,
Christina Lee,
Mehrdad Malekmohammadi,
River McCubbin,
Lee J. O'Riordan,
Roberto Turrado,
Paul Haochen Wang,
Jake Zaia,
Hongsheng Zheng.<|MERGE_RESOLUTION|>--- conflicted
+++ resolved
@@ -73,7 +73,6 @@
 
 <h3>Improvements 🛠</h3>
 
-<<<<<<< HEAD
 * The frontend no longer maintains a hardcoded list of runtime operations,
   allowing arbitrary PennyLane gates with Quantum dialect-compatible
   hyperparameters to be captured and represented in MLIR.
@@ -85,11 +84,10 @@
   The long-term solution will integrate the new decomposition framework
   with capture-enabled compilation.
   [(#2215)](https://github.com/PennyLaneAI/catalyst/pull/2215)
-=======
+
 * Catalyst can now use the new `pass_name` property of pennylane transform objects. Passes can now
   be created using `qml.transform(pass_name=pass_name)` instead of `PassPipelineWrapper`.
   [(#2149](https://github.com/PennyLaneAI/catalyst/pull/2149)
->>>>>>> 51a83ba3
 
 * An error is now raised if a transform is applied inside a QNode when program capture is enabled.
   [(#2256)](https://github.com/PennyLaneAI/catalyst/pull/2256)
