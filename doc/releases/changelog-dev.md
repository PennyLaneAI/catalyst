# Release 0.9.0-dev

<h3>New features</h3>

* Experimental integration of the PennyLane capture module is available. It currently only supports
  quantum gates, without control flow.
  [(#1109)](https://github.com/PennyLaneAI/catalyst/pull/1109)

  To trigger the PennyLane pipeline for capturing the program as a JaxPR, one needs to simply
  set `experimental_capture=True` in the qjit decorator.

  ```python
  import pennylane as qml
  from catalyst import qjit

  dev = qml.device("lightning.qubit", wires=1)

  @qjit(experimental_capture=True)
  @qml.qnode(dev)
  def circuit():
      qml.Hadamard(0)
      qml.CNOT([0, 1])
      return qml.expval(qml.Z(0))
  ```

* Shot-vector support for Catalyst: Introduces support for shot-vectors in Catalyst, currently
  available for `qml.sample` measurements in the `lightning.qubit` device. Shot-vectors now allow
  elements of the form `((20, 5),)`, which is equivalent to `(20,)*5` or `(20, 20, 20, 20, 20)`.
  Furthermore, multiple `qml.sample` calls can now be returned from the same program, and can be
  structured using Python containers. For example, a program can return a dictionary like
  `return {"first": qml.sample(), "second": qml.sample()}`.
  [(#1051)](https://github.com/PennyLaneAI/catalyst/pull/1051)

  For example,

  ```python
  import pennylane as qml
  from catalyst import qjit

  dev = qml.device("lightning.qubit", wires=1, shots=((5, 2), 7))

  @qjit
  @qml.qnode(dev)
  def circuit():
    qml.Hadamard(0)
    return qml.sample()
  ```

  ```pycon
  >>> circuit()
  (Array([[0], [1], [0], [1], [1]], dtype=int64),
  Array([[0], [1], [1], [0], [1]], dtype=int64),
  Array([[1], [0], [1], [1], [0], [1],[0]], dtype=int64))
  ```

* A new function `catalyst.passes.pipeline` allows the quantum circuit transformation pass pipeline
  for QNodes within a qjit-compiled workflow to be configured.
  [(#1131)](https://github.com/PennyLaneAI/catalyst/pull/1131)

  ```python
    my_passes = {
        "cancel_inverses": {},
        "my_circuit_transformation_pass": {"my-option" : "my-option-value"},
    }
    dev = qml.device("lightning.qubit", wires=2)

    @pipeline(my_passes)
    @qnode(dev)
    def circuit(x):
        qml.RX(x, wires=0)
        return qml.expval(qml.PauliZ(0))

    @qjit
    def fn(x):
        return jnp.sin(circuit(x ** 2))
  ```

  `pipeline` can also be used to specify different pass pipelines for different parts of the
  same qjit-compiled workflow:

  ```python
    my_pipeline = {
        "cancel_inverses": {},
        "my_circuit_transformation_pass": {"my-option" : "my-option-value"},
    }

    my_other_pipeline = {"cancel_inverses": {}}

    @qjit
    def fn(x):
        circuit_pipeline = pipeline(my_pipeline)(circuit)
        circuit_other = pipeline(my_other_pipeline)(circuit)
        return jnp.abs(circuit_pipeline(x) - circuit_other(x))
  ```

  For a list of available passes, please see the
  [catalyst.passes module documentation](https://docs.pennylane.ai/projects/catalyst/en/stable/code/__init__.html#module-catalyst.passes).

  The pass pipeline order and options can be configured *globally* for a qjit-compiled
  function, by using the `circuit_transform_pipeline` argument of the :func:`~.qjit`
  decorator.

  ```python
    my_passes = {
        "cancel_inverses": {},
        "my_circuit_transformation_pass": {"my-option" : "my-option-value"},
    }

    @qjit(circuit_transform_pipeline=my_passes)
    def fn(x):
        return jnp.sin(circuit(x ** 2))
  ```

  Global and local (via `@pipeline`) configurations can coexist, however local pass pipelines
  will always take precedence over global pass pipelines.

  Available MLIR passes are now documented and available within the
  [catalyst.passes module documentation](https://docs.pennylane.ai/projects/catalyst/en/stable/code/__init__.html#module-catalyst.passes).

* A peephole merge rotations pass is now available in MLIR. It can be added to `catalyst.passes.pipeline`, or the
  Python function `catalyst.passes.merge_rotations` can be directly called on a `QNode`.
  [(#1162)](https://github.com/PennyLaneAI/catalyst/pull/1162)
  [(#1206)](https://github.com/PennyLaneAI/catalyst/pull/1206)

  Using the pipeline, one can run:

  ```python
  from catalys.passes import pipeline

  my_passes = {
    "merge_rotations": {}
  }

  @qjit(circuit_transform_pipeline=my_passes)
  @qml.qnode(qml.device("lightning.qubit", wires=1))
  def g(x: float):
      qml.RX(x, wires=0)
      qml.RX(x, wires=0)
      qml.Hadamard(wires=0)
      return qml.expval(qml.PauliZ(0))
  ```

  Using the python function, one can run:

  ```python
  from catalys.passes import merge_rotations

  @qjit
  @merge_rotations
  @qml.qnode(qml.device("lightning.qubit", wires=1))
  def g(x: float):
      qml.RX(x, wires=0)
      qml.RX(x, wires=0)
      qml.Hadamard(wires=0)
      return qml.expval(qml.PauliZ(0))
  ```

* Catalyst Autograph now supports updating a single index or a slice of JAX arrays using Python's
  array assignment operator syntax.
  [(#769)](https://github.com/PennyLaneAI/catalyst/pull/769)
  [(#1143)](https://github.com/PennyLaneAI/catalyst/pull/1143)

  Using operator assignment syntax in favor of `at...op` expressions is now possible for the
  following operations:
  * `x[i] += y` in favor of `x.at[i].add(y)`
  * `x[i] -= y` in favor of `x.at[i].add(-y)`
  * `x[i] *= y` in favor of `x.at[i].multiply(y)`
  * `x[i] /= y` in favor of `x.at[i].divide(y)`
  * `x[i] **= y` in favor of `x.at[i].power(y)`

  ```python
  @qjit(autograph=True)
  def f(x):
    first_dim = x.shape[0]
    result = jnp.copy(x)

    for i in range(first_dim):
      result[i] *= 2  # This is now supported

    return result
  ```

  ```pycon
  >>> f(jnp.array([1, 2, 3]))
  Array([2, 4, 6], dtype=int64)
  ```

* Static arguments of a qjit-compiled function can now be indicated by a `static_argnames`
  argument to `qjit`.
  [(#1158)](https://github.com/PennyLaneAI/catalyst/pull/1158)

  ```python
  @qjit(static_argnames="y")
  def f(x, y):
    if y < 10:  # y needs to be marked as static since its concrete boolean value is needed
        return x + y

  @qjit(static_argnames=["x","y"])
  def g(x, y):
    if x < 10 and y < 10:
        return x + y

  res_f = f(1, 2)
  res_g = g(3, 4)
  print(res_f, res_g)
  ```

  ```pycon
  3 7
  ```

<h3>Improvements</h3>

* Implement a Catalyst runtime plugin that mocks out all functions in the QuantumDevice interface.
  [(#1179)](https://github.com/PennyLaneAI/catalyst/pull/1179)

* Scalar tensors are eliminated from control flow operations in the program, and are replaced with
  bare scalars instead. This improves compilation time and memory usage at runtime by avoiding heap
  allocations and reducing the amount of instructions.
  [(#1075)](https://github.com/PennyLaneAI/catalyst/pull/1075)

  A new MLIR pass `detensorize-scf` is added that works in conjuction with the existing
  `linalg-detensorize` pass to detensorize input programs. The IR generated by JAX wraps all values
  in the program in tensors, including scalars, leading to unnecessary memory allocations for
  programs compiled to CPU via MLIR to LLVM pipeline.

* Bufferization of `gradient.ForwardOp` and `gradient.ReverseOp` now requires 3 steps:
  `gradient-preprocessing`, `gradient-bufferize`, and `gradient-postprocessing`.
  `gradient-bufferize` has a new rewrite for `gradient.ReturnOp`.
  [(#1139)](https://github.com/PennyLaneAI/catalyst/pull/1139)

* The decorator `self_inverses` now supports all Hermitian Gates.
  [(#1136)](https://github.com/PennyLaneAI/catalyst/pull/1136)

  The full list of supported gates are as follows:

  One-bit Gates:
  - [`qml.Hadamard`](https://docs.pennylane.ai/en/stable/code/api/pennylane.Hadamard.html)
  - [`qml.PauliX`](https://docs.pennylane.ai/en/stable/code/api/pennylane.PauliX.html)
  - [`qml.PauliY`](https://docs.pennylane.ai/en/stable/code/api/pennylane.PauliY.html)
  - [`qml.PauliZ`](https://docs.pennylane.ai/en/stable/code/api/pennylane.PauliZ.html)

  Two-bit Gates:
  - [`qml.CNOT`](https://docs.pennylane.ai/en/stable/code/api/pennylane.CNOT.html)
  - [`qml.CY`](https://docs.pennylane.ai/en/stable/code/api/pennylane.CY.html)
  - [`qml.CZ`](https://docs.pennylane.ai/en/stable/code/api/pennylane.CZ.html)
  - [`qml.SWAP`](https://docs.pennylane.ai/en/stable/code/api/pennylane.SWAP.html)

  Three-bit Gates: Toffoli
  - [`qml.Toffoli`](https://docs.pennylane.ai/en/stable/code/api/pennylane.Toffoli.html)

* Support is expanded for backend devices that exculsively return samples in the measurement
  basis. Pre- and post-processing now allows `qjit` to be used on these devices with `qml.expval`,
  `qml.var` and `qml.probs` measurements in addiiton to `qml.sample`, using the
  `measurements_from_samples` transform.
  [(#1106)](https://github.com/PennyLaneAI/catalyst/pull/1106)

* Catalyst now supports numpy 2.0
  [(#1119)](https://github.com/PennyLaneAI/catalyst/pull/1119)
  [(#1182)](https://github.com/PennyLaneAI/catalyst/pull/1182)

* Importing Catalyst will now pollute less of JAX's global variables by using `LoweringParameters`.
  [(#1152)](https://github.com/PennyLaneAI/catalyst/pull/1152)

* Compiling `qnode`s to asynchronous functions will no longer print to stderr in case of an error.
  [(#645)](https://github.com/PennyLaneAI/catalyst/pull/645)

* Cached primitive lowerings is used instead of a custom cache structure.
  [(#1159)](https://github.com/PennyLaneAI/catalyst/pull/1159)

* Calling gradients twice (with same GradParams) will now only lower to a single MLIR function.
  [(#1172)](https://github.com/PennyLaneAI/catalyst/pull/1172)

* Samples on lightning.qubit/kokkos can now be seeded with `qjit(seed=...)`.
  [(#1164)](https://github.com/PennyLaneAI/catalyst/pull/1164)

* The compiler pass `-remove-chained-self-inverse` can now also cancel adjoints of arbitrary unitary operations (in addition to the named Hermitian gates).
  [(#1186)](https://github.com/PennyLaneAI/catalyst/pull/1186)
  [(#1211)](https://github.com/PennyLaneAI/catalyst/pull/1211)

<h3>Breaking changes</h3>

* Remove `static_size` field from `AbstractQreg` class.
  [(#1113)](https://github.com/PennyLaneAI/catalyst/pull/1113)

  This reverts a previous breaking change.

* Nesting qnodes now raises an error.
  [(#1176)](https://github.com/PennyLaneAI/catalyst/pull/1176)

  This is unlikely to affect users since only under certain conditions did
  nesting qnodes worked successfully.

* Removes `debug.compile_from_mlir`.
  [(#1181)](https://github.com/PennyLaneAI/catalyst/pull/1181)

  Please use `debug.replace_ir`.

<h3>Bug fixes</h3>

* Fix a bug in `catalyst.mitigate_with_zne` that would lead
  to incorrectly extrapolated results.
  [(#1213)](https://github.com/PennyLaneAI/catalyst/pull/1213)

* Fix a bug preventing the target of `qml.adjoint` and `qml.ctrl` calls from being transformed by
  AutoGraph.
  [(#1212)](https://github.com/PennyLaneAI/catalyst/pull/1212)

* Resolve a bug where `mitigate_with_zne` does not work properly with shots and devices
  supporting only Counts and Samples (e.g. Qrack). (transform: `measurements_from_sample`).
  [(#1165)](https://github.com/PennyLaneAI/catalyst/pull/1165)

* Resolve a bug in the `vmap` function when passing shapeless values to the target.
  [(#1150)](https://github.com/PennyLaneAI/catalyst/pull/1150)

* Fix error message displayed when using `qml.cond` on callables with arguments.
  [(#1151)](https://github.com/PennyLaneAI/catalyst/pull/1151)

* Fixes taking gradient of nested accelerate callbacks.
  [(#1156)](https://github.com/PennyLaneAI/catalyst/pull/1156)

* Some small fixes for scatter lowering:
  [(#1216)](https://github.com/PennyLaneAI/catalyst/pull/1216)
  [(#1217)](https://github.com/PennyLaneAI/catalyst/pull/1217)

  - Registers the func dialect as a requirement for running the scatter lowering pass.
  - Emits error if `%input`, `%update` and `%result` are not of length 1 instead of segfaulting.

<<<<<<< HEAD
* Resolves a bug where calling `qml.counts()` within complicated and/or nested return expressions did not return the correct `PyTreeDef`. [(#1219)](https://github.com/PennyLaneAI/catalyst/pull/1219)
=======
* Fixes a performance issue with vmap with its root cause in the
  lowering of the scatter operation.
  [(#1214)](https://github.com/PennyLaneAI/catalyst/pull/1214)
>>>>>>> af9f9191

<h3>Internal changes</h3>

* Remove deprecated pennylane code across the frontend.
  [(#1168)](https://github.com/PennyLaneAI/catalyst/pull/1168)

* Update Enzyme to version `v0.0.149`.
  [(#1142)](https://github.com/PennyLaneAI/catalyst/pull/1142)

* Remove the `MemMemCpyOptPass` in llvm O2 (applied for Enzyme), this reduces bugs when
  running gradient like functions.
  [(#1063)](https://github.com/PennyLaneAI/catalyst/pull/1063)

* Functions with multiple tapes are now split with a new mlir pass `--split-multiple-tapes`, with
  one tape per function. The reset routine that makes a maeasurement between tapes and inserts a
  X gate if measured one is no longer used.
  [(#1017)](https://github.com/PennyLaneAI/catalyst/pull/1017)
  [(#1130)](https://github.com/PennyLaneAI/catalyst/pull/1130)

* Prefer creating new `qml.devices.ExecutionConfig` objects over using the global
  `qml.devices.DefaultExecutionConfig`. Doing so helps avoid unexpected bugs and test failures in
  case the `DefaultExecutionConfig` object becomes modified from its original state.
  [(#1137)](https://github.com/PennyLaneAI/catalyst/pull/1137)

* Remove the old `QJITDevice` API.
  [(#1138)](https://github.com/PennyLaneAI/catalyst/pull/1138)

* The device capability loading mechanism has been moved into the `QJITDevice` constructor.
  [(#1141)](https://github.com/PennyLaneAI/catalyst/pull/1141)

* Several functions related to device capabilities have been refactored.
  [(#1149)](https://github.com/PennyLaneAI/catalyst/pull/1149)

  In particular, the signatures of `get_device_capability`, `catalyst_decompose`,
 `catalyst_acceptance`, and `QJITDevice.__init__` have changed, and the `pennylane_operation_set`
  function has been removed entirely.

* Catalyst now generates nested modules denoting quantum programs.
  [(#1144)](https://github.com/PennyLaneAI/catalyst/pull/1144)

  Similar to MLIR's `gpu.launch_kernel` function, Catalyst, now supports
  a `call_function_in_module`. This allows Catalyst to call functions in modules
  and have modules denote a quantum kernel. This will allow for device specific
  optimizations and compilation pipelines.

  At the moment, no one is using this. This is just the necessary scaffolding to
  supporting device specific transformations. As such, the module will be inlined
  to preserve current semantics. However, in the future, we will explore lowering
  this nested module into other IRs/binary formats and lowering `call_function_in_module`
  to something that can dispatch calls to another runtime / VM.


<h3>Contributors</h3>

This release contains contributions from (in alphabetical order):

Amintor Dusko,
Arjun Bhamra,
Joey Carter,
Spencer Comin,
Lillian M.A. Frederiksen,
Sengthai Heng,
David Ittah,
Mehrdad Malekmohammadi,
Vincent Michaud-Rioux,
Romain Moyard,
Erick Ochoa Lopez,
Daniel Strano,
Raul Torres,
Paul Haochen Wang.<|MERGE_RESOLUTION|>--- conflicted
+++ resolved
@@ -325,14 +325,11 @@
 
   - Registers the func dialect as a requirement for running the scatter lowering pass.
   - Emits error if `%input`, `%update` and `%result` are not of length 1 instead of segfaulting.
-
-<<<<<<< HEAD
-* Resolves a bug where calling `qml.counts()` within complicated and/or nested return expressions did not return the correct `PyTreeDef`. [(#1219)](https://github.com/PennyLaneAI/catalyst/pull/1219)
-=======
 * Fixes a performance issue with vmap with its root cause in the
   lowering of the scatter operation.
   [(#1214)](https://github.com/PennyLaneAI/catalyst/pull/1214)
->>>>>>> af9f9191
+* Resolves a bug where calling `qml.counts()` within complicated and/or nested return expressions did not return the correct `PyTreeDef`.
+* [(#1219)](https://github.com/PennyLaneAI/catalyst/pull/1219)
 
 <h3>Internal changes</h3>
 
