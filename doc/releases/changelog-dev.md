--- conflicted
+++ resolved
@@ -62,12 +62,11 @@
 
 <h3>Improvements</h3>
 
-<<<<<<< HEAD
 * Support is expanded for backend devices that exculsively return samples in the measurement 
   basis. Pre- and post-processing now allows `qjit` to be used on these devices with `qml.expval`, 
   `qml.var` and `qml.probs` measurements in addiiton to `qml.sample`, using the `measurements_from_samples` transform.
   [(#1106)](https://github.com/PennyLaneAI/catalyst/pull/1106)
-=======
+
 * Fixes an issue where certain JAX linear algebra functions from `jax.scipy.linalg` gave incorrect
   results when invoked from within a qjit block, and adds full support for other `jax.scipy.linalg`
   functions.
@@ -87,7 +86,6 @@
   - [`jax.scipy.linalg.solve`](https://jax.readthedocs.io/en/latest/_autosummary/jax.scipy.linalg.solve.html)
   - [`jax.scipy.linalg.sqrtm`](https://jax.readthedocs.io/en/latest/_autosummary/jax.scipy.linalg.sqrtm.html)
   - [`jax.scipy.linalg.svd`](https://jax.readthedocs.io/en/latest/_autosummary/jax.scipy.linalg.svd.html)
->>>>>>> 914cc892
 
 <h3>Breaking changes</h3>
 
@@ -113,11 +111,8 @@
 
 This release contains contributions from (in alphabetical order):
 
-<<<<<<< HEAD
+Joey Carter,
 Lillian M.A. Frederiksen,
-=======
-Joey Carter,
->>>>>>> 914cc892
 Romain Moyard,
 Erick Ochoa Lopez,
 Paul Haochen Wang,
