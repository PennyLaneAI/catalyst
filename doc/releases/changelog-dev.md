# Release 0.10.0-dev (development release)

<h3>New features since last release</h3>

<h3>Improvements 🛠</h3>

* Catalyst now uses the new compiler API to compile quantum code from the python frontend.
  Frontend no longer uses pybind11 to connect to the compiler. Instead, it uses subprocess instead.
  [(#1285)](https://github.com/PennyLaneAI/catalyst/pull/1285)

* Replace pybind11 with nanobind for C++/Python bindings in the frontend.
  [(#1173)](https://github.com/PennyLaneAI/catalyst/pull/1173)

  Nanobind has been developed as a natural successor to the pybind11 library and offers a number of
  [advantages](https://nanobind.readthedocs.io/en/latest/why.html#major-additions), in particular,
  its ability to target Python's [stable ABI interface](https://docs.python.org/3/c-api/stable.html)
  starting with Python 3.12.

* Add a MLIR decomposition for the gate set {"T", "S", "Z", "Hadamard", "RZ", "PhaseShift", "CNOT"} to
  the gate set {RX, RY, MS}. It is useful for trapped ion devices. It can be used thanks to 
  `quantum-opt --ions-decomposition`.
  [(#1226)](https://github.com/PennyLaneAI/catalyst/pull/1226)

* qml.CosineWindow is now compatible with QJIT.
  [(#1166)](https://github.com/PennyLaneAI/catalyst/pull/1166)

* All PennyLane templates are tested for QJIT compatibility.
  [(#1161)](https://github.com/PennyLaneAI/catalyst/pull/1161)

<h3>Breaking changes 💔</h3>

<h3>Deprecations 👋</h3>

<h3>Documentation 📝</h3>

* A new tutorial going through how to write a new MLIR pass is available. The tutorial writes an empty pass that prints hello world. The code of the tutorial is at [a separate github branch](https://github.com/PennyLaneAI/catalyst/commit/ba7b3438667963b307c07440acd6d7082f1960f3).
  [(#872)](https://github.com/PennyLaneAI/catalyst/pull/872)

<h3>Bug fixes 🐛</h3>

<h3>Internal changes</h3>

* Remove Lightning Qubit Dynamic plugin from Catalyst.
  [(#1227)](https://github.com/PennyLaneAI/catalyst/pull/1227)

<h3>Contributors ✍️</h3>

This release contains contributions from (in alphabetical order):

Joey Carter,
William Maxwell
Romain Moyard,
<<<<<<< HEAD
Raul Torres,
Paul Haochen Wang.
=======
Paul Haochen Wang,
Mehrdad Malekmohammadi.
>>>>>>> 3c835e0b
<|MERGE_RESOLUTION|>--- conflicted
+++ resolved
@@ -48,12 +48,8 @@
 This release contains contributions from (in alphabetical order):
 
 Joey Carter,
+Mehrdad Malekmohammadi,
 William Maxwell
 Romain Moyard,
-<<<<<<< HEAD
 Raul Torres,
-Paul Haochen Wang.
-=======
-Paul Haochen Wang,
-Mehrdad Malekmohammadi.
->>>>>>> 3c835e0b
+Paul Haochen Wang.