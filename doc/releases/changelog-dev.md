# Release 0.9.0-dev

<h3>New features</h3>

* Experimental integration of the PennyLane capture module is available. It currently only supports
  quantum gates, without control flow.
  [(#1109)](https://github.com/PennyLaneAI/catalyst/pull/1109)

  To trigger the PennyLane pipeline for capturing the program as a JaxPR, one needs to simply
  set `experimental_capture=True` in the qjit decorator.

  ```python
  import pennylane as qml
  from catalyst import qjit

  dev = qml.device("lightning.qubit", wires=1)

  @qjit(experimental_capture=True)
  @qml.qnode(dev)
  def circuit():
      qml.Hadamard(0)
      qml.CNOT([0, 1])
      return qml.expval(qml.Z(0))
  ```

* Shot-vector support for Catalyst: Introduces support for shot-vectors in Catalyst, currently
  available for `qml.sample` measurements in the `lightning.qubit` device. Shot-vectors now allow
  elements of the form `((20, 5),)`, which is equivalent to `(20,)*5` or `(20, 20, 20, 20, 20)`.
  Furthermore, multiple `qml.sample` calls can now be returned from the same program, and can be
  structured using Python containers. For example, a program can return a dictionary like
  `return {"first": qml.sample(), "second": qml.sample()}`.
  [(#1051)](https://github.com/PennyLaneAI/catalyst/pull/1051)

  For example,

  ```python
  import pennylane as qml
  from catalyst import qjit

  dev = qml.device("lightning.qubit", wires=1, shots=((5, 2), 7))

  @qjit
  @qml.qnode(dev)
  def circuit():
    qml.Hadamard(0)
    return qml.sample()
  ```

  ```pycon
  >>> circuit()
  (Array([[0], [1], [0], [1], [1]], dtype=int64),
  Array([[0], [1], [1], [0], [1]], dtype=int64),
  Array([[1], [0], [1], [1], [0], [1],[0]], dtype=int64))
  ```

* A new function `catalyst.passes.pipeline` allows the quantum circuit transformation pass pipeline
  for QNodes within a qjit-compiled workflow to be configured.
  [(#1131)](https://github.com/PennyLaneAI/catalyst/pull/1131)

  ```python
    my_passes = {
        "cancel_inverses": {},
        "my_circuit_transformation_pass": {"my-option" : "my-option-value"},
    }
    dev = qml.device("lightning.qubit", wires=2)

    @pipeline(my_passes)
    @qnode(dev)
    def circuit(x):
        qml.RX(x, wires=0)
        return qml.expval(qml.PauliZ(0))

    @qjit
    def fn(x):
        return jnp.sin(circuit(x ** 2))
  ```

  `pipeline` can also be used to specify different pass pipelines for different parts of the
  same qjit-compiled workflow:

  ```python
    my_pipeline = {
        "cancel_inverses": {},
        "my_circuit_transformation_pass": {"my-option" : "my-option-value"},
    }

    my_other_pipeline = {"cancel_inverses": {}}

    @qjit
    def fn(x):
        circuit_pipeline = pipeline(my_pipeline)(circuit)
        circuit_other = pipeline(my_other_pipeline)(circuit)
        return jnp.abs(circuit_pipeline(x) - circuit_other(x))
  ```

  For a list of available passes, please see the
  [catalyst.passes module documentation](https://docs.pennylane.ai/projects/catalyst/en/stable/code/__init__.html#module-catalyst.passes).

  The pass pipeline order and options can be configured *globally* for a qjit-compiled
  function, by using the `circuit_transform_pipeline` argument of the :func:`~.qjit`
  decorator.

  ```python
    my_passes = {
        "cancel_inverses": {},
        "my_circuit_transformation_pass": {"my-option" : "my-option-value"},
    }

    @qjit(circuit_transform_pipeline=my_passes)
    def fn(x):
        return jnp.sin(circuit(x ** 2))
  ```

  Global and local (via `@pipeline`) configurations can coexist, however local pass pipelines
  will always take precedence over global pass pipelines.

  Available MLIR passes are now documented and available within the
  [catalyst.passes module documentation](https://docs.pennylane.ai/projects/catalyst/en/stable/code/__init__.html#module-catalyst.passes).

* A peephole merge rotations pass is now available in MLIR. It can be added to `catalyst.passes.pipeline`, or the
  Python function `catalyst.passes.merge_rotations` can be directly called on a `QNode`.
  [(#1162)](https://github.com/PennyLaneAI/catalyst/pull/1162)
  [(#1206)](https://github.com/PennyLaneAI/catalyst/pull/1206)

  Using the pipeline, one can run:

  ```python
  from catalys.passes import pipeline

  my_passes = {
    "merge_rotations": {}
  }

  @qjit(circuit_transform_pipeline=my_passes)
  @qml.qnode(qml.device("lightning.qubit", wires=1))
  def g(x: float):
      qml.RX(x, wires=0)
      qml.RX(x, wires=0)
      qml.Hadamard(wires=0)
      return qml.expval(qml.PauliZ(0))
  ```

  Using the python function, one can run:

  ```python
  from catalys.passes import merge_rotations

  @qjit
  @merge_rotations
  @qml.qnode(qml.device("lightning.qubit", wires=1))
  def g(x: float):
      qml.RX(x, wires=0)
      qml.RX(x, wires=0)
      qml.Hadamard(wires=0)
      return qml.expval(qml.PauliZ(0))
  ```

* Catalyst Autograph now supports updating a single index or a slice of JAX arrays using Python's
  array assignment operator syntax.
  [(#769)](https://github.com/PennyLaneAI/catalyst/pull/769)
  [(#1143)](https://github.com/PennyLaneAI/catalyst/pull/1143)

  Using operator assignment syntax in favor of `at...op` expressions is now possible for the
  following operations:
  * `x[i] += y` in favor of `x.at[i].add(y)`
  * `x[i] -= y` in favor of `x.at[i].add(-y)`
  * `x[i] *= y` in favor of `x.at[i].multiply(y)`
  * `x[i] /= y` in favor of `x.at[i].divide(y)`
  * `x[i] **= y` in favor of `x.at[i].power(y)`

  ```python
  @qjit(autograph=True)
  def f(x):
    first_dim = x.shape[0]
    result = jnp.copy(x)

    for i in range(first_dim):
      result[i] *= 2  # This is now supported

    return result
  ```

  ```pycon
  >>> f(jnp.array([1, 2, 3]))
  Array([2, 4, 6], dtype=int64)
  ```

<h3>Improvements</h3>

* Implement a Catalyst runtime plugin that mocks out all functions in the QuantumDevice interface.
  [(#1179)](https://github.com/PennyLaneAI/catalyst/pull/1179)

* Scalar tensors are eliminated from control flow operations in the program, and are replaced with
  bare scalars instead. This improves compilation time and memory usage at runtime by avoiding heap
  allocations and reducing the amount of instructions.
  [(#1075)](https://github.com/PennyLaneAI/catalyst/pull/1075)

  A new MLIR pass `detensorize-scf` is added that works in conjuction with the existing
  `linalg-detensorize` pass to detensorize input programs. The IR generated by JAX wraps all values
  in the program in tensors, including scalars, leading to unnecessary memory allocations for
  programs compiled to CPU via MLIR to LLVM pipeline.

* Bufferization of `gradient.ForwardOp` and `gradient.ReverseOp` now requires 3 steps:
  `gradient-preprocessing`, `gradient-bufferize`, and `gradient-postprocessing`.
  `gradient-bufferize` has a new rewrite for `gradient.ReturnOp`.
  [(#1139)](https://github.com/PennyLaneAI/catalyst/pull/1139)

* The decorator `self_inverses` now supports all Hermitian Gates.
  [(#1136)](https://github.com/PennyLaneAI/catalyst/pull/1136)

  The full list of supported gates are as follows:

  One-bit Gates:
  - [`qml.Hadamard`](https://docs.pennylane.ai/en/stable/code/api/pennylane.Hadamard.html)
  - [`qml.PauliX`](https://docs.pennylane.ai/en/stable/code/api/pennylane.PauliX.html)
  - [`qml.PauliY`](https://docs.pennylane.ai/en/stable/code/api/pennylane.PauliY.html)
  - [`qml.PauliZ`](https://docs.pennylane.ai/en/stable/code/api/pennylane.PauliZ.html)

  Two-bit Gates:
  - [`qml.CNOT`](https://docs.pennylane.ai/en/stable/code/api/pennylane.CNOT.html)
  - [`qml.CY`](https://docs.pennylane.ai/en/stable/code/api/pennylane.CY.html)
  - [`qml.CZ`](https://docs.pennylane.ai/en/stable/code/api/pennylane.CZ.html)
  - [`qml.SWAP`](https://docs.pennylane.ai/en/stable/code/api/pennylane.SWAP.html)

  Three-bit Gates: Toffoli
  - [`qml.Toffoli`](https://docs.pennylane.ai/en/stable/code/api/pennylane.Toffoli.html)

* Support is expanded for backend devices that exculsively return samples in the measurement
  basis. Pre- and post-processing now allows `qjit` to be used on these devices with `qml.expval`,
  `qml.var` and `qml.probs` measurements in addiiton to `qml.sample`, using the
  `measurements_from_samples` transform.
  [(#1106)](https://github.com/PennyLaneAI/catalyst/pull/1106)

* Catalyst now supports numpy 2.0
  [(#1119)](https://github.com/PennyLaneAI/catalyst/pull/1119)
  [(#1182)](https://github.com/PennyLaneAI/catalyst/pull/1182)

* Importing Catalyst will now pollute less of JAX's global variables by using `LoweringParameters`.
  [(#1152)](https://github.com/PennyLaneAI/catalyst/pull/1152)

* Compiling `qnode`s to asynchronous functions will no longer print to stderr in case of an error.
  [(#645)](https://github.com/PennyLaneAI/catalyst/pull/645)

* Cached primitive lowerings is used instead of a custom cache structure.
  [(#1159)](https://github.com/PennyLaneAI/catalyst/pull/1159)

* Calling gradients twice (with same GradParams) will now only lower to a single MLIR function.
  [(#1172)](https://github.com/PennyLaneAI/catalyst/pull/1172)

* Samples on lightning.qubit/kokkos can now be seeded with `qjit(seed=...)`.
  [(#1164)](https://github.com/PennyLaneAI/catalyst/pull/1164)

* The compiler pass `-remove-chained-self-inverse` can now also cancel adjoints of arbitrary unitary operations (in addition to the named Hermitian gates).
  [(#1186)](https://github.com/PennyLaneAI/catalyst/pull/1186)
  [(#1211)](https://github.com/PennyLaneAI/catalyst/pull/1211)

<h3>Breaking changes</h3>

* Remove `static_size` field from `AbstractQreg` class.
  [(#1113)](https://github.com/PennyLaneAI/catalyst/pull/1113)

  This reverts a previous breaking change.

* Nesting qnodes now raises an error.
  [(#1176)](https://github.com/PennyLaneAI/catalyst/pull/1176)

  This is unlikely to affect users since only under certain conditions did
  nesting qnodes worked successfully.

* Removes `debug.compile_from_mlir`.
  [(#1181)](https://github.com/PennyLaneAI/catalyst/pull/1181)

  Please use `debug.replace_ir`.

<h3>Bug fixes</h3>

* Fix a bug preventing the target of `qml.adjoint` and `qml.ctrl` calls from being transformed by
  AutoGraph.
  [(#1212)](https://github.com/PennyLaneAI/catalyst/pull/1212)

* Resolve a bug where `mitigate_with_zne` does not work properly with shots and devices
  supporting only Counts and Samples (e.g. Qrack). (transform: `measurements_from_sample`).
  [(#1165)](https://github.com/PennyLaneAI/catalyst/pull/1165)

* Resolve a bug in the `vmap` function when passing shapeless values to the target.
  [(#1150)](https://github.com/PennyLaneAI/catalyst/pull/1150)

* Fix error message displayed when using `qml.cond` on callables with arguments.
  [(#1151)](https://github.com/PennyLaneAI/catalyst/pull/1151)

* Fixes taking gradient of nested accelerate callbacks.
  [(#1156)](https://github.com/PennyLaneAI/catalyst/pull/1156)

* Registers the func dialect as a requirement for running the scatter lowering pass.
  [(#1216)](https://github.com/PennyLaneAI/catalyst/pull/1216)

<<<<<<< HEAD
* Fixes #1153 : a performance issue with vmap with its root cause in the
  lowering of the scatter operation.
  [(#1214)](https://github.com/PennyLaneAI/catalyst/pull/1214)

=======
>>>>>>> 7c5b828d
<h3>Internal changes</h3>

* Remove deprecated pennylane code across the frontend.
  [(#1168)](https://github.com/PennyLaneAI/catalyst/pull/1168)

* Update Enzyme to version `v0.0.149`.
  [(#1142)](https://github.com/PennyLaneAI/catalyst/pull/1142)

* Remove the `MemMemCpyOptPass` in llvm O2 (applied for Enzyme), this reduces bugs when
  running gradient like functions.
  [(#1063)](https://github.com/PennyLaneAI/catalyst/pull/1063)

* Functions with multiple tapes are now split with a new mlir pass `--split-multiple-tapes`, with
  one tape per function. The reset routine that makes a maeasurement between tapes and inserts a
  X gate if measured one is no longer used.
  [(#1017)](https://github.com/PennyLaneAI/catalyst/pull/1017)
  [(#1130)](https://github.com/PennyLaneAI/catalyst/pull/1130)

* Prefer creating new `qml.devices.ExecutionConfig` objects over using the global
  `qml.devices.DefaultExecutionConfig`. Doing so helps avoid unexpected bugs and test failures in
  case the `DefaultExecutionConfig` object becomes modified from its original state.
  [(#1137)](https://github.com/PennyLaneAI/catalyst/pull/1137)

* Remove the old `QJITDevice` API.
  [(#1138)](https://github.com/PennyLaneAI/catalyst/pull/1138)

* The device capability loading mechanism has been moved into the `QJITDevice` constructor.
  [(#1141)](https://github.com/PennyLaneAI/catalyst/pull/1141)

* Several functions related to device capabilities have been refactored.
  [(#1149)](https://github.com/PennyLaneAI/catalyst/pull/1149)

  In particular, the signatures of `get_device_capability`, `catalyst_decompose`,
 `catalyst_acceptance`, and `QJITDevice.__init__` have changed, and the `pennylane_operation_set`
  function has been removed entirely.

* Catalyst now generates nested modules denoting quantum programs.
  [(#1144)](https://github.com/PennyLaneAI/catalyst/pull/1144)

  Similar to MLIR's `gpu.launch_kernel` function, Catalyst, now supports
  a `call_function_in_module`. This allows Catalyst to call functions in modules
  and have modules denote a quantum kernel. This will allow for device specific
  optimizations and compilation pipelines.

  At the moment, no one is using this. This is just the necessary scaffolding to
  supporting device specific transformations. As such, the module will be inlined
  to preserve current semantics. However, in the future, we will explore lowering
  this nested module into other IRs/binary formats and lowering `call_function_in_module`
  to something that can dispatch calls to another runtime / VM.


<h3>Contributors</h3>

This release contains contributions from (in alphabetical order):

Amintor Dusko,
Joey Carter,
Spencer Comin,
Lillian M.A. Frederiksen,
Sengthai Heng,
David Ittah,
Mehrdad Malekmohammadi,
Vincent Michaud-Rioux,
Romain Moyard,
Erick Ochoa Lopez,
Daniel Strano,
Raul Torres,
Paul Haochen Wang.<|MERGE_RESOLUTION|>--- conflicted
+++ resolved
@@ -294,13 +294,10 @@
 * Registers the func dialect as a requirement for running the scatter lowering pass.
   [(#1216)](https://github.com/PennyLaneAI/catalyst/pull/1216)
 
-<<<<<<< HEAD
 * Fixes #1153 : a performance issue with vmap with its root cause in the
   lowering of the scatter operation.
   [(#1214)](https://github.com/PennyLaneAI/catalyst/pull/1214)
 
-=======
->>>>>>> 7c5b828d
 <h3>Internal changes</h3>
 
 * Remove deprecated pennylane code across the frontend.
