# Release 0.14.0 (development release)

<h3>New features since last release</h3>

* Compiled programs can be visualized.
  [(#2213)](https://github.com/PennyLaneAI/catalyst/pull/2213)
  [(#2229)](https://github.com/PennyLaneAI/catalyst/pull/2229)
  [(#2214)](https://github.com/PennyLaneAI/catalyst/pull/2214)
  [(#2246)](https://github.com/PennyLaneAI/catalyst/pull/2246)
  [(#2231)](https://github.com/PennyLaneAI/catalyst/pull/2231)
  [(#2285)](https://github.com/PennyLaneAI/catalyst/pull/2285)
  [(#2234)](https://github.com/PennyLaneAI/catalyst/pull/2234)
  [(#2218)](https://github.com/PennyLaneAI/catalyst/pull/2218)
<<<<<<< HEAD
  [(#2243)](https://github.com/PennyLaneAI/catalyst/pull/2243)
=======
  
* A new `gridsynth` pass is added to support Clifford+T decomopsition. This pass discretizes `RZ` and `PhaseShift` gates to either the Clifford+T basis or to the PPR basis. The pass also supports decomposing single-qubit arbitrary angle PPR in the Z basis.
  [(#2140)](https://github.com/PennyLaneAI/catalyst/pull/2140)
  [(#2166)](https://github.com/PennyLaneAI/catalyst/pull/2166)
  [(#2292)](https://github.com/PennyLaneAI/catalyst/pull/2292)
>>>>>>> 7a2f49b3

* Catalyst now features a unified compilation framework, which enables users and developers to design
  and implement compilation passes in Python in addition to C++, on the same Catalyst IR. The Python
  interface relies on the xDSL library to represent and manipulate programs (analogous to the MLIR library
  in C++). As a result, transformations can be quickly prototyped, easily debugged, and dynamically integrated
  into Catalyst without changes to the compiled Catalyst package. The new module is available under the
  `catalyst.python_interface` namespace.
  [(#2199)](https://github.com/PennyLaneAI/catalyst/pull/2199)

  * An xDSL `Universe` containing all custom xDSL dialects and passes has been registered as an entry point,
    allowing usage of PennyLane's dialects and passes with xDSL's command-line tools.
    [(#2208)](https://github.com/PennyLaneAI/catalyst/pull/2208)

  * A new `catalyst.python_interface.inspection.mlir_specs` function has been added to facilitate
    PennyLane's new pass-by-pass specs feature. This function returns information gathered by parsing
    the xDSL generated by a given QJIT object, such as gate counts, measurements, or qubit allocations.
    [(#2238)](https://github.com/PennyLaneAI/catalyst/pull/2238)

  This functionality was originally developed as part of the PennyLane package, and has been migrated here.
  For earlier development notes to the feature, please refer to the
  [PennyLane release notes](https://docs.pennylane.ai/en/stable/development/release_notes.html#release-0-43-0).
  In addition, the following changes have been made since the last release:

  * Add an experimental `outline_state_evolution_pass` xDSL pass to `catalyst.python_interface.transforms`,
    which moves all quantum gate operations to a private callable.
    [(#8367)](https://github.com/PennyLaneAI/pennylane/pull/8367)

  * A new experimental `split_non_commuting_pass` compiler pass has been added to
    `catalyst.python_interface.transforms`. This pass splits quantum functions that
    measure observables on the same wires into multiple function executions, where
    each execution measures observables on different wires (using the "wires" grouping
    strategy). The original function is replaced with calls to these generated functions,
    and the results are combined appropriately.
    [(#8531)](https://github.com/PennyLaneAI/pennylane/pull/8531)

  * Add the `PCPhaseOp` operation to the xDSL Quantum dialect.
    [(#8621)](https://github.com/PennyLaneAI/pennylane/pull/8621)

  * Users can now apply xDSL passes without the need to pass the `pass_plugins` argument to
    the `qjit` decorator.
    [(#8572)](https://github.com/PennyLaneAI/pennylane/pull/8572)
    [(#8573)](https://github.com/PennyLaneAI/pennylane/pull/8573)
    [(#2169)](https://github.com/PennyLaneAI/catalyst/pull/2169)
    [(#2183)](https://github.com/PennyLaneAI/catalyst/pull/2183)

  * The :meth:`catalyst.python_interface.transforms.convert_to_mbqc_formalism_pass` now
    supports :class:`~xdsl.dialects.scf.IndexSwitchOp` in IR and ignores regions that have no body.
    [(#8632)](https://github.com/PennyLaneAI/pennylane/pull/8632)

  * The `convert_to_mbqc_formalism` compilation pass now outlines the operations to represent a gate
    in the MBQC formalism into subroutines in order to reduce the IR size for large programs.
    [(#8619)](https://github.com/PennyLaneAI/pennylane/pull/8619)

  * The :meth:`catalyst.python_interface.Compiler.run` method now accepts a string as input,
    which is parsed and transformed with xDSL.
    [(#8587)](https://github.com/PennyLaneAI/pennylane/pull/8587)

  * An `is_xdsl_pass` function has been added to the `catalyst.python_interface.pass_api` module.
    This function checks if a pass name corresponds to an xDSL implemented pass.
    [(#8572)](https://github.com/PennyLaneAI/pennylane/pull/8572)

  * A new `catalyst.python_interface.utils` submodule has been added, containing general-purpose utilities for
    working with xDSL. This includes a function that extracts the concrete value of scalar, constant SSA values.
    [(#8514)](https://github.com/PennyLaneAI/pennylane/pull/8514)

  * The `catalyst.python_interface.visualization` module has been renamed to
    `catalyst.python_interface.inspection`, and various utility functions within this module
    have been streamlined.
    [(#2237)](https://github.com/PennyLaneAI/catalyst/pull/2237)

  * The experimental xDSL :func:`~catalyst.python_interface.transforms.measurements_from_samples_pass`
    pass has been updated to support `shots` defined by an `arith.constant` operation.
    [(#8460)](https://github.com/PennyLaneAI/pennylane/pull/8460)

  * The experimental xDSL :func:`~catalyst.python_interface.transforms.diagonalize_measurements`
    pass has been updated to fix a bug that included the wrong SSA value for final qubit insertion
    and deallocation at the end of the circuit. A clear error is now also raised when there are
    observables with overlapping wires.
    [(#8383)](https://github.com/PennyLaneAI/pennylane/pull/8383)

  * Fixes a bug in the constructor of the xDSL Quantum dialect's `QubitUnitaryOp` that
    prevented an instance from being constructed.
    [(#8456)](https://github.com/PennyLaneAI/pennylane/pull/8456)

  * Removed the `catalyst.python_interface.dialects.transform` module in favor of
    using the `xdsl.dialects.transform` module directly.
    [(#2261)](https://github.com/PennyLaneAI/catalyst/pull/2261)

  * Added a "Unified Compiler Cookbook" RST file, along with tutorials, to `catalyst.python_interface.doc`,
    which provides a quickstart guide for getting started with xDSL and its integration with PennyLane and
    Catalyst.
    [(#8571)](https://github.com/PennyLaneAI/pennylane/pull/8571)

  * xDSL passes are now automatically detected when using the `qjit` decorator.
    This removes the need to pass the `pass_plugins` argument to the `qjit` decorator.
    [(#2169)](https://github.com/PennyLaneAI/catalyst/pull/2169)
    [(#2183)](https://github.com/PennyLaneAI/catalyst/pull/2183)

  * The ``mlir_opt`` property now correctly handles xDSL passes by automatically
    detecting when the Python compiler is being used and routing through it appropriately.
    [(#2190)](https://github.com/PennyLaneAI/catalyst/pull/2190)

* Added ``catalyst.switch``, a qjit compatible, index-switch style control flow decorator.
  [(#2171)](https://github.com/PennyLaneAI/catalyst/pull/2171)

* Catalyst can now compile circuits that are directly expressed in terms of Pauli product rotation
  (PPR) and Pauli product measurement (PPM) operations: :class:`~.PauliRot` and
  :func:`~.pauli_measure`, respectively. This support enables research and development
  spurred from `A Game of Surface Codes (arXiv1808.02892) <https://arxiv.org/pdf/1808.02892>`_.
  [(#2145)](https://github.com/PennyLaneAI/catalyst/pull/2145)
  [(#2233)](https://github.com/PennyLaneAI/catalyst/pull/2233)

  :class:`~.PauliRot` and :func:`~.pauli_measure` can be manipulated with Catalyst's existing passes
  for PPR-PPM compilation, which includes :func:`catalyst.passes.to_ppr`,
  :func:`catalyst.passes.commute_ppr`, :func:`catalyst.passes.merge_ppr_ppm`,
  :func:`catalyst.passes.ppr_to_ppm`, :func:`catalyst.passes.reduce_t_depth`, and
  :func:`catalyst.passes.ppm_compilation`. For clear and inspectable results, use ``target="mlir"``
  in the ``qjit`` decorator, ensure that PennyLane's program capture is enabled,
  :func:`pennylane.capture.enable`, and call the Catalyst passes from the PennyLane frontend (e.g.,
  ``qml.transforms.ppr_to_ppm`` instead of from ``catalyst.passes.``).

  ```python
  import pennylane as qml
  from functools import partial
  import jax.numpy as jnp

  qml.capture.enable()

  @qjit(target="mlir")
  @partial(qml.transforms.ppm_compilation, decompose_method="auto-corrected")
  @qml.qnode(qml.device("null.qubit", wires=3))
  def circuit():
      # equivalent to a Hadamard gate
      qml.PauliRot(jnp.pi / 2, pauli_word="Z", wires=0)
      qml.PauliRot(jnp.pi / 2, pauli_word="X", wires=0)
      qml.PauliRot(jnp.pi / 2, pauli_word="Z", wires=0)

      ppm = qml.pauli_measure(pauli_word="XYZ", wires=[0, 1, 2])

      # equivalent to a CNOT gate
      qml.PauliRot(jnp.pi / 2, pauli_word="ZX", wires=[0, 1])
      qml.PauliRot(-jnp.pi / 2, pauli_word="Z", wires=[0])
      qml.PauliRot(-jnp.pi / 2, pauli_word="X", wires=[1])

      # equivalent to a T gate
      qml.PauliRot(jnp.pi / 4, pauli_word="Z", wires=0)

      ppm = qml.pauli_measure(pauli_word="YYZ", wires=[0, 2, 1])

      return
  ```

  ```pycon
  >>> print(qml.specs(circuit, level="all")()['resources'])
  {
    'No transforms': ...,
    'Before MLIR Passes (MLIR-0)': ...,
    'ppm-compilation (MLIR-1)': Resources(
      num_wires=6,
      num_gates=14,
      gate_types=defaultdict(<class 'int'>, {'PPM-w3': 2, 'PPM-w2': 4, 'PPM-w1': 4, 'PPR-pi/2-w1': 4}),
      gate_sizes=defaultdict(<class 'int'>, {3: 2, 2: 4, 1: 8}),
      depth=None,
      shots=Shots(total_shots=None, shot_vector=())
    )
  }
  ```

<h3>Improvements 🛠</h3>

* Catalyst can now use the new `pass_name` property of pennylane transform objects. Passes can now
  be created using `qml.transform(pass_name=pass_name)` instead of `PassPipelineWrapper`.
  [(#2149](https://github.com/PennyLaneAI/catalyst/pull/2149)

* An error is now raised if a transform is applied inside a QNode when program capture is enabled.
  [(#2256)](https://github.com/PennyLaneAI/catalyst/pull/2256)

* A new ``"changed"`` option has been added to the ``keep_intermediate`` parameter of
  :func:`~.qjit`. This option saves intermediate IR files after each pass,
  but only when the IR is actually modified by the pass.
  [(#2186)](https://github.com/PennyLaneAI/catalyst/pull/2186)

* Intermediate IR files are now organized into subdirectories for each compilation stage
  when using ``keep_intermediate="changed"`` or ``keep_intermediate="pass"``.
  [(#2186)](https://github.com/PennyLaneAI/catalyst/pull/2186)

* Resource tracking now tracks calls to `SetState` and `SetBasisState`, and can report results
  that include `qml.StatePrep` operations.
  [(#2230)](https://github.com/PennyLaneAI/catalyst/pull/2230)

* `qml.PCPhase` can be compiled and executed with capture enabled.
  [(#2226)](https://github.com/PennyLaneAI/catalyst/pull/2226)

* Resource tracking now supports dynamic qubit allocation
  [(#2203)](https://github.com/PennyLaneAI/catalyst/pull/2203)

* Pass instrumentation can be applied to each pass within the `NamedSequenceOp` transform sequence for a qnode.
  [(#1978)](https://github.com/PennyLaneAI/catalyst/pull/1978)

* The new graph-based decomposition framework has Autograph feature parity with PennyLane
  when capture enabled. When compiling with `qml.qjit(autograph=True)`, the decomposition rules
  returned by the graph-based framework are now correctly compiled using Autograph.
  This ensures compatibility and deeper optimization for dynamically generated rules.
  [(#2161)](https://github.com/PennyLaneAI/catalyst/pull/2161)

* The ``decompose-lowering`` MLIR pass now supports ``qml.MultiRZ``
  with an arbitrary number of wires. This decomposition is performed
  at MLIR when both capture and graph-decomposition are enabled.
  [(#2160)](https://github.com/PennyLaneAI/catalyst/pull/2160)

* A new option ``use_nameloc`` has been added to :func:`~.qjit` that embeds variable names
  from Python into the compiler IR, which can make it easier to read when debugging programs.
  [(#2054)](https://github.com/PennyLaneAI/catalyst/pull/2054)

* Passes registered under `qml.transform` can now take in options when used with
  :func:`~.qjit` with program capture enabled.
  [(#2154)](https://github.com/PennyLaneAI/catalyst/pull/2154)

* Pytree inputs can now be used when program capture is enabled.
  [(#2165)](https://github.com/PennyLaneAI/catalyst/pull/2165)

* `qml.grad` and `qml.jacobian` can now be used with `qjit` when program capture is enabled.
  [(#2078)](https://github.com/PennyLaneAI/catalyst/pull/2078)

* Dynamically allocated wires can now be passed into control flow and subroutines.
  [(#2130)](https://github.com/PennyLaneAI/catalyst/pull/2130)
  [(#2268)](https://github.com/PennyLaneAI/catalyst/pull/2268)

* The `--adjoint-lowering` pass can now handle PPR operations.
  [(#2227)](https://github.com/PennyLaneAI/catalyst/pull/2227)

* Catalyst now supports Pauli product rotations with arbitrary or dynamic angles in the
  QEC dialect. This will allow :class:`qml.PauliRot` with arbitrary or dynamic angles,
  angles not known at compile time, to be lowered to the QEC dialect. This is implemented
  as a new `qec.ppr.arbitrary` operation, which takes a Pauli product and an arbitrary or
  dynamic angle as input. The arbitrary angles are specified as a double in terms of radian.
  [(#2232)](https://github.com/PennyLaneAI/catalyst/pull/2232)
  [(#2233)](https://github.com/PennyLaneAI/catalyst/pull/2233)

  For example:
  ```mlir
  %const = arith.constant 0.124 : f64
  %1:2 = qec.ppr.arbitrary ["X", "Z"](%const) %q1, %q2 : !quantum.bit, !quantum.bit
  %2:2 = qec.ppr.arbitrary ["X", "Z"](%const) %1#0, %1#1 cond(%c0) : !quantum.bit, !quantum.bit
  ```

<h3>Breaking changes 💔</h3>

* The MLIR pipeline ``enforce-runtime-invariants-pipeline`` has been renamed to
  ``quantum-compilation-pipeline`` and the old ``quantum-compilation-pipeline`` has been renamed to
  ``gradient-lowering-pipeline``. Users who referenced these pipeline names directly would need to
  update their code to use the new names.
  [(#2186)](https://github.com/PennyLaneAI/catalyst/pull/2186)

  * The ``pipeline``  and "passes" postfixes in the compilation stage names have been changed to ``stage``.
  [(#2230)](https://github.com/PennyLaneAI/catalyst/pull/2230)

* The plxpr transform `pl_map_wires` has been removed along with its test.
  [(#2220)](https://github.com/PennyLaneAI/catalyst/pull/2220)

* The JAX version used by Catalyst has been updated to 0.7.0.
  [(#2131)](https://github.com/PennyLaneAI/catalyst/pull/2131)

* (Compiler integrators only) The versions of LLVM/Enzyme/stablehlo used by Catalyst have been
  updated. Enzyme now targets `v0.0.203` with the build target `EnzymeStatic-22`, and the nanobind
  requirement for the latest LLVM has been updated to version 2.9.
  [(#2122)](https://github.com/PennyLaneAI/catalyst/pull/2122)
  [(#2174)](https://github.com/PennyLaneAI/catalyst/pull/2174)
  [(#2175)](https://github.com/PennyLaneAI/catalyst/pull/2175)
  [(#2181)](https://github.com/PennyLaneAI/catalyst/pull/2181)

  - The LLVM version has been updated to
  [commit 113f01a](https://github.com/llvm/llvm-project/tree/113f01aa82d055410f22a9d03b3468fa68600589).
  - The stablehlo version has been updated to
  [commit 0a4440a](https://github.com/openxla/stablehlo/commit/0a4440a5c8de45c4f9649bf3eb4913bf3f97da0d).
  - The Enzyme version has been updated to
  [v0.0.203](https://github.com/EnzymeAD/Enzyme/releases/tag/v0.0.203).

* The pass `remove-chained-self-inverse` has been renamed to `cancel-inverses`, to better
  conform with the name of the corresponding transform in PennyLane.
  [(#2201)](https://github.com/PennyLaneAI/catalyst/pull/2201)

<h3>Deprecations 👋</h3>

<h3>Bug fixes 🐛</h3>

* Update `catalyst.python_interface.inspection.xdsl_conversion.get_mlir_module` to
  no longer explicitly use the xDSL pass plugin.
  [(#2303)](https://github.com/PennyLaneAI/catalyst/pull/2303)

* Added missing `detensorize-function-boundary` and `symbol-dce` passes to `Pipelines.cpp`.
  [(#2266)](https://github.com/PennyLaneAI/catalyst/pull/2266)

* Fixes an issue where a heap-to-stack allocation conversion pass was causing SIGSEGV issues
  during program execution at runtime.
  [(#2172)](https://github.com/PennyLaneAI/catalyst/pull/2172)

* Fixes the issue with capturing unutilized abstracted adjoint and controlled rules
  by the graph in the new decomposition framework.
  [(#2160)](https://github.com/PennyLaneAI/catalyst/pull/2160)

* Fixes the translation of plxpr control flow for edge cases where the `consts` were being
  reordered.
  [(#2128)](https://github.com/PennyLaneAI/catalyst/pull/2128)
  [(#2133)](https://github.com/PennyLaneAI/catalyst/pull/2133)

* Fixes the translation of `QubitUnitary` and `GlobalPhase` ops
  when they are modified by adjoint or control.
  [(##2158)](https://github.com/PennyLaneAI/catalyst/pull/2158)

* Fixes the translation of a workflow with different transforms applied to different qnodes.
  [(#2167)](https://github.com/PennyLaneAI/catalyst/pull/2167)

* Fix canonicalization of eliminating redundant `quantum.insert` and `quantum.extract` pairs.
  When extracting a qubit immediately after inserting it at the same index, the operations can
  be cancelled out while properly updating remaining uses of the register.
  [(#2162)](https://github.com/PennyLaneAI/catalyst/pull/2162)
  For an example:
  ```mlir
  // Before canonicalization
  %1 = quantum.insert %0[%idx], %qubit1 : !quantum.reg, !quantum.bit
  %2 = quantum.extract %1[%idx] : !quantum.reg -> !quantum.bit
  ...
  %3 = quantum.insert %1[%i0], %qubit2 : !quantum.reg, !quantum.bit
  %4 = quantum.extract %1[%i1] : !quantum.reg -> !quantum.bit
  // ... use %1
  // ... use %4

  // After canonicalization
  // %2 directly uses %qubit1
  // %3 and %4 updated to use %0 instead of %1
  %3 = quantum.insert %0[%i0], %qubit2 : !quantum.reg, !quantum.bit
  %4 = quantum.extract %0[%i1] : !quantum.reg -> !quantum.bit
  // ... use %qubit1
  // ... use %4
  ```

* Fixes :func:`~.passes.commute_ppr` and :func:`~.passes.merge_ppr_ppm` incorrectly
  moving nullary operations. This also improves the compilation time by reducing
  the sort function, by explicitly passing the operations that need to be sorted.
  [(#2200)](https://github.com/PennyLaneAI/catalyst/pull/2200)

* The pass pipeline is correctly registered to the transform named sequence of the
  one-shot qnode when `one-shot` mcm method is used.
  [(#2198)](https://github.com/PennyLaneAI/catalyst/pull/2198)

* Fixed a bug where `qml.StatePrep` and `qml.BasisState` might be pushed after other
  gates, overwriting their effects.
  [(#2239)](https://github.com/PennyLaneAI/catalyst/pull/2239)

* Fixed a bug where `quantum.num_qubits` operations are not properly removed during classical
  processing of gradient transforms.
  [(#2262)](https://github.com/PennyLaneAI/catalyst/pull/2262)

  This fix enables automatic qubit management to be used with gradients.


* Fixed the :func:`~.passes.commute_ppr` pass incorrectly modifying operands of PPRs that live in
  different blocks.
  [(#2267)](https://github.com/PennyLaneAI/catalyst/pull/2267)

* The `--inline-nested-module` pass no longer renames external function declarations.
  [(#2244)](https://github.com/PennyLaneAI/catalyst/pull/2244)

  This pass inlines the qnode MLIR modules into the global QJIT MLIR module. If a qnode module
  contains function declarations to external APIs, the names of these declarations must
  stay unchanged. This change enables quantum passes to generate calls to external APIs.

* Fixes a bug where Catalyst was incorrectly raising an error about a missing shots parameter
  on devices that support analytical execution.
  [(#2281)](https://github.com/PennyLaneAI/catalyst/pull/2281)

<h3>Internal changes ⚙️</h3>

* RTIO dialect is added to bypass the compilation flow from OpenAPL to ARTIQ’s LLVM IR. It is 
  introduced to bridge the gap between ION dialect and ARTIQ’s LLVM IR. The design philosophy 
  of RTIO dialect is primarily event-based. Every operation is asynchronous; sync behaviour occurs 
  only via `rtio.sync` or `wait operand` in event operation. And we now support the compiling from 
  ION dialect to RTIO dilalect.
  [(#2185)](https://github.com/PennyLaneAI/catalyst/pull/2185)
  [(#2204)](https://github.com/PennyLaneAI/catalyst/pull/2204)

* Integration tests for `qml.specs` have been updated to match the new output format introduced
  in PennyLane.
  [(#2255)](https://github.com/PennyLaneAI/catalyst/pull/2255)

* Resource tracking now writes out at device destruction time instead of qubit deallocation
  time. The written resources will be the total amount of resources collected throughout the
  lifetime of the execution. For executions that split work between multiple functions,
  e.g. with the `split-non-commuting` pass, this ensures that resource tracking outputs
  the total resources used for all splits.
  [(#2219)](https://github.com/PennyLaneAI/catalyst/pull/2219)

* Replaces the deprecated `shape_dtype_to_ir_type` function with the `RankedTensorType.get` method.
  [(#2159)](https://github.com/PennyLaneAI/catalyst/pull/2159)

* Updates to PennyLane's use of a single transform primitive with a `transform` kwarg.
  [(#2177)](https://github.com/PennyLaneAI/catalyst/pull/2177)

* The pytest tests are now run with `strict=True` by default.
  [(#2180)](https://github.com/PennyLaneAI/catalyst/pull/2180)

* Refactor Catalyst pass registering so that it's no longer necessary to manually add new
  passes at `registerAllCatalystPasses`.
  [(#1984)](https://github.com/PennyLaneAI/catalyst/pull/1984)

* Split `from_plxpr.py` into two files.
  [(#2142)](https://github.com/PennyLaneAI/catalyst/pull/2142)

* Re-work `DataView` to avoid an axis of size 0 possibly triggering a segfault via an underflow
  error, as discovered in
  [this comment](https://github.com/PennyLaneAI/catalyst/pull/1598#issuecomment-2779178046).
  [(#1621)](https://github.com/PennyLaneAI/catalyst/pull/2164)

* Decouple the ion dialect from the quantum dialect to support the new RTIO compilation flow.
  The ion dialect now uses its own `!ion.qubit` type instead of depending on `!quantum.bit`.
  Conversion between qubits of quantum and ion dialects is handled via unrealized conversion casts.
  [(#2163)](https://github.com/PennyLaneAI/catalyst/pull/2163)

  For an example, quantum qubits are converted to ion qubits as follows:
  ```mlir
  %qreg = quantum.alloc(1) : !quantum.reg
  %q0 = quantum.extract %qreg[0] : !quantum.reg -> !quantum.bit

  // Convert quantum.bit to ion.qubit
  %ion_qubit_0 = builtin.unrealized_conversion_cast %q0 : !quantum.bit to !ion.qubit

  // Use in ion dialect operations
  %pp = ion.parallelprotocol(%ion_qubit_0) : !ion.qubit {
    ^bb0(%arg1: !ion.qubit):
      // ... ion operations ...
  }
  ```

  * Added support for `ppr-to-ppm` as an individual MLIR pass and python binding
  for the qec dialect.
  [(#2189)](https://github.com/PennyLaneAI/catalyst/pull/2189)

  * Added a canonicalization pattern for `qec.ppr` to remove any PPRs consisting only
  of identities.
  [(#2192)](https://github.com/PennyLaneAI/catalyst/pull/2192)

  * Renamed `annotate-function` pass to `annotate-invalid-gradient-functions` and move it to the
  gradient dialect and the `lower-gradients` compilation stage.
  [(#2241)](https://github.com/PennyLaneAI/catalyst/pull/2241)

  * Added support for PPRs to the :func:`~.passes.merge_rotations` pass to merge PPRs with
  equivalent angles, and cancelling of PPRs with opposite angles, or angles
  that sum to identity. Also supports conditions on PPRs, merging when conditions are
  identical and not merging otherwise.
  [(#2224)](https://github.com/PennyLaneAI/catalyst/pull/2224)
  [(#2245)](https://github.com/PennyLaneAI/catalyst/pull/2245)
  [(#2254)](https://github.com/PennyLaneAI/catalyst/pull/2254)

  * Refactor QEC tablegen files to separate QEC operations into a new `QECOp.td` file
  [(#2253](https://github.com/PennyLaneAI/catalyst/pull/2253)

  * Removed the `getRotationKind` and `setRotationKind` methods from
  the QEC interface `QECOpInterface` to simplify the interface.
  [(#2250)](https://github.com/PennyLaneAI/catalyst/pull/2250)

* A new `PauliFrame` dialect has been added. This dialect includes a set of abstractions and
  operations for interacting with an external Pauli frame tracking library.
  [(#2188)](https://github.com/PennyLaneAI/catalyst/pull/2188)

<h3>Documentation 📝</h3>

* A new statevector simulator ``lightning.amdgpu`` has been added for optimized performance on AMD GPUs. 
  [(#2283)](https://github.com/PennyLaneAI/catalyst/pull/2283)

  The ``lightning.amdgpu`` device is a specific instantiation of the ``lightning.kokkos`` backend, supporting the same features and operations as ``lightning.kokkos``, with pre-compiled wheels for ``lightning.amdgpu`` available on PyPI for easy installation to use on MI300 series AMD GPUs. 

  This device can be used within qjit'd workflows exactly as other devices compatible with Catalyst:

  ```python
  @qml.qjit
  @qml.qnode(qml.device('lightning.amdgpu', wires=2))
  def circuit():
    qml.Hadamard(0)
    return qml.state()
  ```

  ```pycon
  >>> circuit()
  [0.70710678+0.j 0.        +0.j 0.70710678+0.j 0.        +0.j]
  ```

  See the [Lightning-AMDGPU documentation](https://docs.pennylane.ai/projects/lightning/en/latest/lightning_amdgpu/device.html) for more details and installation instructions.

* A typo in the code example for :func:`~.passes.ppr_to_ppm` has been corrected.
  [(#2136)](https://github.com/PennyLaneAI/catalyst/pull/2136)

* Fix `catalyst.qjit` and `catalyst.CompileOptions` docs rendering.
  [(#2156)](https://github.com/PennyLaneAI/catalyst/pull/2156)

* Update `MLIR Plugins` documentation stating that plugins require adding passes via
  `--pass-pipeline`.
  [(#2168)](https://github.com/PennyLaneAI/catalyst/pull/2168)

* Typos in docstring for `PPRotationArbitraryOp` and `PPRRotationOp` have been corrected.
  [(#2297)](https://github.com/PennyLaneAI/catalyst/pull/2297)

<h3>Contributors ✍️</h3>

This release contains contributions from (in alphabetical order):

Ali Asadi,
Joey Carter,
Yushao Chen,
Sengthai Heng,
Jeffrey Kam,
Christina Lee,
Joseph Lee,
Mehrdad Malekmohammadi,
River McCubbin,
Lee J. O'Riordan,
Andrija Paurevic,
Roberto Turrado,
Paul Haochen Wang,
Jake Zaia,
Hongsheng Zheng.<|MERGE_RESOLUTION|>--- conflicted
+++ resolved
@@ -11,15 +11,12 @@
   [(#2285)](https://github.com/PennyLaneAI/catalyst/pull/2285)
   [(#2234)](https://github.com/PennyLaneAI/catalyst/pull/2234)
   [(#2218)](https://github.com/PennyLaneAI/catalyst/pull/2218)
-<<<<<<< HEAD
   [(#2243)](https://github.com/PennyLaneAI/catalyst/pull/2243)
-=======
   
 * A new `gridsynth` pass is added to support Clifford+T decomopsition. This pass discretizes `RZ` and `PhaseShift` gates to either the Clifford+T basis or to the PPR basis. The pass also supports decomposing single-qubit arbitrary angle PPR in the Z basis.
   [(#2140)](https://github.com/PennyLaneAI/catalyst/pull/2140)
   [(#2166)](https://github.com/PennyLaneAI/catalyst/pull/2166)
   [(#2292)](https://github.com/PennyLaneAI/catalyst/pull/2292)
->>>>>>> 7a2f49b3
 
 * Catalyst now features a unified compilation framework, which enables users and developers to design
   and implement compilation passes in Python in addition to C++, on the same Catalyst IR. The Python
