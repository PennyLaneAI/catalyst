# Release 0.12.0 (development release)

<h3>New features since last release</h3>

<h3>Improvements 🛠</h3>

* The behaviour of measurement processes executed on `null.qubit` with QJIT is now more in line with
  their behaviour on `null.qubit` *without* QJIT.
  [(#1598)](https://github.com/PennyLaneAI/catalyst/pull/1598)

  Previously, measurement processes like `qml.sample()`, `qml.counts()`, `qml.probs()`, etc.
  returned values from uninitialized memory when executed on `null.qubit` with QJIT. This change
  ensures that measurement processes on `null.qubit` always return the value 0 or the result
  corresponding to the '0' state, depending on the context.

<h3>Breaking changes 💔</h3>

* (Device Developers Only) The `QuantumDevice` interface in the Catalyst Runtime plugin system
  has been modified, which requires recompiling plugins for binary compatibility.
  [(#1680)](https://github.com/PennyLaneAI/catalyst/pull/1680)

  As announced in the [0.10.0 release](https://docs.pennylane.ai/projects/catalyst/en/stable/dev/release_notes.html#release-0-10-0),
  the `shots` argument has been removed from the `Sample` and `Counts` methods in the interface,
  since it unnecessarily duplicated this information. Additionally, `shots` will no longer be
  supplied by Catalyst through the `kwargs` parameter of the device constructor. The shot value must
  now be obtained through the `SetDeviceShots` method.

  Further, the documentation for the interface has been overhauled and now describes the
  expected behaviour of each method in detail. A quality of life improvement is that optional
  methods are now clearly marked as such and also come with a default implementation in the base
  class, so device plugins need only override the methods they wish to support.

  Finally, the `PrintState` and the `One`/`Zero` utility functions have been removed, since they
  did not serve a convincing purpose.

* (Frontend Developers Only) Some Catalyst primitives for JAX have been renamed, and the qubit
  deallocation primitive has been split into deallocation and a separate device release primitive.
  [(#1720)](https://github.com/PennyLaneAI/catalyst/pull/1720)

  - `qunitary_p` is now `unitary_p` (unchanged)
  - `qmeasure_p` is now `measure_p` (unchanged)
  - `qdevice_p` is now `device_init_p` (unchanged)
  - `qdealloc_p` no longer releases the device, thus it can be used at any point of a quantum
     execution scope
  - `device_release_p` is a new primitive that must be used to mark the end of a quantum execution
     scope, which will release the quantum device

* Catalyst has removed the `experimental_capture` keyword from the `qjit` decorator in favour of
  unified behaviour with PennyLane.
  [(#1657)](https://github.com/PennyLaneAI/catalyst/pull/1657)

  Instead of enabling program capture with Catalyst via `qjit(experimental_capture=True)`, program
  capture can be enabled via the global toggle `qml.capture.enable()`:

  ```python
  import pennylane as qml
  from catalyst import qjit

  dev = qml.device("lightning.qubit", wires=2)

  qml.capture.enable()

  @qjit
  @qml.qnode(dev)
  def circuit(x):
      qml.Hadamard(0)
      qml.CNOT([0, 1])
      return qml.expval(qml.Z(0))

  circuit(0.1)
  ```

  Disabling program capture can be done with `qml.capture.disable()`.

* The `ppr_to_ppm` pass has been renamed to `merge_ppr_ppm` (same functionality). A new `ppr_to_ppm`
  will handle direct decomposition of PPRs into PPMs.
  [(#1688)](https://github.com/PennyLaneAI/catalyst/pull/1688)

* The version of JAX used by Catalyst is updated to 0.5.3.
  [(#1652)](https://github.com/PennyLaneAI/catalyst/pull/1652)

  Several internal changes were made for this update.
    - LAPACK kernels are updated to adhere to the new JAX lowering rules for external functions.
    [(#1685)](https://github.com/PennyLaneAI/catalyst/pull/1685)

    - The trace stack is removed and replaced with a tracing context manager.
    [(#1662)](https://github.com/PennyLaneAI/catalyst/pull/1662)

    - A new `debug_info` argument is added to `Jaxpr`, the `make_jaxpr`
    functions, and `jax.extend.linear_util.wrap_init`.
    [(#1670)](https://github.com/PennyLaneAI/catalyst/pull/1670)
    [(#1671)](https://github.com/PennyLaneAI/catalyst/pull/1671)
    [(#1681)](https://github.com/PennyLaneAI/catalyst/pull/1681)

* Support for Mac x86 has been removed. This includes Macs running on Intel processors.
  [(#1716)](https://github.com/PennyLaneAI/catalyst/pull/1716)

  This is because [JAX has also dropped support for it since 0.5.0](https://github.com/jax-ml/jax/blob/main/CHANGELOG.md#jax-050-jan-17-2025),
  with the rationale being that such machines are becoming increasingly scarce.

  If support for Mac x86 platforms is still desired, please install
  Catalyst version 0.11.0, PennyLane version 0.41.0, PennyLane-Lightning
  version 0.41.0, and Jax version 0.4.28.

<h3>Deprecations 👋</h3>

<h3>Bug fixes 🐛</h3>

* Fix AutoGraph fallback for valid iteration targets with constant data but no length, for example
  `itertools.product(range(2), repeat=2)`.
  [(#1665)](https://github.com/PennyLaneAI/catalyst/pull/1665)

* Catalyst now correctly supports `qml.StatePrep()` and `qml.BasisState()` operations in the
  experimental PennyLane program-capture pipeline.
  [(#1631)](https://github.com/PennyLaneAI/catalyst/pull/1631)

<h3>Internal changes ⚙️</h3>

* Add an xDSL MLIR plugin to denote whether we will be using xDSL to execute some passes.
  This changelog entry may be moved to new features once all branches are merged together.
  [(#1707)](https://github.com/PennyLaneAI/catalyst/pull/1707)

* Creates a function that allows developers to register an equivalent MLIR transform for a given
  PLxPR transform.
  [(#1705)](https://github.com/PennyLaneAI/catalyst/pull/1705)

* Stop overriding the `num_wires` property when the operator can exist on `AnyWires`. This allows
  the deprecation of `WiresEnum` in pennylane.
  [(#1667)](https://github.com/PennyLaneAI/catalyst/pull/1667)
  [(#1676)](https://github.com/PennyLaneAI/catalyst/pull/1676)

* Catalyst now includes an experimental `mbqc` dialect for representing measurement-based
  quantum-computing protocols in MLIR.
  [(#1663)](https://github.com/PennyLaneAI/catalyst/pull/1663)
  [(#1679)](https://github.com/PennyLaneAI/catalyst/pull/1679)

* The Catalyst Runtime C-API now includes a stub for the experimental `mbqc.measure_in_basis`
  operation, `__catalyst__mbqc__measure_in_basis()`, allowing for mock execution of MBQC workloads
  containing parameterized arbitrary-basis measurements.
  [(#1674)](https://github.com/PennyLaneAI/catalyst/pull/1674)

  This runtime stub is currently for mock execution only and should be treated as a placeholder
  operation. Internally, it functions just as a computational-basis measurement instruction.

* PennyLane's arbitrary-basis measurement operations, such as [`qml.ftqc.measure_arbitrary_basis()`
  ](https://docs.pennylane.ai/en/stable/code/api/pennylane.ftqc.measure_arbitrary_basis.html), are
  now QJIT-compatible with program capture enabled.
  [(#1645)](https://github.com/PennyLaneAI/catalyst/pull/1645)
  [(#1710)](https://github.com/PennyLaneAI/catalyst/pull/1710)

* The utility function `EnsureFunctionDeclaration` is refactored into the `Utils` of the `Catalyst`
  dialect, instead of being duplicated in each individual dialect.
  [(#1683)](https://github.com/PennyLaneAI/catalyst/pull/1683)

* The assembly format for some MLIR operations now includes adjoint.
  [(#1695)](https://github.com/PennyLaneAI/catalyst/pull/1695)

* Improved the definition of `YieldOp` in the quantum dialect by removing `AnyTypeOf`
  [(#1696)](https://github.com/PennyLaneAI/catalyst/pull/1696)

<<<<<<< HEAD
* Added ```postselect``` to ```assemblyFormat``` to ```MeasureOp``` in QuantumOp.td and ```MeasureInBasisOp``` in MBQCOps.td
  [(#1732)](https://github.com/PennyLaneAI/catalyst/pull/1732)
=======
* The bufferization of custom catalyst dialects has been migrated to the new one-shot
  bufferization interface in mlir.
  The new mlir bufferization interface is required by jax 0.4.29 or higher.
  [(#1027)](https://github.com/PennyLaneAI/catalyst/pull/1027)
  [(#1686)](https://github.com/PennyLaneAI/catalyst/pull/1686)
>>>>>>> 1b5cdaa2

<h3>Documentation 📝</h3>

<h3>Contributors ✍️</h3>

This release contains contributions from (in alphabetical order):

Joey Carter,
Sengthai Heng,
David Ittah,
Tzung-Han Juang,
Christina Lee,
Erick Ochoa Lopez,
<<<<<<< HEAD
Ritu Thombre,
=======
Mehrdad Malekmohammadi,
>>>>>>> 1b5cdaa2
Paul Haochen Wang.<|MERGE_RESOLUTION|>--- conflicted
+++ resolved
@@ -158,16 +158,14 @@
 * Improved the definition of `YieldOp` in the quantum dialect by removing `AnyTypeOf`
   [(#1696)](https://github.com/PennyLaneAI/catalyst/pull/1696)
 
-<<<<<<< HEAD
 * Added ```postselect``` to ```assemblyFormat``` to ```MeasureOp``` in QuantumOp.td and ```MeasureInBasisOp``` in MBQCOps.td
   [(#1732)](https://github.com/PennyLaneAI/catalyst/pull/1732)
-=======
+
 * The bufferization of custom catalyst dialects has been migrated to the new one-shot
   bufferization interface in mlir.
   The new mlir bufferization interface is required by jax 0.4.29 or higher.
   [(#1027)](https://github.com/PennyLaneAI/catalyst/pull/1027)
   [(#1686)](https://github.com/PennyLaneAI/catalyst/pull/1686)
->>>>>>> 1b5cdaa2
 
 <h3>Documentation 📝</h3>
 
@@ -180,10 +178,7 @@
 David Ittah,
 Tzung-Han Juang,
 Christina Lee,
+Mehrdad Malekmohammadi,
 Erick Ochoa Lopez,
-<<<<<<< HEAD
 Ritu Thombre,
-=======
-Mehrdad Malekmohammadi,
->>>>>>> 1b5cdaa2
 Paul Haochen Wang.