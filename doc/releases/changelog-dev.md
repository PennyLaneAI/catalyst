# Release 0.12.0 (development release)

<h3>New features since last release</h3>

<h3>Improvements 🛠</h3>

* The behaviour of measurement processes executed on `null.qubit` with QJIT is now more in line with
  their behaviour on `null.qubit` *without* QJIT.
  [(#1598)](https://github.com/PennyLaneAI/catalyst/pull/1598)

  Previously, measurement processes like `qml.sample()`, `qml.counts()`, `qml.probs()`, etc.
  returned values from uninitialized memory when executed on `null.qubit` with QJIT. This change
  ensures that measurement processes on `null.qubit` always return the value 0 or the result
  corresponding to the '0' state, depending on the context.

<h3>Breaking changes 💔</h3>

* (Device Developers Only) The `QuantumDevice` interface in the Catalyst Runtime plugin system
  has been modified, which requires recompiling plugins for binary compatibility.
  [(#1680)](https://github.com/PennyLaneAI/catalyst/pull/1680)

  As announced in the [0.10.0 release](https://docs.pennylane.ai/projects/catalyst/en/stable/dev/release_notes.html#release-0-10-0),
  the `shots` argument has been removed from the `Sample` and `Counts` methods in the interface,
  since it unnecessarily duplicated this information. Additionally, `shots` will no longer be
  supplied by Catalyst through the `kwargs` parameter of the device constructor. The shot value must
  now be obtained through the `SetDeviceShots` method.

  Further, the documentation for the interface has been overhauled and now describes the
  expected behaviour of each method in detail. A quality of life improvement is that optional
  methods are now clearly marked as such and also come with a default implementation in the base
  class, so device plugins need only override the methods they wish to support.

  Finally, the `PrintState` and the `One`/`Zero` utility functions have been removed, since they
  did not serve a convincing purpose.

* Catalyst has removed the `experimental_capture` keyword from the `qjit` decorator in favour of
  unified behaviour with PennyLane.
  [(#1657)](https://github.com/PennyLaneAI/catalyst/pull/1657)

  Instead of enabling program capture with Catalyst via `qjit(experimental_capture=True)`, program
  capture can be enabled via the global toggle `qml.capture.enable()`:

  ```python
  import pennylane as qml
  from catalyst import qjit

  dev = qml.device("lightning.qubit", wires=2)

  qml.capture.enable()

  @qjit
  @qml.qnode(dev)
  def circuit(x):
      qml.Hadamard(0)
      qml.CNOT([0, 1])
      return qml.expval(qml.Z(0))

  circuit(0.1)
  ```

  Disabling program capture can be done with `qml.capture.disable()`.

* The `ppr_to_ppm` pass has been renamed to `merge_ppr_ppm` (same functionality). A new `ppr_to_ppm`
  will handle direct decomposition of PPRs into PPMs.
  [(#1688)](https://github.com/PennyLaneAI/catalyst/pull/1688)

<h3>Deprecations 👋</h3>

<h3>Bug fixes 🐛</h3>

* Fix AutoGraph fallback for valid iteration targets with constant data but no length, for example
  `itertools.product(range(2), repeat=2)`.
  [(#1665)](https://github.com/PennyLaneAI/catalyst/pull/1665)

* Catalyst now correctly supports `qml.StatePrep()` and `qml.BasisState()` operations in the
  experimental PennyLane program-capture pipeline.
  [(#1631)](https://github.com/PennyLaneAI/catalyst/pull/1631)

<h3>Internal changes ⚙️</h3>

<<<<<<< HEAD
* `null.qubit` can now support an optional `track_resources` argument which allows it to record which gates are executed.
  [(#1619)](https://github.com/PennyLaneAI/catalyst/pull/1619)
=======
* Add an xDSL MLIR plugin to denote whether we will be using xDSL to execute some passes.
  This changelog entry may be moved to new features once all branches are merged together.
  [(#1707)](https://github.com/PennyLaneAI/catalyst/pull/1707)
>>>>>>> a9e2c1c7

* Creates a function that allows developers to register an equivalent MLIR transform for a given
  PLxPR transform.
  [(#1705)](https://github.com/PennyLaneAI/catalyst/pull/1705)

* Stop overriding the `num_wires` property when the operator can exist on `AnyWires`. This allows
  the deprecation of `WiresEnum` in pennylane.
  [(#1667)](https://github.com/PennyLaneAI/catalyst/pull/1667)
  [(#1676)](https://github.com/PennyLaneAI/catalyst/pull/1676)

* Catalyst now includes an experimental `mbqc` dialect for representing measurement-based
  quantum-computing protocols in MLIR.
  [(#1663)](https://github.com/PennyLaneAI/catalyst/pull/1663)
  [(#1679)](https://github.com/PennyLaneAI/catalyst/pull/1679)

* The Catalyst Runtime C-API now includes a stub for the experimental `mbqc.measure_in_basis`
  operation, `__catalyst__mbqc__measure_in_basis()`, allowing for mock execution of MBQC workloads
  containing parameterized arbitrary-basis measurements.
  [(#1674)](https://github.com/PennyLaneAI/catalyst/pull/1674)

  This runtime stub is currently for mock execution only and should be treated as a placeholder
  operation. Internally, it functions just as a computational-basis measurement instruction.

* PennyLane's arbitrary-basis measurement operations, such as [`qml.ftqc.measure_arbitrary_basis()`
  ](https://docs.pennylane.ai/en/stable/code/api/pennylane.ftqc.measure_arbitrary_basis.html), are
  now QJIT-compatible with program capture enabled.
  [(#1645)](https://github.com/PennyLaneAI/catalyst/pull/1645)
  [(#1710)](https://github.com/PennyLaneAI/catalyst/pull/1710)

* The utility function `EnsureFunctionDeclaration` is refactored into the `Utils` of the `Catalyst`
  dialect, instead of being duplicated in each individual dialect.
  [(#1683)](https://github.com/PennyLaneAI/catalyst/pull/1683)

* The assembly format for some MLIR operations now includes adjoint.
  [(#1695)](https://github.com/PennyLaneAI/catalyst/pull/1695)

* Improved the definition of `YieldOp` in the quantum dialect by removing `AnyTypeOf`
  [(#1696)](https://github.com/PennyLaneAI/catalyst/pull/1696)

* The bufferization of custom catalyst dialects has been migrated to the new one-shot
  bufferization interface in mlir.
  The new mlir bufferization interface is required by jax 0.4.29 or higher.
  [(#1027)](https://github.com/PennyLaneAI/catalyst/pull/1027)
  [(#1686)](https://github.com/PennyLaneAI/catalyst/pull/1686)

<h3>Documentation 📝</h3>

<h3>Contributors ✍️</h3>

This release contains contributions from (in alphabetical order):

Joey Carter,
Sengthai Heng,
David Ittah,
Tzung-Han Juang,
Christina Lee,
Erick Ochoa Lopez,
Paul Haochen Wang,
Jake Zaia.<|MERGE_RESOLUTION|>--- conflicted
+++ resolved
@@ -78,14 +78,12 @@
 
 <h3>Internal changes ⚙️</h3>
 
-<<<<<<< HEAD
 * `null.qubit` can now support an optional `track_resources` argument which allows it to record which gates are executed.
   [(#1619)](https://github.com/PennyLaneAI/catalyst/pull/1619)
-=======
+
 * Add an xDSL MLIR plugin to denote whether we will be using xDSL to execute some passes.
   This changelog entry may be moved to new features once all branches are merged together.
   [(#1707)](https://github.com/PennyLaneAI/catalyst/pull/1707)
->>>>>>> a9e2c1c7
 
 * Creates a function that allows developers to register an equivalent MLIR transform for a given
   PLxPR transform.
