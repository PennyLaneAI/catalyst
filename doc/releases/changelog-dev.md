--- conflicted
+++ resolved
@@ -201,10 +201,6 @@
 Christina Lee,
 Erick Ochoa Lopez,
 Mehrdad Malekmohammadi,
-<<<<<<< HEAD
+Anton Naim Ibrahim,
 Paul Haochen Wang,
-Jake Zaia.
-=======
-Anton Naim Ibrahim,
-Paul Haochen Wang.
->>>>>>> 1dda9219
+Jake Zaia.