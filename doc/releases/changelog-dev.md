--- conflicted
+++ resolved
@@ -353,12 +353,11 @@
   target gate set.
   [(#1763)](https://github.com/PennyLaneAI/catalyst/pull/1763)
 
-<<<<<<< HEAD
 * The `quantum-to-ion` pass is renamed to `gates-to-pulses`.
   [(#1818)](https://github.com/PennyLaneAI/catalyst/pull/1818)
 
 * Upgraded action runners from Ubuntu22.04 to Ubuntu24.04. [(#1728)](https://github.com/PennyLaneAI/catalyst/pull/1728)
-=======
+
 * The runtime CAPI function `__catalyst__rt__num_qubits` now has a corresponding jax primitive
   `num_qubits_p` and quantum dialect operation `NumQubitsOp`.
   [(#1793)](https://github.com/PennyLaneAI/catalyst/pull/1793)
@@ -369,7 +368,6 @@
 * Refactored PPR/PPM pass names from snake_case to kebab-case in MLIR passes to align with MLIR conventions.
   Class names and tests were updated accordingly. Example: `--to_ppr` is now `--to-ppr`.
   [(#1802)](https://github.com/PennyLaneAI/catalyst/pull/1802)
->>>>>>> 32ebedab
 
 <h3>Documentation 📝</h3>
 
