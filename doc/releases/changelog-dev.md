# Release 0.13.0 (development release)

<h3>New features since last release</h3>

<<<<<<< HEAD
* A new quantum compilation pass that reduces the depth and count of non-Clifford Pauli product 
  rotations (PPRs) in circuits is now available. This compilation pass works by commuting 
  non-Clifford PPRs (often referred to as ``T`` gates) in adjacent 
  layers and merging compatible ones. More details can be found in Figure 6 of 
  [A Game of Surface Codes](https://arXiv:1808.02892v3).
=======
* Catalyst now supports dynamic wire allocation with ``qml.allocate()`` and
  ``qml.deallocate()`` when program capture is enabled.
  [(#2002)](https://github.com/PennyLaneAI/catalyst/pull/2002)

  Two new functions, ``qml.allocate()`` and ``qml.deallocate()``, [have been added to
  PennyLane](https://docs.pennylane.ai/en/stable/development/release_notes.html#release-0-43-0) to support
  dynamic wire allocation. With Catalyst, these features can be accessed on
   ``lightning.qubit``, ``lightning.kokkos``, and ``lightning.gpu``.

  Dynamic wire allocation refers to the allocation of wires in the middle of a circuit, as opposed to the static allocation during device initialization. For example:

  ```python
  qml.capture.enable()

  @qjit
  @qml.qnode(qml.device("lightning.qubit", wires=3))  # 3 initial qubits
  def circuit():
      qml.X(1)                        # |010>

      with qml.allocate(1) as q:      # |010> and |0>, 1 dynamically allocted qubit
          qml.X(q[0])                 # |010> and |1>
          qml.CNOT(wires=[q[0], 2])   # |011> and |1>

      return qml.probs(wires=[0, 1, 2])

  qml.capture.disable()
  ```

  ```pycon
  >>>  print(circuit())
  [0. 0. 0. 1. 0. 0. 0. 0.]
  ```

  In the above program, 3 qubits are allocated during device initialization, and 1
  additional qubit is allocated inside the circuit with ``qml.allocate(1)``. This is clear
  when we inspect the compiled MLIR:

  ```
  >>> print(circuit.mlir)
  func.func public @circuit() -> tensor<8xf64> attributes {qnode} {
    %c0_i64 = arith.constant 0 : i64
    quantum.device shots(%c0_i64) ["/path/to/liblightning_qubit_catalyst.so", "LightningSimulator", "{'mcmc': False, 'num_burnin': 0, 'kernel_name': None}"]
    %0 = quantum.alloc( 3) : !quantum.reg
    %1 = quantum.extract %0[ 1] : !quantum.reg -> !quantum.bit
    %out_qubits = quantum.custom "PauliX"() %1 : !quantum.bit
    %2 = quantum.alloc( 1) : !quantum.reg
    %3 = quantum.extract %2[ 0] : !quantum.reg -> !quantum.bit
    %out_qubits_0 = quantum.custom "PauliX"() %3 : !quantum.bit
    %4 = quantum.extract %0[ 2] : !quantum.reg -> !quantum.bit
    %out_qubits_1:2 = quantum.custom "CNOT"() %out_qubits_0, %4 : !quantum.bit, !quantum.bit
    %5 = quantum.insert %2[ 0], %out_qubits_1#0 : !quantum.reg, !quantum.bit
    quantum.dealloc %5 : !quantum.reg
    %6 = quantum.extract %0[ 0] : !quantum.reg -> !quantum.bit
    %7 = quantum.compbasis qubits %6, %out_qubits, %out_qubits_1#1 : !quantum.obs
    %8 = quantum.probs %7 : tensor<8xf64>
    %9 = quantum.insert %0[ 1], %out_qubits : !quantum.reg, !quantum.bit
    %10 = quantum.insert %9[ 2], %out_qubits_1#1 : !quantum.reg, !quantum.bit
    %11 = quantum.insert %10[ 0], %6 : !quantum.reg, !quantum.bit
    quantum.dealloc %11 : !quantum.reg
    quantum.device_release
    return %8 : tensor<8xf64>
  }
  ```

  We can see that there are now 2 pairs of ``quantum.alloc`` and ``quantum.dealloc``
  operations. The quantum register value ``%0`` corresponds to the initial wires on the
  device, and the quantum register value ``%2`` corresponds to the dynamically allocated
  wire.

  For more information on what ``qml.allocate`` and ``qml.deallocate`` do, please consult the
  [PennyLane v0.43 release notes](https://docs.pennylane.ai/en/stable/development/release_notes.html#release-0-43-0).

  However, there are some notable differences between the behaviour of these features
  with ``qjit`` versus without. For details, please see
  [the relevant sections on the Catalyst sharp bits page](https://docs.pennylane.ai/projects/catalyst/en/stable/dev/sharp_bits.html#functionality-differences-from-pennylane).

* A new pass `--t-layer-reduction` has been added to reduce the depth and number of non-Clifford PPR
  operations by commuting adjacent PPRs and finding possible PPRs that can be merged.
  For more details, see the Figure 6 in [A Game of Surface Code](https://arXiv:1808.02892v3) paper.
>>>>>>> 33b86c3a
  [(#1975)](https://github.com/PennyLaneAI/catalyst/pull/1975)
  [(#2048)](https://github.com/PennyLaneAI/catalyst/pull/2048)

  Consider the following circuit.

  ```python
  import pennylane as qml
  from catalyst import qjit, measure
  from catalyst.passes import to_ppr, commute_ppr, t_layer_reduction, merge_ppr_ppm

  pips = [("pipe", ["enforce-runtime-invariants-pipeline"])]


  @qjit(pipelines=pips, target="mlir")
  @t_layer_reduction
  @merge_ppr_ppm
  @commute_ppr
  @to_ppr
  @qml.qnode(qml.device("null.qubit", wires=3))
  def circuit():
      for i in range(3):
          qml.H(wires=i)
          qml.S(wires=i)
          qml.CNOT(wires=[i, (i + 1) % n])
          qml.T(wires=i)
          qml.H(wires=i)
          qml.T(wires=i)

      return [measure(wires=i) for i in range(n)]
  ```

  After performing the ``catalyst.passes.to_ppr`` and ``catalyst.passes.merge_ppr_ppm``
  passes, the circuit contains a depth of four of non-Clifford PPRs. Subsequently applying the 
  ``t_layer_reduction`` pass will move PPRs around via commutation, resulting in a circuit with a 
  smaller PPR depth of three.

  ```pycon
  >>> print(circuit.mlir_opt)
  ...
  %1 = quantum.extract %0[ 0] : !quantum.reg -> !quantum.bit
  %2 = quantum.extract %0[ 1] : !quantum.reg -> !quantum.bit
  // layer 1
  %3 = qec.ppr ["X"](8) %1 : !quantum.bit
  %4 = qec.ppr ["X"](8) %2 : !quantum.bit

  // layer 2
  %5 = quantum.extract %0[ 2] : !quantum.reg -> !quantum.bit
  %6:2 = qec.ppr ["Y", "X"](8) %3, %4 : !quantum.bit, !quantum.bit
  %7 = qec.ppr ["X"](8) %5 : !quantum.bit
  %8:3 = qec.ppr ["X", "Y", "X"](8) %6#0, %6#1, %7:!quantum.bit, !quantum.bit, !quantum.bit

  // layer 3
  %9:3 = qec.ppr ["X", "X", "Y"](8) %8#0, %8#1, %8#2:!quantum.bit, !quantum.bit, !quantum.bit
  ...
  ```

* Catalyst now provides native support for `SingleExcitation`, `DoubleExcitation`,
  and `PCPhase` on compatible devices like Lightning simulators.
  This enhancement avoids unnecessary gate decomposition,
  leading to reduced compilation time and improved overall performance.
  [(#1980)](https://github.com/PennyLaneAI/catalyst/pull/1980)
  [(#1987)](https://github.com/PennyLaneAI/catalyst/pull/1987)

  For example, the code below is captured with `PCPhase` avoiding the
  decomposition to many `MultiControlledX` and `PhaseShift` gates:

  ```python
  dev = qml.device("lightning.qubit", wires=3)

  @qml.qnode(dev)
  def circuit():
      qml.ctrl(qml.PCPhase(0.5, dim=1, wires=[0, 2]), control=[1])
      return qml.probs()
  ```

<h3>Improvements 🛠</h3>

* Significantly improved resource tracking with `null.qubit`.
  The new tracking has better integration with PennyLane (e.g. for passing the filename to write out), cleaner documentation, and its own wrapper class.
  It also now tracks circuit depth, as well as gate counts by number of wires.
  [[#2033]](https://github.com/PennyLaneAI/catalyst/pull/2033)

* Catalyst now supports returning classical and MCM values with the dynamic one-shot MCM method.
  [(#2004)](https://github.com/PennyLaneAI/catalyst/pull/2004)

  For example, the code below will generate 10 values, with an equal probability of 42 and 43
  appearing.

  ```python
  import pennylane as qml
  from catalyst import qjit, measure

  @qjit(autograph=True)
  @qml.set_shots(10)
  @qml.qnode(qml.device("lightning.qubit", wires=1), mcm_method="one-shot")
  def circuit():
      qml.Hadamard(wires=0)
      m = measure(0)
      if m:
          return 42, m
      else:
          return 43, m
  ```

  ```pycon
  >>>  print(circuit())
  (Array([42, 43, 42, 42, 43, 42, 42, 43, 42, 42], dtype=int64),
   Array([ True, False,  True,  True, False,  True,  True, False,  True,
           True], dtype=bool))
  ```

* Improve the pass `--ppm-specs` to count the depth of PPRs and PPMs in the circuit.
  [(#2014)](https://github.com/PennyLaneAI/catalyst/pull/2014)

* The default mid-circuit measurement method in catalyst has been changed from `"single-branch-statistics"` to `"one-shot"`.
  [[#2017]](https://github.com/PennyLaneAI/catalyst/pull/2017)
  [[#2019]](https://github.com/PennyLaneAI/catalyst/pull/2019)

* A new pass `--partition-layers` has been added to group PPR/PPM operations into `qec.layer`
  operations based on qubit interactive and commutativity, enabling circuit analysis and
  potentially to support parallel execution.
  [(#1951)](https://github.com/PennyLaneAI/catalyst/pull/1951)

* Added a new JAX primitive to capture and compile the decomposition rule
  definitions to MLIR. `decomposition_rule` is the decorator integrated
  with this primitive for development purposes.
  [(#1820)](https://github.com/PennyLaneAI/catalyst/pull/1820)

* Renamed `QregManager` to `QubitHandler` and extended the class to manage
  converting PLxPR wire indices into Catalyst JAXPR qubits.
  This is especially useful for lowering subroutines that take
  in qubits as arguments, for example decomposition rules.
  [(#1820)](https://github.com/PennyLaneAI/catalyst/pull/1820)

* Fix resource tracking unit test polluting the environment with output files
  [(#1861)](https://github.com/PennyLaneAI/catalyst/pull/1861)

* Adjoint differentiation is used by default when executing on lightning devices, significantly reduces gradient computation time.
  [(#1961)](https://github.com/PennyLaneAI/catalyst/pull/1961)

* Added `detensorizefunctionboundary` pass to remove scalar tensors across function boundaries and enabled `symbol-dce` pass to remove dead functions, reducing the number of instructions for compilation.
  [(#1904)](https://github.com/PennyLaneAI/catalyst/pull/1904)

* Workflows `for_loop`, `while_loop` and `cond` now error out if `qml.capture` is enabled.
  [(#1945)](https://github.com/PennyLaneAI/catalyst/pull/1945)

* Displays Catalyst version in `quantum-opt --version` output.
  [(#1922)](https://github.com/PennyLaneAI/catalyst/pull/1922)

* Snakecased keyword arguments to :func:`catalyst.passes.apply_pass()` are
  now correctly parsed to kebab-case pass options.
  [(#1954)](https://github.com/PennyLaneAI/catalyst/pull/1954).

  For example:

  ```python
  @qjit(target="mlir")
  @catalyst.passes.apply_pass("some-pass", "an-option", maxValue=1, multi_word_option=1)
  @qml.qnode(qml.device("null.qubit", wires=1))
  def example():
      return qml.state()
  ```

  which looks like the following line in the MLIR:

  ```pycon
  %0 = transform.apply_registered_pass "some-pass" with options = {"an-option" = true, "maxValue" = 1 : i64, "multi-word-option" = 1 : i64}
  ```

* Added checks to raise an error when the input qubits to the multi-qubit gates in the runtime CAPI are not all distinct.
  [(#2006)](https://github.com/PennyLaneAI/catalyst/pull/2006).

* Commuting Clifford Pauli Product Rotation (PPR) operations, past non-Clifford PPRs, now supports P(π/2) Cliffords in addition to P(π/4)
  [(#1966)](https://github.com/PennyLaneAI/catalyst/pull/1966)

* A new jax primitive `qdealloc_qb_p` is available for single qubit deallocations.
  [(#2005)](https://github.com/PennyLaneAI/catalyst/pull/2005)

* Changed the attribute of `number_original_arg` in `CustomCallOp` from dense array to integer.
  [(#2022)](https://github.com/PennyLaneAI/catalyst/pull/2022)

* Renaming `get_ppm_specs` to `ppm_specs` and the corresponding results' properties.
  [(#2031)](https://github.com/PennyLaneAI/catalyst/pull/2031)

* A new decomposition rule for non-Clifford PPRs into two PPMs based on the Active Volume paper.
  [(#2043)](https://github.com/PennyLaneAI/catalyst/pull/2043)

* Added support to avoid Y-basis measurements in `pauli-corrected` PPR decomposition.
  [(#2047)](https://github.com/PennyLaneAI/catalyst/pull/2047)

<h3>Breaking changes 💔</h3>

* (Device implementers only) The `ReleaseAllQubits` device interface function
  has been replaced with `ReleaseQubits`.
  [(#1996)](https://github.com/PennyLaneAI/catalyst/pull/1996)

  Instead of releasing all currently active qubits, the new interface
  function `ReleaseQubits` explicitly takes in an array of qubit IDs to be
  released.

  For devices without dynamic allocation support it is expected that this
  function only succeed if the ID array contains the same values as those
  produced by the initial `AllocateQubits` call, otherwise the device is
  encouraged to raise an error.

* The `shots` property has been removed from `OQDDevice`. The number of shots for a qnode execution is now set directly on the qnode via `qml.set_shots`,
  either used as decorator `@qml.set_shots(num_shots)` or directly on the qnode `qml.set_shots(qnode, shots=num_shots)`.
  [(#1988)](https://github.com/PennyLaneAI/catalyst/pull/1988)

* The JAX version used by Catalyst is updated to 0.6.2.
  [(#1897)](https://github.com/PennyLaneAI/catalyst/pull/1897)

* The version of LLVM and Enzyme used by Catalyst has been updated.
  The mlir-hlo dependency has been replaced with stablehlo.
  [(#1916)](https://github.com/PennyLaneAI/catalyst/pull/1916)
  [(#1921)](https://github.com/PennyLaneAI/catalyst/pull/1921)

  The LLVM version has been updated to
  [commit f8cb798](https://github.com/llvm/llvm-project/tree/f8cb7987c64dcffb72414a40560055cb717dbf74).
  The stablehlo version has been updated to
  [commit 69d6dae](https://github.com/openxla/stablehlo/commit/69d6dae46e1c7de36e6e6973654754f05353cba5).
  The Enzyme version has been updated to
  [v0.0.186](https://github.com/EnzymeAD/Enzyme/releases/tag/v0.0.186).

<h3>Deprecations 👋</h3>

* Deprecated usages of `Device.shots` along with setting `device(..., shots=...)`.
  Heavily adjusted frontend pipelines within qfunc, tracer, verification and QJITDevice to account for this change.
  [(#1952)](https://github.com/PennyLaneAI/catalyst/pull/1952)

<h3>Bug fixes 🐛</h3>

* Fixes an issue with program capture and static argnums on the qnode. The lowering to MLIR is no longer cached
  if there are static argnums.
  [(#2053)](https://github.com/PennyLaneAI/catalyst/pull/2053)

* Fix type promotion on conditional branches, where the return values from `cond` should be the promoted one.
  [(#1977)](https://github.com/PennyLaneAI/catalyst/pull/1977)

* Fix wrong handling of partitioned shots in the decomposition pass of `measurements_from_samples`.
  [(#1981)](https://github.com/PennyLaneAI/catalyst/pull/1981)

* Fix errors in AutoGraph transformed functions when `qml.prod` is used together with other operator
  transforms (e.g. `qml.adjoint`).
  [(#1910)](https://github.com/PennyLaneAI/catalyst/pull/1910)

* A bug in the `NullQubit::ReleaseQubit()` method that prevented the deallocation of individual
  qubits on the `"null.qubit"` device has been fixed.
  [(#1926)](https://github.com/PennyLaneAI/catalyst/pull/1926)

* Stacked Python decorators for built-in Catalyst passes are now applied in the correct order when
  program capture is enabled.
  [(#2027)](https://github.com/PennyLaneAI/catalyst/pull/2027)

* Fix usage of OQC device, including:
   - fix object file system extension on macOS
   - fix wrong type signature of `Counts` API function
  [(#2032)](https://github.com/PennyLaneAI/catalyst/pull/2032)

* Fixed the Clifford PPR decomposition rule where using the Y measurement should take the inverse.
  [(#2043)](https://github.com/PennyLaneAI/catalyst/pull/2043)

<h3>Internal changes ⚙️</h3>

* Updates use of `qml.transforms.dynamic_one_shot.parse_native_mid_circuit_measurements` to improved signature.
  [(#1953)](https://github.com/PennyLaneAI/catalyst/pull/1953)

* When capture is enabled, `qjit(autograph=True)` will use capture autograph instead of catalyst autograph.
  [(#1960)](https://github.com/PennyLaneAI/catalyst/pull/1960)

* `from_plxpr` can now handle dynamic shots and overridden device shots.
  [(#1983)](https://github.com/PennyLaneAI/catalyst/pull/1983/)

* `from_plxpr` can now translate `counts`. 
  [(#2041)](https://github.com/PennyLaneAI/catalyst/pull/2041)

* QJitDevice helper `extract_backend_info` removed its redundant `capabilities` argument.
  [(#1956)](https://github.com/PennyLaneAI/catalyst/pull/1956)

* Raise warning when subroutines are used without capture enabled.
  [(#1930)](https://github.com/PennyLaneAI/catalyst/pull/1930)

* Update imports for noise transforms from `pennylane.transforms` to `pennylane.noise`.
  [(#1918)](https://github.com/PennyLaneAI/catalyst/pull/1918)
  [(#2020)](https://github.com/PennyLaneAI/catalyst/pull/2020)

* Improve error message for quantum subroutines when used outside a quantum context.
  [(#1932)](https://github.com/PennyLaneAI/catalyst/pull/1932)

* `from_plxpr` now supports adjoint and ctrl operations and transforms, operator
  arithmetic observables, `Hermitian` observables, `for_loop` outside qnodes, `cond` outside qnodes,
  `while_loop` outside QNode's, and `cond` with elif branches.
  [(#1844)](https://github.com/PennyLaneAI/catalyst/pull/1844)
  [(#1850)](https://github.com/PennyLaneAI/catalyst/pull/1850)
  [(#1903)](https://github.com/PennyLaneAI/catalyst/pull/1903)
  [(#1896)](https://github.com/PennyLaneAI/catalyst/pull/1896)
  [(#1889)](https://github.com/PennyLaneAI/catalyst/pull/1889)
  [(#1973)](https://github.com/PennyLaneAI/catalyst/pull/1973)

* The `qec.layer` and `qec.yield` operations have been added to the QEC dialect to represent a group
  of QEC operations. The main use case is to analyze the depth of a circuit.
  Also, this is a preliminary step towards supporting parallel execution of QEC layers.
  [(#1917)](https://github.com/PennyLaneAI/catalyst/pull/1917)

* Conversion patterns for the single-qubit `quantum.alloc_qb` and `quantum.dealloc_qb` operations
  have been added for lowering to the LLVM dialect. These conversion patterns allow for execution of
  programs containing these operations.
  [(#1920)](https://github.com/PennyLaneAI/catalyst/pull/1920)

* The default compilation pipeline is now available as `catalyst.pipelines.default_pipeline()`. The
  function `catalyst.pipelines.get_stages()` has also been removed as it was not used and duplicated
  the `CompileOptions.get_stages()` method.
  [(#1941)](https://github.com/PennyLaneAI/catalyst/pull/1941)

* Utility functions for modifying an existing compilation pipeline have been added to the
  `catalyst.pipelines` module.
  [(#1941)](https://github.com/PennyLaneAI/catalyst/pull/1941)

  These functions provide a simple interface to insert passes and stages into a compilation
  pipeline. The available functions are `insert_pass_after`, `insert_pass_before`,
  `insert_stage_after`, and `insert_stage_before`. For example,

  ```pycon
  >>> from catalyst.pipelines import insert_pass_after
  >>> pipeline = ["pass1", "pass2"]
  >>> insert_pass_after(pipeline, "new_pass", ref_pass="pass1")
  >>> pipeline
  ['pass1', 'new_pass', 'pass2']
  ```

* A new built-in compilation pipeline for experimental MBQC workloads has been added, available as
  `catalyst.ftqc.mbqc_pipeline()`.
  [(#1942)](https://github.com/PennyLaneAI/catalyst/pull/1942)

  The output of this function can be used directly as input to the `pipelines` argument of
  :func:`~.qjit`, for example,

  ```python
  from catalyst.ftqc import mbqc_pipeline

  @qjit(pipelines=mbqc_pipeline())
  @qml.qnode(dev)
  def workload():
      ...
  ```

* The `mbqc.graph_state_prep` operation has been added to the MBQC dialect. This operation prepares
  a graph state with arbitrary qubit connectivity, specified by an input adjacency-matrix operand,
  for use in MBQC workloads.
  [(#1965)](https://github.com/PennyLaneAI/catalyst/pull/1965)

* `catalyst.accelerate`, `catalyst.debug.callback`, and `catalyst.pure_callback`, `catalyst.debug.print`, and `catalyst.debug.print_memref` now work when capture is enabled.
  [(#1902)](https://github.com/PennyLaneAI/catalyst/pull/1902)

* The merge rotation pass in Catalyst (:func:`~.passes.merge_rotations`) now also considers
  `qml.Rot` and `qml.CRot`.
  [(#1955)](https://github.com/PennyLaneAI/catalyst/pull/1955)

* Catalyst now supports *array-backed registers*, meaning that `quantum.insert` operations can be
  configured to allow for the insertion of a qubit into an arbitrary position within a register.
  [(#2000)](https://github.com/PennyLaneAI/catalyst/pull/2000)

  This feature is disabled by default. To enable it, configure the pass pipeline to set the
  `use-array-backed-registers` option of the `convert-quantum-to-llvm` pass to `true`. For example,

  ```console
  $ catalyst --tool=opt --pass-pipeline="builtin.module(convert-quantum-to-llvm{use-array-backed-registers=true})" <input file>
  ```

* Fix auxiliary qubit deallocation in `decompose-non-clifford-ppr` pass
  in the `clifford-corrected` method.
  [(#2039)](https://github.com/PennyLaneAI/catalyst/pull/2039)

* The `NoMemoryEffect` trait has been removed from the `quantum.alloc` operation.
  [(#2044)](https://github.com/PennyLaneAI/catalyst/pull/2044)

* Enhance `ppm_specs` function to prevent duplicate pass addition
  [(#2049)](https://github.com/PennyLaneAI/catalyst/pull/2049)

<h3>Documentation 📝</h3>

* The Catalyst Command Line Interface documentation incorrectly stated that the `catalyst`
  executable is available in the `catalyst/bin/` directory relative to the environment's
  installation directory when installed via pip. The documentation has been updated to point to the
  correct location, which is the `bin/` directory relative to the environment's installation
  directory.
  [(#2030)](https://github.com/PennyLaneAI/catalyst/pull/2030)

* Fixing a few typos in the Catalyst documentation.
  [(#2046)](https://github.com/PennyLaneAI/catalyst/pull/2046)

* Updated `Examples` links to point to relevant, up-to-date demos and removed outdated entries.
  [(#2042)](https://github.com/PennyLaneAI/catalyst/pull/2042)

<h3>Contributors ✍️</h3>

This release contains contributions from (in alphabetical order):

Ali Asadi,
Joey Carter,
Yushao Chen,
Isaac De Vlugt,
Sengthai Heng,
David Ittah,
Jeffrey Kam,
Christina Lee,
Joseph Lee,
Andrija Paurevic,
Justin Pickering,
Ritu Thombre,
Roberto Turrado,
Paul Haochen Wang,
Jake Zaia,
Hongsheng Zheng.<|MERGE_RESOLUTION|>--- conflicted
+++ resolved
@@ -2,13 +2,6 @@
 
 <h3>New features since last release</h3>
 
-<<<<<<< HEAD
-* A new quantum compilation pass that reduces the depth and count of non-Clifford Pauli product 
-  rotations (PPRs) in circuits is now available. This compilation pass works by commuting 
-  non-Clifford PPRs (often referred to as ``T`` gates) in adjacent 
-  layers and merging compatible ones. More details can be found in Figure 6 of 
-  [A Game of Surface Codes](https://arXiv:1808.02892v3).
-=======
 * Catalyst now supports dynamic wire allocation with ``qml.allocate()`` and
   ``qml.deallocate()`` when program capture is enabled.
   [(#2002)](https://github.com/PennyLaneAI/catalyst/pull/2002)
@@ -85,10 +78,11 @@
   with ``qjit`` versus without. For details, please see
   [the relevant sections on the Catalyst sharp bits page](https://docs.pennylane.ai/projects/catalyst/en/stable/dev/sharp_bits.html#functionality-differences-from-pennylane).
 
-* A new pass `--t-layer-reduction` has been added to reduce the depth and number of non-Clifford PPR
-  operations by commuting adjacent PPRs and finding possible PPRs that can be merged.
-  For more details, see the Figure 6 in [A Game of Surface Code](https://arXiv:1808.02892v3) paper.
->>>>>>> 33b86c3a
+* A new quantum compilation pass that reduces the depth and count of non-Clifford Pauli product 
+  rotations (PPRs) in circuits is now available. This compilation pass works by commuting 
+  non-Clifford PPRs (often referred to as ``T`` gates) in adjacent 
+  layers and merging compatible ones. More details can be found in Figure 6 of 
+  [A Game of Surface Codes](https://arXiv:1808.02892v3).
   [(#1975)](https://github.com/PennyLaneAI/catalyst/pull/1975)
   [(#2048)](https://github.com/PennyLaneAI/catalyst/pull/2048)
 
