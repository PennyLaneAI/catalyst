# Release 0.14.0 (development release)

<h3>New features since last release</h3>

* RTIO dialect is added to bypass the compilation flow from OpenAPL to ARTIQ’s LLVM IR. It is introduced to bridge the gap between ION dialect and ARTIQ’s LLVM IR. The design philosophy of RTIO dialect is primarily event-based. Every operation is asynchronous; sync behaviour occurs only via `rtio.sync` or `wait operand` in event operation.
  [(#2185)](https://github.com/PennyLaneAI/catalyst/pull/2185)

* Added ``catalyst.switch``, a qjit compatible, index-switch style control flow decorator.
  [(#2171)](https://github.com/PennyLaneAI/catalyst/pull/2171)

* Catalyst can now compile circuits that are directly expressed in terms of Pauli product rotation
  (PPR) and Pauli product measurement (PPM) operations: :class:`~.PauliRot` and
  :func:`~.pauli_measure`, respectively. This support enables research and development
  spurred from `A Game of Surface Codes (arXiv1808.02892) <https://arxiv.org/pdf/1808.02892>`_.
  [(#2145)](https://github.com/PennyLaneAI/catalyst/pull/2145)
  [(#2233)](https://github.com/PennyLaneAI/catalyst/pull/2233)

  :class:`~.PauliRot` and :func:`~.pauli_measure` can be manipulated with Catalyst's existing passes
  for PPR-PPM compilation, which includes :func:`catalyst.passes.to_ppr`,
  :func:`catalyst.passes.commute_ppr`, :func:`catalyst.passes.merge_ppr_ppm`,
  :func:`catalyst.passes.ppr_to_ppm`, :func:`catalyst.passes.reduce_t_depth`, and
  :func:`catalyst.passes.ppm_compilation`. For clear and inspectable results, use ``target="mlir"``
  in the ``qjit`` decorator, ensure that PennyLane's program capture is enabled,
  :func:`pennylane.capture.enable`, and call the Catalyst passes from the PennyLane frontend (e.g.,
  ``qml.transforms.ppr_to_ppm`` instead of from ``catalyst.passes.``).

  ```python
  import pennylane as qml
  from functools import partial
  import jax.numpy as jnp

  qml.capture.enable()

  @qjit(target="mlir")
  @partial(qml.transforms.ppm_compilation, decompose_method="auto-corrected")
  @qml.qnode(qml.device("null.qubit", wires=3))
  def circuit():
      # equivalent to a Hadamard gate
      qml.PauliRot(jnp.pi / 2, pauli_word="Z", wires=0)
      qml.PauliRot(jnp.pi / 2, pauli_word="X", wires=0)
      qml.PauliRot(jnp.pi / 2, pauli_word="Z", wires=0)

      ppm = qml.pauli_measure(pauli_word="XYZ", wires=[0, 1, 2])

      # equivalent to a CNOT gate
      qml.PauliRot(jnp.pi / 2, pauli_word="ZX", wires=[0, 1])
      qml.PauliRot(-jnp.pi / 2, pauli_word="Z", wires=[0])
      qml.PauliRot(-jnp.pi / 2, pauli_word="X", wires=[1])

      # equivalent to a T gate
      qml.PauliRot(jnp.pi / 4, pauli_word="Z", wires=0)

      ppm = qml.pauli_measure(pauli_word="YYZ", wires=[0, 2, 1])

      return
  ```

  ```pycon
  >>> print(qml.specs(circuit, level="all")()['resources'])
  {
    'No transforms': ...,
    'Before MLIR Passes (MLIR-0)': ...,
    'ppm-compilation (MLIR-1)': Resources(
      num_wires=6,
      num_gates=14,
      gate_types=defaultdict(<class 'int'>, {'PPM-w3': 2, 'PPM-w2': 4, 'PPM-w1': 4, 'PPR-pi/2-w1': 4}),
      gate_sizes=defaultdict(<class 'int'>, {3: 2, 2: 4, 1: 8}),
      depth=None,
      shots=Shots(total_shots=None, shot_vector=())
    )
  }
  ```

<h3>Improvements 🛠</h3>

* Add an experimental `outline_state_evolution_pass` xDSL pass to `catalyst.python_interface.transforms`,
  which moves all quantum gate operations to a private callable.
  [(#8367)](https://github.com/PennyLaneAI/pennylane/pull/8367)

* A new experimental `split_non_commuting_pass` compiler pass has been added to
  `catalyst.python_interface.transforms`. This pass splits quantum functions that
  measure observables on the same wires into multiple function executions, where
  each execution measures observables on different wires (using the "wires" grouping
  strategy). The original function is replaced with calls to these generated functions,
  and the results are combined appropriately.
  [(#8531)](https://github.com/PennyLaneAI/pennylane/pull/8531)

* Add the `PCPhaseOp` operation to the xDSL Quantum dialect.
  [(#8621)](https://github.com/PennyLaneAI/pennylane/pull/8621)

* Users can now apply xDSL passes without the need to pass the `pass_plugins` argument to
  the `qjit` decorator.
  [(#8572)](https://github.com/PennyLaneAI/pennylane/pull/8572)
  [(#8573)](https://github.com/PennyLaneAI/pennylane/pull/8573)
  [(#2169)](https://github.com/PennyLaneAI/catalyst/pull/2169)
  [(#2183)](https://github.com/PennyLaneAI/catalyst/pull/2183)

* The :meth:`catalyst.python_interface.transforms.convert_to_mbqc_formalism_pass` now
  supports :class:`~xdsl.dialects.scf.IndexSwitchOp` in IR and ignores regions that have no body.
  [(#8632)](https://github.com/PennyLaneAI/pennylane/pull/8632)

* The `convert_to_mbqc_formalism` compilation pass now outlines the operations to represent a gate
  in the MBQC formalism into subroutines in order to reduce the IR size for large programs.
  [(#8619)](https://github.com/PennyLaneAI/pennylane/pull/8619)

* The :meth:`catalyst.python_interface.Compiler.run` method now accepts a string as input,
  which is parsed and transformed with xDSL.
  [(#8587)](https://github.com/PennyLaneAI/pennylane/pull/8587)

* An `is_xdsl_pass` function has been added to the `catalyst.python_interface.pass_api` module.
  This function checks if a pass name corresponds to an xDSL implemented pass.
  [(#8572)](https://github.com/PennyLaneAI/pennylane/pull/8572)

* A new `catalyst.python_interface.utils` submodule has been added, containing general-purpose utilities for
  working with xDSL. This includes a function that extracts the concrete value of scalar, constant SSA values.
  [(#8514)](https://github.com/PennyLaneAI/pennylane/pull/8514)

* Catalyst can now use the new `pass_name` property of pennylane transform objects. Passes can now
  be created using `qml.transform(pass_name=pass_name)` instead of `PassPipelineWrapper`.
  [(#2149](https://github.com/PennyLaneAI/catalyst/pull/2149)

* An error is now raised if a transform is applied inside a QNode when program capture is enabled.
  [(#2256)](https://github.com/PennyLaneAI/catalyst/pull/2256)

* A new ``"changed"`` option has been added to the ``keep_intermediate`` parameter of
  :func:`~.qjit`. This option saves intermediate IR files after each pass,
  but only when the IR is actually modified by the pass.
  [(#2186)](https://github.com/PennyLaneAI/catalyst/pull/2186)

* Intermediate IR files are now organized into subdirectories for each compilation stage
  when using ``keep_intermediate="changed"`` or ``keep_intermediate="pass"``.
  [(#2186)](https://github.com/PennyLaneAI/catalyst/pull/2186)

* Resource tracking now tracks calls to `SetState` and `SetBasisState`, and can report results
  that include `qml.StatePrep` operations.
  [(#2230)](https://github.com/PennyLaneAI/catalyst/pull/2230)

* `qml.PCPhase` can be compiled and executed with capture enabled.
  [(#2226)](https://github.com/PennyLaneAI/catalyst/pull/2226)

* Resource tracking now supports dynamic qubit allocation
  [(#2203)](https://github.com/PennyLaneAI/catalyst/pull/2203)

* Pass instrumentation can be applied to each pass within the `NamedSequenceOp` transform sequence for a qnode.
  [(#1978)](https://github.com/PennyLaneAI/catalyst/pull/1978)

* The new graph-based decomposition framework has Autograph feature parity with PennyLane
  when capture enabled. When compiling with `qml.qjit(autograph=True)`, the decomposition rules
  returned by the graph-based framework are now correctly compiled using Autograph.
  This ensures compatibility and deeper optimization for dynamically generated rules.
  [(#2161)](https://github.com/PennyLaneAI/catalyst/pull/2161)

* The ``decompose-lowering`` MLIR pass now supports ``qml.MultiRZ``
  with an arbitrary number of wires. This decomposition is performed
  at MLIR when both capture and graph-decomposition are enabled.
  [(#2160)](https://github.com/PennyLaneAI/catalyst/pull/2160)

* A new option ``use_nameloc`` has been added to :func:`~.qjit` that embeds variable names
  from Python into the compiler IR, which can make it easier to read when debugging programs.
  [(#2054)](https://github.com/PennyLaneAI/catalyst/pull/2054)

* Passes registered under `qml.transform` can now take in options when used with
  :func:`~.qjit` with program capture enabled.
  [(#2154)](https://github.com/PennyLaneAI/catalyst/pull/2154)

* Pytree inputs can now be used when program capture is enabled.
  [(#2165)](https://github.com/PennyLaneAI/catalyst/pull/2165)

* `qml.grad` and `qml.jacobian` can now be used with `qjit` when program capture is enabled.
  [(#2078)](https://github.com/PennyLaneAI/catalyst/pull/2078)

* xDSL passes are now automatically detected when using the `qjit` decorator.
  This removes the need to pass the `pass_plugins` argument to the `qjit` decorator.
  [(#2169)](https://github.com/PennyLaneAI/catalyst/pull/2169)
  [(#2183)](https://github.com/PennyLaneAI/catalyst/pull/2183)

* The ``mlir_opt`` property now correctly handles xDSL passes by automatically
  detecting when the Python compiler is being used and routing through it appropriately.
  [(#2190)](https://github.com/PennyLaneAI/catalyst/pull/2190)

* Dynamically allocated wires can now be passed into control flow and subroutines.
  [(#2130)](https://github.com/PennyLaneAI/catalyst/pull/2130)

* The `--adjoint-lowering` pass can now handle PPR operations.
  [(#2227)](https://github.com/PennyLaneAI/catalyst/pull/2227)

* Catalyst now supports Pauli product rotations with arbitrary or dynamic angles in the
  QEC dialect. This will allow :class:`qml.PauliRot` with arbitrary or dynamic angles,
  angles not known at compile time, to be lowered to the QEC dialect. This is implemented
  as a new `qec.ppr.arbitrary` operation, which takes a Pauli product and an arbitrary or
  dynamic angle as input. The arbitrary angles are specified as a double in terms of radian.
  [(#2232)](https://github.com/PennyLaneAI/catalyst/pull/2232)
  [(#2233)](https://github.com/PennyLaneAI/catalyst/pull/2233)

  For example:
  ```mlir
  %const = arith.constant 0.124 : f64
  %1:2 = qec.ppr.arbitrary ["X", "Z"](%const) %q1, %q2 : !quantum.bit, !quantum.bit
  %2:2 = qec.ppr.arbitrary ["X", "Z"](%const) %1#0, %1#1 cond(%c0) : !quantum.bit, !quantum.bit
  ```

<h3>Breaking changes 💔</h3>

* The MLIR pipeline ``enforce-runtime-invariants-pipeline`` has been renamed to
  ``quantum-compilation-pipeline`` and the old ``quantum-compilation-pipeline`` has been renamed to
  ``gradient-lowering-pipeline``. Users who referenced these pipeline names directly would need to
  update their code to use the new names.
  [(#2186)](https://github.com/PennyLaneAI/catalyst/pull/2186)

  * The ``pipeline``  and "passes" postfixes in the compilation stage names have been changed to ``stage``.
  [(#2230)](https://github.com/PennyLaneAI/catalyst/pull/2230)

* The plxpr transform `pl_map_wires` has been removed along with its test.
  [(#2220)](https://github.com/PennyLaneAI/catalyst/pull/2220)

* The JAX version used by Catalyst has been updated to 0.7.0.
  [(#2131)](https://github.com/PennyLaneAI/catalyst/pull/2131)

* (Compiler integrators only) The versions of LLVM/Enzyme/stablehlo used by Catalyst have been
  updated. Enzyme now targets `v0.0.203` with the build target `EnzymeStatic-22`, and the nanobind
  requirement for the latest LLVM has been updated to version 2.9.
  [(#2122)](https://github.com/PennyLaneAI/catalyst/pull/2122)
  [(#2174)](https://github.com/PennyLaneAI/catalyst/pull/2174)
  [(#2175)](https://github.com/PennyLaneAI/catalyst/pull/2175)
  [(#2181)](https://github.com/PennyLaneAI/catalyst/pull/2181)

  - The LLVM version has been updated to
  [commit 113f01a](https://github.com/llvm/llvm-project/tree/113f01aa82d055410f22a9d03b3468fa68600589).
  - The stablehlo version has been updated to
  [commit 0a4440a](https://github.com/openxla/stablehlo/commit/0a4440a5c8de45c4f9649bf3eb4913bf3f97da0d).
  - The Enzyme version has been updated to
  [v0.0.203](https://github.com/EnzymeAD/Enzyme/releases/tag/v0.0.203).

* The pass `remove-chained-self-inverse` has been renamed to `cancel-inverses`, to better
  conform with the name of the corresponding transform in PennyLane.
  [(#2201)](https://github.com/PennyLaneAI/catalyst/pull/2201)

<h3>Deprecations 👋</h3>

<h3>Bug fixes 🐛</h3>

<<<<<<< HEAD
* The experimental xDSL :func:`~catalyst.python_interface.transforms.measurements_from_samples_pass`
  pass has been updated to support `shots` defined by an `arith.constant` operation.
  [(#8460)](https://github.com/PennyLaneAI/pennylane/pull/8460)

* The experimental xDSL :func:`~catalyst.python_interface.transforms.diagonalize_measurements`
  pass has been updated to fix a bug that included the wrong SSA value for final qubit insertion
  and deallocation at the end of the circuit. A clear error is now also raised when there are
  observables with overlapping wires.
  [(#8383)](https://github.com/PennyLaneAI/pennylane/pull/8383)

* Fixes a bug in the constructor of the xDSL Quantum dialect's `QubitUnitaryOp` that
  prevented an instance from being constructed.
  [(#8456)](https://github.com/PennyLaneAI/pennylane/pull/8456)
=======
* Added missing `detensorize-function-boundary` and `symbol-dce` passes to `Pipelines.cpp`.
  [(#2266)](https://github.com/PennyLaneAI/catalyst/pull/2266)
>>>>>>> c9a77113

* Fixes an issue where a heap-to-stack allocation conversion pass was causing SIGSEGV issues
  during program execution at runtime.
  [(#2172)](https://github.com/PennyLaneAI/catalyst/pull/2172)

* Fixes the issue with capturing unutilized abstracted adjoint and controlled rules
  by the graph in the new decomposition framework.
  [(#2160)](https://github.com/PennyLaneAI/catalyst/pull/2160)

* Fixes the translation of plxpr control flow for edge cases where the `consts` were being
  reordered.
  [(#2128)](https://github.com/PennyLaneAI/catalyst/pull/2128)
  [(#2133)](https://github.com/PennyLaneAI/catalyst/pull/2133)

* Fixes the translation of `QubitUnitary` and `GlobalPhase` ops
  when they are modified by adjoint or control.
  [(##2158)](https://github.com/PennyLaneAI/catalyst/pull/2158)

* Fixes the translation of a workflow with different transforms applied to different qnodes.
  [(#2167)](https://github.com/PennyLaneAI/catalyst/pull/2167)

* Fix canonicalization of eliminating redundant `quantum.insert` and `quantum.extract` pairs.
  When extracting a qubit immediately after inserting it at the same index, the operations can
  be cancelled out while properly updating remaining uses of the register.
  [(#2162)](https://github.com/PennyLaneAI/catalyst/pull/2162)
  For an example:
  ```mlir
  // Before canonicalization
  %1 = quantum.insert %0[%idx], %qubit1 : !quantum.reg, !quantum.bit
  %2 = quantum.extract %1[%idx] : !quantum.reg -> !quantum.bit
  ...
  %3 = quantum.insert %1[%i0], %qubit2 : !quantum.reg, !quantum.bit
  %4 = quantum.extract %1[%i1] : !quantum.reg -> !quantum.bit
  // ... use %1
  // ... use %4

  // After canonicalization
  // %2 directly uses %qubit1
  // %3 and %4 updated to use %0 instead of %1
  %3 = quantum.insert %0[%i0], %qubit2 : !quantum.reg, !quantum.bit
  %4 = quantum.extract %0[%i1] : !quantum.reg -> !quantum.bit
  // ... use %qubit1
  // ... use %4
  ```

* Fixes :func:`~.passes.commute_ppr` and :func:`~.passes.merge_ppr_ppm` incorrectly
  moving nullary operations. This also improves the compilation time by reducing
  the sort function, by explicitly passing the operations that need to be sorted.
  [(#2200)](https://github.com/PennyLaneAI/catalyst/pull/2200)

* The pass pipeline is correctly registered to the transform named sequence of the
  one-shot qnode when `one-shot` mcm method is used.
  [(#2198)](https://github.com/PennyLaneAI/catalyst/pull/2198)

* Fixed a bug where `qml.StatePrep` and `qml.BasisState` might be pushed after other
  gates, overwriting their effects.
  [(#2239)](https://github.com/PennyLaneAI/catalyst/pull/2239)

* Fixed a bug where `quantum.num_qubits` operations are not properly removed during classical
  processing of gradient transforms.
  [(#2262)](https://github.com/PennyLaneAI/catalyst/pull/2262)

  This fix enables automatic qubit management to be used with gradients.

* The `--inline-nested-module` pass no longer renames external function declarations.
  [(#2244)](https://github.com/PennyLaneAI/catalyst/pull/2244)

  This pass inlines the qnode MLIR modules into the global QJIT MLIR module. If a qnode module
  contains function declarations to external APIs, the names of these declarations must
  stay unchanged. This change enables quantum passes to generate calls to external APIs.

<h3>Internal changes ⚙️</h3>

* The `catalyst.python_interface.visualization` module has been renamed to
  `catalyst.python_interface.inspection`, and various utility functions within this module
  have been streamlined.
  [(#2237)](https://github.com/PennyLaneAI/catalyst/pull/2237)

* Migrated the `pennylane.compiler.python_compiler` submodule from PennyLane to Catalyst.
  It is now accessible as `catalyst.python_interface`.
  [(#2199)](https://github.com/PennyLaneAI/catalyst/pull/2199)

* Resource tracking now writes out at device destruction time instead of qubit deallocation
  time. The written resources will be the total amount of resources collected throughout the
  lifetime of the execution. For executions that split work between multiple functions,
  e.g. with the `split-non-commuting` pass, this ensures that resource tracking outputs
  the total resources used for all splits.
  [(#2219)](https://github.com/PennyLaneAI/catalyst/pull/2219)

* Replaces the deprecated `shape_dtype_to_ir_type` function with the `RankedTensorType.get` method.
  [(#2159)](https://github.com/PennyLaneAI/catalyst/pull/2159)

* Updates to PennyLane's use of a single transform primitive with a `transform` kwarg.
  [(#2177)](https://github.com/PennyLaneAI/catalyst/pull/2177)

* The pytest tests are now run with `strict=True` by default.
  [(#2180)](https://github.com/PennyLaneAI/catalyst/pull/2180)

* Refactor Catalyst pass registering so that it's no longer necessary to manually add new
  passes at `registerAllCatalystPasses`.
  [(#1984)](https://github.com/PennyLaneAI/catalyst/pull/1984)

* Split `from_plxpr.py` into two files.
  [(#2142)](https://github.com/PennyLaneAI/catalyst/pull/2142)

* Re-work `DataView` to avoid an axis of size 0 possibly triggering a segfault via an underflow
  error, as discovered in
  [this comment](https://github.com/PennyLaneAI/catalyst/pull/1598#issuecomment-2779178046).
  [(#1621)](https://github.com/PennyLaneAI/catalyst/pull/2164)

* Decouple the ion dialect from the quantum dialect to support the new RTIO compilation flow.
  The ion dialect now uses its own `!ion.qubit` type instead of depending on `!quantum.bit`.
  Conversion between qubits of quantum and ion dialects is handled via unrealized conversion casts.
  [(#2163)](https://github.com/PennyLaneAI/catalyst/pull/2163)

  For an example, quantum qubits are converted to ion qubits as follows:
  ```mlir
  %qreg = quantum.alloc(1) : !quantum.reg
  %q0 = quantum.extract %qreg[0] : !quantum.reg -> !quantum.bit

  // Convert quantum.bit to ion.qubit
  %ion_qubit_0 = builtin.unrealized_conversion_cast %q0 : !quantum.bit to !ion.qubit

  // Use in ion dialect operations
  %pp = ion.parallelprotocol(%ion_qubit_0) : !ion.qubit {
    ^bb0(%arg1: !ion.qubit):
      // ... ion operations ...
  }
  ```

  * Added support for `ppr-to-ppm` as an individual MLIR pass and python binding
  for the qec dialect.
  [(#2189)](https://github.com/PennyLaneAI/catalyst/pull/2189)

  * Added a canonicalization pattern for `qec.ppr` to remove any PPRs consisting only
  of identities.
  [(#2192)](https://github.com/PennyLaneAI/catalyst/pull/2192)

  * Renamed `annotate-function` pass to `annotate-invalid-gradient-functions` and move it to the
  gradient dialect and the `lower-gradients` compilation stage.
  [(#2241)](https://github.com/PennyLaneAI/catalyst/pull/2241)

  * Added support for PPRs to the :func:`~.passes.merge_rotations` pass to merge PPRs with
  equivalent angles, and cancelling of PPRs with opposite angles, or angles
  that sum to identity. Also supports conditions on PPRs, merging when conditions are
  identical and not merging otherwise.
  [(#2224)](https://github.com/PennyLaneAI/catalyst/pull/2224)
  [(#2245)](https://github.com/PennyLaneAI/catalyst/pull/2245)
  [(#2254)](https://github.com/PennyLaneAI/catalyst/pull/2254)

  * Removed the `catalyst.python_interface.dialects.transform` module in favor of
  using the `xdsl.dialects.transform` module directly.
  [(#2261)](https://github.com/PennyLaneAI/catalyst/pull/2261)

  * Refactor QEC tablegen files to separate QEC operations into a new `QECOp.td` file
  [(#2253](https://github.com/PennyLaneAI/catalyst/pull/2253)

<<<<<<< HEAD
  * Removed the `getRotationKind` and `setRotationKind` methods from 
=======

  * Removed the `getRotationKind` and `setRotationKind` methods from
>>>>>>> c9a77113
  the QEC interface `QECOpInterface` to simplify the interface.
  [(#2250)](https://github.com/PennyLaneAI/catalyst/pull/2250)

<h3>Documentation 📝</h3>

* Added a "Unified Compiler Cookbook" RST file, along with tutorials, to `catalyst.python_interface.doc`,
  which provides a quickstart guide for getting started with xDSL and its integration with PennyLane and
  Catalyst.
  [(#8571)](https://github.com/PennyLaneAI/pennylane/pull/8571)

* A typo in the code example for :func:`~.passes.ppr_to_ppm` has been corrected.
  [(#2136)](https://github.com/PennyLaneAI/catalyst/pull/2136)

* Fix `catalyst.qjit` and `catalyst.CompileOptions` docs rendering.
  [(#2156)](https://github.com/PennyLaneAI/catalyst/pull/2156)

* Update `MLIR Plugins` documentation stating that plugins require adding passes via
  `--pass-pipeline`.
  [(#2168)](https://github.com/PennyLaneAI/catalyst/pull/2168)

<h3>Contributors ✍️</h3>

This release contains contributions from (in alphabetical order):

Ali Asadi,
Yushao Chen,
Sengthai Heng,
Jeffrey Kam,
Christina Lee,
Joseph Lee,
Mehrdad Malekmohammadi,
River McCubbin,
Lee J. O'Riordan,
Roberto Turrado,
Paul Haochen Wang,
Jake Zaia,
Hongsheng Zheng.<|MERGE_RESOLUTION|>--- conflicted
+++ resolved
@@ -239,7 +239,6 @@
 
 <h3>Bug fixes 🐛</h3>
 
-<<<<<<< HEAD
 * The experimental xDSL :func:`~catalyst.python_interface.transforms.measurements_from_samples_pass`
   pass has been updated to support `shots` defined by an `arith.constant` operation.
   [(#8460)](https://github.com/PennyLaneAI/pennylane/pull/8460)
@@ -253,10 +252,9 @@
 * Fixes a bug in the constructor of the xDSL Quantum dialect's `QubitUnitaryOp` that
   prevented an instance from being constructed.
   [(#8456)](https://github.com/PennyLaneAI/pennylane/pull/8456)
-=======
+
 * Added missing `detensorize-function-boundary` and `symbol-dce` passes to `Pipelines.cpp`.
   [(#2266)](https://github.com/PennyLaneAI/catalyst/pull/2266)
->>>>>>> c9a77113
 
 * Fixes an issue where a heap-to-stack allocation conversion pass was causing SIGSEGV issues
   during program execution at runtime.
@@ -414,12 +412,7 @@
   * Refactor QEC tablegen files to separate QEC operations into a new `QECOp.td` file
   [(#2253](https://github.com/PennyLaneAI/catalyst/pull/2253)
 
-<<<<<<< HEAD
-  * Removed the `getRotationKind` and `setRotationKind` methods from 
-=======
-
   * Removed the `getRotationKind` and `setRotationKind` methods from
->>>>>>> c9a77113
   the QEC interface `QECOpInterface` to simplify the interface.
   [(#2250)](https://github.com/PennyLaneAI/catalyst/pull/2250)
 
