--- conflicted
+++ resolved
@@ -33,11 +33,6 @@
 <h3>Contributors ✍️</h3>
 
 This release contains contributions from (in alphabetical order):
-<<<<<<< HEAD
 Joey Carter,
-Paul Haochen Wang.
-=======
-
-Joey Carter,
-Romain Moyard.
->>>>>>> 2831f17f
+Romain Moyard,
+Paul Haochen Wang.