# Release 0.11.0 (development release)

<h3>New features since last release</h3>

* Conversion Clifford+T gates to Pauli Product Rotation (PPR) and measurement to Pauli Product Measurement (PPM) are now available through the `clifford_t_ppr` pass transform.
  [(#1499)](https://github.com/PennyLaneAI/catalyst/pull/1499)
<<<<<<< HEAD
=======
  [(#1551)](https://github.com/PennyLaneAI/catalyst/pull/1551)
>>>>>>> 0accd498

  Supported gate conversions:
    - H gate → PPR with (Z · X · Z)π/4
    - S gate → PPR with (Z)π/4
    - T gate → PPR with (Z)π/8
    - CNOT → PPR with (Z ⊗ X)π/4 · (Z ⊗ 1)−π/4 · (1 ⊗ X)−π/4

    Example: 
    ```python
        @qjit(keep_intermediate=True)
        @clifford_t_ppr
        @qml.qnode(dev)
        def circuit():
            qml.H(0)
            qml.S(1)
            qml.T(0)
            qml.CNOT([0, 1])
            m1 = catalyst.measure(wires=0)
            m2 = catalyst.measure(wires=1)
            return m1, m2
        circuit()
    ```

    The PPRs and PPMs are currently only represented symbolically. However, these operations are not yet executable on any backend since they exist purely as intermediate representations for analysis and potential future execution when a suitable backend is available.
    
    Example MLIR Representation:
    ```mlir
      . . .
      %q0_0 = qec.ppr ["Z", "X", "Z"](%pi4) %qreg_0 : !quantum.bit
      %q1_0 = qec.ppr ["Z"](%pi4) %qreg_1 : !quantum.bit
      %q0_1 = qec.ppr ["Z"](%pi8) %q0_0 : !quantum.bit
      %01_0 = qec.ppr ["Z", "X"](%pi4) %5, %2 : !quantum.bit, !quantum.bit
      %q0_1 = qec.ppr ["Z"](%n_pi4) %01#0 : !quantum.bit
      %q1_2 = qec.ppr ["X"](%n_pi4) %01#1 : !quantum.bit
      %mres_1, %q0_3 = qec.ppm ["Z"] %q0_1 : !quantum.bit
      %mres_2, %q1_3 = qec.ppm ["Z"] %q1_2 : !quantum.bit
      . . . 
    ```

<h3>Improvements 🛠</h3>

* Changed pattern rewritting in `quantum-to-ion` lowering pass to use MLIR's dialect conversion
  infrastracture.
  [(#1442)](https://github.com/PennyLaneAI/catalyst/pull/1442)

* Extend `merge-rotations` peephole optimization pass to also merge compatible rotation gates (either both controlled, or both uncontrolled) where rotation angles are any combination of static constants or dynamic values.
  [(#1489)](https://github.com/PennyLaneAI/catalyst/pull/1489)

* Catalyst now supports experimental capture of `cond`, `for_loop` and `while_loop` control flow.
  [(#1468)](https://github.com/PennyLaneAI/catalyst/pull/1468)
  [(#1509)](https://github.com/PennyLaneAI/catalyst/pull/1509)
  [(#1521)](https://github.com/PennyLaneAI/catalyst/pull/1521)
  
  To trigger the PennyLane pipeline for capturing the program as a Jaxpr, simply set
  `experimental_capture=True` in the qjit decorator.

  ```python
  import pennylane as qml
  from catalyst import qjit

  dev = qml.device("lightning.qubit", wires=1)

  @qjit(experimental_capture=True)
  @qml.qnode(dev)
  def circuit(x: float):

      def ansatz_true():
          qml.RX(x, wires=0)
          qml.Hadamard(wires=0)

      def ansatz_false():
          qml.RY(x, wires=0)

      qml.cond(x > 1.4, ansatz_true, ansatz_false)()

      return qml.expval(qml.Z(0))
  ```

* Catalyst now supports experimental capture of `qml.transforms.cancel_inverses` and `qml.transforms.merge_rotations` transforms.
  [(#1544)](https://github.com/PennyLaneAI/catalyst/pull/1544)
  [(#1561)](https://github.com/PennyLaneAI/catalyst/pull/1561)
   
  To trigger the PennyLane pipeline for capturing the mentioned transforms, 
  simply set `experimental_capture=True` in the qjit decorator. Catalyst will
  then apply its own pass in replacement of the original transform
  provided by PennyLane.

  ```python
  import pennylane as qml
  from catalyst import qjit

  dev = qml.device("lightning.qubit", wires=1)

  @qjit(experimental_capture=True)
  def func(x: float):
      @qml.transforms.cancel_inverses
      @qml.qnode(dev)
      def circuit(x: float):
          qml.RX(x, wires=0)
          qml.Hadamard(wires=0)
          qml.Hadamard(wires=0)
          return qml.expval(qml.PauliZ(0))

      return circuit(x)
  ```

* Changes to reduce compile time:

  - Turn off MLIR's verifier.
    [(#1513)](https://github.com/PennyLaneAI/catalyst/pull/1513)
  - Remove unnecessary I/O.
    [(#1514)](https://github.com/PennyLaneAI/catalyst/pull/1514)
  - Sort improvements to reduce complexity and memory.
    [(#1524)](https://github.com/PennyLaneAI/catalyst/pull/1524)
  - Lazy IR canonicalization and LLVMIR textual generation.
    [(#1530)](https://github.com/PennyLaneAI/catalyst/pull/1530)

* Changes to support a dynamic number of qubits:

  - The `qalloc_p` custom JAX primitive can now take in a dynamic number of qubits as a tracer
    and lower it to mlir.
    [(#1549)](https://github.com/PennyLaneAI/catalyst/pull/1549)

<h3>Breaking changes 💔</h3>

<h3>Deprecations 👋</h3>

<h3>Bug fixes 🐛</h3>

* Fixed `argnums` parameter of `grad` and `value_and_grad` being ignored.
  [(#1478)](https://github.com/PennyLaneAI/catalyst/pull/1478)

* Fixed an issue ([(#1488)](https://github.com/PennyLaneAI/catalyst/pull/1488)) where Catalyst could
  give incorrect results for circuits containing `qml.StatePrep`.
  [(#1491)](https://github.com/PennyLaneAI/catalyst/pull/1491)

* Fixes an issue ([(#1501)](https://github.com/PennyLaneAI/catalyst/issues/1501)) where using 
  autograph in conjunction with catalyst passes causes a crash.
  [(#1541)](https://github.com/PennyLaneAI/catalyst/pull/1541)

<h3>Internal changes ⚙️</h3>

* Updated the call signature for the PLXPR `qnode_prim` primitive.
  [(#1538)](https://github.com/PennyLaneAI/catalyst/pull/1538)

* Update deprecated access to `QNode.execute_kwargs["mcm_config"]`.
  Instead `postselect_mode` and `mcm_method` should be accessed instead.
  [(#1452)](https://github.com/PennyLaneAI/catalyst/pull/1452)

* `from_plxpr` now uses the `qml.capture.PlxprInterpreter` class for reduced code duplication.
  [(#1398)](https://github.com/PennyLaneAI/catalyst/pull/1398)

* Improve the error message for invalid measurement in `adjoin()` or `ctrl()` region.
  [(#1425)](https://github.com/PennyLaneAI/catalyst/pull/1425)

* Replace `ValueRange` with `ResultRange` and `Value` with `OpResult` to better align with the semantics of `**QubitResult()` functions like `getNonCtrlQubitResults()`. This change ensures clearer intent and usage. Improve the `matchAndRewrite` function by using `replaceAllUsesWith` instead of for loop.
  [(#1426)](https://github.com/PennyLaneAI/catalyst/pull/1426)

* Several changes for experimental support of trapped-ion OQD devices have been made, including:

  - The `get_c_interface` method has been added to the OQD device, which enables retrieval of the C++
    implementation of the device from Python. This allows `qjit` to accept an instance of the device
    and connect to its runtime.
    [(#1420)](https://github.com/PennyLaneAI/catalyst/pull/1420)

  - Improved ion dialect to reduce redundant code generated. Added a string attribute `label` to Level.
    Also changed the levels of a transition from `LevelAttr` to `string`
    [(#1471)](https://github.com/PennyLaneAI/catalyst/pull/1471)

  - The region of a `ParallelProtocolOp` is now always terminated with a `ion::YieldOp` with explicitly yielded SSA values. This ensures the op is well-formed, and improves readability.
    [(#1475)](https://github.com/PennyLaneAI/catalyst/pull/1475)

  - Add a new pass `convert-ion-to-llvm` which lowers the Ion dialect to llvm dialect. This pass 
    introduces oqd device specific stubs that will be implemented in oqd runtime including: 
    `@ __catalyst__oqd__pulse`, `@ __catalyst__oqd__ParallelProtocol`.
    [(#1466)](https://github.com/PennyLaneAI/catalyst/pull/1466)

  - The OQD device can now generate OpenAPL JSON specs during runtime. The oqd stubs
  `@ __catalyst__oqd__pulse`, and `@ __catalyst__oqd__ParallelProtocol`, which
  are called in the llvm dialect after the aforementioned lowering ([(#1466)](https://github.com/PennyLaneAI/catalyst/pull/1466)), are defined to produce JSON specs that OpenAPL expects.
    [(#1516)](https://github.com/PennyLaneAI/catalyst/pull/1516)

  - The OQD device is moved from `frontend/catalyst/third_party/oqd` to `runtime/lib/backend/oqd`. An overall switch, `ENABLE_OQD`, is added to control the OQD build system from a single entry point. The switch is `OFF` by default, and OQD can be built from source via `make all ENABLE_OQD=ON`, or `make runtime ENABLE_OQD=ON`.
    [(#1508)](https://github.com/PennyLaneAI/catalyst/pull/1508)

  - Ion dialect now supports phonon modes using `ion.modes` operation.
    [(#1517)](https://github.com/PennyLaneAI/catalyst/pull/1517)

  - Rotation angles are normalized to avoid negative duration for pulses during ion dialect lowering.
    [(#1517)](https://github.com/PennyLaneAI/catalyst/pull/1517)

  - Catalyst now generates OpenAPL programs for Pennylane circuits of up to two qubits using the OQD device.
    [(#1517)](https://github.com/PennyLaneAI/catalyst/pull/1517)

  - The end-to-end compilation pipeline for OQD devices is available as an API function.
    [(#1545)](https://github.com/PennyLaneAI/catalyst/pull/1545)

* Update source code to comply with changes requested by black v25.1.0
  [(#1490)](https://github.com/PennyLaneAI/catalyst/pull/1490)

* Revert `StaticCustomOp` in favour of adding helper functions (`isStatic()`, `getStaticParams()` 
  to the `CustomOp` which preserves the same functionality. More specifically, this reverts
  [#1387] and [#1396], modifies [#1484]. 
  [(#1558)](https://github.com/PennyLaneAI/catalyst/pull/1558)
  [(#1555)](https://github.com/PennyLaneAI/catalyst/pull/1555)

* Updated the c++ standard in mlir layer from 17 to 20.
  [(#1229)](https://github.com/PennyLaneAI/catalyst/pull/1229)

<h3>Documentation 📝</h3>

<h3>Contributors ✍️</h3>

This release contains contributions from (in alphabetical order):

Joey Carter,
Yushao Chen,
Zach Goldthorpe,
Sengthai Heng,
David Ittah,
Rohan Nolan Lasrado,
Christina Lee,
Mehrdad Malekmohammadi,
Erick Ochoa Lopez,
Andrija Paurevic,
Raul Torres,
Paul Haochen Wang.<|MERGE_RESOLUTION|>--- conflicted
+++ resolved
@@ -4,10 +4,7 @@
 
 * Conversion Clifford+T gates to Pauli Product Rotation (PPR) and measurement to Pauli Product Measurement (PPM) are now available through the `clifford_t_ppr` pass transform.
   [(#1499)](https://github.com/PennyLaneAI/catalyst/pull/1499)
-<<<<<<< HEAD
-=======
   [(#1551)](https://github.com/PennyLaneAI/catalyst/pull/1551)
->>>>>>> 0accd498
 
   Supported gate conversions:
     - H gate → PPR with (Z · X · Z)π/4
