# Release 0.14.0 (development release)

<h3>New features since last release</h3>

* Added ``catalyst.switch``, a qjit compatible, index-switch style control flow decorator.
  [(#2171)](https://github.com/PennyLaneAI/catalyst/pull/2171)

<h3>Improvements 🛠</h3>

* `qml.PCPhase` can be compiled and executed with capture enabled.
  [(#2226)](https://github.com/PennyLaneAI/catalyst/pull/2226)

* Resource tracking now supports dynamic qubit allocation
  [(#2203)](https://github.com/PennyLaneAI/catalyst/pull/2203)

* Pass instrumentation can be applied to each pass within the `NamedSequenceOp` transform sequence for a qnode.
  [(#1978)](https://github.com/PennyLaneAI/catalyst/pull/1978)

* The new graph-based decomposition framework has Autograph feature parity with PennyLane
  when capture enabled. When compiling with `qml.qjit(autograph=True)`, the decomposition rules
  returned by the graph-based framework are now correctly compiled using Autograph.
  This ensures compatibility and deeper optimization for dynamically generated rules.
  [(#2161)](https://github.com/PennyLaneAI/catalyst/pull/2161)

* The ``decompose-lowering`` MLIR pass now supports ``qml.MultiRZ``
  with an arbitrary number of wires. This decomposition is performed
  at MLIR when both capture and graph-decomposition are enabled.
  [(#2160)](https://github.com/PennyLaneAI/catalyst/pull/2160)

* A new option ``use_nameloc`` has been added to :func:`~.qjit` that embeds variable names
  from Python into the compiler IR, which can make it easier to read when debugging programs.
  [(#2054)](https://github.com/PennyLaneAI/catalyst/pull/2054)

* Passes registered under `qml.transform` can now take in options when used with
  :func:`~.qjit` with program capture enabled.
  [(#2154)](https://github.com/PennyLaneAI/catalyst/pull/2154)

* Pytree inputs can now be used when program capture is enabled.
  [(#2165)](https://github.com/PennyLaneAI/catalyst/pull/2165)

* `qml.grad` and `qml.jacobian` can now be used with `qjit` when program capture is enabled.
  [(#2078)](https://github.com/PennyLaneAI/catalyst/pull/2078)

* xDSL passes are now automatically detected when using the `qjit` decorator.
  This removes the need to pass the `pass_plugins` argument to the `qjit` decorator.
  [(#2169)](https://github.com/PennyLaneAI/catalyst/pull/2169)
  [(#2183)](https://github.com/PennyLaneAI/catalyst/pull/2183)

* The ``mlir_opt`` property now correctly handles xDSL passes by automatically
  detecting when the Python compiler is being used and routing through it appropriately.
  [(#2190)](https://github.com/PennyLaneAI/catalyst/pull/2190)

* Dynamically allocated wires can now be passed into control flow and subroutines.
  [(#2130)](https://github.com/PennyLaneAI/catalyst/pull/2130)

<<<<<<< HEAD
* Catalyst now supports arbitrary angle Pauli product rotations in the QEC dialect. 
  This will allow :class:`qml.PauliRot` with arbitrary angles to be lowered to QEC dialect.
  This is implemented as a new `qec.ppr.arbitrary` operation, which takes a Pauli product
  and an arbitrary angle (as a double) as input.
  [(#?)](https://github.com/PennyLaneAI/catalyst/pull/?)

  For example:
  ```mlir
  %const = arith.constant 0.124 : f64
  %1:2 = qec.ppr.arbitrary ["X", "Z"](%const) %q1, %q2 : !quantum.bit, !quantum.bit
  %2:2 = qec.ppr.arbitrary ["X", "Z"](%const) %1#0, %1#1 cond(%c0) : !quantum.bit, !quantum.bit
  ```
=======
* The `--adjoint-lowering` pass can now handle PPR operations.
  [(#2227)](https://github.com/PennyLaneAI/catalyst/pull/2227)
>>>>>>> d39db87f

<h3>Breaking changes 💔</h3>

* The plxpr transform `pl_map_wires` has been removed along with its test.
  [(#2220)](https://github.com/PennyLaneAI/catalyst/pull/2220)

* (Compiler integrators only) The versions of LLVM/Enzyme/stablehlo used by Catalyst have been
  updated. Enzyme now targets `v0.0.203` with the build target `EnzymeStatic-22`, and the nanobind
  requirement for the latest LLVM has been updated to version 2.9.
  [(#2122)](https://github.com/PennyLaneAI/catalyst/pull/2122)
  [(#2174)](https://github.com/PennyLaneAI/catalyst/pull/2174)
  [(#2175)](https://github.com/PennyLaneAI/catalyst/pull/2175)
  [(#2181)](https://github.com/PennyLaneAI/catalyst/pull/2181)

  - The LLVM version has been updated to
  [commit 113f01a](https://github.com/llvm/llvm-project/tree/113f01aa82d055410f22a9d03b3468fa68600589).
  - The stablehlo version has been updated to
  [commit 0a4440a](https://github.com/openxla/stablehlo/commit/0a4440a5c8de45c4f9649bf3eb4913bf3f97da0d).
  - The Enzyme version has been updated to
  [v0.0.203](https://github.com/EnzymeAD/Enzyme/releases/tag/v0.0.203).

* The pass `remove-chained-self-inverse` has been renamed to `cancel-inverses`, to better
  conform with the name of the corresponding transform in PennyLane.
  [(#2201)](https://github.com/PennyLaneAI/catalyst/pull/2201)

<h3>Deprecations 👋</h3>

<h3>Bug fixes 🐛</h3>

* Fixes an issue where a heap-to-stack allocation conversion pass was causing SIGSEGV issues
  during program execution at runtime.
  [(#2172)](https://github.com/PennyLaneAI/catalyst/pull/2172)

* Fixes the issue with capturing unutilized abstracted adjoint and controlled rules
  by the graph in the new decomposition framework.
  [(#2160)](https://github.com/PennyLaneAI/catalyst/pull/2160)

* Fixes the translation of plxpr control flow for edge cases where the `consts` were being
  reordered.
  [(#2128)](https://github.com/PennyLaneAI/catalyst/pull/2128)
  [(#2133)](https://github.com/PennyLaneAI/catalyst/pull/2133)

* Fixes the translation of `QubitUnitary` and `GlobalPhase` ops
  when they are modified by adjoint or control.
  [(##2158)](https://github.com/PennyLaneAI/catalyst/pull/2158)

* Fixes the translation of a workflow with different transforms applied to different qnodes.
  [(#2167)](https://github.com/PennyLaneAI/catalyst/pull/2167)

* Fix canonicalization of eliminating redundant `quantum.insert` and `quantum.extract` pairs.
  When extracting a qubit immediately after inserting it at the same index, the operations can
  be cancelled out while properly updating remaining uses of the register.
  [(#2162)](https://github.com/PennyLaneAI/catalyst/pull/2162)
  For an example:
  ```mlir
  // Before canonicalization
  %1 = quantum.insert %0[%idx], %qubit1 : !quantum.reg, !quantum.bit
  %2 = quantum.extract %1[%idx] : !quantum.reg -> !quantum.bit
  ...
  %3 = quantum.insert %1[%i0], %qubit2 : !quantum.reg, !quantum.bit
  %4 = quantum.extract %1[%i1] : !quantum.reg -> !quantum.bit
  // ... use %1
  // ... use %4

  // After canonicalization
  // %2 directly uses %qubit1
  // %3 and %4 updated to use %0 instead of %1
  %3 = quantum.insert %0[%i0], %qubit2 : !quantum.reg, !quantum.bit
  %4 = quantum.extract %0[%i1] : !quantum.reg -> !quantum.bit
  // ... use %qubit1
  // ... use %4
  ```

* Fixes :func:`~.passes.commute_ppr` and :func:`~.passes.merge_ppr_ppm` incorrectly
  moving nullary operations. This also improves the compilation time by reducing
  the sort function, by explicitly passing the operations that need to be sorted.
  [(#2200)](https://github.com/PennyLaneAI/catalyst/pull/2200)

* The pass pipeline is correctly registered to the transform named sequence of the
  one-shot qnode when `one-shot` mcm method is used.
  [(#2198)](https://github.com/PennyLaneAI/catalyst/pull/2198)

<h3>Internal changes ⚙️</h3>

* Resource tracking now writes out at device destruction time instead of qubit deallocation
  time. The written resources will be the total amount of resources collected throughout the
  lifetime of the execution. For executions that split work between multiple functions,
  e.g. with the `split-non-commuting` pass, this ensures that resource tracking outputs
  the total resources used for all splits.
  [(#2219)](https://github.com/PennyLaneAI/catalyst/pull/2219)

* Replaces the deprecated `shape_dtype_to_ir_type` function with the `RankedTensorType.get` method.
  [(#2159)](https://github.com/PennyLaneAI/catalyst/pull/2159)

* Updates to PennyLane's use of a single transform primitive with a `transform` kwarg.
  [(#2177)](https://github.com/PennyLaneAI/catalyst/pull/2177)

* The pytest tests are now run with `strict=True` by default.
  [(#2180)](https://github.com/PennyLaneAI/catalyst/pull/2180)

* Refactor Catalyst pass registering so that it's no longer necessary to manually add new
  passes at `registerAllCatalystPasses`.
  [(#1984)](https://github.com/PennyLaneAI/catalyst/pull/1984)

* Split `from_plxpr.py` into two files.
  [(#2142)](https://github.com/PennyLaneAI/catalyst/pull/2142)

* Re-work `DataView` to avoid an axis of size 0 possibly triggering a segfault via an underflow
  error, as discovered in
  [this comment](https://github.com/PennyLaneAI/catalyst/pull/1598#issuecomment-2779178046).
  [(#1621)](https://github.com/PennyLaneAI/catalyst/pull/2164)

* Decouple the ion dialect from the quantum dialect to support the new RTIO compilation flow.
  The ion dialect now uses its own `!ion.qubit` type instead of depending on `!quantum.bit`.
  Conversion between qubits of quantum and ion dialects is handled via unrealized conversion casts.
  [(#2163)](https://github.com/PennyLaneAI/catalyst/pull/2163)

  For an example, quantum qubits are converted to ion qubits as follows:
  ```mlir
  %qreg = quantum.alloc(1) : !quantum.reg
  %q0 = quantum.extract %qreg[0] : !quantum.reg -> !quantum.bit

  // Convert quantum.bit to ion.qubit
  %ion_qubit_0 = builtin.unrealized_conversion_cast %q0 : !quantum.bit to !ion.qubit

  // Use in ion dialect operations
  %pp = ion.parallelprotocol(%ion_qubit_0) : !ion.qubit {
    ^bb0(%arg1: !ion.qubit):
      // ... ion operations ...
  }
  ```

  * Added support for `ppr-to-ppm` as an individual MLIR pass and python binding
  for the qec dialect.
  [(#2189)](https://github.com/PennyLaneAI/catalyst/pull/2189)

  * Added a canonicalization pattern for `qec.ppr` to remove any PPRs consisting only
  of identities.
  [(#2192)](https://github.com/PennyLaneAI/catalyst/pull/2192)

<h3>Documentation 📝</h3>

* A typo in the code example for :func:`~.passes.ppr_to_ppm` has been corrected.
  [(#2136)](https://github.com/PennyLaneAI/catalyst/pull/2136)

* Fix `catalyst.qjit` and `catalyst.CompileOptions` docs rendering.
  [(#2156)](https://github.com/PennyLaneAI/catalyst/pull/2156)

* Update `MLIR Plugins` documentation stating that plugins require adding passes via
  `--pass-pipeline`.
  [(#2168)](https://github.com/PennyLaneAI/catalyst/pull/2168)

<h3>Contributors ✍️</h3>

This release contains contributions from (in alphabetical order):

Ali Asadi,
Yushao Chen,
Sengthai Heng,
Jeffrey Kam,
Christina Lee,
Mehrdad Malekmohammadi,
River McCubbin,
Lee J. O'Riordan,
Roberto Turrado,
Paul Haochen Wang,
Jake Zaia,
Hongsheng Zheng.<|MERGE_RESOLUTION|>--- conflicted
+++ resolved
@@ -53,12 +53,11 @@
 * Dynamically allocated wires can now be passed into control flow and subroutines.
   [(#2130)](https://github.com/PennyLaneAI/catalyst/pull/2130)
 
-<<<<<<< HEAD
 * Catalyst now supports arbitrary angle Pauli product rotations in the QEC dialect. 
   This will allow :class:`qml.PauliRot` with arbitrary angles to be lowered to QEC dialect.
   This is implemented as a new `qec.ppr.arbitrary` operation, which takes a Pauli product
   and an arbitrary angle (as a double) as input.
-  [(#?)](https://github.com/PennyLaneAI/catalyst/pull/?)
+  [(#2232)](https://github.com/PennyLaneAI/catalyst/pull/2232)
 
   For example:
   ```mlir
@@ -66,10 +65,9 @@
   %1:2 = qec.ppr.arbitrary ["X", "Z"](%const) %q1, %q2 : !quantum.bit, !quantum.bit
   %2:2 = qec.ppr.arbitrary ["X", "Z"](%const) %1#0, %1#1 cond(%c0) : !quantum.bit, !quantum.bit
   ```
-=======
+
 * The `--adjoint-lowering` pass can now handle PPR operations.
   [(#2227)](https://github.com/PennyLaneAI/catalyst/pull/2227)
->>>>>>> d39db87f
 
 <h3>Breaking changes 💔</h3>
 
