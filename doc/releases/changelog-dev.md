--- conflicted
+++ resolved
@@ -2,17 +2,13 @@
 
 <h3>New features since last release</h3>
 
-<<<<<<< HEAD
 * A new experimental decomposition system is introduced in Catalyst enabling the
   PennyLane's graph-based decomposition and MLIR-based lowering of decomposition rules.
   This feature is integrated with PennyLane program capture and graph-based decomposition
   including support for custom decomposition rules and operators.
+  [(#2001)](https://github.com/PennyLaneAI/catalyst/pull/2001)
   [(#2029)](https://github.com/PennyLaneAI/catalyst/pull/2029)
 
-* A new pass `--t-layer-reduction` has been added to reduce the depth and number of non-Clifford PPR
-  operations by commuting adjacent PPRs and finding possible PPRs that can be merged.
-  For more details, see the Figure 6 in [A Game of Surface Code](https://arXiv:1808.02892v3) paper.
-=======
 * Catalyst now supports dynamic wire allocation with ``qml.allocate()`` and
   ``qml.deallocate()`` when program capture is enabled.
   [(#2002)](https://github.com/PennyLaneAI/catalyst/pull/2002)
@@ -94,7 +90,6 @@
   non-Clifford PPRs (often referred to as ``T`` gates) in adjacent 
   layers and merging compatible ones. More details can be found in Figure 6 of 
   [A Game of Surface Codes](https://arXiv:1808.02892v3).
->>>>>>> bfc389b8
   [(#1975)](https://github.com/PennyLaneAI/catalyst/pull/1975)
   [(#2048)](https://github.com/PennyLaneAI/catalyst/pull/2048)
 
