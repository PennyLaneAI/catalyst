# Release 0.14.0 (development release)

<h3>New features since last release</h3>

* Added ``catalyst.switch``, a qjit compatible, index-switch style control flow decorator.
  [(#2171)](https://github.com/PennyLaneAI/catalyst/pull/2171)

<h3>Improvements 🛠</h3>

<<<<<<< HEAD
* Add an experimental `outline_state_evolution_pass` xDSL pass to `catalyst.python_interface.transforms`,
  which moves all quantum gate operations to a private callable.
  [(#8367)](https://github.com/PennyLaneAI/pennylane/pull/8367)

* A new experimental `split_non_commuting_pass` compiler pass has been added to 
  `catalyst.python_interface.transforms`. This pass splits quantum functions that
  measure observables on the same wires into multiple function executions, where
  each execution measures observables on different wires (using the "wires" grouping
  strategy). The original function is replaced with calls to these generated functions,
  and the results are combined appropriately.
  [(#8531)](https://github.com/PennyLaneAI/pennylane/pull/8531)

* Add the `PCPhaseOp` operation to the xDSL Quantum dialect.
  [(#8621)](https://github.com/PennyLaneAI/pennylane/pull/8621)

* Users can now apply xDSL passes without the need to pass the `pass_plugins` argument to
  the `qjit` decorator.
  [(#8572)](https://github.com/PennyLaneAI/pennylane/pull/8572)
  [(#8573)](https://github.com/PennyLaneAI/pennylane/pull/8573)
  [(#2169)](https://github.com/PennyLaneAI/catalyst/pull/2169)
  [(#2183)](https://github.com/PennyLaneAI/catalyst/pull/2183)

* The :meth:`catalyst.python_interface.transforms.convert_to_mbqc_formalism_pass` now 
  supports :class:`~xdsl.dialects.scf.IndexSwitchOp` in IR and ignores regions that have no body.
  [(#8632)](https://github.com/PennyLaneAI/pennylane/pull/8632)

* The `convert_to_mbqc_formalism` compilation pass now outlines the operations to represent a gate
  in the MBQC formalism into subroutines in order to reduce the IR size for large programs.
  [(#8619)](https://github.com/PennyLaneAI/pennylane/pull/8619)

* The :meth:`catalyst.python_interface.Compiler.run` method now accepts a string as input,
  which is parsed and transformed with xDSL.
  [(#8587)](https://github.com/PennyLaneAI/pennylane/pull/8587)

* An `is_xdsl_pass` function has been added to the `catalyst.python_interface.pass_api` module.
  This function checks if a pass name corresponds to an xDSL implemented pass.
  [(#8572)](https://github.com/PennyLaneAI/pennylane/pull/8572)

* A new `catalyst.python_interface.utils` submodule has been added, containing general-purpose utilities for
  working with xDSL. This includes a function that extracts the concrete value of scalar, constant SSA values.
  [(#8514)](https://github.com/PennyLaneAI/pennylane/pull/8514)
=======
* `qml.PCPhase` can be compiled and executed with capture enabled.
  [(#2226)](https://github.com/PennyLaneAI/catalyst/pull/2226)
>>>>>>> cd995768

* Resource tracking now supports dynamic qubit allocation
  [(#2203)](https://github.com/PennyLaneAI/catalyst/pull/2203)

* Pass instrumentation can be applied to each pass within the `NamedSequenceOp` transform sequence for a qnode.
  [(#1978)](https://github.com/PennyLaneAI/catalyst/pull/1978)

* The new graph-based decomposition framework has Autograph feature parity with PennyLane
  when capture enabled. When compiling with `qml.qjit(autograph=True)`, the decomposition rules
  returned by the graph-based framework are now correctly compiled using Autograph.
  This ensures compatibility and deeper optimization for dynamically generated rules.
  [(#2161)](https://github.com/PennyLaneAI/catalyst/pull/2161)

* The ``decompose-lowering`` MLIR pass now supports ``qml.MultiRZ``
  with an arbitrary number of wires. This decomposition is performed
  at MLIR when both capture and graph-decomposition are enabled.
  [(#2160)](https://github.com/PennyLaneAI/catalyst/pull/2160)

* A new option ``use_nameloc`` has been added to :func:`~.qjit` that embeds variable names
  from Python into the compiler IR, which can make it easier to read when debugging programs.
  [(#2054)](https://github.com/PennyLaneAI/catalyst/pull/2054)

* Passes registered under `qml.transform` can now take in options when used with
  :func:`~.qjit` with program capture enabled.
  [(#2154)](https://github.com/PennyLaneAI/catalyst/pull/2154)

* Pytree inputs can now be used when program capture is enabled.
  [(#2165)](https://github.com/PennyLaneAI/catalyst/pull/2165)

* `qml.grad` and `qml.jacobian` can now be used with `qjit` when program capture is enabled.
  [(#2078)](https://github.com/PennyLaneAI/catalyst/pull/2078)

<<<<<<< HEAD
=======
* xDSL passes are now automatically detected when using the `qjit` decorator.
  This removes the need to pass the `pass_plugins` argument to the `qjit` decorator.
  [(#2169)](https://github.com/PennyLaneAI/catalyst/pull/2169)
  [(#2183)](https://github.com/PennyLaneAI/catalyst/pull/2183)

>>>>>>> cd995768
* The ``mlir_opt`` property now correctly handles xDSL passes by automatically
  detecting when the Python compiler is being used and routing through it appropriately.
  [(#2190)](https://github.com/PennyLaneAI/catalyst/pull/2190)

* Dynamically allocated wires can now be passed into control flow and subroutines.
  [(#2130)](https://github.com/PennyLaneAI/catalyst/pull/2130)

* The `--adjoint-lowering` pass can now handle PPR operations.
  [(#2227)](https://github.com/PennyLaneAI/catalyst/pull/2227)

<h3>Breaking changes 💔</h3>

* The plxpr transform `pl_map_wires` has been removed along with its test.
  [(#2220)](https://github.com/PennyLaneAI/catalyst/pull/2220)

* (Compiler integrators only) The versions of LLVM/Enzyme/stablehlo used by Catalyst have been
  updated. Enzyme now targets `v0.0.203` with the build target `EnzymeStatic-22`, and the nanobind
  requirement for the latest LLVM has been updated to version 2.9.
  [(#2122)](https://github.com/PennyLaneAI/catalyst/pull/2122)
  [(#2174)](https://github.com/PennyLaneAI/catalyst/pull/2174)
  [(#2175)](https://github.com/PennyLaneAI/catalyst/pull/2175)
  [(#2181)](https://github.com/PennyLaneAI/catalyst/pull/2181)

  - The LLVM version has been updated to
  [commit 113f01a](https://github.com/llvm/llvm-project/tree/113f01aa82d055410f22a9d03b3468fa68600589).
  - The stablehlo version has been updated to
  [commit 0a4440a](https://github.com/openxla/stablehlo/commit/0a4440a5c8de45c4f9649bf3eb4913bf3f97da0d).
  - The Enzyme version has been updated to
  [v0.0.203](https://github.com/EnzymeAD/Enzyme/releases/tag/v0.0.203).

* The pass `remove-chained-self-inverse` has been renamed to `cancel-inverses`, to better
  conform with the name of the corresponding transform in PennyLane.
  [(#2201)](https://github.com/PennyLaneAI/catalyst/pull/2201)

<h3>Deprecations 👋</h3>

<h3>Bug fixes 🐛</h3>

* The experimental xDSL :func:`~catalyst.python_interface.transforms.measurements_from_samples_pass`
  pass has been updated to support `shots` defined by an `arith.constant` operation.
  [(#8460)](https://github.com/PennyLaneAI/pennylane/pull/8460)

* The experimental xDSL :func:`~catalyst.python_interface.transforms.diagonalize_measurements`
  pass has been updated to fix a bug that included the wrong SSA value for final qubit insertion
  and deallocation at the end of the circuit. A clear error is now also raised when there are
  observables with overlapping wires.
  [(#8383)](https://github.com/PennyLaneAI/pennylane/pull/8383)

* Fixes a bug in the constructor of the xDSL Quantum dialect's `QubitUnitaryOp` that
  prevented an instance from being constructed.
  [(#8456)](https://github.com/PennyLaneAI/pennylane/pull/8456)

* Fixes an issue where a heap-to-stack allocation conversion pass was causing SIGSEGV issues
  during program execution at runtime.
  [(#2172)](https://github.com/PennyLaneAI/catalyst/pull/2172)

* Fixes the issue with capturing unutilized abstracted adjoint and controlled rules
  by the graph in the new decomposition framework.
  [(#2160)](https://github.com/PennyLaneAI/catalyst/pull/2160)

* Fixes the translation of plxpr control flow for edge cases where the `consts` were being
  reordered.
  [(#2128)](https://github.com/PennyLaneAI/catalyst/pull/2128)
  [(#2133)](https://github.com/PennyLaneAI/catalyst/pull/2133)

* Fixes the translation of `QubitUnitary` and `GlobalPhase` ops
  when they are modified by adjoint or control.
  [(##2158)](https://github.com/PennyLaneAI/catalyst/pull/2158)

* Fixes the translation of a workflow with different transforms applied to different qnodes.
  [(#2167)](https://github.com/PennyLaneAI/catalyst/pull/2167)

* Fix canonicalization of eliminating redundant `quantum.insert` and `quantum.extract` pairs.
  When extracting a qubit immediately after inserting it at the same index, the operations can
  be cancelled out while properly updating remaining uses of the register.
  [(#2162)](https://github.com/PennyLaneAI/catalyst/pull/2162)
  For an example:
  ```mlir
  // Before canonicalization
  %1 = quantum.insert %0[%idx], %qubit1 : !quantum.reg, !quantum.bit
  %2 = quantum.extract %1[%idx] : !quantum.reg -> !quantum.bit
  ...
  %3 = quantum.insert %1[%i0], %qubit2 : !quantum.reg, !quantum.bit
  %4 = quantum.extract %1[%i1] : !quantum.reg -> !quantum.bit
  // ... use %1
  // ... use %4

  // After canonicalization
  // %2 directly uses %qubit1
  // %3 and %4 updated to use %0 instead of %1
  %3 = quantum.insert %0[%i0], %qubit2 : !quantum.reg, !quantum.bit
  %4 = quantum.extract %0[%i1] : !quantum.reg -> !quantum.bit
  // ... use %qubit1
  // ... use %4
  ```

* Fixes :func:`~.passes.commute_ppr` and :func:`~.passes.merge_ppr_ppm` incorrectly
  moving nullary operations. This also improves the compilation time by reducing
  the sort function, by explicitly passing the operations that need to be sorted.
  [(#2200)](https://github.com/PennyLaneAI/catalyst/pull/2200)

* The pass pipeline is correctly registered to the transform named sequence of the
  one-shot qnode when `one-shot` mcm method is used.
  [(#2198)](https://github.com/PennyLaneAI/catalyst/pull/2198)

<h3>Internal changes ⚙️</h3>

<<<<<<< HEAD
* Migrated the `pennylane.compiler.python_compiler` submodule from PennyLane to Catalyst.
  It is now accessible as `catalyst.python_interface`.
  [(#2199)](https://github.com/PennyLaneAI/catalyst/pull/2199)
=======
* Resource tracking now writes out at device destruction time instead of qubit deallocation
  time. The written resources will be the total amount of resources collected throughout the
  lifetime of the execution. For executions that split work between multiple functions,
  e.g. with the `split-non-commuting` pass, this ensures that resource tracking outputs
  the total resources used for all splits.
  [(#2219)](https://github.com/PennyLaneAI/catalyst/pull/2219)
>>>>>>> cd995768

* Replaces the deprecated `shape_dtype_to_ir_type` function with the `RankedTensorType.get` method.
  [(#2159)](https://github.com/PennyLaneAI/catalyst/pull/2159)

* Updates to PennyLane's use of a single transform primitive with a `transform` kwarg.
  [(#2177)](https://github.com/PennyLaneAI/catalyst/pull/2177)

* The pytest tests are now run with `strict=True` by default.
  [(#2180)](https://github.com/PennyLaneAI/catalyst/pull/2180)

* Refactor Catalyst pass registering so that it's no longer necessary to manually add new
  passes at `registerAllCatalystPasses`.
  [(#1984)](https://github.com/PennyLaneAI/catalyst/pull/1984)

* Split `from_plxpr.py` into two files.
  [(#2142)](https://github.com/PennyLaneAI/catalyst/pull/2142)

* Re-work `DataView` to avoid an axis of size 0 possibly triggering a segfault via an underflow
  error, as discovered in
  [this comment](https://github.com/PennyLaneAI/catalyst/pull/1598#issuecomment-2779178046).
  [(#1621)](https://github.com/PennyLaneAI/catalyst/pull/2164)

* Decouple the ion dialect from the quantum dialect to support the new RTIO compilation flow.
  The ion dialect now uses its own `!ion.qubit` type instead of depending on `!quantum.bit`.
  Conversion between qubits of quantum and ion dialects is handled via unrealized conversion casts.
  [(#2163)](https://github.com/PennyLaneAI/catalyst/pull/2163)

  For an example, quantum qubits are converted to ion qubits as follows:
  ```mlir
  %qreg = quantum.alloc(1) : !quantum.reg
  %q0 = quantum.extract %qreg[0] : !quantum.reg -> !quantum.bit

  // Convert quantum.bit to ion.qubit
  %ion_qubit_0 = builtin.unrealized_conversion_cast %q0 : !quantum.bit to !ion.qubit

  // Use in ion dialect operations
  %pp = ion.parallelprotocol(%ion_qubit_0) : !ion.qubit {
    ^bb0(%arg1: !ion.qubit):
      // ... ion operations ...
  }
  ```

  * Added support for `ppr-to-ppm` as an individual MLIR pass and python binding
  for the qec dialect.
  [(#2189)](https://github.com/PennyLaneAI/catalyst/pull/2189)

  * Added a canonicalization pattern for `qec.ppr` to remove any PPRs consisting only
  of identities.
  [(#2192)](https://github.com/PennyLaneAI/catalyst/pull/2192)

<h3>Documentation 📝</h3>

* Added a "Unified Compiler Cookbook" RST file, along with tutorials, to `catalyst.python_interface.doc`,
  which provides a quickstart guide for getting started with xDSL and its integration with PennyLane and
  Catalyst.
  [(#8571)](https://github.com/PennyLaneAI/pennylane/pull/8571)

* A typo in the code example for :func:`~.passes.ppr_to_ppm` has been corrected.
  [(#2136)](https://github.com/PennyLaneAI/catalyst/pull/2136)

* Fix `catalyst.qjit` and `catalyst.CompileOptions` docs rendering.
  [(#2156)](https://github.com/PennyLaneAI/catalyst/pull/2156)

* Update `MLIR Plugins` documentation stating that plugins require adding passes via
  `--pass-pipeline`.
  [(#2168)](https://github.com/PennyLaneAI/catalyst/pull/2168)

<h3>Contributors ✍️</h3>

This release contains contributions from (in alphabetical order):

Ali Asadi,
Yushao Chen,
Sengthai Heng,
Jeffrey Kam,
Christina Lee,
Mehrdad Malekmohammadi,
River McCubbin,
Lee J. O'Riordan,
Roberto Turrado,
Paul Haochen Wang,
Jake Zaia,
Hongsheng Zheng.<|MERGE_RESOLUTION|>--- conflicted
+++ resolved
@@ -7,7 +7,6 @@
 
 <h3>Improvements 🛠</h3>
 
-<<<<<<< HEAD
 * Add an experimental `outline_state_evolution_pass` xDSL pass to `catalyst.python_interface.transforms`,
   which moves all quantum gate operations to a private callable.
   [(#8367)](https://github.com/PennyLaneAI/pennylane/pull/8367)
@@ -49,10 +48,9 @@
 * A new `catalyst.python_interface.utils` submodule has been added, containing general-purpose utilities for
   working with xDSL. This includes a function that extracts the concrete value of scalar, constant SSA values.
   [(#8514)](https://github.com/PennyLaneAI/pennylane/pull/8514)
-=======
+
 * `qml.PCPhase` can be compiled and executed with capture enabled.
   [(#2226)](https://github.com/PennyLaneAI/catalyst/pull/2226)
->>>>>>> cd995768
 
 * Resource tracking now supports dynamic qubit allocation
   [(#2203)](https://github.com/PennyLaneAI/catalyst/pull/2203)
@@ -85,14 +83,11 @@
 * `qml.grad` and `qml.jacobian` can now be used with `qjit` when program capture is enabled.
   [(#2078)](https://github.com/PennyLaneAI/catalyst/pull/2078)
 
-<<<<<<< HEAD
-=======
 * xDSL passes are now automatically detected when using the `qjit` decorator.
   This removes the need to pass the `pass_plugins` argument to the `qjit` decorator.
   [(#2169)](https://github.com/PennyLaneAI/catalyst/pull/2169)
   [(#2183)](https://github.com/PennyLaneAI/catalyst/pull/2183)
 
->>>>>>> cd995768
 * The ``mlir_opt`` property now correctly handles xDSL passes by automatically
   detecting when the Python compiler is being used and routing through it appropriately.
   [(#2190)](https://github.com/PennyLaneAI/catalyst/pull/2190)
@@ -200,18 +195,16 @@
 
 <h3>Internal changes ⚙️</h3>
 
-<<<<<<< HEAD
 * Migrated the `pennylane.compiler.python_compiler` submodule from PennyLane to Catalyst.
   It is now accessible as `catalyst.python_interface`.
   [(#2199)](https://github.com/PennyLaneAI/catalyst/pull/2199)
-=======
+
 * Resource tracking now writes out at device destruction time instead of qubit deallocation
   time. The written resources will be the total amount of resources collected throughout the
   lifetime of the execution. For executions that split work between multiple functions,
   e.g. with the `split-non-commuting` pass, this ensures that resource tracking outputs
   the total resources used for all splits.
   [(#2219)](https://github.com/PennyLaneAI/catalyst/pull/2219)
->>>>>>> cd995768
 
 * Replaces the deprecated `shape_dtype_to_ir_type` function with the `RankedTensorType.get` method.
   [(#2159)](https://github.com/PennyLaneAI/catalyst/pull/2159)
