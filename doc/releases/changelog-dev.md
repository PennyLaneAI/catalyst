--- conflicted
+++ resolved
@@ -40,11 +40,8 @@
 
 This release contains contributions from (in alphabetical order):
 
-<<<<<<< HEAD
-Raul Torres, Haochen Paul Wang
-=======
 Joey Carter,
 William Maxwell
 Romain Moyard,
-Paul Haochen Wang.
->>>>>>> d94b8e22
+Raul Torres,
+Paul Haochen Wang.