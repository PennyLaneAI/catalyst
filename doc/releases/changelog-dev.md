--- conflicted
+++ resolved
@@ -213,14 +213,12 @@
   This includes `probs(), state(), sample(), counts()`.
     [(#1565)](https://github.com/PennyLaneAI/catalyst/pull/1565)
 
-<<<<<<< HEAD
   - placeholder
-    [(#???)](https://github.com/PennyLaneAI/catalyst/pull/???)
-=======
+    [(#1574)](https://github.com/PennyLaneAI/catalyst/pull/1574)
+
 * Improve error message for ZNE.
   [(#1603)](https://github.com/PennyLaneAI/catalyst/pull/1603)
 
->>>>>>> d696bbde
 
 <h3>Breaking changes 💔</h3>
 
