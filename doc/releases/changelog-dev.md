# Release 0.13.0 (development release)

<h3>New features since last release</h3>

<<<<<<< HEAD
* A new pass `--partition-layers` has been added to group PPR/PPM operations into `qec.layer`
  operations based on qubit interactive and commutativity, enabling circuit analysis and
  potentially to support parallel execution.
  [(#1951)](https://github.com/PennyLaneAI/catalyst/pull/1951)
=======
* Catalyst now provides native support for `SingleExcitation`, `DoubleExcitation`,
  and `PCPhase` on compatible devices like Lightning simulators.
  This enhancement avoids unnecessary gate decomposition,
  leading to reduced compilation time and improved overall performance.
  [(#1980)](https://github.com/PennyLaneAI/catalyst/pull/1980)
  [(#1987)](https://github.com/PennyLaneAI/catalyst/pull/1987)

  For example, the code below is captured with `PCPhase` avoiding the
  decomposition to many `MultiControlledX` and `PhaseShift` gates:

  ```python
  dev = qml.device("lightning.qubit", wires=3)

  @qml.qnode(dev)
  def circuit():
      qml.ctrl(qml.PCPhase(0.5, dim=1, wires=[0, 2]), control=[1])
      return qml.probs()
  ```
>>>>>>> b7a04529

<h3>Improvements 🛠</h3>

* Adjoint differentiation is used by default when executing on lightning devices, significantly reduces gradient computation time.
  [(#1961)](https://github.com/PennyLaneAI/catalyst/pull/1961)

* Added `detensorizefunctionboundary` pass to remove scalar tensors across function boundaries and enabled `symbol-dce` pass to remove dead functions, reducing the number of instructions for compilation.
  [(#1904)](https://github.com/PennyLaneAI/catalyst/pull/1904)

* Workflows `for_loop`, `while_loop` and `cond` now error out if `qml.capture` is enabled.
  [(#1945)](https://github.com/PennyLaneAI/catalyst/pull/1945)

* Displays Catalyst version in `quantum-opt --version` output.
  [(#1922)](https://github.com/PennyLaneAI/catalyst/pull/1922)

* Snakecased keyword arguments to :func:`catalyst.passes.apply_pass()` are now correctly parsed
  to kebab-case pass options [(#1954)](https://github.com/PennyLaneAI/catalyst/pull/1954).
  For example:

  ```python
  @qjit(target="mlir")
  @catalyst.passes.apply_pass("some-pass", "an-option", maxValue=1, multi_word_option=1)
  @qml.qnode(qml.device("null.qubit", wires=1))
  def example():
      return qml.state()
  ```

  which looks like the following line in the MLIR:

  ```pycon
  %0 = transform.apply_registered_pass "some-pass" with options = {"an-option" = true, "maxValue" = 1 : i64, "multi-word-option" = 1 : i64}
  ```

*  `Commuting Clifford Pauli Product Rotation (PPR) operations, past non-Clifford PPRs, now supports P(π/2) Cliffords in addition to P(π/4)`
   [(#1966)](https://github.com/PennyLaneAI/catalyst/pull/1966)

<h3>Breaking changes 💔</h3>

* The `shots` property has been removed from `OQDDevice`. The number of shots for a qnode execution is now set directly on the qnode via `qml.set_shots`,
  either used as decorator `@qml.set_shots(num_shots)` or directly on the qnode `qml.set_shots(qnode, shots=num_shots)`.
  [(#1988)](https://github.com/PennyLaneAI/catalyst/pull/1988)

* The JAX version used by Catalyst is updated to 0.6.2.
  [(#1897)](https://github.com/PennyLaneAI/catalyst/pull/1897)

* The version of LLVM and Enzyme used by Catalyst has been updated.
  The mlir-hlo dependency has been replaced with stablehlo.
  [(#1916)](https://github.com/PennyLaneAI/catalyst/pull/1916)
  [(#1921)](https://github.com/PennyLaneAI/catalyst/pull/1921)

  The LLVM version has been updated to
  [commit f8cb798](https://github.com/llvm/llvm-project/tree/f8cb7987c64dcffb72414a40560055cb717dbf74).
  The stablehlo version has been updated to
  [commit 69d6dae](https://github.com/openxla/stablehlo/commit/69d6dae46e1c7de36e6e6973654754f05353cba5).
  The Enzyme version has been updated to
  [v0.0.186](https://github.com/EnzymeAD/Enzyme/releases/tag/v0.0.186).

<h3>Deprecations 👋</h3>

* Deprecated usages of `Device.shots` along with setting `device(..., shots=...)`.
  Heavily adjusted frontend pipelines within qfunc, tracer, verification and QJITDevice to account for this change.
  [(#1952)](https://github.com/PennyLaneAI/catalyst/pull/1952)

<h3>Bug fixes 🐛</h3>

* Fix type promotion on conditional branches, where the return values from `cond` should be the promoted one.
  [(#1977)](https://github.com/PennyLaneAI/catalyst/pull/1977)

* Fix wrong handling of partitioned shots in the decomposition pass of `measurements_from_samples`.
  [(#1981)](https://github.com/PennyLaneAI/catalyst/pull/1981)

* Fix errors in AutoGraph transformed functions when `qml.prod` is used together with other operator
  transforms (e.g. `qml.adjoint`).
  [(#1910)](https://github.com/PennyLaneAI/catalyst/pull/1910)

* A bug in the `NullQubit::ReleaseQubit()` method that prevented the deallocation of individual
  qubits on the `"null.qubit"` device has been fixed.
  [(#1926)](https://github.com/PennyLaneAI/catalyst/pull/1926)

<h3>Internal changes ⚙️</h3>

* Updates use of `qml.transforms.dynamic_one_shot.parse_native_mid_circuit_measurements` to improved signature.
  [(#1953)](https://github.com/PennyLaneAI/catalyst/pull/1953)

* When capture is enabled, `qjit(autograph=True)` will use capture autograph instead of catalyst autograph.
  [(#1960)](https://github.com/PennyLaneAI/catalyst/pull/1960)

* QJitDevice helper `extract_backend_info` removed its redundant `capabilities` argument.
  [(#1956)](https://github.com/PennyLaneAI/catalyst/pull/1956)

* Raise warning when subroutines are used without capture enabled.
  [(#1930)](https://github.com/PennyLaneAI/catalyst/pull/1930)

* Update imports for noise transforms from `pennylane.transforms` to `pennylane.noise`.
  [(#1918)](https://github.com/PennyLaneAI/catalyst/pull/1918)

* Improve error message for quantum subroutines when used outside a quantum context.
  [(#1932)](https://github.com/PennyLaneAI/catalyst/pull/1932)

* `from_plxpr` now supports adjoint and ctrl operations and transforms, operator
  arithmetic observables, `Hermitian` observables, `for_loop` outside qnodes, `cond` outside qnodes,
  `while_loop` outside QNode's, and `cond` with elif branches.
  [(#1844)](https://github.com/PennyLaneAI/catalyst/pull/1844)
  [(#1850)](https://github.com/PennyLaneAI/catalyst/pull/1850)
  [(#1903)](https://github.com/PennyLaneAI/catalyst/pull/1903)
  [(#1896)](https://github.com/PennyLaneAI/catalyst/pull/1896)
  [(#1889)](https://github.com/PennyLaneAI/catalyst/pull/1889)
  [(#1973)](https://github.com/PennyLaneAI/catalyst/pull/1973)

* The `qec.layer` and `qec.yield` operations have been added to the QEC dialect to represent a group
  of QEC operations. The main use case is to analyze the depth of a circuit.
  Also, this is a preliminary step towards supporting parallel execution of QEC layers.
  [(#1917)](https://github.com/PennyLaneAI/catalyst/pull/1917)

* Conversion patterns for the single-qubit `quantum.alloc_qb` and `quantum.dealloc_qb` operations
  have been added for lowering to the LLVM dialect. These conversion patterns allow for execution of
  programs containing these operations.
  [(#1920)](https://github.com/PennyLaneAI/catalyst/pull/1920)

* The default compilation pipeline is now available as `catalyst.pipelines.default_pipeline()`. The
  function `catalyst.pipelines.get_stages()` has also been removed as it was not used and duplicated
  the `CompileOptions.get_stages()` method.
  [(#1941)](https://github.com/PennyLaneAI/catalyst/pull/1941)

* Utility functions for modifying an existing compilation pipeline have been added to the
  `catalyst.pipelines` module.
  [(#1941)](https://github.com/PennyLaneAI/catalyst/pull/1941)

  These functions provide a simple interface to insert passes and stages into a compilation
  pipeline. The available functions are `insert_pass_after`, `insert_pass_before`,
  `insert_stage_after`, and `insert_stage_before`. For example,

  ```pycon
  >>> from catalyst.pipelines import insert_pass_after
  >>> pipeline = ["pass1", "pass2"]
  >>> insert_pass_after(pipeline, "new_pass", ref_pass="pass1")
  >>> pipeline
  ['pass1', 'new_pass', 'pass2']
  ```

* A new built-in compilation pipeline for experimental MBQC workloads has been added, available as
  `catalyst.ftqc.mbqc_pipeline()`.
  [(#1942)](https://github.com/PennyLaneAI/catalyst/pull/1942)

  The output of this function can be used directly as input to the `pipelines` argument of
  :func:`~.qjit`, for example,

  ```python
  from catalyst.ftqc import mbqc_pipeline

  @qjit(pipelines=mbqc_pipeline())
  @qml.qnode(dev)
  def workload():
      ...
  ```

* The `mbqc.graph_state_prep` operation has been added to the MBQC dialect. This operation prepares
  a graph state with arbitrary qubit connectivity, specified by an input adjacency-matrix operand,
  for use in MBQC workloads.
  [(#1965)](https://github.com/PennyLaneAI/catalyst/pull/1965)

* `catalyst.accelerate`, `catalyst.debug.callback`, and `catalyst.pure_callback`, `catalyst.debug.print`, and `catalyst.debug.print_memref` now work when capture is enabled.
  [(#1902)](https://github.com/PennyLaneAI/catalyst/pull/1902)

* The merge rotation pass in Catalyst (:func:`~.passes.merge_rotations`) now also considers
  `qml.Rot` and `qml.CRot`.
  [(#1955)](https://github.com/PennyLaneAI/catalyst/pull/1955)

<h3>Documentation 📝</h3>

<h3>Contributors ✍️</h3>

This release contains contributions from (in alphabetical order):

Ali Asadi,
Joey Carter,
Yushao Chen,
Sengthai Heng,
David Ittah,
Christina Lee,
Joseph Lee,
Andrija Paurevic,
Roberto Turrado,
Paul Haochen Wang.<|MERGE_RESOLUTION|>--- conflicted
+++ resolved
@@ -2,12 +2,11 @@
 
 <h3>New features since last release</h3>
 
-<<<<<<< HEAD
 * A new pass `--partition-layers` has been added to group PPR/PPM operations into `qec.layer`
   operations based on qubit interactive and commutativity, enabling circuit analysis and
   potentially to support parallel execution.
   [(#1951)](https://github.com/PennyLaneAI/catalyst/pull/1951)
-=======
+
 * Catalyst now provides native support for `SingleExcitation`, `DoubleExcitation`,
   and `PCPhase` on compatible devices like Lightning simulators.
   This enhancement avoids unnecessary gate decomposition,
@@ -26,7 +25,6 @@
       qml.ctrl(qml.PCPhase(0.5, dim=1, wires=[0, 2]), control=[1])
       return qml.probs()
   ```
->>>>>>> b7a04529
 
 <h3>Improvements 🛠</h3>
 
