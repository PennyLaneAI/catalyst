# Release 0.14.0 (development release)

<h3>New features since last release</h3>

* Added ``catalyst.switch``, a qjit compatible, index-switch style control flow decorator.
  [(#2171)](https://github.com/PennyLaneAI/catalyst/pull/2171)

<h3>Improvements 🛠</h3>

<<<<<<< HEAD
* A new ``"changed"`` option has been added to the ``keep_intermediate`` parameter of 
  :func:`~.qjit`. This option saves intermediate IR files after each pass,
  but only when the IR is actually modified by the pass.
  [(#2186)](https://github.com/PennyLaneAI/catalyst/pull/2186)

* Intermediate IR files are now organized into subdirectories for each compilation stage
  when using ``keep_intermediate="changed"`` or ``keep_intermediate="pass"``.
  [(#2186)](https://github.com/PennyLaneAI/catalyst/pull/2186)
=======
* Resource tracking now supports dynamic qubit allocation
  [(#2203)](https://github.com/PennyLaneAI/catalyst/pull/2203)
>>>>>>> eb732f06

* Pass instrumentation can be applied to each pass within the `NamedSequenceOp` transform sequence for a qnode.
  [(#1978)](https://github.com/PennyLaneAI/catalyst/pull/1978)

* The new graph-based decomposition framework has Autograph feature parity with PennyLane
  when capture enabled. When compiling with `qml.qjit(autograph=True)`, the decomposition rules
  returned by the graph-based framework are now correctly compiled using Autograph.
  This ensures compatibility and deeper optimization for dynamically generated rules.
  [(#2161)](https://github.com/PennyLaneAI/catalyst/pull/2161)

* The ``decompose-lowering`` MLIR pass now supports ``qml.MultiRZ``
  with an arbitrary number of wires. This decomposition is performed
  at MLIR when both capture and graph-decomposition are enabled.
  [(#2160)](https://github.com/PennyLaneAI/catalyst/pull/2160)

* A new option ``use_nameloc`` has been added to :func:`~.qjit` that embeds variable names
  from Python into the compiler IR, which can make it easier to read when debugging programs.
  [(#2054)](https://github.com/PennyLaneAI/catalyst/pull/2054)

* Passes registered under `qml.transform` can now take in options when used with
  :func:`~.qjit` with program capture enabled.
  [(#2154)](https://github.com/PennyLaneAI/catalyst/pull/2154)

* Pytree inputs can now be used when program capture is enabled.
  [(#2165)](https://github.com/PennyLaneAI/catalyst/pull/2165)

* `qml.grad` and `qml.jacobian` can now be used with `qjit` when program capture is enabled.
  [(#2078)](https://github.com/PennyLaneAI/catalyst/pull/2078)

* xDSL passes are now automatically detected when using the `qjit` decorator.
  This removes the need to pass the `pass_plugins` argument to the `qjit` decorator.
  [(#2169)](https://github.com/PennyLaneAI/catalyst/pull/2169)
  [(#2183)](https://github.com/PennyLaneAI/catalyst/pull/2183)

* The ``mlir_opt`` property now correctly handles xDSL passes by automatically
  detecting when the Python compiler is being used and routing through it appropriately.
  [(#2190)](https://github.com/PennyLaneAI/catalyst/pull/2190)

* Dynamically allocated wires can now be passed into control flow and subroutines.
  [(#2130)](https://github.com/PennyLaneAI/catalyst/pull/2130)

* The `--adjoint-lowering` pass can now handle PPR operations.
  [(#2227)](https://github.com/PennyLaneAI/catalyst/pull/2227)

<h3>Breaking changes 💔</h3>

<<<<<<< HEAD
* The MLIR pipeline ``enforce-runtime-invariants-pipeline`` has been renamed to
  ``user-transform-pipeline`` to better reflect its purpose. Users who reference this
  pipeline name directly (e.g., in custom pipeline configurations) will need to update
  their code to use the new name.
  [(#2186)](https://github.com/PennyLaneAI/catalyst/pull/2186)
=======
* The plxpr transform `pl_map_wires` has been removed along with its test.
  [(#2220)](https://github.com/PennyLaneAI/catalyst/pull/2220)
>>>>>>> eb732f06

* (Compiler integrators only) The versions of LLVM/Enzyme/stablehlo used by Catalyst have been
  updated. Enzyme now targets `v0.0.203` with the build target `EnzymeStatic-22`, and the nanobind
  requirement for the latest LLVM has been updated to version 2.9.
  [(#2122)](https://github.com/PennyLaneAI/catalyst/pull/2122)
  [(#2174)](https://github.com/PennyLaneAI/catalyst/pull/2174)
  [(#2175)](https://github.com/PennyLaneAI/catalyst/pull/2175)
  [(#2181)](https://github.com/PennyLaneAI/catalyst/pull/2181)

  - The LLVM version has been updated to
  [commit 113f01a](https://github.com/llvm/llvm-project/tree/113f01aa82d055410f22a9d03b3468fa68600589).
  - The stablehlo version has been updated to
  [commit 0a4440a](https://github.com/openxla/stablehlo/commit/0a4440a5c8de45c4f9649bf3eb4913bf3f97da0d).
  - The Enzyme version has been updated to
  [v0.0.203](https://github.com/EnzymeAD/Enzyme/releases/tag/v0.0.203).

* The pass `remove-chained-self-inverse` has been renamed to `cancel-inverses`, to better
  conform with the name of the corresponding transform in PennyLane.
  [(#2201)](https://github.com/PennyLaneAI/catalyst/pull/2201)

<h3>Deprecations 👋</h3>

<h3>Bug fixes 🐛</h3>

* Fixes an issue where a heap-to-stack allocation conversion pass was causing SIGSEGV issues
  during program execution at runtime.
  [(#2172)](https://github.com/PennyLaneAI/catalyst/pull/2172)

* Fixes the issue with capturing unutilized abstracted adjoint and controlled rules
  by the graph in the new decomposition framework.
  [(#2160)](https://github.com/PennyLaneAI/catalyst/pull/2160)

* Fixes the translation of plxpr control flow for edge cases where the `consts` were being
  reordered.
  [(#2128)](https://github.com/PennyLaneAI/catalyst/pull/2128)
  [(#2133)](https://github.com/PennyLaneAI/catalyst/pull/2133)

* Fixes the translation of `QubitUnitary` and `GlobalPhase` ops
  when they are modified by adjoint or control.
  [(##2158)](https://github.com/PennyLaneAI/catalyst/pull/2158)

* Fixes the translation of a workflow with different transforms applied to different qnodes.
  [(#2167)](https://github.com/PennyLaneAI/catalyst/pull/2167)

* Fix canonicalization of eliminating redundant `quantum.insert` and `quantum.extract` pairs.
  When extracting a qubit immediately after inserting it at the same index, the operations can
  be cancelled out while properly updating remaining uses of the register.
  [(#2162)](https://github.com/PennyLaneAI/catalyst/pull/2162)
  For an example:
  ```mlir
  // Before canonicalization
  %1 = quantum.insert %0[%idx], %qubit1 : !quantum.reg, !quantum.bit
  %2 = quantum.extract %1[%idx] : !quantum.reg -> !quantum.bit
  ...
  %3 = quantum.insert %1[%i0], %qubit2 : !quantum.reg, !quantum.bit
  %4 = quantum.extract %1[%i1] : !quantum.reg -> !quantum.bit
  // ... use %1
  // ... use %4

  // After canonicalization
  // %2 directly uses %qubit1
  // %3 and %4 updated to use %0 instead of %1
  %3 = quantum.insert %0[%i0], %qubit2 : !quantum.reg, !quantum.bit
  %4 = quantum.extract %0[%i1] : !quantum.reg -> !quantum.bit
  // ... use %qubit1
  // ... use %4
  ```

* Fixes :func:`~.passes.commute_ppr` and :func:`~.passes.merge_ppr_ppm` incorrectly
  moving nullary operations. This also improves the compilation time by reducing
  the sort function, by explicitly passing the operations that need to be sorted.
  [(#2200)](https://github.com/PennyLaneAI/catalyst/pull/2200)

* The pass pipeline is correctly registered to the transform named sequence of the
  one-shot qnode when `one-shot` mcm method is used.
  [(#2198)](https://github.com/PennyLaneAI/catalyst/pull/2198)

<h3>Internal changes ⚙️</h3>

* Resource tracking now writes out at device destruction time instead of qubit deallocation
  time. The written resources will be the total amount of resources collected throughout the
  lifetime of the execution. For executions that split work between multiple functions,
  e.g. with the `split-non-commuting` pass, this ensures that resource tracking outputs
  the total resources used for all splits.
  [(#2219)](https://github.com/PennyLaneAI/catalyst/pull/2219)

* Replaces the deprecated `shape_dtype_to_ir_type` function with the `RankedTensorType.get` method.
  [(#2159)](https://github.com/PennyLaneAI/catalyst/pull/2159)

* Updates to PennyLane's use of a single transform primitive with a `transform` kwarg.
  [(#2177)](https://github.com/PennyLaneAI/catalyst/pull/2177)

* The pytest tests are now run with `strict=True` by default.
  [(#2180)](https://github.com/PennyLaneAI/catalyst/pull/2180)

* Refactor Catalyst pass registering so that it's no longer necessary to manually add new
  passes at `registerAllCatalystPasses`.
  [(#1984)](https://github.com/PennyLaneAI/catalyst/pull/1984)

* Split `from_plxpr.py` into two files.
  [(#2142)](https://github.com/PennyLaneAI/catalyst/pull/2142)

* Re-work `DataView` to avoid an axis of size 0 possibly triggering a segfault via an underflow
  error, as discovered in
  [this comment](https://github.com/PennyLaneAI/catalyst/pull/1598#issuecomment-2779178046).
  [(#1621)](https://github.com/PennyLaneAI/catalyst/pull/2164)

* Decouple the ion dialect from the quantum dialect to support the new RTIO compilation flow.
  The ion dialect now uses its own `!ion.qubit` type instead of depending on `!quantum.bit`.
  Conversion between qubits of quantum and ion dialects is handled via unrealized conversion casts.
  [(#2163)](https://github.com/PennyLaneAI/catalyst/pull/2163)

  For an example, quantum qubits are converted to ion qubits as follows:
  ```mlir
  %qreg = quantum.alloc(1) : !quantum.reg
  %q0 = quantum.extract %qreg[0] : !quantum.reg -> !quantum.bit

  // Convert quantum.bit to ion.qubit
  %ion_qubit_0 = builtin.unrealized_conversion_cast %q0 : !quantum.bit to !ion.qubit

  // Use in ion dialect operations
  %pp = ion.parallelprotocol(%ion_qubit_0) : !ion.qubit {
    ^bb0(%arg1: !ion.qubit):
      // ... ion operations ...
  }
  ```

  * Added support for `ppr-to-ppm` as an individual MLIR pass and python binding
  for the qec dialect.
  [(#2189)](https://github.com/PennyLaneAI/catalyst/pull/2189)

  * Added a canonicalization pattern for `qec.ppr` to remove any PPRs consisting only
  of identities.
  [(#2192)](https://github.com/PennyLaneAI/catalyst/pull/2192)

<h3>Documentation 📝</h3>

* A typo in the code example for :func:`~.passes.ppr_to_ppm` has been corrected.
  [(#2136)](https://github.com/PennyLaneAI/catalyst/pull/2136)

* Fix `catalyst.qjit` and `catalyst.CompileOptions` docs rendering.
  [(#2156)](https://github.com/PennyLaneAI/catalyst/pull/2156)

* Update `MLIR Plugins` documentation stating that plugins require adding passes via
  `--pass-pipeline`.
  [(#2168)](https://github.com/PennyLaneAI/catalyst/pull/2168)

<h3>Contributors ✍️</h3>

This release contains contributions from (in alphabetical order):

Ali Asadi,
Yushao Chen,
Sengthai Heng,
Jeffrey Kam,
Christina Lee,
Mehrdad Malekmohammadi,
River McCubbin,
Lee J. O'Riordan,
Roberto Turrado,
Paul Haochen Wang,
Jake Zaia,
Hongsheng Zheng.<|MERGE_RESOLUTION|>--- conflicted
+++ resolved
@@ -7,7 +7,6 @@
 
 <h3>Improvements 🛠</h3>
 
-<<<<<<< HEAD
 * A new ``"changed"`` option has been added to the ``keep_intermediate`` parameter of 
   :func:`~.qjit`. This option saves intermediate IR files after each pass,
   but only when the IR is actually modified by the pass.
@@ -16,10 +15,9 @@
 * Intermediate IR files are now organized into subdirectories for each compilation stage
   when using ``keep_intermediate="changed"`` or ``keep_intermediate="pass"``.
   [(#2186)](https://github.com/PennyLaneAI/catalyst/pull/2186)
-=======
+
 * Resource tracking now supports dynamic qubit allocation
   [(#2203)](https://github.com/PennyLaneAI/catalyst/pull/2203)
->>>>>>> eb732f06
 
 * Pass instrumentation can be applied to each pass within the `NamedSequenceOp` transform sequence for a qnode.
   [(#1978)](https://github.com/PennyLaneAI/catalyst/pull/1978)
@@ -66,16 +64,14 @@
 
 <h3>Breaking changes 💔</h3>
 
-<<<<<<< HEAD
 * The MLIR pipeline ``enforce-runtime-invariants-pipeline`` has been renamed to
   ``user-transform-pipeline`` to better reflect its purpose. Users who reference this
   pipeline name directly (e.g., in custom pipeline configurations) will need to update
   their code to use the new name.
   [(#2186)](https://github.com/PennyLaneAI/catalyst/pull/2186)
-=======
+
 * The plxpr transform `pl_map_wires` has been removed along with its test.
   [(#2220)](https://github.com/PennyLaneAI/catalyst/pull/2220)
->>>>>>> eb732f06
 
 * (Compiler integrators only) The versions of LLVM/Enzyme/stablehlo used by Catalyst have been
   updated. Enzyme now targets `v0.0.203` with the build target `EnzymeStatic-22`, and the nanobind
