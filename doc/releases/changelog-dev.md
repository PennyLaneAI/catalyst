# Release 0.11.0 (development release)

<h3>New features since last release</h3>

<h3>Improvements 🛠</h3>

* Changed pattern rewritting in `quantum-to-ion` lowering pass to use MLIR's dialect conversion
  infrastracture.
  [(#1442)](https://github.com/PennyLaneAI/catalyst/pull/1442)

<h3>Breaking changes 💔</h3>

<h3>Deprecations 👋</h3>

<h3>Bug fixes 🐛</h3>

* Fixed `argnums` parameter of `grad` and `value_and_grad` being ignored.
  [(#1478)](https://github.com/PennyLaneAI/catalyst/pull/1478)

<h3>Internal changes ⚙️</h3>

* `from_plxpr` now uses the `qml.capture.PlxprInterpreter` class for reduced code duplication.
  [(#1398)](https://github.com/PennyLaneAI/catalyst/pull/1398)

* Improve the error message for invalid measurement in `adjoin()` or `ctrl()` region.
  [(#1425)](https://github.com/PennyLaneAI/catalyst/pull/1425)

* Replace `ValueRange` with `ResultRange` and `Value` with `OpResult` to better align with the semantics of `**QubitResult()` functions like `getNonCtrlQubitResults()`. This change ensures clearer intent and usage. Improve the `matchAndRewrite` function by using `replaceAllUsesWith` instead of for loop.
  [(#1426)](https://github.com/PennyLaneAI/catalyst/pull/1426)

* Several changes for experimental support of trapped-ion OQD devices have been made, including:

  - The `get_c_interface` method has been added to the OQD device, which enables retrieval of the C++
    implementation of the device from Python. This allows `qjit` to accept an instance of the device
    and connect to its runtime.
    [(#1420)](https://github.com/PennyLaneAI/catalyst/pull/1420)

  - Improved ion dialect to reduce redundant code generated. Added a string attribute `label` to Level.
    Also changed the levels of a transition from `LevelAttr` to `string`
    [(#1471)](https://github.com/PennyLaneAI/catalyst/pull/1471)

  - The region of a `ParallelProtocolOp` is now always terminated with a `ion::YieldOp` with explicitly yielded SSA values. This ensures the op is well-formed, and improves readability.
    [(#1475)](https://github.com/PennyLaneAI/catalyst/pull/1475)

<h3>Documentation 📝</h3>

<h3>Contributors ✍️</h3>

This release contains contributions from (in alphabetical order):

Sengthai Heng,
Christina Lee,
Mehrdad Malekmohammadi,
<<<<<<< HEAD
Andrija Paurevic,
Paul Haochen Wang.
=======
Paul Haochen Wang,
Rohan Nolan Lasrado.
>>>>>>> 874dfe14
<|MERGE_RESOLUTION|>--- conflicted
+++ resolved
@@ -51,10 +51,6 @@
 Sengthai Heng,
 Christina Lee,
 Mehrdad Malekmohammadi,
-<<<<<<< HEAD
 Andrija Paurevic,
-Paul Haochen Wang.
-=======
 Paul Haochen Wang,
-Rohan Nolan Lasrado.
->>>>>>> 874dfe14
+Rohan Nolan Lasrado.