# Release 0.14.0 (development release)

<h3>New features since last release</h3>

* RTIO dialect is added to bypass the compilation flow from OpenAPL to ARTIQ’s LLVM IR. It is introduced to bridge the gap between ION dialect and ARTIQ’s LLVM IR. The design philosophy of RTIO dialect is primarily event-based. Every operation is asynchronous; sync behaviour occurs only via `rtio.sync` or `wait operand` in event operation.
  [(#2185)](https://github.com/PennyLaneAI/catalyst/pull/2185)

* Added ``catalyst.switch``, a qjit compatible, index-switch style control flow decorator.
  [(#2171)](https://github.com/PennyLaneAI/catalyst/pull/2171)

* Catalyst can now compile circuits that are directly expressed in terms of Pauli product rotation
  (PPR) and Pauli product measurement (PPM) operations: :class:`~.PauliRot` and
  :func:`~.pauli_measure`, respectively. This support enables research and development
  spurred from `A Game of Surface Codes (arXiv1808.02892) <https://arxiv.org/pdf/1808.02892>`_.
  [(#2145)](https://github.com/PennyLaneAI/catalyst/pull/2145)
  [(#2233)](https://github.com/PennyLaneAI/catalyst/pull/2233)

  :class:`~.PauliRot` and :func:`~.pauli_measure` can be manipulated with Catalyst's existing passes
  for PPR-PPM compilation, which includes :func:`catalyst.passes.to_ppr`,
  :func:`catalyst.passes.commute_ppr`, :func:`catalyst.passes.merge_ppr_ppm`,
  :func:`catalyst.passes.ppr_to_ppm`, :func:`catalyst.passes.reduce_t_depth`, and
  :func:`catalyst.passes.ppm_compilation`. For clear and inspectable results, use ``target="mlir"``
  in the ``qjit`` decorator, ensure that PennyLane's program capture is enabled,
  :func:`pennylane.capture.enable`, and call the Catalyst passes from the PennyLane frontend (e.g.,
  ``qml.transforms.ppr_to_ppm`` instead of from ``catalyst.passes.``).

  ```python
  import pennylane as qml
  from functools import partial
  import jax.numpy as jnp

  qml.capture.enable()

  @qjit(target="mlir")
  @partial(qml.transforms.ppm_compilation, decompose_method="auto-corrected")
  @qml.qnode(qml.device("null.qubit", wires=3))
  def circuit():
      # equivalent to a Hadamard gate
      qml.PauliRot(jnp.pi / 2, pauli_word="Z", wires=0)
      qml.PauliRot(jnp.pi / 2, pauli_word="X", wires=0)
      qml.PauliRot(jnp.pi / 2, pauli_word="Z", wires=0)

      ppm = qml.pauli_measure(pauli_word="XYZ", wires=[0, 1, 2])

      # equivalent to a CNOT gate
      qml.PauliRot(jnp.pi / 2, pauli_word="ZX", wires=[0, 1])
      qml.PauliRot(-jnp.pi / 2, pauli_word="Z", wires=[0])
      qml.PauliRot(-jnp.pi / 2, pauli_word="X", wires=[1])

      # equivalent to a T gate
      qml.PauliRot(jnp.pi / 4, pauli_word="Z", wires=0)

      ppm = qml.pauli_measure(pauli_word="YYZ", wires=[0, 2, 1])

      return
  ```

  ```pycon
  >>> print(qml.specs(circuit, level="all")()['resources'])
  {
    'No transforms': ...,
    'Before MLIR Passes (MLIR-0)': ...,
    'ppm-compilation (MLIR-1)': Resources(
      num_wires=6,
      num_gates=14,
      gate_types=defaultdict(<class 'int'>, {'PPM-w3': 2, 'PPM-w2': 4, 'PPM-w1': 4, 'PPR-pi/2-w1': 4}),
      gate_sizes=defaultdict(<class 'int'>, {3: 2, 2: 4, 1: 8}),
      depth=None,
      shots=Shots(total_shots=None, shot_vector=())
    )
  }
  ```

<h3>Improvements 🛠</h3>

* Catalyst can now use the new `pass_name` property of pennylane transform objects. Passes can now
  be created using `qml.transform(pass_name=pass_name)` instead of `PassPipelineWrapper`.
  [(#2149](https://github.com/PennyLaneAI/catalyst/pull/2149)

* An error is now raised if a transform is applied inside a QNode when program capture is enabled.
  [(#2256)](https://github.com/PennyLaneAI/catalyst/pull/2256)

* A new ``"changed"`` option has been added to the ``keep_intermediate`` parameter of
  :func:`~.qjit`. This option saves intermediate IR files after each pass,
  but only when the IR is actually modified by the pass.
  [(#2186)](https://github.com/PennyLaneAI/catalyst/pull/2186)

* Intermediate IR files are now organized into subdirectories for each compilation stage
  when using ``keep_intermediate="changed"`` or ``keep_intermediate="pass"``.
  [(#2186)](https://github.com/PennyLaneAI/catalyst/pull/2186)

* Resource tracking now tracks calls to `SetState` and `SetBasisState`, and can report results
  that include `qml.StatePrep` operations.
  [(#2230)](https://github.com/PennyLaneAI/catalyst/pull/2230)

* `qml.PCPhase` can be compiled and executed with capture enabled.
  [(#2226)](https://github.com/PennyLaneAI/catalyst/pull/2226)

* Resource tracking now supports dynamic qubit allocation
  [(#2203)](https://github.com/PennyLaneAI/catalyst/pull/2203)

* Pass instrumentation can be applied to each pass within the `NamedSequenceOp` transform sequence for a qnode.
  [(#1978)](https://github.com/PennyLaneAI/catalyst/pull/1978)

* The new graph-based decomposition framework has Autograph feature parity with PennyLane
  when capture enabled. When compiling with `qml.qjit(autograph=True)`, the decomposition rules
  returned by the graph-based framework are now correctly compiled using Autograph.
  This ensures compatibility and deeper optimization for dynamically generated rules.
  [(#2161)](https://github.com/PennyLaneAI/catalyst/pull/2161)

* The ``decompose-lowering`` MLIR pass now supports ``qml.MultiRZ``
  with an arbitrary number of wires. This decomposition is performed
  at MLIR when both capture and graph-decomposition are enabled.
  [(#2160)](https://github.com/PennyLaneAI/catalyst/pull/2160)

* A new option ``use_nameloc`` has been added to :func:`~.qjit` that embeds variable names
  from Python into the compiler IR, which can make it easier to read when debugging programs.
  [(#2054)](https://github.com/PennyLaneAI/catalyst/pull/2054)

* Passes registered under `qml.transform` can now take in options when used with
  :func:`~.qjit` with program capture enabled.
  [(#2154)](https://github.com/PennyLaneAI/catalyst/pull/2154)

* Pytree inputs can now be used when program capture is enabled.
  [(#2165)](https://github.com/PennyLaneAI/catalyst/pull/2165)

* `qml.grad` and `qml.jacobian` can now be used with `qjit` when program capture is enabled.
  [(#2078)](https://github.com/PennyLaneAI/catalyst/pull/2078)

* xDSL passes are now automatically detected when using the `qjit` decorator.
  This removes the need to pass the `pass_plugins` argument to the `qjit` decorator.
  [(#2169)](https://github.com/PennyLaneAI/catalyst/pull/2169)
  [(#2183)](https://github.com/PennyLaneAI/catalyst/pull/2183)

* The ``mlir_opt`` property now correctly handles xDSL passes by automatically
  detecting when the Python compiler is being used and routing through it appropriately.
  [(#2190)](https://github.com/PennyLaneAI/catalyst/pull/2190)

* Dynamically allocated wires can now be passed into control flow and subroutines.
  [(#2130)](https://github.com/PennyLaneAI/catalyst/pull/2130)

* The `--adjoint-lowering` pass can now handle PPR operations.
  [(#2227)](https://github.com/PennyLaneAI/catalyst/pull/2227)

* Catalyst now supports Pauli product rotations with arbitrary or dynamic angles in the
  QEC dialect. This will allow :class:`qml.PauliRot` with arbitrary or dynamic angles,
  angles not known at compile time, to be lowered to the QEC dialect. This is implemented
  as a new `qec.ppr.arbitrary` operation, which takes a Pauli product and an arbitrary or
  dynamic angle as input. The arbitrary angles are specified as a double in terms of radian.
  [(#2232)](https://github.com/PennyLaneAI/catalyst/pull/2232)
  [(#2233)](https://github.com/PennyLaneAI/catalyst/pull/2233)

  For example:
  ```mlir
  %const = arith.constant 0.124 : f64
  %1:2 = qec.ppr.arbitrary ["X", "Z"](%const) %q1, %q2 : !quantum.bit, !quantum.bit
  %2:2 = qec.ppr.arbitrary ["X", "Z"](%const) %1#0, %1#1 cond(%c0) : !quantum.bit, !quantum.bit
  ```

<h3>Breaking changes 💔</h3>

* The MLIR pipeline ``enforce-runtime-invariants-pipeline`` has been renamed to
  ``quantum-compilation-pipeline`` and the old ``quantum-compilation-pipeline`` has been renamed to
  ``gradient-lowering-pipeline``. Users who referenced these pipeline names directly would need to
  update their code to use the new names.
  [(#2186)](https://github.com/PennyLaneAI/catalyst/pull/2186)

  * The ``pipeline``  and "passes" postfixes in the compilation stage names have been changed to ``stage``.
  [(#2230)](https://github.com/PennyLaneAI/catalyst/pull/2230)

* The plxpr transform `pl_map_wires` has been removed along with its test.
  [(#2220)](https://github.com/PennyLaneAI/catalyst/pull/2220)

* The JAX version used by Catalyst has been updated to 0.7.0.
  [(#2131)](https://github.com/PennyLaneAI/catalyst/pull/2131)

* (Compiler integrators only) The versions of LLVM/Enzyme/stablehlo used by Catalyst have been
  updated. Enzyme now targets `v0.0.203` with the build target `EnzymeStatic-22`, and the nanobind
  requirement for the latest LLVM has been updated to version 2.9.
  [(#2122)](https://github.com/PennyLaneAI/catalyst/pull/2122)
  [(#2174)](https://github.com/PennyLaneAI/catalyst/pull/2174)
  [(#2175)](https://github.com/PennyLaneAI/catalyst/pull/2175)
  [(#2181)](https://github.com/PennyLaneAI/catalyst/pull/2181)

  - The LLVM version has been updated to
  [commit 113f01a](https://github.com/llvm/llvm-project/tree/113f01aa82d055410f22a9d03b3468fa68600589).
  - The stablehlo version has been updated to
  [commit 0a4440a](https://github.com/openxla/stablehlo/commit/0a4440a5c8de45c4f9649bf3eb4913bf3f97da0d).
  - The Enzyme version has been updated to
  [v0.0.203](https://github.com/EnzymeAD/Enzyme/releases/tag/v0.0.203).

* The pass `remove-chained-self-inverse` has been renamed to `cancel-inverses`, to better
  conform with the name of the corresponding transform in PennyLane.
  [(#2201)](https://github.com/PennyLaneAI/catalyst/pull/2201)

<h3>Deprecations 👋</h3>

<h3>Bug fixes 🐛</h3>

* Added missing `detensorize-function-boundary` and `symbol-dce` passes to `Pipelines.cpp`.
  [(#2266)](https://github.com/PennyLaneAI/catalyst/pull/2266)

* Fixes an issue where a heap-to-stack allocation conversion pass was causing SIGSEGV issues
  during program execution at runtime.
  [(#2172)](https://github.com/PennyLaneAI/catalyst/pull/2172)

* Fixes the issue with capturing unutilized abstracted adjoint and controlled rules
  by the graph in the new decomposition framework.
  [(#2160)](https://github.com/PennyLaneAI/catalyst/pull/2160)

* Fixes the translation of plxpr control flow for edge cases where the `consts` were being
  reordered.
  [(#2128)](https://github.com/PennyLaneAI/catalyst/pull/2128)
  [(#2133)](https://github.com/PennyLaneAI/catalyst/pull/2133)

* Fixes the translation of `QubitUnitary` and `GlobalPhase` ops
  when they are modified by adjoint or control.
  [(##2158)](https://github.com/PennyLaneAI/catalyst/pull/2158)

* Fixes the translation of a workflow with different transforms applied to different qnodes.
  [(#2167)](https://github.com/PennyLaneAI/catalyst/pull/2167)

* Fix canonicalization of eliminating redundant `quantum.insert` and `quantum.extract` pairs.
  When extracting a qubit immediately after inserting it at the same index, the operations can
  be cancelled out while properly updating remaining uses of the register.
  [(#2162)](https://github.com/PennyLaneAI/catalyst/pull/2162)
  For an example:
  ```mlir
  // Before canonicalization
  %1 = quantum.insert %0[%idx], %qubit1 : !quantum.reg, !quantum.bit
  %2 = quantum.extract %1[%idx] : !quantum.reg -> !quantum.bit
  ...
  %3 = quantum.insert %1[%i0], %qubit2 : !quantum.reg, !quantum.bit
  %4 = quantum.extract %1[%i1] : !quantum.reg -> !quantum.bit
  // ... use %1
  // ... use %4

  // After canonicalization
  // %2 directly uses %qubit1
  // %3 and %4 updated to use %0 instead of %1
  %3 = quantum.insert %0[%i0], %qubit2 : !quantum.reg, !quantum.bit
  %4 = quantum.extract %0[%i1] : !quantum.reg -> !quantum.bit
  // ... use %qubit1
  // ... use %4
  ```

* Fixes :func:`~.passes.commute_ppr` and :func:`~.passes.merge_ppr_ppm` incorrectly
  moving nullary operations. This also improves the compilation time by reducing
  the sort function, by explicitly passing the operations that need to be sorted.
  [(#2200)](https://github.com/PennyLaneAI/catalyst/pull/2200)

* The pass pipeline is correctly registered to the transform named sequence of the
  one-shot qnode when `one-shot` mcm method is used.
  [(#2198)](https://github.com/PennyLaneAI/catalyst/pull/2198)

* Fixed a bug where `qml.StatePrep` and `qml.BasisState` might be pushed after other
  gates, overwriting their effects.
  [(#2239)](https://github.com/PennyLaneAI/catalyst/pull/2239)

<h3>Internal changes ⚙️</h3>

* Resource tracking now writes out at device destruction time instead of qubit deallocation
  time. The written resources will be the total amount of resources collected throughout the
  lifetime of the execution. For executions that split work between multiple functions,
  e.g. with the `split-non-commuting` pass, this ensures that resource tracking outputs
  the total resources used for all splits.
  [(#2219)](https://github.com/PennyLaneAI/catalyst/pull/2219)

* Replaces the deprecated `shape_dtype_to_ir_type` function with the `RankedTensorType.get` method.
  [(#2159)](https://github.com/PennyLaneAI/catalyst/pull/2159)

* Updates to PennyLane's use of a single transform primitive with a `transform` kwarg.
  [(#2177)](https://github.com/PennyLaneAI/catalyst/pull/2177)

* The pytest tests are now run with `strict=True` by default.
  [(#2180)](https://github.com/PennyLaneAI/catalyst/pull/2180)

* Refactor Catalyst pass registering so that it's no longer necessary to manually add new
  passes at `registerAllCatalystPasses`.
  [(#1984)](https://github.com/PennyLaneAI/catalyst/pull/1984)

* Split `from_plxpr.py` into two files.
  [(#2142)](https://github.com/PennyLaneAI/catalyst/pull/2142)

* Re-work `DataView` to avoid an axis of size 0 possibly triggering a segfault via an underflow
  error, as discovered in
  [this comment](https://github.com/PennyLaneAI/catalyst/pull/1598#issuecomment-2779178046).
  [(#1621)](https://github.com/PennyLaneAI/catalyst/pull/2164)

* Decouple the ion dialect from the quantum dialect to support the new RTIO compilation flow.
  The ion dialect now uses its own `!ion.qubit` type instead of depending on `!quantum.bit`.
  Conversion between qubits of quantum and ion dialects is handled via unrealized conversion casts.
  [(#2163)](https://github.com/PennyLaneAI/catalyst/pull/2163)

  For an example, quantum qubits are converted to ion qubits as follows:
  ```mlir
  %qreg = quantum.alloc(1) : !quantum.reg
  %q0 = quantum.extract %qreg[0] : !quantum.reg -> !quantum.bit

  // Convert quantum.bit to ion.qubit
  %ion_qubit_0 = builtin.unrealized_conversion_cast %q0 : !quantum.bit to !ion.qubit

  // Use in ion dialect operations
  %pp = ion.parallelprotocol(%ion_qubit_0) : !ion.qubit {
    ^bb0(%arg1: !ion.qubit):
      // ... ion operations ...
  }
  ```

  * Added support for `ppr-to-ppm` as an individual MLIR pass and python binding
  for the qec dialect.
  [(#2189)](https://github.com/PennyLaneAI/catalyst/pull/2189)

  * Added a canonicalization pattern for `qec.ppr` to remove any PPRs consisting only
  of identities.
  [(#2192)](https://github.com/PennyLaneAI/catalyst/pull/2192)

  * Renamed `annotate-function` pass to `annotate-invalid-gradient-functions` and move it to the
  gradient dialect and the `lower-gradients` compilation stage.
  [(#2241)](https://github.com/PennyLaneAI/catalyst/pull/2241)

<<<<<<< HEAD
  * Added support for PPRs and arbitrary angle PPRs to the :func:`~.passes.merge_rotations` pass.
  This pass now merges PPRs with equivalent angles, and cancels PPRs with opposite angles, or
  angles that sum to identity when the angles are known. The pass also supports conditions on PPRs,
  merging when conditions are identical and not merging otherwise.
  [(#2224)](https://github.com/PennyLaneAI/catalyst/pull/2224)	
=======
  * Added support for PPRs to the :func:`~.passes.merge_rotations` pass to merge PPRs with
  equivalent angles, and cancelling of PPRs with opposite angles, or angles
  that sum to identity. Also supports conditions on PPRs, merging when conditions are
  identical and not merging otherwise.
  [(#2224)](https://github.com/PennyLaneAI/catalyst/pull/2224)
>>>>>>> 10b38c62
  [(#2245)](https://github.com/PennyLaneAI/catalyst/pull/2245)
  [(#2254)](https://github.com/PennyLaneAI/catalyst/pull/2254)
  [(#2258)](https://github.com/PennyLaneAI/catalyst/pull/2258)


  * Refactor QEC tablegen files to separate QEC operations into a new `QECOp.td` file
  [(#2253](https://github.com/PennyLaneAI/catalyst/pull/2253)


  * Removed the `getRotationKind` and `setRotationKind` methods from
  the QEC interface `QECOpInterface` to simplify the interface.
  [(#2250)](https://github.com/PennyLaneAI/catalyst/pull/2250)

<h3>Documentation 📝</h3>

* A typo in the code example for :func:`~.passes.ppr_to_ppm` has been corrected.
  [(#2136)](https://github.com/PennyLaneAI/catalyst/pull/2136)

* Fix `catalyst.qjit` and `catalyst.CompileOptions` docs rendering.
  [(#2156)](https://github.com/PennyLaneAI/catalyst/pull/2156)

* Update `MLIR Plugins` documentation stating that plugins require adding passes via
  `--pass-pipeline`.
  [(#2168)](https://github.com/PennyLaneAI/catalyst/pull/2168)

<h3>Contributors ✍️</h3>

This release contains contributions from (in alphabetical order):

Ali Asadi,
Yushao Chen,
Sengthai Heng,
Jeffrey Kam,
Christina Lee,
Joseph Lee,
Mehrdad Malekmohammadi,
River McCubbin,
Lee J. O'Riordan,
Roberto Turrado,
Paul Haochen Wang,
Jake Zaia,
Hongsheng Zheng.<|MERGE_RESOLUTION|>--- conflicted
+++ resolved
@@ -319,19 +319,11 @@
   gradient dialect and the `lower-gradients` compilation stage.
   [(#2241)](https://github.com/PennyLaneAI/catalyst/pull/2241)
 
-<<<<<<< HEAD
   * Added support for PPRs and arbitrary angle PPRs to the :func:`~.passes.merge_rotations` pass.
   This pass now merges PPRs with equivalent angles, and cancels PPRs with opposite angles, or
   angles that sum to identity when the angles are known. The pass also supports conditions on PPRs,
   merging when conditions are identical and not merging otherwise.
   [(#2224)](https://github.com/PennyLaneAI/catalyst/pull/2224)	
-=======
-  * Added support for PPRs to the :func:`~.passes.merge_rotations` pass to merge PPRs with
-  equivalent angles, and cancelling of PPRs with opposite angles, or angles
-  that sum to identity. Also supports conditions on PPRs, merging when conditions are
-  identical and not merging otherwise.
-  [(#2224)](https://github.com/PennyLaneAI/catalyst/pull/2224)
->>>>>>> 10b38c62
   [(#2245)](https://github.com/PennyLaneAI/catalyst/pull/2245)
   [(#2254)](https://github.com/PennyLaneAI/catalyst/pull/2254)
   [(#2258)](https://github.com/PennyLaneAI/catalyst/pull/2258)
