--- conflicted
+++ resolved
@@ -158,11 +158,8 @@
 This release contains contributions from (in alphabetical order):
 
 Ali Asadi,
-<<<<<<< HEAD
 Joey Carter,
-=======
 Jeffrey Kam,
->>>>>>> c5f86eb8
 Christina Lee,
 River McCubbin,
 Lee J. O'Riordan,
