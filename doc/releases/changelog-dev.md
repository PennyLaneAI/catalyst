--- conflicted
+++ resolved
@@ -23,7 +23,6 @@
 
 <h3>Improvements 🛠</h3>
 
-<<<<<<< HEAD
 * Added a new JAX primitive to capture and compile the decomposition rule
   definitions to MLIR. `decomposition_rule` is the decorator integrated
   with this primitive for development purposes.
@@ -34,10 +33,9 @@
   This is especially useful for lowering decomposition rules that take
   in qubits as arguments.
   [(#1820)](https://github.com/PennyLaneAI/catalyst/pull/1820)
-=======
+
 * Fix resource tracking unit test polluting the environment with output files
   [(#1861)](https://github.com/PennyLaneAI/catalyst/pull/1861)
->>>>>>> e07edaed
 
 * Adjoint differentiation is used by default when executing on lightning devices, significantly reduces gradient computation time.
   [(#1961)](https://github.com/PennyLaneAI/catalyst/pull/1961)
