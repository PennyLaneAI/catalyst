--- conflicted
+++ resolved
@@ -281,20 +281,18 @@
   for the qec dialect.
   [(#2189)](https://github.com/PennyLaneAI/catalyst/pull/2189)
 
-<<<<<<< HEAD
+* Added a canonicalization pattern for `qec.ppr` to remove any PPRs consisting only
+  of identities.
+  [(#2192)](https://github.com/PennyLaneAI/catalyst/pull/2192)
+
+  * Added support for PPRs to the :func:`~.passes.merge_rotations` pass to merge PPRs with
+  equivalent angles, and cancelling of PPRs with opposite angles, or angles
+  that sum to identity.
+  [(#2224)](https://github.com/PennyLaneAI/catalyst/pull/2224)
+
 * A new `PauliFrame` dialect has been added. This dialect includes a set of abstractions and
   operations for interacting with an external Pauli frame tracking library.
   [(#2188)](https://github.com/PennyLaneAI/catalyst/pull/2188)
-=======
-  * Added a canonicalization pattern for `qec.ppr` to remove any PPRs consisting only
-  of identities.
-  [(#2192)](https://github.com/PennyLaneAI/catalyst/pull/2192)
-
-  * Added support for PPRs to the :func:`~.passes.merge_rotations` pass to merge PPRs with
-  equivalent angles, and cancelling of PPRs with opposite angles, or angles
-  that sum to identity.
-  [(#2224)](https://github.com/PennyLaneAI/catalyst/pull/2224)	
->>>>>>> 76d0b2b4
 
 <h3>Documentation 📝</h3>
 
@@ -313,12 +311,9 @@
 This release contains contributions from (in alphabetical order):
 
 Ali Asadi,
-<<<<<<< HEAD
 Joey Carter,
-=======
 Yushao Chen,
 Sengthai Heng,
->>>>>>> 76d0b2b4
 Jeffrey Kam,
 Christina Lee,
 Mehrdad Malekmohammadi,
