# Release 0.14.0 (development release)

<h3>New features since last release</h3>

<h3>Improvements 🛠</h3>

* A new option ``use_nameloc`` has been added to :func:`~.qjit` that embeds variable names
  from Python into the compiler IR, which can make it easier to read when debugging programs.
  [(#2054)](https://github.com/PennyLaneAI/catalyst/pull/2054)

<h3>Breaking changes 💔</h3>

<h3>Deprecations 👋</h3>

<h3>Bug fixes 🐛</h3>

* Fixes the translation of plxpr control flow for edge cases where the `consts` were being
  reordered.
  [(#2128)](https://github.com/PennyLaneAI/catalyst/pull/2128)
  [(#2133)](https://github.com/PennyLaneAI/catalyst/pull/2133)

<h3>Internal changes ⚙️</h3>

* Split `from_plxpr.py` into two files.
  [(#2142)](https://github.com/PennyLaneAI/catalyst/pull/2142)
* Refactor Catalyst pass registering so that it's no longer necessary to manually add new
  passes at `registerAllCatalystPasses`. 
  [(#1684)](https://github.com/PennyLaneAI/catalyst/pull/1684)

<h3>Documentation 📝</h3>

* A typo in the code example for :func:`~.passes.ppr_to_ppm` has been corrected.
  [(#2136)](https://github.com/PennyLaneAI/catalyst/pull/2136)

<h3>Contributors ✍️</h3>

This release contains contributions from (in alphabetical order):

Christina Lee,
<<<<<<< HEAD
Paul Haochen Wang,
Roberto Turrado Camblor.
=======
Roberto Turrado,
Paul Haochen Wang.
>>>>>>> 34e96232
<|MERGE_RESOLUTION|>--- conflicted
+++ resolved
@@ -23,9 +23,6 @@
 
 * Split `from_plxpr.py` into two files.
   [(#2142)](https://github.com/PennyLaneAI/catalyst/pull/2142)
-* Refactor Catalyst pass registering so that it's no longer necessary to manually add new
-  passes at `registerAllCatalystPasses`. 
-  [(#1684)](https://github.com/PennyLaneAI/catalyst/pull/1684)
 
 <h3>Documentation 📝</h3>
 
@@ -37,10 +34,5 @@
 This release contains contributions from (in alphabetical order):
 
 Christina Lee,
-<<<<<<< HEAD
-Paul Haochen Wang,
-Roberto Turrado Camblor.
-=======
 Roberto Turrado,
-Paul Haochen Wang.
->>>>>>> 34e96232
+Paul Haochen Wang.