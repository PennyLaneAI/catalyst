--- conflicted
+++ resolved
@@ -56,14 +56,12 @@
 
 <h3>Internal changes ⚙️</h3>
 
-<<<<<<< HEAD
-* The version of JAX used by Catalyst is updated to 0.5.3.
-  [(#???)](https://github.com/PennyLaneAI/catalyst/pull/???)
-=======
 * Catalyst now includes an experimental `mbqc` dialect for representing measurement-based
   quantum-computing protocols in MLIR.
   [(#1663)](https://github.com/PennyLaneAI/catalyst/pull/1663)
->>>>>>> 7311c6c6
+
+* The version of JAX used by Catalyst is updated to 0.5.3.
+  [(#???)](https://github.com/PennyLaneAI/catalyst/pull/???)
 
 <h3>Documentation 📝</h3>
 
