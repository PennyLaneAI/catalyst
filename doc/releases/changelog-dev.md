--- conflicted
+++ resolved
@@ -2,7 +2,6 @@
 
 <h3>New features since last release</h3>
 
-<<<<<<< HEAD
 * Add loop boundary optimization pass that identifies and optimizes redundant quantum operations that occur at loop iteration boundaries, where operations at iteration boundaries often cancel each other out. 
   [(#1476)](https://github.com/PennyLaneAI/catalyst/pull/1476)
 
@@ -26,10 +25,8 @@
 
   Note that this optimization specifically targets operations that are exact inverses of each other when applied in sequence. For example, consecutive Hadamard gates (H†H = I) pairs will be identified and eliminated.
 
-* Conversion Clifford+T gates to Pauli Product Rotation (PPR) and measurement to Pauli Product Measurement (PPM) are now available through the `clifford_t_ppr` pass transform.
-=======
 * Conversion Clifford+T gates to Pauli Product Rotation (PPR) and measurement to Pauli Product Measurement (PPM) are now available through the `to_ppr` pass transform.
->>>>>>> eae56d64
+
   [(#1499)](https://github.com/PennyLaneAI/catalyst/pull/1499)
   [(#1551)](https://github.com/PennyLaneAI/catalyst/pull/1551)
   [(#1564)](https://github.com/PennyLaneAI/catalyst/pull/1564)
