# Release 0.13.0 (current release)

<h3>New features since last release</h3>

* A new experimental decomposition system is introduced in Catalyst enabling the
  PennyLane's graph-based decomposition and MLIR-based lowering of decomposition rules.
  This feature is integrated with PennyLane program capture and graph-based decomposition
  including support for custom decomposition rules and operators via ``qml.transforms.decompose``.
  Similar to PennyLane's behaviour, this experimental feature will fall back to the old system
  whenever the graph cannot find decomposition rules for all unsupported operators in the program,
  and a ``UserWarning`` is raised.
  [(#2099)](https://github.com/PennyLaneAI/catalyst/pull/2099)
  [(#2091)](https://github.com/PennyLaneAI/catalyst/pull/2091)
  [(#2029)](https://github.com/PennyLaneAI/catalyst/pull/2029)
  [(#2001)](https://github.com/PennyLaneAI/catalyst/pull/2001)

* Catalyst now supports dynamic wire allocation with ``qml.allocate()`` and
  ``qml.deallocate()`` when program capture is enabled.
  [(#2002)](https://github.com/PennyLaneAI/catalyst/pull/2002)

  Two new functions, ``qml.allocate()`` and ``qml.deallocate()``, [have been added to
  PennyLane](https://docs.pennylane.ai/en/stable/development/release_notes.html#release-0-43-0)
  to support dynamic wire allocation. With Catalyst, these features can be accessed on
   ``lightning.qubit``, ``lightning.kokkos``, and ``lightning.gpu``.

  Dynamic wire allocation refers to the allocation of wires in the middle of a circuit, as opposed to the static allocation during device initialization. For example:

  ```python
  qml.capture.enable()

  @qjit
  @qml.qnode(qml.device("lightning.qubit", wires=3))  # 3 initial qubits
  def circuit():
      qml.X(0)                        # |10>

      with qml.allocate(1) as q:      # |10> and |0>, 1 dynamically allocated qubit
          qml.X(q[0])                 # |10> and |1>
          qml.CNOT(wires=[q[0], 1])   # |11> and |1>

      return qml.probs(wires=[0, 1, 2])
  ```

  ```pycon
  >>>  print(circuit())
  [0. 0. 0. 1.]
  ```

  In the above program, 2 qubits are allocated during device initialization, and 1
  additional qubit is allocated inside the circuit with ``qml.allocate(1)``.

  For more information on what ``qml.allocate`` and ``qml.deallocate`` do, please consult the
  [PennyLane v0.43 release notes](https://docs.pennylane.ai/en/stable/development/release_notes.html#release-0-43-0).

  However, there are some notable differences between the behaviour of these features
  with ``qjit`` versus without. For details, please see the relevant sections in the
  [Catalyst sharp bits page](https://docs.pennylane.ai/projects/catalyst/en/stable/dev/sharp_bits.html#functionality-differences-from-pennylane).

* A new quantum compilation pass that reduces the depth and count of non-Clifford Pauli product
  rotations (PPRs) in circuits is now available. This compilation pass works by commuting
  non-Clifford PPRs (often just referred to as ``T`` gates) in adjacent
  layers and merging compatible ones. More details can be found in Figure 6 of
  [A Game of Surface Codes](https://arXiv:1808.02892v3).
  [(#1975)](https://github.com/PennyLaneAI/catalyst/pull/1975)
  [(#2048)](https://github.com/PennyLaneAI/catalyst/pull/2048)
  [(#2085)](https://github.com/PennyLaneAI/catalyst/pull/2085)

  The impact of the ``reduce_t_depth`` pass can be measured using :func:`~.passes.ppm_specs`
  to compare the circuit depth before and after applying the pass. The ``ppm_specs`` function
  provides detailed statistics including ``depth_pi8_ppr`` (non-Clifford PPR depth) and
  ``pi8_ppr`` (number of non-Clifford PPRs), allowing users to quantify the optimization
  achieved by the pass.

  Consider the following circuit:

  ```python
  import pennylane as qml
  from catalyst import qjit, measure
  from catalyst.passes import to_ppr, commute_ppr, reduce_t_depth, merge_ppr_ppm

  pips = [("pipe", ["enforce-runtime-invariants-pipeline"])]

  no_reduce_T = {
      "to_ppr": {},
      "commute_ppr": {},
      "merge_ppr_ppm": {},
  }

  reduce_T = {
      "to_ppr": {},
      "commute_ppr": {},
      "merge_ppr_ppm": {},
      "t_layer_reduction": {}
  }

  for pipeline in [reduce_T, no_reduce_T]:

      @qjit(pipelines=pips, target="mlir", circuit_transform_pipeline=pipeline)
      @qml.qnode(qml.device("null.qubit", wires=3))
      def circuit():
          n = 3
          for i in range(n):
              qml.H(wires=i)
              qml.S(wires=i)
              qml.CNOT(wires=[i, (i + 1) % n])
              qml.T(wires=i)
              qml.H(wires=i)
              qml.T(wires=i)

          return [measure(wires=i) for i in range(n)]

      print(ppm_specs(circuit))
  ```

  ```pycon
  {'circuit_0': {'depth_pi8_ppr': 3, 'depth_ppm': 1, 'logical_qubits': 3, 'max_weight_pi8': 3, 'num_of_ppm': 3, 'pi8_ppr': 6}}
  {'circuit_0': {'depth_pi8_ppr': 4, 'depth_ppm': 1, 'logical_qubits': 3, 'max_weight_pi8': 3, 'num_of_ppm': 3, 'pi8_ppr': 6}}
  ```

  After performing the :func:`~.passes.to_ppr`, :func:`~.passes.commute_ppr`, and :func:`~.passes.merge_ppr_ppm`,
  passes, the circuit contains a depth of four of non-Clifford PPRs (`depth_pi8_ppr`). Subsequently applying the
  :func:`~.passes.t_layer_reduction` pass will move PPRs around via commutation, resulting in a circuit with a
  smaller PPR depth of three.

* Catalyst now provides native support for `SingleExcitation`, `DoubleExcitation`,
  and `PCPhase` on compatible devices like Lightning simulators.
  This enhancement avoids unnecessary gate decomposition,
  leading to reduced compilation time and improved overall performance.
  [(#1980)](https://github.com/PennyLaneAI/catalyst/pull/1980)
  [(#1987)](https://github.com/PennyLaneAI/catalyst/pull/1987)

  For example, the code below is captured with `PCPhase` avoiding the
  decomposition to many `MultiControlledX` and `PhaseShift` gates:

  ```python
  dev = qml.device("lightning.qubit", wires=3)

  @qml.qnode(dev)
  def circuit():
      qml.ctrl(qml.PCPhase(0.5, dim=1, wires=[0, 2]), control=[1])
      return qml.probs()
  ```

* Catalyst now supports returning classical and MCM values with the dynamic one-shot MCM method.
<<<<<<< HEAD
  [(#2004)](https://github.com/PennyLaneAI/catalyst/pull/2004)
  [(#2090)](https://github.com/PennyLaneAI/catalyst/pull/2090)
=======
  [(#2004)](https://github.com/PennyLaneAI/catalyst/pull/2004) [(#2090)](https://github.com/PennyLaneAI/catalyst/pull/2090)
>>>>>>> 4e1cc947

  For example, the code below will generate 10 values, with an equal probability of 42 and 43
  appearing.

  ```python
  import pennylane as qml
  from catalyst import qjit, measure

  @qjit(autograph=True)
  @qml.set_shots(10)
  @qml.qnode(qml.device("lightning.qubit", wires=1), mcm_method="one-shot")
  def circuit():
      qml.Hadamard(wires=0)
      m = measure(0)
      if m:
          return 42, m
      else:
          return 43, m
  ```

  ```pycon
  >>>  print(circuit())
  (Array([42, 43, 42, 42, 43, 42, 42, 43, 42, 42], dtype=int64),
   Array([ True, False,  True,  True, False,  True,  True, False,  True,
           True], dtype=bool))
  ```

* The default mid-circuit measurement method in catalyst has been changed from `"single-branch-statistics"` to `"one-shot"`.
  [[#2017]](https://github.com/PennyLaneAI/catalyst/pull/2017)
  [[#2019]](https://github.com/PennyLaneAI/catalyst/pull/2019)

<h3>Improvements 🛠</h3>

* Catalyst conditional operators, such as :func:`~.cond` or :func:`pennylane.cond`, now allow the
  target / branch functions to use arguments in their call signature. Previously, one had to supply
  all values via closure, but this is now done automatically under the hood.
  [(#2096)](https://github.com/PennyLaneAI/catalyst/pull/2096)

* Significantly improved resource tracking with `null.qubit`.
  The new tracking has better integration with PennyLane (e.g. for passing the filename to write out), cleaner documentation, and its own wrapper class.
  It also now tracks circuit depth, as well as gate counts by number of wires.
  [(#2033)](https://github.com/PennyLaneAI/catalyst/pull/2033)
  [(#2055)](https://github.com/PennyLaneAI/catalyst/pull/2055)

* Improve the pass `--ppm-specs` to count the depth of PPRs and PPMs in the circuit.
  [(#2014)](https://github.com/PennyLaneAI/catalyst/pull/2014)

* A new pass `--partition-layers` has been added to group PPR/PPM operations into `qec.layer`
  operations based on qubit interactive and commutativity, enabling circuit analysis and
  potentially to support parallel execution.
  [(#1951)](https://github.com/PennyLaneAI/catalyst/pull/1951)

* Added a new JAX primitive to capture and compile the decomposition rule
  definitions to MLIR. `decomposition_rule` is the decorator integrated
  with this primitive for development purposes.
  [(#1820)](https://github.com/PennyLaneAI/catalyst/pull/1820)

* Renamed `QregManager` to `QubitHandler` and extended the class to manage
  converting PLxPR wire indices into Catalyst JAXPR qubits.
  This is especially useful for lowering subroutines that take
  in qubits as arguments, for example decomposition rules.
  [(#1820)](https://github.com/PennyLaneAI/catalyst/pull/1820)

* Fix resource tracking unit test polluting the environment with output files
  [(#1861)](https://github.com/PennyLaneAI/catalyst/pull/1861)

* Adjoint differentiation is used by default when executing on lightning devices, significantly reduces gradient computation time.
  [(#1961)](https://github.com/PennyLaneAI/catalyst/pull/1961)

* Added `detensorizefunctionboundary` pass to remove scalar tensors across function boundaries and enabled `symbol-dce` pass to remove dead functions, reducing the number of instructions for compilation.
  [(#1904)](https://github.com/PennyLaneAI/catalyst/pull/1904)

* Workflows `for_loop`, `while_loop` and `cond` now error out if `qml.capture` is enabled.
  [(#1945)](https://github.com/PennyLaneAI/catalyst/pull/1945)

* Displays Catalyst version in `quantum-opt --version` output.
  [(#1922)](https://github.com/PennyLaneAI/catalyst/pull/1922)

* Snakecased keyword arguments to :func:`catalyst.passes.apply_pass()` are
  now correctly parsed to kebab-case pass options.
  [(#1954)](https://github.com/PennyLaneAI/catalyst/pull/1954).

  For example:

  ```python
  @qjit(target="mlir")
  @catalyst.passes.apply_pass("some-pass", "an-option", maxValue=1, multi_word_option=1)
  @qml.qnode(qml.device("null.qubit", wires=1))
  def example():
      return qml.state()
  ```

  which looks like the following line in the MLIR:

  ```pycon
  %0 = transform.apply_registered_pass "some-pass" with options = {"an-option" = true, "maxValue" = 1 : i64, "multi-word-option" = 1 : i64}
  ```

* Added checks to raise an error when the input qubits to the multi-qubit gates in the runtime CAPI are not all distinct.
  [(#2006)](https://github.com/PennyLaneAI/catalyst/pull/2006).

* Commuting Clifford Pauli Product Rotation (PPR) operations, past non-Clifford PPRs, now supports P(π/2) Cliffords in addition to P(π/4)
  [(#1966)](https://github.com/PennyLaneAI/catalyst/pull/1966)

* A new jax primitive `qdealloc_qb_p` is available for single qubit deallocations.
  [(#2005)](https://github.com/PennyLaneAI/catalyst/pull/2005)

* Changed the attribute of `number_original_arg` in `CustomCallOp` from dense array to integer.
  [(#2022)](https://github.com/PennyLaneAI/catalyst/pull/2022)

* Renaming `get_ppm_specs` to `ppm_specs` and the corresponding results' properties.
  [(#2031)](https://github.com/PennyLaneAI/catalyst/pull/2031)

* A new decomposition rule for non-Clifford PPRs into two PPMs based on the Active Volume paper.
  [(#2043)](https://github.com/PennyLaneAI/catalyst/pull/2043)

* Added support to avoid Y-basis measurements in `pauli-corrected` PPR decomposition.
  [(#2047)](https://github.com/PennyLaneAI/catalyst/pull/2047)

* Update conversion targets and refactor `to_ppr` and `ppm_compilation` passes and handle gate `I`.
  [(#2058)](https://github.com/PennyLaneAI/catalyst/pull/2058)

* Using `keep_intermediate='pass'` option now prints the whole module scope of program to the
  intermediate files instead of just the pass scope.
  [(#2051)](https://github.com/PennyLaneAI/catalyst/pull/2051)

<h3>Breaking changes 💔</h3>

* (Device implementers only) The `ReleaseAllQubits` device interface function
  has been replaced with `ReleaseQubits`.
  [(#1996)](https://github.com/PennyLaneAI/catalyst/pull/1996)

  Instead of releasing all currently active qubits, the new interface
  function `ReleaseQubits` explicitly takes in an array of qubit IDs to be
  released.

  For devices without dynamic allocation support it is expected that this
  function only succeed if the ID array contains the same values as those
  produced by the initial `AllocateQubits` call, otherwise the device is
  encouraged to raise an error.

* The `shots` property has been removed from `OQDDevice`. The number of shots for a qnode execution is now set directly on the qnode via `qml.set_shots`,
  either used as decorator `@qml.set_shots(num_shots)` or directly on the qnode `qml.set_shots(qnode, shots=num_shots)`.
  [(#1988)](https://github.com/PennyLaneAI/catalyst/pull/1988)

* The JAX version used by Catalyst is updated to 0.6.2.
  [(#1897)](https://github.com/PennyLaneAI/catalyst/pull/1897)

* The version of LLVM and Enzyme used by Catalyst has been updated.
  The mlir-hlo dependency has been replaced with stablehlo.
  [(#1916)](https://github.com/PennyLaneAI/catalyst/pull/1916)
  [(#1921)](https://github.com/PennyLaneAI/catalyst/pull/1921)

  The LLVM version has been updated to
  [commit f8cb798](https://github.com/llvm/llvm-project/tree/f8cb7987c64dcffb72414a40560055cb717dbf74).
  The stablehlo version has been updated to
  [commit 69d6dae](https://github.com/openxla/stablehlo/commit/69d6dae46e1c7de36e6e6973654754f05353cba5).
  The Enzyme version has been updated to
  [v0.0.186](https://github.com/EnzymeAD/Enzyme/releases/tag/v0.0.186).

<h3>Deprecations 👋</h3>

* Deprecated usages of ``Device.shots`` along with setting ``device(..., shots=...)``.
  Heavily adjusted frontend pipelines within qfunc, tracer, verification and QJITDevice to account for this change.
  Please use ``qml.set_shots(shots=...)`` or set shots at the QNode level (i.e., ``qml.QNode(..., shots=...)``).
  [(#1952)](https://github.com/PennyLaneAI/catalyst/pull/1952)

<h3>Bug fixes 🐛</h3>

* Fixes an issue with program capture and static argnums on the qnode. The lowering to MLIR is no longer cached
  if there are static argnums.
  [(#2053)](https://github.com/PennyLaneAI/catalyst/pull/2053)

* Fix type promotion on conditional branches, where the return values from `cond` should be the promoted one.
  [(#1977)](https://github.com/PennyLaneAI/catalyst/pull/1977)

* Fix wrong handling of partitioned shots in the decomposition pass of `measurements_from_samples`.
  [(#1981)](https://github.com/PennyLaneAI/catalyst/pull/1981)

* Fix errors in AutoGraph transformed functions when `qml.prod` is used together with other operator
  transforms (e.g. `qml.adjoint`). Additionally, fix AutoGraph conversion when `qml.prod` are
  applied outside the `@qjit` scope.
  [(#1910)](https://github.com/PennyLaneAI/catalyst/pull/1910)
  [(#2083)](https://github.com/PennyLaneAI/catalyst/pull/2083)

* A bug in the `NullQubit::ReleaseQubit()` method that prevented the deallocation of individual
  qubits on the `"null.qubit"` device has been fixed.
  [(#1926)](https://github.com/PennyLaneAI/catalyst/pull/1926)

* Stacked Python decorators for built-in Catalyst passes are now applied in the correct order when
  program capture is enabled.
  [(#2027)](https://github.com/PennyLaneAI/catalyst/pull/2027)

* Fix usage of OQC device, including:
  * fix object file system extension on macOS
  * fix wrong type signature of `Counts` API function
  [(#2032)](https://github.com/PennyLaneAI/catalyst/pull/2032)

* Fixed the Clifford PPR decomposition rule where using the Y measurement should take the inverse.
  [(#2043)](https://github.com/PennyLaneAI/catalyst/pull/2043)

* `static_argnums` is now correctly passed to internally transformed kernel functions,
for example the one-shot mid circuit measurement transform.
  [(#2056)](https://github.com/PennyLaneAI/catalyst/pull/2056)

<h3>Internal changes ⚙️</h3>

* Updates use of `qml.transforms.dynamic_one_shot.parse_native_mid_circuit_measurements` to improved signature.
  [(#1953)](https://github.com/PennyLaneAI/catalyst/pull/1953)

* When capture is enabled, `qjit(autograph=True)` will use capture autograph instead of catalyst autograph.
  [(#1960)](https://github.com/PennyLaneAI/catalyst/pull/1960)

* `from_plxpr` can now handle dynamic shots and overridden device shots.
  [(#1983)](https://github.com/PennyLaneAI/catalyst/pull/1983/)

* `from_plxpr` can now translate `counts`.
  [(#2041)](https://github.com/PennyLaneAI/catalyst/pull/2041)

* QJitDevice helper `extract_backend_info` removed its redundant `capabilities` argument.
  [(#1956)](https://github.com/PennyLaneAI/catalyst/pull/1956)

* Raise warning when subroutines are used without capture enabled.
  [(#1930)](https://github.com/PennyLaneAI/catalyst/pull/1930)

* Update imports for noise transforms from `pennylane.transforms` to `pennylane.noise`.
  [(#1918)](https://github.com/PennyLaneAI/catalyst/pull/1918)
  [(#2020)](https://github.com/PennyLaneAI/catalyst/pull/2020)

* Improve error message for quantum subroutines when used outside a quantum context.
  [(#1932)](https://github.com/PennyLaneAI/catalyst/pull/1932)

* `from_plxpr` now supports adjoint and ctrl operations and transforms, operator
  arithmetic observables, `Hermitian` observables, `for_loop` outside qnodes, `cond` outside qnodes,
  `while_loop` outside QNode's, and `cond` with elif branches.
  [(#1844)](https://github.com/PennyLaneAI/catalyst/pull/1844)
  [(#1850)](https://github.com/PennyLaneAI/catalyst/pull/1850)
  [(#1903)](https://github.com/PennyLaneAI/catalyst/pull/1903)
  [(#1896)](https://github.com/PennyLaneAI/catalyst/pull/1896)
  [(#1889)](https://github.com/PennyLaneAI/catalyst/pull/1889)
  [(#1973)](https://github.com/PennyLaneAI/catalyst/pull/1973)

* The `qec.layer` and `qec.yield` operations have been added to the QEC dialect to represent a group
  of QEC operations. The main use case is to analyze the depth of a circuit.
  Also, this is a preliminary step towards supporting parallel execution of QEC layers.
  [(#1917)](https://github.com/PennyLaneAI/catalyst/pull/1917)

* Conversion patterns for the single-qubit `quantum.alloc_qb` and `quantum.dealloc_qb` operations
  have been added for lowering to the LLVM dialect. These conversion patterns allow for execution of
  programs containing these operations.
  [(#1920)](https://github.com/PennyLaneAI/catalyst/pull/1920)

* The default compilation pipeline is now available as `catalyst.pipelines.default_pipeline()`. The
  function `catalyst.pipelines.get_stages()` has also been removed as it was not used and duplicated
  the `CompileOptions.get_stages()` method.
  [(#1941)](https://github.com/PennyLaneAI/catalyst/pull/1941)

* Utility functions for modifying an existing compilation pipeline have been added to the
  `catalyst.pipelines` module.
  [(#1941)](https://github.com/PennyLaneAI/catalyst/pull/1941)

  These functions provide a simple interface to insert passes and stages into a compilation
  pipeline. The available functions are `insert_pass_after`, `insert_pass_before`,
  `insert_stage_after`, and `insert_stage_before`. For example,

  ```pycon
  >>> from catalyst.pipelines import insert_pass_after
  >>> pipeline = ["pass1", "pass2"]
  >>> insert_pass_after(pipeline, "new_pass", ref_pass="pass1")
  >>> pipeline
  ['pass1', 'new_pass', 'pass2']
  ```

* A new built-in compilation pipeline for experimental MBQC workloads has been added, available as
  `catalyst.ftqc.mbqc_pipeline()`.
  [(#1942)](https://github.com/PennyLaneAI/catalyst/pull/1942)

  The output of this function can be used directly as input to the `pipelines` argument of
  :func:`~.qjit`, for example,

  ```python
  from catalyst.ftqc import mbqc_pipeline

  @qjit(pipelines=mbqc_pipeline())
  @qml.qnode(dev)
  def workload():
      ...
  ```

* The `mbqc.graph_state_prep` operation has been added to the MBQC dialect. This operation prepares
  a graph state with arbitrary qubit connectivity, specified by an input adjacency-matrix operand,
  for use in MBQC workloads.
  [(#1965)](https://github.com/PennyLaneAI/catalyst/pull/1965)

* `catalyst.accelerate`, `catalyst.debug.callback`, and `catalyst.pure_callback`, `catalyst.debug.print`, and `catalyst.debug.print_memref` now work when capture is enabled.
  [(#1902)](https://github.com/PennyLaneAI/catalyst/pull/1902)

* The merge rotation pass in Catalyst (:func:`~.passes.merge_rotations`) now also considers
  `qml.Rot` and `qml.CRot`.
  [(#1955)](https://github.com/PennyLaneAI/catalyst/pull/1955)

* Catalyst now supports *array-backed registers*, meaning that `quantum.insert` operations can be
  configured to allow for the insertion of a qubit into an arbitrary position within a register.
  [(#2000)](https://github.com/PennyLaneAI/catalyst/pull/2000)

  This feature is disabled by default. To enable it, configure the pass pipeline to set the
  `use-array-backed-registers` option of the `convert-quantum-to-llvm` pass to `true`. For example,

  ```console
  catalyst --tool=opt --pass-pipeline="builtin.module(convert-quantum-to-llvm{use-array-backed-registers=true})" <input file>
  ```

* Fix auxiliary qubit deallocation in `decompose-non-clifford-ppr` pass
  in the `clifford-corrected` method.
  [(#2039)](https://github.com/PennyLaneAI/catalyst/pull/2039)

* The `NoMemoryEffect` trait has been removed from the `quantum.alloc` operation.
  [(#2044)](https://github.com/PennyLaneAI/catalyst/pull/2044)

* Enhance `ppm_specs` function to prevent duplicate pass addition
  [(#2049)](https://github.com/PennyLaneAI/catalyst/pull/2049)

* Added ``--ppr-to-mbqc`` to lower ``qec.ppr``/``qec.ppm`` into an MBQC-style quantum circuit.
  [(#2057)](https://github.com/PennyLaneAI/catalyst/pull/2057)

  This pass is part of a bottom-of-stack MBQC execution pathway, with a thin shim between the
  PPR/PPM layer and MBQC to enable end-to-end compilation on a mocked backend.  Also, in an MBQC gate
  set, one of the gate `RotXZX` cannot yet be executed on available backends.

  ```python
  import pennylane as qml
  from catalyst import qjit, measure
  from catalyst.passes import ppr_to_mbqc, to_ppr

  pipeline = [("pipe", ["enforce-runtime-invariants-pipeline"])]

  @qjit(target="mlir", pipelines=pipeline)
  @ppr_to_mbqc
  @to_ppr
  @qml.qnode(qml.device("lightning.qubit", wires=2))
  def circuit():
      qml.CNOT(wires=[0, 1])
      qml.T(0)
      return measure(0)

  print(circuit.mlir_opt)
  ```

<h3>Documentation 📝</h3>

* Typos were fixed and supplemental information was added to the
  docstrings for ``ppm_compilaion``, ``to_ppr``, ``commute_ppr``,
  ``ppr_to_ppm``, ``merge_ppr_ppm``, and ``ppm_specs``.
  [(#2050)](https://github.com/PennyLaneAI/catalyst/pull/2050)

* The Catalyst Command Line Interface documentation incorrectly stated that the `catalyst`
  executable is available in the `catalyst/bin/` directory relative to the environment's
  installation directory when installed via pip. The documentation has been updated to point to the
  correct location, which is the `bin/` directory relative to the environment's installation
  directory.
  [(#2030)](https://github.com/PennyLaneAI/catalyst/pull/2030)

* Fixing a few typos in the Catalyst documentation.
  [(#2046)](https://github.com/PennyLaneAI/catalyst/pull/2046)

* Updated `Examples` links to point to relevant, up-to-date demos and removed outdated entries.
  [(#2042)](https://github.com/PennyLaneAI/catalyst/pull/2042)

<h3>Contributors ✍️</h3>

This release contains contributions from (in alphabetical order):

Ali Asadi,
Joey Carter,
Yushao Chen,
Isaac De Vlugt,
Sengthai Heng,
David Ittah,
Jeffrey Kam,
Christina Lee,
Joseph Lee,
Andrija Paurevic,
Justin Pickering,
Ritu Thombre,
Roberto Turrado,
Paul Haochen Wang,
Jake Zaia,
Hongsheng Zheng.<|MERGE_RESOLUTION|>--- conflicted
+++ resolved
@@ -141,12 +141,8 @@
   ```
 
 * Catalyst now supports returning classical and MCM values with the dynamic one-shot MCM method.
-<<<<<<< HEAD
   [(#2004)](https://github.com/PennyLaneAI/catalyst/pull/2004)
   [(#2090)](https://github.com/PennyLaneAI/catalyst/pull/2090)
-=======
-  [(#2004)](https://github.com/PennyLaneAI/catalyst/pull/2004) [(#2090)](https://github.com/PennyLaneAI/catalyst/pull/2090)
->>>>>>> 4e1cc947
 
   For example, the code below will generate 10 values, with an equal probability of 42 and 43
   appearing.
