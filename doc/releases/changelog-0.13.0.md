--- conflicted
+++ resolved
@@ -57,13 +57,10 @@
   for templates and operators in PennyLane that have been added over the past few release cycles.
   [(#1820)](https://github.com/PennyLaneAI/catalyst/pull/1820)
   [(#2099)](https://github.com/PennyLaneAI/catalyst/pull/2099)
-<<<<<<< HEAD
   [(#2091)](https://github.com/PennyLaneAI/catalyst/pull/2091)
   [(#2029)](https://github.com/PennyLaneAI/catalyst/pull/2029)
   [(#2001)](https://github.com/PennyLaneAI/catalyst/pull/2001)
-=======
   [(#2115)](https://github.com/PennyLaneAI/catalyst/pull/2115)
->>>>>>> 88edc337
 
   ```python
   qml.decomposition.enable_graph()
@@ -522,17 +519,10 @@
   transformations and decorators, like the one used in the dynamic-one-shot mcm method.
   [(#2056)](https://github.com/PennyLaneAI/catalyst/pull/2056)
 
-<<<<<<< HEAD
 * Fixed a bug where deallocating the auxiliary qubit in ``ppr_to_ppm`` with
   ``decompose_method="clifford-corrected"`` was deallocating the wrong auxiliary qubit.
   [(#2039)](https://github.com/PennyLaneAI/catalyst/pull/2039)
-=======
-* Fixed a bug where applying a quantum transform after a QNode could produce incorrect results or
-  errors in certain cases. This resolves issues related to transforms operating on QNodes with
-  classical outputs and improves compatibility with measurement transforms.
-  [(#2081)](https://github.com/PennyLaneAI/catalyst/pull/2081)
-
->>>>>>> 88edc337
+
 <h3>Internal changes ⚙️</h3>
 
 * The NullQubit device now provides the resource-tracking filename to allow for cleanup.
