--- conflicted
+++ resolved
@@ -503,16 +503,10 @@
   PennyLane program capture is enabled.
   [(#2027)](https://github.com/PennyLaneAI/catalyst/pull/2027)
 
-<<<<<<< HEAD
 * Various issues in the OQC device plugin have been fixed:
-  - the object file system extension on macOS
-  - an incorrect type signature of the ``Counts`` API function
-=======
-* Fix usage of OQC device, including:
-  * fix object file system extension on macOS
-  * fix wrong type signature of `Counts` API function
-  * various updates to OQC internal APIs
->>>>>>> 37f414d8
+  - the object file system extension on macOS,
+  - an incorrect type signature of the ``Counts`` API function,
+  - and backend selection.
   [(#2032)](https://github.com/PennyLaneAI/catalyst/pull/2032)
   [(#2089)](https://github.com/PennyLaneAI/catalyst/pull/2089)
 
