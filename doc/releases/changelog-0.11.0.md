--- conflicted
+++ resolved
@@ -257,15 +257,13 @@
 * Autographs and catalyst pipeline fix.
   [(#1599)](https://github.com/PennyLaneAI/catalyst/pull/1599)
 
-<<<<<<< HEAD
+* Fixes an issue ([(#1339)](https://github.com/PennyLaneAI/catalyst/issues/1339)) where using
+  autograph with control/adjoint functions used on operator objects causes a crash.
+  [(#1605)](https://github.com/PennyLaneAI/catalyst/pull/1605)
+
 * Fixes an issue ([(#896)](https://github.com/PennyLaneAI/catalyst/issues/896)) where using
   pytrees inside a loop with autograph causes falling back to python.
   [(#1601)](https://github.com/PennyLaneAI/catalyst/pull/1601)
-=======
-* Fixes an issue ([(#1339)](https://github.com/PennyLaneAI/catalyst/issues/1339)) where using
-  autograph with control/adjoint functions used on operator objects causes a crash.
-  [(#1605)](https://github.com/PennyLaneAI/catalyst/pull/1605)
->>>>>>> efe2fa35
 
 <h3>Internal changes ⚙️</h3>
 
