# Release 0.11.0 (current release)

<h3>New features since last release</h3>

* A novel optimization technique is implemented in Catalyst that performs quantum peephole
  optimizations across loop boundaries. The technique has been added to the existing optimizations
  `cancel_inverses` and `merge_rotations` to increase their effectiveness in structured programs.
  [(#1476)](https://github.com/PennyLaneAI/catalyst/pull/1476)

  A frequently occurring pattern is operations at the beginning and end of a loop that cancel each
  other out. With loop boundary analysis, the `cancel_inverses` optimization can eliminate
  these redundant operations and thus reduce quantum circuit depth. 

  For example,

  ```python
  dev = qml.device("lightning.qubit", wires=2)

  @qml.qjit
  @catalyst.passes.cancel_inverses
  @qml.qnode(dev)
  def circuit():
      for i in range(3):
          qml.Hadamard(0)
          qml.CNOT([0, 1])
          qml.Hadamard(0)
      return qml.expval(qml.Z(0))
  ```

  Here, the Hadamard gate pairs which are consecutive across two iterations are eliminated,
  leaving behind only two unpaired Hadamard gates, from the first and last iteration.

* A new intermediate representation and compilation framework has been added to Catalyst to describe 
  and manipulate programs in the Pauli product measurement (PPM) representation. As part of this framework, 
  three new passes are now available to convert Clifford + T gates to Pauli product measurements as 
  described in [arXiv:1808.02892](https://arxiv.org/abs/1808.02892v3).
  [(#1499)](https://github.com/PennyLaneAI/catalyst/pull/1499)
  [(#1551)](https://github.com/PennyLaneAI/catalyst/pull/1551)
  [(#1563)](https://github.com/PennyLaneAI/catalyst/pull/1563)
  [(#1564)](https://github.com/PennyLaneAI/catalyst/pull/1564)
  [(#1577)](https://github.com/PennyLaneAI/catalyst/pull/1577)
  
  Note that programs in the PPM representation cannot yet be executed on available backends.
  The passes currently exist for analysis, but PPM programs may become executable in the future
  when a suitable backend is available.

  The following new compilation passes can be accessed from the :mod:`~.passes` module or in :func:`~.pipeline`:

  * :func:`catalyst.passes.to_ppr <~.passes.to_ppr>`: Clifford + T gates are converted into Pauli product 
    rotations (PPRs) (:math:`\exp{iP \theta}`, where :math:`P` is a tensor product of Pauli operators):
    * `H` gate → 3 rotations with :math:`P_1 = Z, P_2 = X, P_3 = Z` and :math:`\theta = \tfrac{\pi}{4}` 
    * `S` gate → 1 rotation with :math:`P = Z` and :math:`\theta = \tfrac{\pi}{4}` 
    * `T` gate → 1 rotation with :math:`P = Z` and :math:`\theta = \tfrac{\pi}{8}` 
    * `CNOT` gate → 3 rotations with :math:`P_1 = (Z \otimes X), P_2 = (-Z \otimes \mathbb{1}), P_3 = (-\mathbb{1} \otimes X)` and :math:`\theta = \tfrac{\pi}{4}` 

  * :func:`catalyst.passes.commute_ppr <~.passes.commute_ppr>`: Commute Clifford PPR operations 
    (PPRs with :math:`\theta = \tfrac{\pi}{4}`) to the end of the circuit, past non-Clifford PPRs (PPRs 
    with :math:`\theta = \tfrac{\pi}{8}`)

  * :func:`catalyst.passes.ppr_to_ppm <~.passes.ppr_to_ppm>`: Absorb Clifford PPRs into terminal Pauli 
    product measurements (PPMs).

  For more information on PPMs, please refer to our [PPM documentation page](https://pennylane.ai/compilation/pauli-product-measurement).

* Catalyst now supports qubit number-invariant compilation. That is, programs can be compiled without
  specifying the number of qubits to allocate ahead of time. Instead, the device can be supplied with
  a dynamic program variable as the number of wires.
  [(#1549)](https://github.com/PennyLaneAI/catalyst/pull/1549)
  [(#1553)](https://github.com/PennyLaneAI/catalyst/pull/1553)
  [(#1565)](https://github.com/PennyLaneAI/catalyst/pull/1565)
  [(#1574)](https://github.com/PennyLaneAI/catalyst/pull/1574)

  For example, the following toy workflow is now supported, where the number of qubits, `n`, is provided
  as an argument to a qjit'd function:

  ```python
  import catalyst
  import pennylane as qml

  @catalyst.qjit(autograph=True)
  def f(n):  
      device = qml.device("lightning.qubit", wires=n, shots=10)

      @qml.qnode(device)
      def circuit():

          for i in range(n):
              qml.RX(1.5, wires=i)

          return qml.counts()

      return circuit()
  ```

  ```pycon
  >>> f(3)
  (Array([0, 1, 2, 3, 4, 5, 6, 7], dtype=int64),
  Array([0, 0, 3, 2, 3, 1, 1, 0], dtype=int64))
  >>> f(10)
  (Array([ 0,  1,  2,  3,  4,  5,  6,  7,  8,  9, 10, 11, 12, 13, 14, 15],      dtype=int64),
  Array([0, 0, 1, 1, 2, 0, 0, 0, 0, 0, 1, 1, 2, 1, 0, 1], dtype=int64))
  ```

* Catalyst better integrates with PennyLane program capture, supporting PennyLane-native control flow 
  operations and providing more efficient transform handling when both Catalyst and PennyLane support 
  a transform.
  [(#1468)](https://github.com/PennyLaneAI/catalyst/pull/1468)
  [(#1509)](https://github.com/PennyLaneAI/catalyst/pull/1509)
  [(#1521)](https://github.com/PennyLaneAI/catalyst/pull/1521)
  [(#1544)](https://github.com/PennyLaneAI/catalyst/pull/1544)
  [(#1561)](https://github.com/PennyLaneAI/catalyst/pull/1561)
  [(#1567)](https://github.com/PennyLaneAI/catalyst/pull/1567)
  [(#1578)](https://github.com/PennyLaneAI/catalyst/pull/1578)

  Using PennyLane's program capture mechanism involves setting `experimental_capture=True` in the qjit 
  decorator. With this present, the following control flow functions in PennyLane are now usable with
  qjit:

  * Support for `qml.cond`:

    ```python
    import pennylane as qml
    from catalyst import qjit

    dev = qml.device("lightning.qubit", wires=1)

    @qjit(experimental_capture=True)
    @qml.qnode(dev)
    def circuit(x: float):

        def ansatz_true():
            qml.RX(x, wires=0)
            qml.Hadamard(wires=0)

        def ansatz_false():
            qml.RY(x, wires=0)

        qml.cond(x > 1.4, ansatz_true, ansatz_false)()

        return qml.expval(qml.Z(0))
    ```

    ```pycon
    >>> circuit(0.1)
    Array(0.99500417, dtype=float64)
    ```

  * Support for `qml.for_loop`:

    ```python
    dev = qml.device("lightning.qubit", wires=2)

    @qjit(experimental_capture=True)
    @qml.qnode(dev)
    def circuit(x: float):

        @qml.for_loop(10)
        def loop(i):
            qml.H(wires=1)
            qml.RX(x, wires=0)
            qml.CNOT(wires=[0, 1])

        loop()
        return qml.expval(qml.Z(0))
    ```

    ```pycon
    >>> circuit(0.1)
    Array(0.97986841, dtype=float64)
    ```

  * Support for `qml.while_loop`:

    ```python
    @qjit(experimental_capture=True)
    @qml.qnode(dev)
    def circuit(x: float):

        f = lambda c: c < 5

        @qml.while_loop(f)
        def loop(c):
            qml.H(wires=1)
            qml.RX(x, wires=0)
            qml.CNOT(wires=[0, 1])

            return c + 1
        
        loop(0)
        return qml.expval(qml.Z(0))
    ```

    ```pycon
    >>> circuit(0.1)
    Array(0.97526892, dtype=float64)
    ```

  Additionally, Catalyst can now apply its own compilation passes when equivalent transforms are provided 
  by PennyLane (e.g., `cancel_inverses` and `merge_rotations`). In cases where Catalyst does not have 
  its own analogous implementation of a transform available in PennyLane, the transform will be expanded 
  according to rules provided by PennyLane.

  For example, consider this workflow that contains two PennyLane transforms: `cancel_inverses` and 
  `single_qubit_fusion`. Catalyst has its own implementation of `cancel_inverses` in the `passes` module, 
  and will smartly invoke its implementation intead. Conversely, Catalyst does not have its own implementation
  of `single_qubit_fusion`, and will therefore resort to PennyLane's implementation of the transform.

  ```python
  dev = qml.device("lightning.qubit", wires=1)

  @qjit(experimental_capture=True)
  def func(r1, r2):

      @qml.transforms.single_qubit_fusion
      @qml.transforms.cancel_inverses
      @qml.qnode(dev)
      def circuit(r1, r2):
          qml.Rot(*r1, wires=0)
          qml.Rot(*r2, wires=0)
          qml.RZ(r1[0], wires=0)
          qml.RZ(r2[0], wires=0) 

          qml.Hadamard(wires=0)
          qml.Hadamard(wires=0)
          
          return qml.expval(qml.PauliZ(0))  

      return circuit(r1, r2)
  ```

  ```pycon
  >>> r1 = jnp.array([0.1, 0.2, 0.3])
  >>> r2 = jnp.array([0.4, 0.5, 0.6])
  >>> func(r1, r2)
  Array(0.7872403, dtype=float64)
  ```

<h3>Improvements 🛠</h3>

* The `merge-rotations` peephole optimization pass has been extended to also merge compatible rotation 
  gates (either both controlled, or both uncontrolled) where rotation angles are any combination of 
  static constants or dynamic values.
  [(#1489)](https://github.com/PennyLaneAI/catalyst/pull/1489)

* Several changes have been made to reduce compile time:
  * MLIR's verifier has been turned off.
    [(#1513)](https://github.com/PennyLaneAI/catalyst/pull/1513)
  * Unnecessary I/O has been removed.
    [(#1514)](https://github.com/PennyLaneAI/catalyst/pull/1514)
    [(#1602)](https://github.com/PennyLaneAI/catalyst/pull/1602)
  * Improvements have been made to reduce complexity and memory.
    [(#1524)](https://github.com/PennyLaneAI/catalyst/pull/1524)
  * IR canonicalization and LLVMIR textual generation is now performed lazily.
    [(#1530)](https://github.com/PennyLaneAI/catalyst/pull/1530)
  * Speed up how tracers are overwritten for hybrid ops.
    [(#1622)](https://github.com/PennyLaneAI/catalyst/pull/1622)

* Catalyst now decomposes non-differentiable gates when differentiating through workflows.
  [(#1562)](https://github.com/PennyLaneAI/catalyst/pull/1562)
  [(#1568)](https://github.com/PennyLaneAI/catalyst/pull/1568)
  [(#1569)](https://github.com/PennyLaneAI/catalyst/pull/1569)
  [(#1604)](https://github.com/PennyLaneAI/catalyst/pull/1604)

  Gates that are constant, such as when all parameters are Python or NumPy data types, are not
  decomposed when this is allowable. For the adjoint differentiation method, this is allowable
  for the `StatePrep`, `BasisState`, and `QubitUnitary` operations. For the parameter-shift method,
  this is allowable for all operations.

* An `mlir_opt` property has been added to `qjit` to access the optimized MLIR representation of a compiled 
  function.
  [(#1579)](https://github.com/PennyLaneAI/catalyst/pull/1579)

  ```python
  from catalyst import qjit

  @qjit
  def f(x):
      return x**2
  ```

<<<<<<< HEAD
  ```pycon
  >>> f(2)
  Array(4, dtype=int64)
  >>> print(f.mlir_opt)
  module @f {
    llvm.func @__catalyst__rt__finalize()
    llvm.func @__catalyst__rt__initialize(!llvm.ptr)
    llvm.func @_mlir_memref_to_llvm_alloc(i64) -> !llvm.ptr
    llvm.func @jit_f(%arg0: !llvm.ptr, %arg1: !llvm.ptr, %arg2: i64) -> !llvm.struct<(ptr, ptr, i64)> attributes {llvm.copy_memref, llvm.emit_c_interface} {
      %0 = llvm.mlir.constant(0 : index) : i64
      %1 = llvm.mlir.constant(64 : index) : i64
      %2 = llvm.mlir.constant(1 : index) : i64
      %3 = llvm.mlir.constant(3735928559 : index) : i64
      %4 = llvm.load %arg1 : !llvm.ptr -> i64
      %5 = llvm.mul %4, %4 : i64
      %6 = llvm.mlir.zero : !llvm.ptr
      %7 = llvm.getelementptr %6[1] : (!llvm.ptr) -> !llvm.ptr, i64
      %8 = llvm.ptrtoint %7 : !llvm.ptr to i64
      %9 = llvm.add %8, %1 : i64
      %10 = llvm.call @_mlir_memref_to_llvm_alloc(%9) : (i64) -> !llvm.ptr
      %11 = llvm.ptrtoint %10 : !llvm.ptr to i64
      %12 = llvm.sub %1, %2 : i64
      %13 = llvm.add %11, %12 : i64
      %14 = llvm.urem %13, %1  : i64
      %15 = llvm.sub %13, %14 : i64
      %16 = llvm.inttoptr %15 : i64 to !llvm.ptr
      %17 = llvm.mlir.undef : !llvm.struct<(ptr, ptr, i64)>
      %18 = llvm.insertvalue %10, %17[0] : !llvm.struct<(ptr, ptr, i64)> 
      %19 = llvm.insertvalue %16, %18[1] : !llvm.struct<(ptr, ptr, i64)> 
      %20 = llvm.insertvalue %0, %19[2] : !llvm.struct<(ptr, ptr, i64)> 
      llvm.store %5, %16 : i64, !llvm.ptr
      %21 = llvm.ptrtoint %10 : !llvm.ptr to i64
      %22 = llvm.icmp "eq" %3, %21 : i64
      llvm.cond_br %22, ^bb1, ^bb2
    ^bb1:  // pred: ^bb0
      %23 = llvm.mlir.zero : !llvm.ptr
      %24 = llvm.getelementptr %23[1] : (!llvm.ptr) -> !llvm.ptr, i64
      %25 = llvm.ptrtoint %24 : !llvm.ptr to i64
      %26 = llvm.call @_mlir_memref_to_llvm_alloc(%25) : (i64) -> !llvm.ptr
      %27 = llvm.mlir.undef : !llvm.struct<(ptr, ptr, i64)>
      %28 = llvm.insertvalue %26, %27[0] : !llvm.struct<(ptr, ptr, i64)> 
      %29 = llvm.insertvalue %26, %28[1] : !llvm.struct<(ptr, ptr, i64)> 
      %30 = llvm.insertvalue %0, %29[2] : !llvm.struct<(ptr, ptr, i64)> 
      %31 = llvm.mlir.zero : !llvm.ptr
      %32 = llvm.getelementptr %31[1] : (!llvm.ptr) -> !llvm.ptr, i64
      %33 = llvm.ptrtoint %32 : !llvm.ptr to i64
      %34 = llvm.mul %33, %2 : i64
      "llvm.intr.memcpy"(%26, %16, %34) <{isVolatile = false}> : (!llvm.ptr, !llvm.ptr, i64) -> ()
      llvm.br ^bb3(%30 : !llvm.struct<(ptr, ptr, i64)>)
    ^bb2:  // pred: ^bb0
      llvm.br ^bb3(%20 : !llvm.struct<(ptr, ptr, i64)>)
    ^bb3(%35: !llvm.struct<(ptr, ptr, i64)>):  // 2 preds: ^bb1, ^bb2
      llvm.br ^bb4
    ^bb4:  // pred: ^bb3
      llvm.return %35 : !llvm.struct<(ptr, ptr, i64)>
    }
    llvm.func @_catalyst_pyface_jit_f(%arg0: !llvm.ptr, %arg1: !llvm.ptr) {
      %0 = llvm.load %arg1 : !llvm.ptr -> !llvm.struct<(ptr, ptr)>
      %1 = llvm.extractvalue %0[0] : !llvm.struct<(ptr, ptr)> 
      llvm.call @_catalyst_ciface_jit_f(%arg0, %1) : (!llvm.ptr, !llvm.ptr) -> ()
      llvm.return
    }
    llvm.func @_catalyst_ciface_jit_f(%arg0: !llvm.ptr, %arg1: !llvm.ptr) attributes {llvm.copy_memref, llvm.emit_c_interface} {
      %0 = llvm.load %arg1 : !llvm.ptr -> !llvm.struct<(ptr, ptr, i64)>
      %1 = llvm.extractvalue %0[0] : !llvm.struct<(ptr, ptr, i64)> 
      %2 = llvm.extractvalue %0[1] : !llvm.struct<(ptr, ptr, i64)> 
      %3 = llvm.extractvalue %0[2] : !llvm.struct<(ptr, ptr, i64)> 
      %4 = llvm.call @jit_f(%1, %2, %3) : (!llvm.ptr, !llvm.ptr, i64) -> !llvm.struct<(ptr, ptr, i64)>
      llvm.store %4, %arg0 : !llvm.struct<(ptr, ptr, i64)>, !llvm.ptr
      llvm.return
    }
    llvm.func @setup() {
      %0 = llvm.mlir.zero : !llvm.ptr
      llvm.call @__catalyst__rt__initialize(%0) : (!llvm.ptr) -> ()
      llvm.return
    }
    llvm.func @teardown() {
      llvm.call @__catalyst__rt__finalize() : () -> ()
      llvm.return
    }
  }
  ```
=======
* Added `qjit.mlir_opt` property to access the optimized MLIR representation of a compiled function.
  [(#1579)](https://github.com/PennyLaneAI/catalyst/pull/1579)
  [(#1637)](https://github.com/PennyLaneAI/catalyst/pull/1637)
>>>>>>> 5f391f52

* The error messages that indicate invalid `scale_factors` in `catalyst.mitigate_with_zne` have been
  improved to be formatted properly.
  [(#1603)](https://github.com/PennyLaneAI/catalyst/pull/1603)

<h3>Breaking changes 💔</h3>

🦗... 🦗... 🦗...

<h3>Deprecations 👋</h3>

🦗... 🦗... 🦗...

<h3>Bug fixes 🐛</h3>

* Fixed the `argnums` parameter of `grad` and `value_and_grad` being ignored.
  [(#1478)](https://github.com/PennyLaneAI/catalyst/pull/1478)

* All dialects are loaded preemptively. This allows third-party plugins to load their dialects.
  [(#1584)](https://github.com/PennyLaneAI/catalyst/pull/1584)

* Fixed an issue where Catalyst could give incorrect results for circuits containing `qml.StatePrep`.
  [(#1491)](https://github.com/PennyLaneAI/catalyst/pull/1491)

* Fixed an issue where using autograph in conjunction with catalyst passes caused a crash.
  [(#1541)](https://github.com/PennyLaneAI/catalyst/pull/1541)

* Fixed an issue where using
  autograph in conjunction with catalyst pipeline caused a crash.
  [(#1576)](https://github.com/PennyLaneAI/catalyst/pull/1576)

* Fixed an issue where using
  chained catalyst passes decorators caused a crash.
  [(#1576)](https://github.com/PennyLaneAI/catalyst/pull/1576)

* Specialized handling for `pipeline`s was added.
  [(#1599)](https://github.com/PennyLaneAI/catalyst/pull/1599)

* Fixed an issue where using
  autograph with control/adjoint functions used on operator objects caused a crash.
  [(#1605)](https://github.com/PennyLaneAI/catalyst/pull/1605)

* Fixed an issue where using
  pytrees inside a loop with autograph caused falling back to Python.
  [(#1601)](https://github.com/PennyLaneAI/catalyst/pull/1601)

* Closure variables are now supported with `grad` and `value_and_grad`.
  [(#1613)](https://github.com/PennyLaneAI/catalyst/pull/1613)

<h3>Internal changes ⚙️</h3>

* Pattern rewriting in the `quantum-to-ion` lowering pass has been changed to use MLIR's dialect conversion
  infrastructure.
  [(#1442)](https://github.com/PennyLaneAI/catalyst/pull/1442)

* Updated the call signature for the plxpr `qnode_prim` primitive.
  [(#1538)](https://github.com/PennyLaneAI/catalyst/pull/1538)

* Update deprecated access to `QNode.execute_kwargs["mcm_config"]`.
  Instead `postselect_mode` and `mcm_method` should be accessed instead.
  [(#1452)](https://github.com/PennyLaneAI/catalyst/pull/1452)

* `from_plxpr` now uses the `qml.capture.PlxprInterpreter` class for reduced code duplication.
  [(#1398)](https://github.com/PennyLaneAI/catalyst/pull/1398)

* Improved the error message for invalid measurement in `adjoin()` or `ctrl()` region.
  [(#1425)](https://github.com/PennyLaneAI/catalyst/pull/1425)

* Replaced `ValueRange` with `ResultRange` and `Value` with `OpResult` to better align with the semantics 
  of `**QubitResult()` functions like `getNonCtrlQubitResults()`. This change ensures clearer intent 
  and usage. Also, the `matchAndRewrite` function has improved by using `replaceAllUsesWith` instead 
  of a `for` loop.
  [(#1426)](https://github.com/PennyLaneAI/catalyst/pull/1426)

* Several changes for experimental support of trapped-ion OQD devices have been made, including:

  * The `get_c_interface` method has been added to the OQD device, which enables retrieval of the C++
    implementation of the device from Python. This allows `qjit` to accept an instance of the device
    and connect to its runtime.
    [(#1420)](https://github.com/PennyLaneAI/catalyst/pull/1420)

  * The ion dialect has been improved to reduce redundant code generated, a string attribute `label` 
    has been added to Level, and the levels of a transition have changed from `LevelAttr` to `string`.
    [(#1471)](https://github.com/PennyLaneAI/catalyst/pull/1471)

  * The region of a `ParallelProtocolOp` is now always terminated with a `ion::YieldOp` with explicitly 
    yielded SSA values. This ensures the op is well-formed, and improves readability.
    [(#1475)](https://github.com/PennyLaneAI/catalyst/pull/1475)

  * Added a new pass called `convert-ion-to-llvm` which lowers the Ion dialect to llvm dialect. This 
    pass introduces oqd device specific stubs that will be implemented in oqd runtime including:
    `@ __catalyst__oqd__pulse`, `@ __catalyst__oqd__ParallelProtocol`.
    [(#1466)](https://github.com/PennyLaneAI/catalyst/pull/1466)

  * The OQD device can now generate OpenAPL JSON specs during runtime. The oqd stubs `@ __catalyst__oqd__pulse`, 
    and `@ __catalyst__oqd__ParallelProtocol`, which are called in the llvm dialect after the aforementioned 
    lowering ([(#1466)](https://github.com/PennyLaneAI/catalyst/pull/1466)), are defined to produce 
    JSON specs that OpenAPL expects.
    [(#1516)](https://github.com/PennyLaneAI/catalyst/pull/1516)

  * The OQD device has been moved from `frontend/catalyst/third_party/oqd` to `runtime/lib/backend/oqd`. 
    An overall switch, `ENABLE_OQD`, is added to control the OQD build system from a single entry point. 
    The switch is `OFF` by default, and OQD can be built from source via `make all ENABLE_OQD=ON`, or 
    `make runtime ENABLE_OQD=ON`.
    [(#1508)](https://github.com/PennyLaneAI/catalyst/pull/1508)

  * Ion dialect now supports phonon modes using `ion.modes` operation.
    [(#1517)](https://github.com/PennyLaneAI/catalyst/pull/1517)

  * Rotation angles are normalized to avoid negative duration for pulses during ion dialect lowering.
    [(#1517)](https://github.com/PennyLaneAI/catalyst/pull/1517)

  * Catalyst now generates OpenAPL programs for Pennylane circuits of up to two qubits using the OQD device.
    [(#1517)](https://github.com/PennyLaneAI/catalyst/pull/1517)

  * The end-to-end compilation pipeline for OQD devices is available as an API function.
    [(#1545)](https://github.com/PennyLaneAI/catalyst/pull/1545)

* The source code has been updated to comply with changes requested by black v25.1.0
  [(#1490)](https://github.com/PennyLaneAI/catalyst/pull/1490)

* Reverted `StaticCustomOp` in favour of adding helper functions `isStatic()`, `getStaticParams()`
  to the `CustomOp` which preserves the same functionality. More specifically, this reverts
  [#1387] and [#1396], modifies [#1484].
  [(#1558)](https://github.com/PennyLaneAI/catalyst/pull/1558)
  [(#1555)](https://github.com/PennyLaneAI/catalyst/pull/1555)

* Updated the C++ standard in mlir layer from 17 to 20.
  [(#1229)](https://github.com/PennyLaneAI/catalyst/pull/1229)

<h3>Documentation 📝</h3>

* Added more details to JAX integration documentation regarding the use of `.at` with multiple indices.
  [(#1595)](https://github.com/PennyLaneAI/catalyst/pull/1595)

<h3>Contributors ✍️</h3>

This release contains contributions from (in alphabetical order):

Joey Carter,
Yushao Chen,
Isaac De Vlugt,
Zach Goldthorpe,
Sengthai Heng,
David Ittah,
Rohan Nolan Lasrado,
Christina Lee,
Mehrdad Malekmohammadi,
Erick Ochoa Lopez,
Andrija Paurevic,
Raul Torres,
Paul Haochen Wang.<|MERGE_RESOLUTION|>--- conflicted
+++ resolved
@@ -269,6 +269,7 @@
 * An `mlir_opt` property has been added to `qjit` to access the optimized MLIR representation of a compiled 
   function.
   [(#1579)](https://github.com/PennyLaneAI/catalyst/pull/1579)
+  [(#1637)](https://github.com/PennyLaneAI/catalyst/pull/1637)
 
   ```python
   from catalyst import qjit
@@ -278,7 +279,6 @@
       return x**2
   ```
 
-<<<<<<< HEAD
   ```pycon
   >>> f(2)
   Array(4, dtype=int64)
@@ -361,11 +361,6 @@
     }
   }
   ```
-=======
-* Added `qjit.mlir_opt` property to access the optimized MLIR representation of a compiled function.
-  [(#1579)](https://github.com/PennyLaneAI/catalyst/pull/1579)
-  [(#1637)](https://github.com/PennyLaneAI/catalyst/pull/1637)
->>>>>>> 5f391f52
 
 * The error messages that indicate invalid `scale_factors` in `catalyst.mitigate_with_zne` have been
   improved to be formatted properly.
