# Release 0.9.0 (current release)

<h3>New features</h3>

* Catalyst now supports the specification of shot-vectors when used with `qml.sample` measurements
  on the `lightning.qubit` device.
  [(#1051)](https://github.com/PennyLaneAI/catalyst/pull/1051)

  Shot-vectors allow shots to be specified as a list of shots, `[20, 1, 100]`, or as a tuple of the
  form `((num_shots, repetitions), ...)` such that `((20, 3), (1, 100))` is equivalent to
  `shots=[20, 20, 20, 1, 1, ..., 1]`.

  This can result in more efficient quantum execution, as a single job representing the total number
  of shots is executed on the quantum device, with the measurement post-processing then
  coarse-grained with respect to the shot-vector.

  For example,

  ```python
  dev = qml.device("lightning.qubit", wires=1, shots=((5, 2), 7))

  @qjit
  @qml.qnode(dev)
  def circuit():
      qml.Hadamard(0)
      return qml.sample()
  ```

  ```pycon
  >>> circuit()
  (Array([[0], [1], [0], [1], [1]], dtype=int64),
  Array([[0], [1], [1], [0], [1]], dtype=int64),
  Array([[1], [0], [1], [1], [0], [1], [0]], dtype=int64))
  ```

  Note that other measurement types, such as `expval` and `probs`, currently do not support
  shot-vectors.

* A new function `catalyst.pipeline` allows the quantum-circuit-transformation pass pipeline
  for QNodes within a qjit-compiled workflow to be configured.
  [(#1131)](https://github.com/PennyLaneAI/catalyst/pull/1131)
  [(#1240)](https://github.com/PennyLaneAI/catalyst/pull/1240)

  ```python
  import pennylane as qml
  from catalyst import pipeline, qjit

  my_passes = {
      "cancel_inverses": {},
      "my_circuit_transformation_pass": {"my-option" : "my-option-value"},
  }

  dev = qml.device("lightning.qubit", wires=2)

  @pipeline(my_passes)
  @qml.qnode(dev)
  def circuit(x):
      qml.RX(x, wires=0)
      return qml.expval(qml.PauliZ(0))

  @qjit
  def fn(x):
      return jnp.sin(circuit(x ** 2))
  ```

  `pipeline` can also be used to specify different pass pipelines for different parts of the same
  qjit-compiled workflow:

  ```python
  my_pipeline = {
      "cancel_inverses": {},
      "my_circuit_transformation_pass": {"my-option" : "my-option-value"},
  }

  my_other_pipeline = {"cancel_inverses": {}}

  @qjit
  def fn(x):
      circuit_pipeline = pipeline(my_pipeline)(circuit)
      circuit_other = pipeline(my_other_pipeline)(circuit)
      return jnp.abs(circuit_pipeline(x) - circuit_other(x))
  ```

  The pass pipeline order and options can be configured *globally* for a qjit-compiled function, by
  using the `circuit_transform_pipeline` argument of the :func:`~.qjit` decorator.

  ```python
  my_passes = {
      "cancel_inverses": {},
      "my_circuit_transformation_pass": {"my-option" : "my-option-value"},
  }

  @qjit(circuit_transform_pipeline=my_passes)
  def fn(x):
      return jnp.sin(circuit(x ** 2))
  ```

  Global and local (via `@pipeline`) configurations can coexist, however local pass pipelines will
  always take precedence over global pass pipelines.

  The available MLIR passes are listed and documented in the
  [passes module documentation](https://docs.pennylane.ai/projects/catalyst/en/stable/code/__init__.html#module-catalyst.passes).

* A peephole merge rotations pass, which acts similarly to the Python-based
  [PennyLane merge rotations transform](https://docs.pennylane.ai/en/stable/code/api/pennylane.transforms.merge_rotations.html),
  is now available in MLIR and can be applied to QNodes within a qjit-compiled function.
  [(#1162)](https://github.com/PennyLaneAI/catalyst/pull/1162)
  [(#1205)](https://github.com/PennyLaneAI/catalyst/pull/1205)
  [(#1206)](https://github.com/PennyLaneAI/catalyst/pull/1206)

  The `merge_rotations` pass can be provided to the `catalyst.pipeline` decorator:

  ```python
  from catalyst import pipeline, qjit

  my_passes = {
      "merge_rotations": {}
  }

  dev = qml.device("lightning.qubit", wires=1)

  @qjit
  @pipeline(my_passes)
  @qml.qnode(dev)
  def g(x: float):
      qml.RX(x, wires=0)
      qml.RX(x, wires=0)
      qml.Hadamard(wires=0)
      return qml.expval(qml.PauliX(0))
  ```

  It can also be applied directly to qjit-compiled QNodes via the `catalyst.passes.merge_rotations`
  Python decorator:

  ```python
  from catalyst.passes import merge_rotations

  @qjit
  @merge_rotations
  @qml.qnode(dev)
  def g(x: float):
      qml.RX(x, wires=0)
      qml.RX(x, wires=0)
      qml.Hadamard(wires=0)
      return qml.expval(qml.PauliX(0))
  ```

* Static arguments of a qjit-compiled function can now be indicated by name via a `static_argnames`
  argument to the `qjit` decorator.
  [(#1158)](https://github.com/PennyLaneAI/catalyst/pull/1158)

  Specified static argument names will be treated as compile-time static values, allowing any
  hashable Python object to be passed to this function argument during compilation.

  ```pycon
  >>> @qjit(static_argnames="y")
  ... def f(x, y):
  ...     print(f"Compiling with y={y}")
  ...     return x + y
  >>> f(0.5, 0.3)
  Compiling with y=0.3
  ```

  The function will only be re-compiled if the hash values of the static arguments change.
  Otherwise, re-using previous static argument values will result in no re-compilation:

  ```pycon
  Array(0.8, dtype=float64)
  >>> f(0.1, 0.3)  # no re-compilation occurs
  Array(0.4, dtype=float64)
  >>> f(0.1, 0.4)  # y changes, re-compilation
  Compiling with y=0.4
  Array(0.5, dtype=float64)
  ```

* Catalyst Autograph now supports updating a single index or a slice of JAX arrays using Python's
  array assignment operator syntax.
  [(#769)](https://github.com/PennyLaneAI/catalyst/pull/769)
  [(#1143)](https://github.com/PennyLaneAI/catalyst/pull/1143)

  Using operator assignment syntax in favor of `at...op` expressions is now possible for the
  following operations:

  - `x[i] += y` in favor of `x.at[i].add(y)`
  - `x[i] -= y` in favor of `x.at[i].add(-y)`
  - `x[i] *= y` in favor of `x.at[i].multiply(y)`
  - `x[i] /= y` in favor of `x.at[i].divide(y)`
  - `x[i] **= y` in favor of `x.at[i].power(y)`

  ```python
  @qjit(autograph=True)
  def f(x):
      first_dim = x.shape[0]
      result = jnp.copy(x)

      for i in range(first_dim):
        result[i] *= 2  # This is now supported

      return result
  ```

  ```pycon
  >>> f(jnp.array([1, 2, 3]))
  Array([2, 4, 6], dtype=int64)
  ```

* Catalyst now has a standalone compiler tool called `catalyst-cli` that quantum-compiles MLIR input
  files into an object file independent of the Python frontend.
  [(#1208)](https://github.com/PennyLaneAI/catalyst/pull/1208)
  [(#1255)](https://github.com/PennyLaneAI/catalyst/pull/1255)

  This compiler tool combines three stages of compilation:

  1. `quantum-opt`: Performs the MLIR-level optimizations and lowers the input dialect to the LLVM
     dialect.
  2. `mlir-translate`: Translates the input in the LLVM dialect into LLVM IR.
  3. `llc`: Performs lower-level optimizations and creates the object file.

  `catalyst-cli` runs all three stages under the hood by default, but it also has the ability to run
  each stage individually. For example:

  ```console
  # Creates both the optimized IR and an object file
  catalyst-cli input.mlir -o output.o

  # Only performs MLIR optimizations
  catalyst-cli --tool=opt input.mlir -o llvm-dialect.mlir

  # Only lowers LLVM dialect MLIR input to LLVM IR
  catalyst-cli --tool=translate llvm-dialect.mlir -o llvm-ir.ll

  # Only performs lower-level optimizations and creates object file
  catalyst-cli --tool=llc llvm-ir.ll -o output.o
  ```

  Note that `catalyst-cli` is only available when Catalyst is built from source, and is not included
  when installing Catalyst via pip or from wheels.

* Experimental integration of the PennyLane capture module is available. It currently only supports
  quantum gates, without control flow.
  [(#1109)](https://github.com/PennyLaneAI/catalyst/pull/1109)

  To trigger the PennyLane pipeline for capturing the program as a Jaxpr, simply set
  `experimental_capture=True` in the qjit decorator.

  ```python
  import pennylane as qml
  from catalyst import qjit

  dev = qml.device("lightning.qubit", wires=1)

  @qjit(experimental_capture=True)
  @qml.qnode(dev)
  def circuit():
      qml.Hadamard(0)
      qml.CNOT([0, 1])
      return qml.expval(qml.Z(0))
  ```

<h3>Improvements</h3>

* Multiple `qml.sample` calls can now be returned from the same program, and can be structured using
  Python containers. For example, a program can return a dictionary of the form
  `return {"first": qml.sample(), "second": qml.sample()}`.
  [(#1051)](https://github.com/PennyLaneAI/catalyst/pull/1051)

* Catalyst now ships with `null.qubit`, a Catalyst runtime plugin that mocks out all functions in
  the QuantumDevice interface. This device is provided as a convenience for testing and benchmarking
  purposes.
  [(#1179)](https://github.com/PennyLaneAI/catalyst/pull/1179)

  ```python
  qml.device("null.qubit", wires=1)

  @qml.qjit
  @qml.qnode(dev)
  def g(x):
      qml.RX(x, wires=0)
      return qml.probs(wires=[0])
  ```

* Setting the `seed` argument in the `qjit` decorator will now seed sampled results, in addition to
  mid-circuit measurement results.
  [(#1164)](https://github.com/PennyLaneAI/catalyst/pull/1164)

  ```python
  dev = qml.device("lightning.qubit", wires=1, shots=10)

  @qml.qnode(dev)
  def circuit(x):
      qml.RX(x, wires=0)
      m = catalyst.measure(0)

      if m:
          qml.Hadamard(0)

      return qml.sample()

  @qml.qjit(seed=37, autograph=True)
  def workflow(x):
      return jnp.squeeze(jnp.stack([circuit(x) for i in range(4)]))
  ```

  ```pycon
  >>> workflow(1.8)
  Array([[0, 0, 0, 0, 0, 0, 0, 0, 0, 0],
         [1, 1, 0, 0, 1, 1, 0, 0, 1, 0],
         [0, 0, 1, 0, 1, 1, 0, 0, 1, 1],
         [1, 1, 1, 0, 0, 1, 1, 0, 1, 1]], dtype=int64)
  >>> workflow(1.8)
  Array([[0, 0, 0, 0, 0, 0, 0, 0, 0, 0],
         [1, 1, 0, 0, 1, 1, 0, 0, 1, 0],
         [0, 0, 1, 0, 1, 1, 0, 0, 1, 1],
         [1, 1, 1, 0, 0, 1, 1, 0, 1, 1]], dtype=int64)
  ```

  Note that statistical measurement processes such as `expval`, `var`, and `probs` are currently not
  affected by seeding when shot noise is present.

* The `cancel_inverses` MLIR compilation pass (`-remove-chained-self-inverse`) now supports
  cancelling all Hermitian gates, as well as adjoints of arbitrary unitary operations.
  [(#1136)](https://github.com/PennyLaneAI/catalyst/pull/1136)
  [(#1186)](https://github.com/PennyLaneAI/catalyst/pull/1186)
  [(#1211)](https://github.com/PennyLaneAI/catalyst/pull/1211)

  For the full list of supported Hermitian gates please see the `cancel_inverses` documentation in
  `catalyst.passes`.

* Support is expanded for backend devices that exclusively return samples in the measurement basis.
  Pre- and post-processing now allows `qjit` to be used on these devices with `qml.expval`,
  `qml.var` and `qml.probs` measurements in addition to `qml.sample`, using the
  `measurements_from_samples` transform.
  [(#1106)](https://github.com/PennyLaneAI/catalyst/pull/1106)

* Scalar tensors are eliminated from control flow operations in the program, and are replaced with
  bare scalars instead. This improves compilation time and memory usage at runtime by avoiding heap
  allocations and reducing the amount of instructions.
  [(#1075)](https://github.com/PennyLaneAI/catalyst/pull/1075)

* Catalyst now supports NumPy 2.0.
  [(#1119)](https://github.com/PennyLaneAI/catalyst/pull/1119)
  [(#1182)](https://github.com/PennyLaneAI/catalyst/pull/1182)

* Compiling QNodes to asynchronous functions will no longer print to `stderr` in case of an error.
  [(#645)](https://github.com/PennyLaneAI/catalyst/pull/645)

* Gradient computations have been made more efficient, as calling gradients twice (with the same
  gradient parameters) will now only lower to a single MLIR function.
  [(#1172)](https://github.com/PennyLaneAI/catalyst/pull/1172)

* `qml.sample()` and `qml.counts()` on `lightning.qubit`/`kokkos` can now be seeded with
  `qjit(seed=...)`.
  [(#1164)](https://github.com/PennyLaneAI/catalyst/pull/1164)
  [(#1248)](https://github.com/PennyLaneAI/catalyst/pull/1248)

* The compiler pass `-remove-chained-self-inverse` can now also cancel adjoints of arbitrary unitary
  operations (in addition to the named Hermitian gates).
  [(#1186)](https://github.com/PennyLaneAI/catalyst/pull/1186)
  [(#1211)](https://github.com/PennyLaneAI/catalyst/pull/1211)

<h3>Breaking changes</h3>

* The `static_size` field in the `AbstractQreg` class has been removed.
  [(#1113)](https://github.com/PennyLaneAI/catalyst/pull/1113)

  This reverts a previous breaking change.

* Nesting QNodes within one another now raises an error.
  [(#1176)](https://github.com/PennyLaneAI/catalyst/pull/1176)

* The `debug.compile_from_mlir` function has been removed; please use `debug.replace_ir` instead.
  [(#1181)](https://github.com/PennyLaneAI/catalyst/pull/1181)

* The `compiler.last_compiler_output` function has been removed; please use
  `compiler.get_output_of("last", workspace)` instead.
  [(#1208)](https://github.com/PennyLaneAI/catalyst/pull/1208)

<h3>Bug fixes</h3>

<<<<<<< HEAD
* Fixes a bug in `catalyst.mitigate_with_zne` that would lead to incorrectly extrapolated results.
=======
* Fix a bug where the second execution of a function with abstracted axes is failing.
  [(#1247)](https://github.com/PennyLaneAI/catalyst/pull/1247)

* Fix a bug in `catalyst.mitigate_with_zne` that would lead
  to incorrectly extrapolated results.
>>>>>>> 3fd7b6d8
  [(#1213)](https://github.com/PennyLaneAI/catalyst/pull/1213)

* Fixes a bug preventing the target of `qml.adjoint` and `qml.ctrl` calls from being transformed by
  AutoGraph.
  [(#1212)](https://github.com/PennyLaneAI/catalyst/pull/1212)

* Resolves a bug where `mitigate_with_zne` does not work properly with shots and devices supporting
  only counts and samples (e.g., Qrack).
  [(#1165)](https://github.com/PennyLaneAI/catalyst/pull/1165)

* Resolves a bug in the `vmap` function when passing shapeless values to the target.
  [(#1150)](https://github.com/PennyLaneAI/catalyst/pull/1150)

* Fixes a bug that resulted in an error message when using `qml.cond` on callables with arguments.
  [(#1151)](https://github.com/PennyLaneAI/catalyst/pull/1151)

* Fixes a bug that prevented taking the gradient of nested accelerate callbacks.
  [(#1156)](https://github.com/PennyLaneAI/catalyst/pull/1156)

* Fixes some small issues with scatter lowering:
  [(#1216)](https://github.com/PennyLaneAI/catalyst/pull/1216)
  [(#1217)](https://github.com/PennyLaneAI/catalyst/pull/1217)

  - Registers the func dialect as a requirement for running the scatter lowering pass.
  - Emits error if `%input`, `%update` and `%result` are not of length 1 instead of segfaulting.

* Fixes a performance issue with `catalyst.vmap`, where the root cause was in the lowering of the
  scatter operation.
  [(#1214)](https://github.com/PennyLaneAI/catalyst/pull/1214)

* Fixes a bug where conditional-ed single gates cannot be used in qjit,
  e.g. `qml.cond(x > 1, qml.Hadamard)(wires=0)`.
  [(#1232)](https://github.com/PennyLaneAI/catalyst/pull/1232)

<h3>Internal changes</h3>

* Removes deprecated PennyLane code across the frontend.
  [(#1168)](https://github.com/PennyLaneAI/catalyst/pull/1168)

* Updates Enzyme to version `v0.0.149`.
  [(#1142)](https://github.com/PennyLaneAI/catalyst/pull/1142)

* Adjoint canonicalization is now available in MLIR for `CustomOp` and `MultiRZOp`. It can be used
  with the `--canonicalize` pass in `quantum-opt`.
  [(#1205)](https://github.com/PennyLaneAI/catalyst/pull/1205)

* Removes the `MemMemCpyOptPass` in llvm O2 (applied for Enzyme), which reduces bugs when running
  gradient-like functions.
  [(#1063)](https://github.com/PennyLaneAI/catalyst/pull/1063)

* Bufferization of `gradient.ForwardOp` and `gradient.ReverseOp` now requires three steps:
  `gradient-preprocessing`, `gradient-bufferize`, and `gradient-postprocessing`.
  `gradient-bufferize` has a new rewrite for `gradient.ReturnOp`.
  [(#1139)](https://github.com/PennyLaneAI/catalyst/pull/1139)

* A new MLIR pass `detensorize-scf` is added that works in conjunction with the existing
  `linalg-detensorize` pass to detensorize input programs. The IR generated by JAX wraps all values
  in the program in tensors, including scalars, leading to unnecessary memory allocations for
  programs compiled to CPU via the MLIR-to-LLVM pipeline.
  [(#1075)](https://github.com/PennyLaneAI/catalyst/pull/1075)

* Importing Catalyst will now pollute less of JAX's global variables by using `LoweringParameters`.
  [(#1152)](https://github.com/PennyLaneAI/catalyst/pull/1152)

* Cached primitive lowerings is used instead of a custom cache structure.
  [(#1159)](https://github.com/PennyLaneAI/catalyst/pull/1159)

* Functions with multiple tapes are now split with a new mlir pass `--split-multiple-tapes`, with
  one tape per function. The reset routine that makes a measurement between tapes and inserts an X
  gate if measured one is no longer used.
  [(#1017)](https://github.com/PennyLaneAI/catalyst/pull/1017)
  [(#1130)](https://github.com/PennyLaneAI/catalyst/pull/1130)

* Prefer creating new `qml.devices.ExecutionConfig` objects over using the global
  `qml.devices.DefaultExecutionConfig`. Doing so helps avoid unexpected bugs and test failures in
  case the `DefaultExecutionConfig` object becomes modified from its original state.
  [(#1137)](https://github.com/PennyLaneAI/catalyst/pull/1137)

* Remove the old `QJITDevice` API.
  [(#1138)](https://github.com/PennyLaneAI/catalyst/pull/1138)

* The device-capability loading mechanism has been moved into the `QJITDevice` constructor.
  [(#1141)](https://github.com/PennyLaneAI/catalyst/pull/1141)

* Several functions related to device capabilities have been refactored.
  [(#1149)](https://github.com/PennyLaneAI/catalyst/pull/1149)

  In particular, the signatures of `get_device_capability`, `catalyst_decompose`,
  `catalyst_acceptance`, and `QJITDevice.__init__` have changed, and the `pennylane_operation_set`
  function has been removed entirely.

* Catalyst now generates nested modules denoting quantum programs.
  [(#1144)](https://github.com/PennyLaneAI/catalyst/pull/1144)

  Similar to MLIR's `gpu.launch_kernel` function, Catalyst, now supports a `call_function_in_module`.
  This allows Catalyst to call functions in modules and have modules denote a quantum kernel. This
  will allow for device-specific optimizations and compilation pipelines.

  At the moment, no one is using this. This is just the necessary scaffolding to support
  device-specific transformations. As such, the module will be inlined to preserve current
  semantics. However, in the future, we will explore lowering this nested module into other
  IRs/binary formats and lowering `call_function_in_module` to something that can dispatch calls to
  another runtime/VM.


<h3>Contributors</h3>

This release contains contributions from (in alphabetical order):

Joey Carter,
Spencer Comin,
Amintor Dusko,
Lillian M.A. Frederiksen,
Sengthai Heng,
David Ittah,
Mehrdad Malekmohammadi,
Vincent Michaud-Rioux,
Romain Moyard,
Erick Ochoa Lopez,
Daniel Strano,
Raul Torres,
Paul Haochen Wang.<|MERGE_RESOLUTION|>--- conflicted
+++ resolved
@@ -377,15 +377,10 @@
 
 <h3>Bug fixes</h3>
 
-<<<<<<< HEAD
-* Fixes a bug in `catalyst.mitigate_with_zne` that would lead to incorrectly extrapolated results.
-=======
 * Fix a bug where the second execution of a function with abstracted axes is failing.
   [(#1247)](https://github.com/PennyLaneAI/catalyst/pull/1247)
 
-* Fix a bug in `catalyst.mitigate_with_zne` that would lead
-  to incorrectly extrapolated results.
->>>>>>> 3fd7b6d8
+* Fixes a bug in `catalyst.mitigate_with_zne` that would lead to incorrectly extrapolated results.
   [(#1213)](https://github.com/PennyLaneAI/catalyst/pull/1213)
 
 * Fixes a bug preventing the target of `qml.adjoint` and `qml.ctrl` calls from being transformed by
