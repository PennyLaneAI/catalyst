--- conflicted
+++ resolved
@@ -33,14 +33,10 @@
   Array([[1], [0], [1], [1], [0], [1], [0]], dtype=int64))
   ```
 
-<<<<<<< HEAD
   Note that other measurement types, such as `expval` and `probs`, currently do not support
   shot-vectors.
 
-* A new function `catalyst.passes.pipeline` allows the quantum-circuit-transformation pass pipeline
-=======
-* A new function `catalyst.pipeline` allows the quantum circuit transformation pass pipeline
->>>>>>> a15adc3f
+* A new function `catalyst.pipeline` allows the quantum-circuit-transformation pass pipeline
   for QNodes within a qjit-compiled workflow to be configured.
   [(#1131)](https://github.com/PennyLaneAI/catalyst/pull/1131)
   [(#1240)](https://github.com/PennyLaneAI/catalyst/pull/1240)
@@ -101,16 +97,9 @@
   The available MLIR passes are listed and documented in the
   [passes module documentation](https://docs.pennylane.ai/projects/catalyst/en/stable/code/__init__.html#module-catalyst.passes).
 
-<<<<<<< HEAD
 * A peephole merge rotations pass, which acts similarly to the Python-based
   [PennyLane merge rotations transform](https://docs.pennylane.ai/en/stable/code/api/pennylane.transforms.merge_rotations.html),
   is now available in MLIR and can be applied to QNodes within a qjit-compiled function.
-=======
-  The `pipeline` function is available as `catalyst.pipeline` and `catalyst.passes.pipeline`.
-
-* A peephole merge rotations pass is now available in MLIR. It can be added to `catalyst.passes.pipeline`, or the
-  Python function `catalyst.passes.merge_rotations` can be directly called on a `QNode`.
->>>>>>> a15adc3f
   [(#1162)](https://github.com/PennyLaneAI/catalyst/pull/1162)
   [(#1205)](https://github.com/PennyLaneAI/catalyst/pull/1205)
   [(#1206)](https://github.com/PennyLaneAI/catalyst/pull/1206)
