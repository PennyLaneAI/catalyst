--- conflicted
+++ resolved
@@ -67,7 +67,6 @@
 	@if cd llvm-project; git apply --check $(MK_DIR)/patches/llvm-bufferization-segfault.patch; then \
 		git apply $(MK_DIR)/patches/llvm-bufferization-segfault.patch; \
 	fi
-
 	cmake -G Ninja -S llvm-project/llvm -B $(LLVM_BUILD_DIR) \
 		-DCMAKE_BUILD_TYPE=$(BUILD_TYPE_EXT) \
 		-DLLVM_BUILD_EXAMPLES=OFF \
@@ -95,29 +94,13 @@
 	# test to reduce unnecessary dependencies.
 	LIT_FILTER_OUT="Bytecode|tosa-to-tensor|execution_engine" cmake --build $(LLVM_BUILD_DIR) --target $(LLVM_TARGETS)
 
-<<<<<<< HEAD
-.PHONY: mhlo
-mhlo: TARGET_FILE := $(MK_DIR)/mlir-hlo/mhlo/transforms/CMakeLists.txt
-mhlo: PATCH_FILE := $(MK_DIR)/patches/mhlo-Add-PassesIncGen-in-transforms-CMakeList.patch
-mhlo:
-	@echo "build MLIR-HLO"
-	# Patch MHLO cmake dependency
-	# TODO: remove once https://github.com/openxla/xla/pull/15446 is merged
-	@if patch --dry-run -p1 -N $(TARGET_FILE) $(PATCH_FILE) > /dev/null 2>&1; then \
-		patch -p1 $(TARGET_FILE) $(PATCH_FILE); \
-	fi
-	cmake -G Ninja -S mlir-hlo -B $(MHLO_BUILD_DIR) \
-		-DCMAKE_BUILD_TYPE=$(BUILD_TYPE_EXT) \
-		-DLLVM_ENABLE_ASSERTIONS=ON \
-=======
 .PHONY: stablehlo
 stablehlo:
 	@echo "build stablehlo"
 
 	cmake -G Ninja -S stablehlo -B $(STABLEHLO_BUILD_DIR) \
 		-DSTABLEHLO_ENABLE_LLD=$(ENABLE_LLD) \
-		-DCMAKE_BUILD_TYPE=$(BUILD_TYPE) \
->>>>>>> a264e4c0
+		-DCMAKE_BUILD_TYPE=$(BUILD_TYPE_EXT) \
 		-DMLIR_DIR=$(LLVM_BUILD_DIR)/lib/cmake/mlir \
 		-DLLVM_ENABLE_ASSERTIONS=ON \
 		-DLLVM_ENABLE_LLD=$(ENABLE_LLD) \
@@ -130,6 +113,9 @@
 		-DCMAKE_C_COMPILER_LAUNCHER=$(COMPILER_LAUNCHER) \
 		-DCMAKE_CXX_COMPILER_LAUNCHER=$(COMPILER_LAUNCHER) \
 		-DCMAKE_EXE_LINKER_FLAGS=$(USE_SANITIZER_FLAGS) \
+		-DLLVM_ENABLE_LLD=$(ENABLE_LLD) \
+		-DLLVM_ENABLE_ZLIB=$(ENABLE_ZLIB) \
+		-DLLVM_ENABLE_ZSTD=$(ENABLE_ZSTD) \
 		-DCMAKE_CXX_VISIBILITY_PRESET=$(SYMBOL_VISIBILITY)
 
 	cmake --build $(STABLEHLO_BUILD_DIR)
