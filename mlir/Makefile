PYTHON ?= $(shell which python3)
C_COMPILER ?= $(shell which clang)
CXX_COMPILER ?= $(shell which clang++)
COMPILER_LAUNCHER ?= $(shell which ccache)

MK_ABSPATH := $(abspath $(lastword $(MAKEFILE_LIST)))
MK_DIR := $(dir $(MK_ABSPATH))
DIALECTS_BUILD_DIR ?= $(MK_DIR)/build
DIALECTS_DOCS_BUILD_DIR ?= $(MK_DIR)/build-docs
LLVM_BUILD_DIR ?= $(MK_DIR)/llvm-project/build
STABLEHLO_BUILD_DIR ?= $(MK_DIR)/stablehlo/build
ENZYME_BUILD_DIR ?= $(MK_DIR)/Enzyme/build
RT_BUILD_DIR ?= $(MK_DIR)/../runtime/build
ENABLE_ASAN ?= OFF
STRICT_WARNINGS ?= ON
BUILD_TYPE ?= Release
LLVM_EXTERNAL_LIT ?= $(LLVM_BUILD_DIR)/bin/llvm-lit

ifeq ($(shell uname), Darwin)
DEFAULT_ENABLE_LLD := OFF
SYMBOL_VISIBILITY := default
else
DEFAULT_ENABLE_LLD := ON
SYMBOL_VISIBILITY := default
endif

ENABLE_LLD ?= $(DEFAULT_ENABLE_LLD)
ENABLE_ZLIB ?= ON
ENABLE_ZSTD ?= OFF

ifeq ($(ENABLE_ASAN), ON)
USE_SANITIZER_NAMES="Address"
USE_SANITIZER_FLAGS="-fsanitize=address"
else
USE_SANITIZER_NAMES=""
USE_SANITIZER_FLAGS=""
endif

LLVM_PROJECTS ?= mlir
LLVM_TARGETS ?= check-mlir llvm-symbolizer

.PHONY: help
help:
	@echo "Please use \`make <target>' where <target> is one of"
	@echo "  all                to build MLIR, Stablehlo and custom Catalyst dialects"
	@echo "  llvm               to build MLIR enabling Python bindings"
	@echo "  stablehlo          to build stablehlo"
	@echo "  enzyme             to build Enzyme"
	@echo "  dialects           to build custom Catalyst MLIR dialects"
	@echo "  dialect-docs       to build custom Catalyst MLIR dialect documentation"
	@echo "  test               to run the Catalyst MLIR dialects test suite"
	@echo "  clean              to delete all temporary, cache, and build files"
	@echo "  format [check=1]   to apply C++ formatter; use with 'check=1' to check instead of modify (requires clang-format)"
	@echo "  format [version=?] to apply C++ formatter; use with 'version={version}' to run clang-format-{version} instead of clang-format"

.PHONY: all
<<<<<<< HEAD
all: llvm mhlo  enzyme dialects dialect-docs plugin
=======
all: llvm stablehlo enzyme dialects dialect-docs plugin
>>>>>>> b7a04529

.PHONY: llvm
llvm:
	@echo "build LLVM and MLIR enabling Python bindings"

	# Patch mlir one shot bufferization segfault
	# Remove patch after bug is resolved upstream
	# https://github.com/llvm/llvm-project/issues/150441
	@if cd llvm-project; git apply --check $(MK_DIR)/patches/llvm-bufferization-segfault.patch; then \
		git apply $(MK_DIR)/patches/llvm-bufferization-segfault.patch; \
	fi

	cmake -G Ninja -S llvm-project/llvm -B $(LLVM_BUILD_DIR) \
		-DCMAKE_BUILD_TYPE=$(BUILD_TYPE) \
		-DLLVM_BUILD_EXAMPLES=OFF \
		-DLLVM_TARGETS_TO_BUILD="host" \
		-DLLVM_ENABLE_PROJECTS="$(LLVM_PROJECTS)" \
		-DLLVM_ENABLE_ASSERTIONS=ON \
		-DMLIR_ENABLE_BINDINGS_PYTHON=ON \
		-DPython_EXECUTABLE=$(PYTHON) \
		-DPython3_EXECUTABLE=$(PYTHON) \
		-DPython3_NumPy_INCLUDE_DIRS=$$($(PYTHON) -c "import numpy as np; print(np.get_include())") \
		-DCMAKE_C_COMPILER=$(C_COMPILER) \
		-DCMAKE_CXX_COMPILER=$(CXX_COMPILER) \
		-DCMAKE_C_COMPILER_LAUNCHER=$(COMPILER_LAUNCHER) \
		-DCMAKE_CXX_COMPILER_LAUNCHER=$(COMPILER_LAUNCHER) \
		-DLLVM_USE_SANITIZER=$(USE_SANITIZER_NAMES) \
		-DLLVM_ENABLE_LLD=$(ENABLE_LLD) \
		-DLLVM_ENABLE_ZLIB=$(ENABLE_ZLIB) \
		-DLLVM_ENABLE_ZSTD=$(ENABLE_ZSTD) \
		-DCMAKE_CXX_VISIBILITY_PRESET=$(SYMBOL_VISIBILITY)

	# TODO: when updating LLVM, test to see if mlir/unittests/Bytecode/BytecodeTest.cpp:55 is passing
	# and remove filter. This tests fails on CI/CD not locally.
	# Note: the upstream lit test llvm-project/mlir/test/python/execution_engine.py requries
	# the python package `ml_dtypes`. We don't actually use the execution engine, so we skip the
	# test to reduce unnecessary dependencies.
	LIT_FILTER_OUT="Bytecode|tosa-to-tensor|execution_engine" cmake --build $(LLVM_BUILD_DIR) --target $(LLVM_TARGETS)

.PHONY: stablehlo
stablehlo:
	@echo "build stablehlo"

	cmake -G Ninja -S stablehlo -B $(STABLEHLO_BUILD_DIR) \
		-DSTABLEHLO_ENABLE_LLD=$(ENABLE_LLD) \
		-DCMAKE_BUILD_TYPE=$(BUILD_TYPE) \
		-DMLIR_DIR=$(LLVM_BUILD_DIR)/lib/cmake/mlir \
		-DLLVM_ENABLE_ASSERTIONS=ON \
		-DLLVM_ENABLE_LLD=$(ENABLE_LLD) \
		-DLLVM_ENABLE_ZLIB=$(ENABLE_ZLIB) \
		-DSTABLEHLO_ENABLE_BINDINGS_PYTHON=OFF \
		-DSTABLEHLO_ENABLE_SPLIT_DWARF=ON \
		-DCMAKE_EXPORT_COMPILE_COMMANDS=ON \
		-DCMAKE_C_COMPILER=$(C_COMPILER) \
		-DCMAKE_CXX_COMPILER=$(CXX_COMPILER) \
		-DCMAKE_C_COMPILER_LAUNCHER=$(COMPILER_LAUNCHER) \
		-DCMAKE_CXX_COMPILER_LAUNCHER=$(COMPILER_LAUNCHER) \
		-DCMAKE_EXE_LINKER_FLAGS=$(USE_SANITIZER_FLAGS) \
		-DCMAKE_CXX_VISIBILITY_PRESET=$(SYMBOL_VISIBILITY)

	cmake --build $(STABLEHLO_BUILD_DIR)

.PHONY: enzyme
enzyme: TARGET_FILE := $(MK_DIR)/Enzyme/enzyme/Enzyme/TypeAnalysis/TypeAnalysis.cpp
enzyme: PATCH_FILE := $(MK_DIR)/patches/enzyme-nvvm-fabs-intrinsics.patch
enzyme:
	@echo "build enzyme"
	# Patch enzyme's dependency on nvidia fabs llvm intrinsics
	@if cd Enzyme; git apply --check $(MK_DIR)/patches/enzyme-nvvm-fabs-intrinsics.patch; then \
		git apply $(MK_DIR)/patches/enzyme-nvvm-fabs-intrinsics.patch; \
	fi
	cmake -G Ninja -S Enzyme/enzyme -B $(ENZYME_BUILD_DIR) \
		-DENZYME_STATIC_LIB=ON \
		-DCMAKE_BUILD_TYPE=$(BUILD_TYPE) \
		-DLLVM_DIR=$(LLVM_BUILD_DIR)/lib/cmake/llvm \
		-DCMAKE_C_COMPILER=$(C_COMPILER) \
		-DCMAKE_CXX_COMPILER=$(CXX_COMPILER) \
		-DCMAKE_C_COMPILER_LAUNCHER=$(COMPILER_LAUNCHER) \
		-DCMAKE_CXX_COMPILER_LAUNCHER=$(COMPILER_LAUNCHER) \
		-DCMAKE_EXE_LINKER_FLAGS=$(USE_SANITIZER_FLAGS) \
		-DCMAKE_CXX_VISIBILITY_PRESET=$(SYMBOL_VISIBILITY) \
		-DCMAKE_POLICY_DEFAULT_CMP0116=NEW

	cmake --build $(ENZYME_BUILD_DIR) --target EnzymeStatic-21

.PHONY: plugin
plugin:
	[ -f $(MK_DIR)/standalone ] || cp -r $(MK_DIR)/llvm-project/mlir/examples/standalone .
	@if patch -p0 --dry-run -N < $(MK_DIR)/patches/test-plugin-with-catalyst.patch > /dev/null 2>&1; then \
		patch -p0 < $(MK_DIR)/patches/test-plugin-with-catalyst.patch; \
	fi
	cmake -B standalone/build -G Ninja \
		-DCMAKE_C_COMPILER=$(C_COMPILER) \
		-DCMAKE_CXX_COMPILER=$(CXX_COMPILER) \
		-DCMAKE_C_COMPILER_LAUNCHER=$(COMPILER_LAUNCHER) \
		-DCMAKE_CXX_COMPILER_LAUNCHER=$(COMPILER_LAUNCHER) \
		-DMLIR_DIR=$(LLVM_BUILD_DIR)/lib/cmake/mlir \
		-DLLVM_EXTERNAL_LIT=$(LLVM_EXTERNAL_LIT) \
		-DCATALYST_TOOLS_DIR=$(DIALECTS_BUILD_DIR)/bin \
		-DPython_EXECUTABLE=$(PYTHON) \
		-DPython3_EXECUTABLE=$(PYTHON) \
		-DPython3_NumPy_INCLUDE_DIRS=$$($(PYTHON) -c "import numpy as np; print(np.get_include())") \
		standalone
	cmake --build standalone/build --target check-standalone
	mkdir -p $(DIALECTS_BUILD_DIR)/lib
	cp standalone/build/lib/StandalonePlugin.* $(DIALECTS_BUILD_DIR)/lib

.PHONY: dialects
dialects:

	@echo "build quantum-lsp and dialects"
	cmake -G Ninja -S . -B $(DIALECTS_BUILD_DIR) \
		-DCMAKE_BUILD_TYPE=$(BUILD_TYPE) \
		-DLLVM_ENABLE_ASSERTIONS=ON \
		-DQUANTUM_ENABLE_BINDINGS_PYTHON=ON \
		-DPython3_EXECUTABLE=$(PYTHON) \
		-DPython3_NumPy_INCLUDE_DIRS=$(shell $(PYTHON) -c "import numpy as np; print(np.get_include())") \
		-DEnzyme_DIR=$(ENZYME_BUILD_DIR) \
		-DENZYME_SRC_DIR=$(MK_DIR)/Enzyme \
		-DMLIR_DIR=$(LLVM_BUILD_DIR)/lib/cmake/mlir \
		-DSTABLEHLO_DIR=$(MK_DIR)/stablehlo \
		-DSTABLEHLO_BUILD_DIR=$(STABLEHLO_BUILD_DIR) \
		-DRUNTIME_LIB_DIR=$(RT_BUILD_DIR)/lib \
		-DMLIR_LIB_DIR=$(LLVM_BUILD_DIR)/lib \
		-DCMAKE_C_COMPILER=$(C_COMPILER) \
		-DCMAKE_CXX_COMPILER=$(CXX_COMPILER) \
		-DCMAKE_C_COMPILER_LAUNCHER=$(COMPILER_LAUNCHER) \
		-DCMAKE_CXX_COMPILER_LAUNCHER=$(COMPILER_LAUNCHER) \
		-DLLVM_USE_SANITIZER=$(USE_SANITIZER_NAMES) \
		-DLLVM_ENABLE_LLD=$(ENABLE_LLD) \
		-DLLVM_ENABLE_ZLIB=$(ENABLE_ZLIB) \
		-DLLVM_ENABLE_ZSTD=$(ENABLE_ZSTD) \
		-DCATALYST_ENABLE_WARNINGS=$(STRICT_WARNINGS)

	cmake --build $(DIALECTS_BUILD_DIR) --target check-dialects quantum-lsp-server catalyst-cli check-unit-tests

.PHONY: dialect-docs
dialect-docs:

	@echo "build dialect documentation"
	cmake -G Ninja -S . -B $(DIALECTS_DOCS_BUILD_DIR) \
		-DLLVM_ENABLE_ASSERTIONS=ON \
		-DQUANTUM_ENABLE_BINDINGS_PYTHON=ON \
		-DPython3_EXECUTABLE=$(PYTHON) \
		-DPython3_NumPy_INCLUDE_DIRS=$(shell $(PYTHON) -c "import numpy as np; print(np.get_include())") \
		-DEnzyme_DIR=$(ENZYME_BUILD_DIR) \
		-DENZYME_SRC_DIR=$(MK_DIR)/Enzyme \
		-DMLIR_DIR=$(LLVM_BUILD_DIR)/lib/cmake/mlir \
		-DRUNTIME_LIB_DIR=$(RT_BUILD_DIR)/lib \
		-DMLIR_LIB_DIR=$(LLVM_BUILD_DIR)/lib \
		-DCATALYST_DOCS_ONLY=ON

	cmake --build $(DIALECTS_DOCS_BUILD_DIR) --target mlir-doc

.PHONY: test
test:
	@echo "test the Catalyst MLIR dialects test suite"
	cmake --build $(DIALECTS_BUILD_DIR) --target check-dialects

.PHONY: clean clean-dialects clean-enzyme clean-stablehlo clean-plugin clean-dialect-docs
clean: clean-dialects clean-llvm clean-stablehlo clean-enzyme clean-plugin

clean-dialects:
	@echo "clean catalyst dialect build files"
	rm -rf $(DIALECTS_BUILD_DIR)

clean-llvm:
	@echo "clean llvm/mlir build files"
	rm -rf $(LLVM_BUILD_DIR)
	cd llvm-project; git clean -fd; git checkout .

clean-stablehlo:
	@echo "clean Stablehlo dialect build files"
	rm -rf $(STABLEHLO_BUILD_DIR)
	cd stablehlo; git clean -fd; git checkout .

reset-llvm:
	@echo "reset llvm git state to the commit tracked in .dep-versions without deleting llvm builds"
	cd llvm-project; git clean -fd; git checkout .

clean-enzyme:
	@echo "clean enzyme build files"
	rm -rf $(ENZYME_BUILD_DIR)
	cd Enzyme; git clean -fd; git checkout .

clean-plugin:
	@echo "clean plugin"
	rm -rf standalone/build
	rm -rf $(DIALECTS_BUILD_DIR)/lib/StandalonePlugin.*

clean-dialect-docs:
	@echo "clean dialect docs"
	rm -rf $(DIALECTS_DOCS_BUILD_DIR)/docs

.PHONY: format
format:
ifdef check
	$(PYTHON) ../bin/format.py --check $(if $(version:-=),--cfversion $(version)) .
else
	$(PYTHON) ../bin/format.py $(if $(version:-=),--cfversion $(version)) .
endif<|MERGE_RESOLUTION|>--- conflicted
+++ resolved
@@ -54,11 +54,7 @@
 	@echo "  format [version=?] to apply C++ formatter; use with 'version={version}' to run clang-format-{version} instead of clang-format"
 
 .PHONY: all
-<<<<<<< HEAD
-all: llvm mhlo  enzyme dialects dialect-docs plugin
-=======
 all: llvm stablehlo enzyme dialects dialect-docs plugin
->>>>>>> b7a04529
 
 .PHONY: llvm
 llvm:
