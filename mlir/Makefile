PYTHON ?= $(shell which python3)
C_COMPILER ?= $(shell which clang)
CXX_COMPILER ?= $(shell which clang++)
COMPILER_LAUNCHER ?= $(shell which ccache)

MK_ABSPATH := $(abspath $(lastword $(MAKEFILE_LIST)))
MK_DIR := $(dir $(MK_ABSPATH))
DIALECTS_BUILD_DIR ?= $(MK_DIR)/build
LLVM_BUILD_DIR ?= $(MK_DIR)/llvm-project/build
ENZYME_BUILD_DIR ?= $(MK_DIR)/Enzyme/build
RT_BUILD_DIR ?= $(MK_DIR)/../runtime/build
ENABLE_ASAN ?= OFF
STRICT_WARNINGS ?= ON
BUILD_TYPE ?= Release
LLVM_EXTERNAL_LIT ?= $(LLVM_BUILD_DIR)/bin/llvm-lit

ifeq ($(shell uname), Darwin)
DEFAULT_ENABLE_LLD := OFF
SYMBOL_VISIBILITY := default
else
DEFAULT_ENABLE_LLD := ON
SYMBOL_VISIBILITY := default
endif

ENABLE_LLD ?= $(DEFAULT_ENABLE_LLD)
ENABLE_ZLIB ?= ON
ENABLE_ZSTD ?= OFF

ifeq ($(ENABLE_ASAN), ON)
USE_SANITIZER_NAMES="Address"
USE_SANITIZER_FLAGS="-fsanitize=address"
else
USE_SANITIZER_NAMES=""
USE_SANITIZER_FLAGS=""
endif

LLVM_PROJECTS ?= mlir
LLVM_TARGETS ?= check-mlir llvm-symbolizer

.PHONY: help
help:
	@echo "Please use \`make <target>' where <target> is one of"
	@echo "  all                to build MLIR, MLIR-HLO and custom Catalyst dialects"
	@echo "  llvm               to build MLIR enabling Python bindings"
	@echo "  enzyme             to build Enzyme"
	@echo "  dialects           to build custom Catalyst MLIR dialects"
	@echo "  test               to run the Catalyst MLIR dialects test suite"
	@echo "  clean              to delete all temporary, cache, and build files"
	@echo "  format [check=1]   to apply C++ formatter; use with 'check=1' to check instead of modify (requires clang-format)"
	@echo "  format [version=?] to apply C++ formatter; use with 'version={version}' to run clang-format-{version} instead of clang-format"

.PHONY: all
all: llvm enzyme dialects plugin

.PHONY: llvm
llvm:
	@echo "build LLVM and MLIR enabling Python bindings"

	# Patch mlir one shot bufferization segfault
	# Remove patch after bug is resolved upstream
	# https://github.com/llvm/llvm-project/issues/150441
	@if cd llvm-project; git apply --check $(MK_DIR)/patches/llvm-bufferization-segfault.patch; then \
		git apply $(MK_DIR)/patches/llvm-bufferization-segfault.patch; \
	fi

	cmake -G Ninja -S llvm-project/llvm -B $(LLVM_BUILD_DIR) \
		-DCMAKE_BUILD_TYPE=$(BUILD_TYPE) \
		-DLLVM_BUILD_EXAMPLES=OFF \
		-DLLVM_TARGETS_TO_BUILD="host" \
		-DLLVM_ENABLE_PROJECTS="$(LLVM_PROJECTS)" \
		-DLLVM_ENABLE_ASSERTIONS=ON \
		-DMLIR_ENABLE_BINDINGS_PYTHON=ON \
		-DPython_EXECUTABLE=$(PYTHON) \
		-DPython3_EXECUTABLE=$(PYTHON) \
		-DPython3_NumPy_INCLUDE_DIRS=$$($(PYTHON) -c "import numpy as np; print(np.get_include())") \
		-DCMAKE_C_COMPILER=$(C_COMPILER) \
		-DCMAKE_CXX_COMPILER=$(CXX_COMPILER) \
		-DCMAKE_C_COMPILER_LAUNCHER=$(COMPILER_LAUNCHER) \
		-DCMAKE_CXX_COMPILER_LAUNCHER=$(COMPILER_LAUNCHER) \
		-DLLVM_USE_SANITIZER=$(USE_SANITIZER_NAMES) \
		-DLLVM_ENABLE_LLD=$(ENABLE_LLD) \
		-DLLVM_ENABLE_ZLIB=$(ENABLE_ZLIB) \
		-DLLVM_ENABLE_ZSTD=$(ENABLE_ZSTD) \
		-DCMAKE_CXX_VISIBILITY_PRESET=$(SYMBOL_VISIBILITY)

	# TODO: when updating LLVM, test to see if mlir/unittests/Bytecode/BytecodeTest.cpp:55 is passing
	# and remove filter. This tests fails on CI/CD not locally.
	# Note: the upstream lit test llvm-project/mlir/test/python/execution_engine.py requries
	# the python package `ml_dtypes`. We don't actually use the execution engine, so we skip the
	# test to reduce unnecessary dependencies.
	LIT_FILTER_OUT="Bytecode|tosa-to-tensor|execution_engine" cmake --build $(LLVM_BUILD_DIR) --target $(LLVM_TARGETS)

<<<<<<< HEAD
=======
.PHONY: mhlo
mhlo:
	@echo "build MLIR-HLO"

	# Patch MHLO shardy dependency
	@if cd mlir-hlo; git apply --check $(MK_DIR)/patches/mhlo-remove-shardy.patch; then \
		git apply $(MK_DIR)/patches/mhlo-remove-shardy.patch; \
	fi

	# Patch MHLO passes removed from upstream
	@if cd mlir-hlo; git apply --check $(MK_DIR)/patches/mhlo-add-back-necessary-passes.patch; then \
		git apply $(MK_DIR)/patches/mhlo-add-back-necessary-passes.patch; \
	fi

	# Patch a MHLO bug with std::sort
	@if cd mlir-hlo; git apply --check $(MK_DIR)/patches/mhlo-rename-sort.patch; then \
		git apply $(MK_DIR)/patches/mhlo-rename-sort.patch; \
	fi
	cmake -G Ninja -S mlir-hlo -B $(MHLO_BUILD_DIR) \
		-DCMAKE_BUILD_TYPE=$(BUILD_TYPE) \
		-DLLVM_ENABLE_ASSERTIONS=ON \
		-DMLIR_DIR=$(LLVM_BUILD_DIR)/lib/cmake/mlir \
		-DPython3_EXECUTABLE=$(PYTHON) \
		-DCMAKE_C_COMPILER=$(C_COMPILER) \
		-DCMAKE_CXX_COMPILER=$(CXX_COMPILER) \
		-DCMAKE_C_COMPILER_LAUNCHER=$(COMPILER_LAUNCHER) \
		-DCMAKE_CXX_COMPILER_LAUNCHER=$(COMPILER_LAUNCHER) \
		-DCMAKE_EXE_LINKER_FLAGS=$(USE_SANITIZER_FLAGS) \
		-DLLVM_ENABLE_LLD=$(ENABLE_LLD) \
		-DLLVM_ENABLE_ZLIB=$(ENABLE_ZLIB) \
		-DLLVM_ENABLE_ZSTD=$(ENABLE_ZSTD) \
		-DCMAKE_CXX_VISIBILITY_PRESET=$(SYMBOL_VISIBILITY)

        # TODO: figure out why this test is failing
	LIT_FILTER_OUT="chlo_legalize_to_mhlo" cmake --build $(MHLO_BUILD_DIR) --target check-mlir-hlo
>>>>>>> faf282a2

.PHONY: enzyme
enzyme: TARGET_FILE := $(MK_DIR)/Enzyme/enzyme/Enzyme/TypeAnalysis/TypeAnalysis.cpp
enzyme: PATCH_FILE := $(MK_DIR)/patches/enzyme-nvvm-fabs-intrinsics.patch
enzyme:
	@echo "build enzyme"
	# Patch enzyme's dependency on nvidia fabs llvm intrinsics
	@if cd Enzyme; git apply --check $(MK_DIR)/patches/enzyme-nvvm-fabs-intrinsics.patch; then \
		git apply $(MK_DIR)/patches/enzyme-nvvm-fabs-intrinsics.patch; \
	fi
	cmake -G Ninja -S Enzyme/enzyme -B $(ENZYME_BUILD_DIR) \
		-DENZYME_STATIC_LIB=ON \
		-DCMAKE_BUILD_TYPE=$(BUILD_TYPE) \
		-DLLVM_DIR=$(LLVM_BUILD_DIR)/lib/cmake/llvm \
		-DCMAKE_C_COMPILER=$(C_COMPILER) \
		-DCMAKE_CXX_COMPILER=$(CXX_COMPILER) \
		-DCMAKE_C_COMPILER_LAUNCHER=$(COMPILER_LAUNCHER) \
		-DCMAKE_CXX_COMPILER_LAUNCHER=$(COMPILER_LAUNCHER) \
		-DCMAKE_EXE_LINKER_FLAGS=$(USE_SANITIZER_FLAGS) \
		-DCMAKE_CXX_VISIBILITY_PRESET=$(SYMBOL_VISIBILITY) \
		-DCMAKE_POLICY_DEFAULT_CMP0116=NEW

	cmake --build $(ENZYME_BUILD_DIR) --target EnzymeStatic-21

.PHONY: plugin
plugin:
	[ -f $(MK_DIR)/standalone ] || cp -r $(MK_DIR)/llvm-project/mlir/examples/standalone .
	@if patch -p0 --dry-run -N < $(MK_DIR)/patches/test-plugin-with-catalyst.patch > /dev/null 2>&1; then \
		patch -p0 < $(MK_DIR)/patches/test-plugin-with-catalyst.patch; \
	fi
	cmake -B standalone/build -G Ninja \
		-DCMAKE_C_COMPILER=$(C_COMPILER) \
		-DCMAKE_CXX_COMPILER=$(CXX_COMPILER) \
		-DCMAKE_C_COMPILER_LAUNCHER=$(COMPILER_LAUNCHER) \
		-DCMAKE_CXX_COMPILER_LAUNCHER=$(COMPILER_LAUNCHER) \
		-DMLIR_DIR=$(LLVM_BUILD_DIR)/lib/cmake/mlir \
		-DLLVM_EXTERNAL_LIT=$(LLVM_EXTERNAL_LIT) \
		-DCATALYST_TOOLS_DIR=$(DIALECTS_BUILD_DIR)/bin \
		-DPython_EXECUTABLE=$(PYTHON) \
		-DPython3_EXECUTABLE=$(PYTHON) \
		-DPython3_NumPy_INCLUDE_DIRS=$$($(PYTHON) -c "import numpy as np; print(np.get_include())") \
		standalone
	cmake --build standalone/build --target check-standalone
	mkdir -p $(DIALECTS_BUILD_DIR)/lib
	cp standalone/build/lib/StandalonePlugin.* $(DIALECTS_BUILD_DIR)/lib

.PHONY: dialects
dialects:

	@echo "build quantum-lsp and dialects"
	cmake -G Ninja -S . -B $(DIALECTS_BUILD_DIR) \
		-DCMAKE_BUILD_TYPE=$(BUILD_TYPE) \
		-DLLVM_ENABLE_ASSERTIONS=ON \
		-DQUANTUM_ENABLE_BINDINGS_PYTHON=ON \
		-DPython3_EXECUTABLE=$(PYTHON) \
		-DPython3_NumPy_INCLUDE_DIRS=$(shell $(PYTHON) -c "import numpy as np; print(np.get_include())") \
		-DEnzyme_DIR=$(ENZYME_BUILD_DIR) \
		-DENZYME_SRC_DIR=$(MK_DIR)/Enzyme \
		-DMLIR_DIR=$(LLVM_BUILD_DIR)/lib/cmake/mlir \
		-DRUNTIME_LIB_DIR=$(RT_BUILD_DIR)/lib \
		-DMLIR_LIB_DIR=$(LLVM_BUILD_DIR)/lib \
		-DCMAKE_C_COMPILER=$(C_COMPILER) \
		-DCMAKE_CXX_COMPILER=$(CXX_COMPILER) \
		-DCMAKE_C_COMPILER_LAUNCHER=$(COMPILER_LAUNCHER) \
		-DCMAKE_CXX_COMPILER_LAUNCHER=$(COMPILER_LAUNCHER) \
		-DLLVM_USE_SANITIZER=$(USE_SANITIZER_NAMES) \
		-DLLVM_ENABLE_LLD=$(ENABLE_LLD) \
		-DLLVM_ENABLE_ZLIB=$(ENABLE_ZLIB) \
		-DLLVM_ENABLE_ZSTD=$(ENABLE_ZSTD) \
		-DCATALYST_ENABLE_WARNINGS=$(STRICT_WARNINGS)

	cmake --build $(DIALECTS_BUILD_DIR) --target check-dialects quantum-lsp-server catalyst-cli #check-unit-tests

.PHONY: test
test:
	@echo "test the Catalyst MLIR dialects test suite"
	cmake --build $(DIALECTS_BUILD_DIR) --target check-dialects

.PHONY: clean clean-dialects clean-enzyme clean-plugin
clean: clean-dialects clean-llvm clean-enzyme clean-plugin

clean-dialects:
	@echo "clean catalyst dialect build files"
	rm -rf $(DIALECTS_BUILD_DIR)

clean-llvm:
	@echo "clean llvm/mlir build files"
	rm -rf $(LLVM_BUILD_DIR)
	cd llvm-project; git clean -fd; git checkout .

reset-llvm:
	@echo "reset llvm git state to the commit tracked in .dep-versions without deleting llvm builds"
	cd llvm-project; git clean -fd; git checkout .

clean-enzyme:
	@echo "clean enzyme build files"
	rm -rf $(ENZYME_BUILD_DIR)
	cd Enzyme; git clean -fd; git checkout .

clean-plugin:
	@echo "clean plugin"
	rm -rf standalone/build
	rm -rf $(DIALECTS_BUILD_DIR)/lib/StandalonePlugin.*

.PHONY: format
format:
ifdef check
	$(PYTHON) ../bin/format.py --check $(if $(version:-=),--cfversion $(version)) .
else
	$(PYTHON) ../bin/format.py $(if $(version:-=),--cfversion $(version)) .
endif<|MERGE_RESOLUTION|>--- conflicted
+++ resolved
@@ -90,44 +90,6 @@
 	# test to reduce unnecessary dependencies.
 	LIT_FILTER_OUT="Bytecode|tosa-to-tensor|execution_engine" cmake --build $(LLVM_BUILD_DIR) --target $(LLVM_TARGETS)
 
-<<<<<<< HEAD
-=======
-.PHONY: mhlo
-mhlo:
-	@echo "build MLIR-HLO"
-
-	# Patch MHLO shardy dependency
-	@if cd mlir-hlo; git apply --check $(MK_DIR)/patches/mhlo-remove-shardy.patch; then \
-		git apply $(MK_DIR)/patches/mhlo-remove-shardy.patch; \
-	fi
-
-	# Patch MHLO passes removed from upstream
-	@if cd mlir-hlo; git apply --check $(MK_DIR)/patches/mhlo-add-back-necessary-passes.patch; then \
-		git apply $(MK_DIR)/patches/mhlo-add-back-necessary-passes.patch; \
-	fi
-
-	# Patch a MHLO bug with std::sort
-	@if cd mlir-hlo; git apply --check $(MK_DIR)/patches/mhlo-rename-sort.patch; then \
-		git apply $(MK_DIR)/patches/mhlo-rename-sort.patch; \
-	fi
-	cmake -G Ninja -S mlir-hlo -B $(MHLO_BUILD_DIR) \
-		-DCMAKE_BUILD_TYPE=$(BUILD_TYPE) \
-		-DLLVM_ENABLE_ASSERTIONS=ON \
-		-DMLIR_DIR=$(LLVM_BUILD_DIR)/lib/cmake/mlir \
-		-DPython3_EXECUTABLE=$(PYTHON) \
-		-DCMAKE_C_COMPILER=$(C_COMPILER) \
-		-DCMAKE_CXX_COMPILER=$(CXX_COMPILER) \
-		-DCMAKE_C_COMPILER_LAUNCHER=$(COMPILER_LAUNCHER) \
-		-DCMAKE_CXX_COMPILER_LAUNCHER=$(COMPILER_LAUNCHER) \
-		-DCMAKE_EXE_LINKER_FLAGS=$(USE_SANITIZER_FLAGS) \
-		-DLLVM_ENABLE_LLD=$(ENABLE_LLD) \
-		-DLLVM_ENABLE_ZLIB=$(ENABLE_ZLIB) \
-		-DLLVM_ENABLE_ZSTD=$(ENABLE_ZSTD) \
-		-DCMAKE_CXX_VISIBILITY_PRESET=$(SYMBOL_VISIBILITY)
-
-        # TODO: figure out why this test is failing
-	LIT_FILTER_OUT="chlo_legalize_to_mhlo" cmake --build $(MHLO_BUILD_DIR) --target check-mlir-hlo
->>>>>>> faf282a2
 
 .PHONY: enzyme
 enzyme: TARGET_FILE := $(MK_DIR)/Enzyme/enzyme/Enzyme/TypeAnalysis/TypeAnalysis.cpp
