--- conflicted
+++ resolved
@@ -527,21 +527,16 @@
     {
         // We use a temporary unrealized conversion op to send the SSA values
         // of the compbasis op to the measurement ops
-<<<<<<< HEAD
-=======
+
         // This is because as a full dialect conversion pass, we cannot simply
         // keep the original compbasis op in the quantum dialect
 
->>>>>>> d6919f63
         // In runtime capi, the measurement stubs can take in one of two things:
         // 1. An explicit list of qubits, for partial measurements
         // 2. No qubits, to measure all qubits on the device
         // Therefore, for the qubit case, let the unrealized cast op carry the list of qubits
         // and for qreg case, let the unrealized cast op carry no arguments
-<<<<<<< HEAD
-=======
-
->>>>>>> d6919f63
+
         MLIRContext *ctx = getContext();
         const TypeConverter *conv = getTypeConverter();
 
