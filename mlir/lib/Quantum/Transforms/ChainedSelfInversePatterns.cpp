--- conflicted
+++ resolved
@@ -46,15 +46,6 @@
 
         StringRef OpGateName = op.getGateName();
         if (!HermitianOps.contains(OpGateName)) {
-<<<<<<< HEAD
-            return failure();
-        }
-
-        VerifyParentGateAndNameAnalysis<CustomOp> vpga(op);
-        if (!vpga.getVerifierResult()) {
-            return failure();
-        }
-=======
             return failure();
         }
 
@@ -62,7 +53,6 @@
         if (!vpga.getVerifierResult()) {
             return failure();
         }
->>>>>>> 61269634
 
         // Replace uses
         ValueRange InQubits = op.getInQubits();
@@ -92,42 +82,6 @@
                 return false;
             }
         }
-<<<<<<< HEAD
-
-        return true;
-    }
-
-    bool verifyOneAdjoint(OpType op, OpType parentOp) const
-    {
-        // Verify that exactly one of the neighbouring pair is an adjoint
-        bool opIsAdj = op->hasAttr("adjoint");
-        bool parentIsAdj = parentOp->hasAttr("adjoint");
-        return opIsAdj != parentIsAdj; // "XOR" to check just one true
-    }
-
-    /// Remove generic neighbouring gate pairs of the form
-    /// --- gate --- gate{adjoint} ---
-    /// Conditions:
-    ///  1. Parent gate verification must pass. See VerifyParentGateAnalysis.hpp.
-    ///  2. If there are parameters, both gate must have the same parameters.
-    ///     [This pattern assumes the IR is already processed by CSE]
-    mlir::LogicalResult matchAndRewrite(OpType op, mlir::PatternRewriter &rewriter) const override
-    {
-        LLVM_DEBUG(dbgs() << "Simplifying the following operation:\n" << op << "\n");
-
-        VerifyParentGateAndNameAnalysis<OpType> vpga(op);
-        if (!vpga.getVerifierResult()) {
-            return failure();
-        }
-
-        ValueRange InQubits = op.getInQubits();
-        auto parentOp = dyn_cast_or_null<OpType>(InQubits[0].getDefiningOp());
-
-        if (!verifyParentGateParams(op, parentOp)) {
-            return failure();
-        }
-
-=======
 
         return true;
     }
@@ -169,8 +123,6 @@
         if (!verifyParentGateParams(op, parentOp)) {
             return failure();
         }
-
->>>>>>> 61269634
         if (!verifyOneAdjoint(op, parentOp)) {
             return failure();
         }
