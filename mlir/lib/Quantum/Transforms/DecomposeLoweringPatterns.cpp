// Copyright 2025 Xanadu Quantum Technologies Inc.

// Licensed under the Apache License, Version 2.0 (the "License");
// you may not use this file except in compliance with the License.
// You may obtain a copy of the License at

//     http://www.apache.org/licenses/LICENSE-2.0

// Unless required by applicable law or agreed to in writing, software
// distributed under the License is distributed on an "AS IS" BASIS,
// WITHOUT WARRANTIES OR CONDITIONS OF ANY KIND, either express or implied.
// See the License for the specific language governing permissions and
// limitations under the License.

#define DEBUG_TYPE "decompose-lowering"

#include "llvm/ADT/StringMap.h"
#include "llvm/ADT/StringSet.h"

#include "mlir/Dialect/Func/IR/FuncOps.h"
#include "mlir/Dialect/Tensor/IR/Tensor.h"
#include "mlir/IR/PatternMatch.h"

#include "DecomposeLoweringImpl.hpp"
#include "Quantum/IR/QuantumInterfaces.h"
#include "Quantum/IR/QuantumOps.h"

using namespace mlir;
using namespace catalyst::quantum;

namespace catalyst {
namespace quantum {

<<<<<<< HEAD
/// A struct to represent qubit indices in quantum operations.
///
/// This struct provides a way to handle qubit indices that can be either:
/// - A runtime Value (for dynamic indices computed at runtime)
/// - An IntegerAttr (for compile-time constant indices)
/// - Invalid/uninitialized (represented by std::monostate)
/// And a qreg value to represent the qreg that the index belongs to
///
/// The struct uses std::variant to ensure only one type is active at a time,
/// preventing invalid states.
///
/// Example usage:
///   QubitIndex dynamicIdx(operandValue);     // Runtime qubit index
///   QubitIndex staticIdx(IntegerAttr::get(...)); // Compile-time constant
///   QubitIndex invalidIdx;                   // Uninitialized state
///
///   if (dynamicIdx) {                        // Check if valid
///     if (dynamicIdx.isValue()) {            // Check if runtime value
///       Value idx = dynamicIdx.getValue();   // Get the Value
///     }
///   }
class QubitIndex {
  private:
    // use monostate to represent the invalid index
    std::variant<std::monostate, Value, IntegerAttr> index;
    Value qreg;

  public:
    QubitIndex() : index(std::monostate()), qreg(nullptr) {}
    QubitIndex(Value val, Value qreg) : index(val), qreg(qreg) {}
    QubitIndex(IntegerAttr attr, Value qreg) : index(attr), qreg(qreg) {}

    bool isValue() const { return std::holds_alternative<Value>(index); }
    bool isAttr() const { return std::holds_alternative<IntegerAttr>(index); }
    operator bool() const { return isValue() || isAttr(); }
    Value getReg() const { return qreg; }
    Value getValue() const { return isValue() ? std::get<Value>(index) : nullptr; }
    IntegerAttr getAttr() const { return isAttr() ? std::get<IntegerAttr>(index) : nullptr; }
};
=======
struct DLCustomOpPattern : public OpRewritePattern<CustomOp> {
  private:
    const llvm::StringMap<func::FuncOp> &decompositionRegistry;
    const llvm::StringSet<llvm::MallocAllocator> &targetGateSet;
>>>>>>> 03e3c75b

  public:
<<<<<<< HEAD
    OpSignatureAnalyzer() = delete;
    OpSignatureAnalyzer(CustomOp op, bool enableQregMode, PatternRewriter &rewriter)
        : signature(OpSignature{
              .params = op.getParams(),
              .inQubits = op.getInQubits(),
              .inCtrlQubits = op.getInCtrlQubits(),
              .inCtrlValues = op.getInCtrlValues(),
              .outQubits = op.getOutQubits(),
              .outCtrlQubits = op.getOutCtrlQubits(),
              .rewriter = rewriter,
          })
    {
        if (!enableQregMode)
            return;

        // input wire indices
        for (Value qubit : signature.inQubits) {
            const QubitIndex index = getExtractIndex(qubit);
            if (!index) {
                op.emitError("Cannot get index for input qubit");
                isValid = false;
                return;
            }
            signature.inWireIndices.emplace_back(index);
        }

        // input ctrl wire indices
        for (Value ctrlQubit : signature.inCtrlQubits) {
            const QubitIndex index = getExtractIndex(ctrlQubit);
            if (!index) {
                op.emitError("Cannot get index for ctrl qubit");
                isValid = false;
                return;
            }
            signature.inCtrlWireIndices.emplace_back(index);
        }

        assert((signature.inWireIndices.size() + signature.inCtrlWireIndices.size()) > 0 &&
               "inWireIndices or inCtrlWireIndices should not be empty");

        // Get the first qreg as reference
        Value refQreg = !signature.inWireIndices.empty() ? signature.inWireIndices[0].getReg()
                                                         : signature.inCtrlWireIndices[0].getReg();

        // Check if any qreg is different
        signature.needAllocQreg =
            std::any_of(signature.inWireIndices.begin(), signature.inWireIndices.end(),
                        [refQreg](const QubitIndex &idx) { return idx.getReg() != refQreg; }) ||
            std::any_of(signature.inCtrlWireIndices.begin(), signature.inCtrlWireIndices.end(),
                        [refQreg](const QubitIndex &idx) { return idx.getReg() != refQreg; });

        // If needAllocQreg, the indices should be updated to from 0 to nqubits - 1
        // Since we will use the new qreg for the indices
        if (signature.needAllocQreg) {
            for (auto [i, index] : llvm::enumerate(signature.inWireIndices)) {
                auto attr = IntegerAttr::get(rewriter.getI64Type(), i);
                signature.inWireIndices[i] = QubitIndex(attr, index.getReg());
            }
            for (auto [i, index] : llvm::enumerate(signature.inCtrlWireIndices)) {
                auto attr =
                    IntegerAttr::get(rewriter.getI64Type(), i + signature.inWireIndices.size());
                signature.inCtrlWireIndices[i] = QubitIndex(attr, index.getReg());
            }
        }

        // Output qubit indices are the same as input qubit indices
        signature.outQubitIndices = signature.inWireIndices;
        signature.outCtrlQubitIndices = signature.inCtrlWireIndices;
    }

    operator bool() const { return isValid; }

    Value getUpdatedQreg(PatternRewriter &rewriter, Location loc)
    {
        if (signature.needAllocQreg) {
            // allocate a new qreg with the number of qubits
            auto nqubits = signature.inWireIndices.size() + signature.inCtrlWireIndices.size();
            IntegerAttr nqubitsAttr = IntegerAttr::get(rewriter.getI64Type(), nqubits);
            auto allocOp = rewriter.create<quantum::AllocOp>(
                loc, quantum::QuregType::get(rewriter.getContext()), nullptr, nqubitsAttr);
            return allocOp.getQreg();
        }
        return signature.inWireIndices[0].getReg();
    }

    // Prepare the operands for calling the decomposition function
    // There are two cases:
    // 1. The first input is a qreg, which means the decomposition function is a qreg mode function
    // 2. Otherwise, the decomposition function is a qubit mode function
    //
    // Type signatures:
    // 1. qreg mode:
    //    - func(qreg, param*, inWires*, inCtrlWires*?, inCtrlValues*?) -> qreg
    // 2. qubit mode:
    //    - func(param*, inQubits*, inCtrlQubits*?, inCtrlValues*?) -> outQubits*
    llvm::SmallVector<Value> prepareCallOperands(func::FuncOp decompFunc, PatternRewriter &rewriter,
                                                 Location loc)
    {
        auto funcType = decompFunc.getFunctionType();
        auto funcInputs = funcType.getInputs();

        SmallVector<Value> operands(funcInputs.size());

        int operandIdx = 0;
        if (isa<quantum::QuregType>(funcInputs[0])) {
            // Allocate a new qreg if needed
            Value updatedQreg = getUpdatedQreg(rewriter, loc);

            for (auto [i, qubit] : llvm::enumerate(signature.inQubits)) {
                const QubitIndex &index = signature.inWireIndices[i];
                updatedQreg =
                    rewriter.create<quantum::InsertOp>(loc, updatedQreg.getType(), updatedQreg,
                                                       index.getValue(), index.getAttr(), qubit);
            }

            for (auto [i, qubit] : llvm::enumerate(signature.inCtrlQubits)) {
                const QubitIndex &index = signature.inCtrlWireIndices[i];
                updatedQreg =
                    rewriter.create<quantum::InsertOp>(loc, updatedQreg.getType(), updatedQreg,
                                                       index.getValue(), index.getAttr(), qubit);
            }

            operands[operandIdx++] = updatedQreg;
            if (!signature.params.empty()) {
                auto [startIdx, endIdx] =
                    findParamTypeRange(funcInputs, signature.params.size(), operandIdx);
                ArrayRef<Type> paramsTypes = funcInputs.slice(startIdx, endIdx - startIdx);
                auto updatedParams = generateParams(signature.params, paramsTypes, rewriter, loc);
                for (Value param : updatedParams) {
                    operands[operandIdx++] = param;
                }
            }

            if (!signature.inWireIndices.empty()) {
                operands[operandIdx] = fromTensorOrAsIs(signature.inWireIndices,
                                                        funcInputs[operandIdx], rewriter, loc);
                operandIdx++;
            }

            if (!signature.inCtrlWireIndices.empty()) {
                operands[operandIdx] = fromTensorOrAsIs(signature.inCtrlWireIndices,
                                                        funcInputs[operandIdx], rewriter, loc);
                operandIdx++;
            }
        }
        else {
            if (!signature.params.empty()) {
                auto [startIdx, endIdx] =
                    findParamTypeRange(funcInputs, signature.params.size(), operandIdx);
                ArrayRef<Type> paramsTypes = funcInputs.slice(startIdx, endIdx - startIdx);
                auto updatedParams = generateParams(signature.params, paramsTypes, rewriter, loc);
                for (Value param : updatedParams) {
                    operands[operandIdx++] = param;
                }
            }

            for (auto inQubit : signature.inQubits) {
                operands[operandIdx] =
                    fromTensorOrAsIs(inQubit, funcInputs[operandIdx], rewriter, loc);
                operandIdx++;
            }

            for (auto inCtrlQubit : signature.inCtrlQubits) {
                operands[operandIdx] =
                    fromTensorOrAsIs(inCtrlQubit, funcInputs[operandIdx], rewriter, loc);
                operandIdx++;
            }
        }

        if (!signature.inCtrlValues.empty()) {
            operands[operandIdx] =
                fromTensorOrAsIs(signature.inCtrlValues, funcInputs[operandIdx], rewriter, loc);
            operandIdx++;
        }

        return operands;
    }

    // Prepare the results for the call operation
    SmallVector<Value> prepareCallResultForQreg(func::CallOp callOp, PatternRewriter &rewriter)
    {
        assert(callOp.getNumResults() == 1 && "only one qreg result for qreg mode is allowed");

        auto qreg = callOp.getResult(0);
        assert(isa<quantum::QuregType>(qreg.getType()) && "only allow to have qreg result");

        SmallVector<Value> newResults;
        rewriter.setInsertionPointAfter(callOp);

        for (const QubitIndex &index : signature.outQubitIndices) {
            auto extractOp = rewriter.create<quantum::ExtractOp>(
                callOp.getLoc(), rewriter.getType<quantum::QubitType>(), qreg, index.getValue(),
                index.getAttr());
            newResults.emplace_back(extractOp.getResult());
        }
        for (const QubitIndex &index : signature.outCtrlQubitIndices) {
            auto extractOp = rewriter.create<quantum::ExtractOp>(
                callOp.getLoc(), rewriter.getType<quantum::QubitType>(), qreg, index.getValue(),
                index.getAttr());
            newResults.emplace_back(extractOp.getResult());
        }

        // FIXME: Dealloc should be fine, but it will cause the error in lightning now
        // if (signature.needAllocQreg) {
        //     rewriter.create<quantum::DeallocOp>(callOp.getLoc(), qreg);
        // }

        return newResults;
    }

  private:
    bool isValid = true;

    struct OpSignature {
        ValueRange params;
        ValueRange inQubits;
        ValueRange inCtrlQubits;
        ValueRange inCtrlValues;
        ValueRange outQubits;
        ValueRange outCtrlQubits;

        // Qreg mode specific information
        SmallVector<QubitIndex> inWireIndices;
        SmallVector<QubitIndex> inCtrlWireIndices;
        SmallVector<QubitIndex> outQubitIndices;
        SmallVector<QubitIndex> outCtrlQubitIndices;

        // Qreg mode specific information, if true, a new qreg should be allocated before function
        // call and deallocated after function call
        bool needAllocQreg = false;

        // Rewriter
        PatternRewriter &rewriter;
    } signature;

    Value fromTensorOrAsIs(ValueRange values, Type type, PatternRewriter &rewriter, Location loc)
    {
        if (isa<RankedTensorType>(type)) {
            return rewriter.create<tensor::FromElementsOp>(loc, type, values);
        }
        return values.front();
    }

    static size_t getElementsCount(Type type)
=======
    DLCustomOpPattern(MLIRContext *context, const llvm::StringMap<func::FuncOp> &registry,
                      const llvm::StringSet<llvm::MallocAllocator> &gateSet)
        : OpRewritePattern<CustomOp>(context), decompositionRegistry(registry),
          targetGateSet(gateSet)
    {
    }

    LogicalResult matchAndRewrite(CustomOp op, PatternRewriter &rewriter) const override
>>>>>>> 03e3c75b
    {
        StringRef gateName = op.getGateName();

        // Only decompose the op if it is not in the target gate set
        if (targetGateSet.contains(gateName)) {
            return failure();
        }

        // Find the corresponding decomposition function for the op
        auto it = decompositionRegistry.find(gateName);
        if (it == decompositionRegistry.end()) {
            return failure();
        }
        func::FuncOp decompFunc = it->second;

        // Here is the assumption that the decomposition function must have at least one input and
        // one result
        assert(decompFunc.getFunctionType().getNumInputs() > 0 &&
               "Decomposition function must have at least one input");
        assert(decompFunc.getFunctionType().getNumResults() >= 1 &&
               "Decomposition function must have at least one result");

        rewriter.setInsertionPointAfter(op);

        auto enableQreg = isa<quantum::QuregType>(decompFunc.getFunctionType().getInput(0));
        auto analyzer = CustomOpSignatureAnalyzer(op, enableQreg);
        assert(analyzer && "Analyzer should be valid");

        auto callOperands = analyzer.prepareCallOperands(decompFunc, rewriter, op.getLoc());
        auto callOp =
            rewriter.create<func::CallOp>(op.getLoc(), decompFunc.getFunctionType().getResults(),
                                          decompFunc.getSymName(), callOperands);

        // Replace the op with the call op and adjust the insert ops for the qreg mode
        if (callOp.getNumResults() == 1 && isa<quantum::QuregType>(callOp.getResult(0).getType())) {
            auto results = analyzer.prepareCallResultForQreg(callOp, rewriter);
            rewriter.replaceOp(op, results);
        }
<<<<<<< HEAD

        return nullptr;
    }

    QubitIndex getExtractIndex(Value qubit)
    {
        while (qubit) {
            if (auto extractOp = qubit.getDefiningOp<quantum::ExtractOp>()) {
                if (Value idx = extractOp.getIdx()) {
                    return QubitIndex(idx, extractOp.getQreg());
                }
                if (IntegerAttr idxAttr = extractOp.getIdxAttrAttr()) {
                    return QubitIndex(idxAttr, extractOp.getQreg());
                }
            }

            if (auto customOp = dyn_cast_or_null<quantum::CustomOp>(qubit.getDefiningOp())) {
                auto qubitOperands = customOp.getQubitOperands();
                auto qubitResults = customOp.getQubitResults();
                auto it =
                    llvm::find_if(qubitResults, [&](Value result) { return result == qubit; });

                if (it != qubitResults.end()) {
                    size_t resultIndex = std::distance(qubitResults.begin(), it);
                    if (resultIndex < qubitOperands.size()) {
                        qubit = qubitOperands[resultIndex];
                        continue;
                    }
                }
            }

            break;
=======
        else {
            rewriter.replaceOp(op, callOp->getResults());
>>>>>>> 03e3c75b
        }

        return success();
    }
};

struct DLMultiRZOpPattern : public OpRewritePattern<MultiRZOp> {
  private:
    const llvm::StringMap<func::FuncOp> &decompositionRegistry;
    const llvm::StringSet<llvm::MallocAllocator> &targetGateSet;

  public:
    DLMultiRZOpPattern(MLIRContext *context, const llvm::StringMap<func::FuncOp> &registry,
                       const llvm::StringSet<llvm::MallocAllocator> &gateSet)
        : OpRewritePattern<MultiRZOp>(context), decompositionRegistry(registry),
          targetGateSet(gateSet)
    {
    }

    LogicalResult matchAndRewrite(MultiRZOp op, PatternRewriter &rewriter) const override
    {
        std::string gateName = "MultiRZ";

        // Only decompose the op if it is not in the target gate set
        if (targetGateSet.contains(gateName)) {
            return failure();
        }

        // Find the corresponding decomposition function for the op
        auto numQubits = op.getInQubits().size();
        auto MRZNameWithQubits = gateName + "_" + std::to_string(numQubits);

        auto it = decompositionRegistry.find(MRZNameWithQubits);
        if (it == decompositionRegistry.end()) {
            return failure();
        }

        func::FuncOp decompFunc = it->second;
        // Here is the assumption that the decomposition function must have
        // at least one input and one result
        assert(decompFunc.getFunctionType().getNumInputs() > 0 &&
               "Decomposition function must have at least one input");
        assert(decompFunc.getFunctionType().getNumResults() >= 1 &&
               "Decomposition function must have at least one result");

        rewriter.setInsertionPointAfter(op);

        auto enableQreg = isa<quantum::QuregType>(decompFunc.getFunctionType().getInput(0));
<<<<<<< HEAD

        rewriter.setInsertionPointAfter(op);
        auto analyzer = OpSignatureAnalyzer(op, enableQreg, rewriter);
        assert(analyzer && "Analyzer should be valid");

=======
        auto numQbitsAttr = decompFunc->getAttrOfType<IntegerAttr>("num_wires");
        if (!numQbitsAttr) {
            op.emitError("Decomposition function missing 'num_wires' attribute");
            return failure();
        }
        if (numQubits != static_cast<size_t>(numQbitsAttr.getInt())) {
            op.emitError("Mismatch in number of qubits: expected ")
                << numQbitsAttr.getInt() << ", got " << numQubits;
            return failure();
        }

        auto analyzer = MultiRZOpSignatureAnalyzer(op, enableQreg);
        assert(analyzer && "Analyzer should be valid");

>>>>>>> 03e3c75b
        auto callOperands = analyzer.prepareCallOperands(decompFunc, rewriter, op.getLoc());
        auto callOp =
            rewriter.create<func::CallOp>(op.getLoc(), decompFunc.getFunctionType().getResults(),
                                          decompFunc.getSymName(), callOperands);

        // Replace the op with the call op and adjust the insert ops for the qreg mode
        if (callOp.getNumResults() == 1 && isa<quantum::QuregType>(callOp.getResult(0).getType())) {
            auto results = analyzer.prepareCallResultForQreg(callOp, rewriter);
            rewriter.replaceOp(op, results);
        }
        else {
            rewriter.replaceOp(op, callOp->getResults());
        }

        return success();
    }
};

void populateDecomposeLoweringPatterns(RewritePatternSet &patterns,
                                       const llvm::StringMap<func::FuncOp> &decompositionRegistry,
                                       const llvm::StringSet<llvm::MallocAllocator> &targetGateSet)
{
    patterns.add<DLCustomOpPattern>(patterns.getContext(), decompositionRegistry, targetGateSet);
    patterns.add<DLMultiRZOpPattern>(patterns.getContext(), decompositionRegistry, targetGateSet);
}

} // namespace quantum
} // namespace catalyst<|MERGE_RESOLUTION|>--- conflicted
+++ resolved
@@ -31,300 +31,12 @@
 namespace catalyst {
 namespace quantum {
 
-<<<<<<< HEAD
-/// A struct to represent qubit indices in quantum operations.
-///
-/// This struct provides a way to handle qubit indices that can be either:
-/// - A runtime Value (for dynamic indices computed at runtime)
-/// - An IntegerAttr (for compile-time constant indices)
-/// - Invalid/uninitialized (represented by std::monostate)
-/// And a qreg value to represent the qreg that the index belongs to
-///
-/// The struct uses std::variant to ensure only one type is active at a time,
-/// preventing invalid states.
-///
-/// Example usage:
-///   QubitIndex dynamicIdx(operandValue);     // Runtime qubit index
-///   QubitIndex staticIdx(IntegerAttr::get(...)); // Compile-time constant
-///   QubitIndex invalidIdx;                   // Uninitialized state
-///
-///   if (dynamicIdx) {                        // Check if valid
-///     if (dynamicIdx.isValue()) {            // Check if runtime value
-///       Value idx = dynamicIdx.getValue();   // Get the Value
-///     }
-///   }
-class QubitIndex {
-  private:
-    // use monostate to represent the invalid index
-    std::variant<std::monostate, Value, IntegerAttr> index;
-    Value qreg;
-
-  public:
-    QubitIndex() : index(std::monostate()), qreg(nullptr) {}
-    QubitIndex(Value val, Value qreg) : index(val), qreg(qreg) {}
-    QubitIndex(IntegerAttr attr, Value qreg) : index(attr), qreg(qreg) {}
-
-    bool isValue() const { return std::holds_alternative<Value>(index); }
-    bool isAttr() const { return std::holds_alternative<IntegerAttr>(index); }
-    operator bool() const { return isValue() || isAttr(); }
-    Value getReg() const { return qreg; }
-    Value getValue() const { return isValue() ? std::get<Value>(index) : nullptr; }
-    IntegerAttr getAttr() const { return isAttr() ? std::get<IntegerAttr>(index) : nullptr; }
-};
-=======
 struct DLCustomOpPattern : public OpRewritePattern<CustomOp> {
   private:
     const llvm::StringMap<func::FuncOp> &decompositionRegistry;
     const llvm::StringSet<llvm::MallocAllocator> &targetGateSet;
->>>>>>> 03e3c75b
 
   public:
-<<<<<<< HEAD
-    OpSignatureAnalyzer() = delete;
-    OpSignatureAnalyzer(CustomOp op, bool enableQregMode, PatternRewriter &rewriter)
-        : signature(OpSignature{
-              .params = op.getParams(),
-              .inQubits = op.getInQubits(),
-              .inCtrlQubits = op.getInCtrlQubits(),
-              .inCtrlValues = op.getInCtrlValues(),
-              .outQubits = op.getOutQubits(),
-              .outCtrlQubits = op.getOutCtrlQubits(),
-              .rewriter = rewriter,
-          })
-    {
-        if (!enableQregMode)
-            return;
-
-        // input wire indices
-        for (Value qubit : signature.inQubits) {
-            const QubitIndex index = getExtractIndex(qubit);
-            if (!index) {
-                op.emitError("Cannot get index for input qubit");
-                isValid = false;
-                return;
-            }
-            signature.inWireIndices.emplace_back(index);
-        }
-
-        // input ctrl wire indices
-        for (Value ctrlQubit : signature.inCtrlQubits) {
-            const QubitIndex index = getExtractIndex(ctrlQubit);
-            if (!index) {
-                op.emitError("Cannot get index for ctrl qubit");
-                isValid = false;
-                return;
-            }
-            signature.inCtrlWireIndices.emplace_back(index);
-        }
-
-        assert((signature.inWireIndices.size() + signature.inCtrlWireIndices.size()) > 0 &&
-               "inWireIndices or inCtrlWireIndices should not be empty");
-
-        // Get the first qreg as reference
-        Value refQreg = !signature.inWireIndices.empty() ? signature.inWireIndices[0].getReg()
-                                                         : signature.inCtrlWireIndices[0].getReg();
-
-        // Check if any qreg is different
-        signature.needAllocQreg =
-            std::any_of(signature.inWireIndices.begin(), signature.inWireIndices.end(),
-                        [refQreg](const QubitIndex &idx) { return idx.getReg() != refQreg; }) ||
-            std::any_of(signature.inCtrlWireIndices.begin(), signature.inCtrlWireIndices.end(),
-                        [refQreg](const QubitIndex &idx) { return idx.getReg() != refQreg; });
-
-        // If needAllocQreg, the indices should be updated to from 0 to nqubits - 1
-        // Since we will use the new qreg for the indices
-        if (signature.needAllocQreg) {
-            for (auto [i, index] : llvm::enumerate(signature.inWireIndices)) {
-                auto attr = IntegerAttr::get(rewriter.getI64Type(), i);
-                signature.inWireIndices[i] = QubitIndex(attr, index.getReg());
-            }
-            for (auto [i, index] : llvm::enumerate(signature.inCtrlWireIndices)) {
-                auto attr =
-                    IntegerAttr::get(rewriter.getI64Type(), i + signature.inWireIndices.size());
-                signature.inCtrlWireIndices[i] = QubitIndex(attr, index.getReg());
-            }
-        }
-
-        // Output qubit indices are the same as input qubit indices
-        signature.outQubitIndices = signature.inWireIndices;
-        signature.outCtrlQubitIndices = signature.inCtrlWireIndices;
-    }
-
-    operator bool() const { return isValid; }
-
-    Value getUpdatedQreg(PatternRewriter &rewriter, Location loc)
-    {
-        if (signature.needAllocQreg) {
-            // allocate a new qreg with the number of qubits
-            auto nqubits = signature.inWireIndices.size() + signature.inCtrlWireIndices.size();
-            IntegerAttr nqubitsAttr = IntegerAttr::get(rewriter.getI64Type(), nqubits);
-            auto allocOp = rewriter.create<quantum::AllocOp>(
-                loc, quantum::QuregType::get(rewriter.getContext()), nullptr, nqubitsAttr);
-            return allocOp.getQreg();
-        }
-        return signature.inWireIndices[0].getReg();
-    }
-
-    // Prepare the operands for calling the decomposition function
-    // There are two cases:
-    // 1. The first input is a qreg, which means the decomposition function is a qreg mode function
-    // 2. Otherwise, the decomposition function is a qubit mode function
-    //
-    // Type signatures:
-    // 1. qreg mode:
-    //    - func(qreg, param*, inWires*, inCtrlWires*?, inCtrlValues*?) -> qreg
-    // 2. qubit mode:
-    //    - func(param*, inQubits*, inCtrlQubits*?, inCtrlValues*?) -> outQubits*
-    llvm::SmallVector<Value> prepareCallOperands(func::FuncOp decompFunc, PatternRewriter &rewriter,
-                                                 Location loc)
-    {
-        auto funcType = decompFunc.getFunctionType();
-        auto funcInputs = funcType.getInputs();
-
-        SmallVector<Value> operands(funcInputs.size());
-
-        int operandIdx = 0;
-        if (isa<quantum::QuregType>(funcInputs[0])) {
-            // Allocate a new qreg if needed
-            Value updatedQreg = getUpdatedQreg(rewriter, loc);
-
-            for (auto [i, qubit] : llvm::enumerate(signature.inQubits)) {
-                const QubitIndex &index = signature.inWireIndices[i];
-                updatedQreg =
-                    rewriter.create<quantum::InsertOp>(loc, updatedQreg.getType(), updatedQreg,
-                                                       index.getValue(), index.getAttr(), qubit);
-            }
-
-            for (auto [i, qubit] : llvm::enumerate(signature.inCtrlQubits)) {
-                const QubitIndex &index = signature.inCtrlWireIndices[i];
-                updatedQreg =
-                    rewriter.create<quantum::InsertOp>(loc, updatedQreg.getType(), updatedQreg,
-                                                       index.getValue(), index.getAttr(), qubit);
-            }
-
-            operands[operandIdx++] = updatedQreg;
-            if (!signature.params.empty()) {
-                auto [startIdx, endIdx] =
-                    findParamTypeRange(funcInputs, signature.params.size(), operandIdx);
-                ArrayRef<Type> paramsTypes = funcInputs.slice(startIdx, endIdx - startIdx);
-                auto updatedParams = generateParams(signature.params, paramsTypes, rewriter, loc);
-                for (Value param : updatedParams) {
-                    operands[operandIdx++] = param;
-                }
-            }
-
-            if (!signature.inWireIndices.empty()) {
-                operands[operandIdx] = fromTensorOrAsIs(signature.inWireIndices,
-                                                        funcInputs[operandIdx], rewriter, loc);
-                operandIdx++;
-            }
-
-            if (!signature.inCtrlWireIndices.empty()) {
-                operands[operandIdx] = fromTensorOrAsIs(signature.inCtrlWireIndices,
-                                                        funcInputs[operandIdx], rewriter, loc);
-                operandIdx++;
-            }
-        }
-        else {
-            if (!signature.params.empty()) {
-                auto [startIdx, endIdx] =
-                    findParamTypeRange(funcInputs, signature.params.size(), operandIdx);
-                ArrayRef<Type> paramsTypes = funcInputs.slice(startIdx, endIdx - startIdx);
-                auto updatedParams = generateParams(signature.params, paramsTypes, rewriter, loc);
-                for (Value param : updatedParams) {
-                    operands[operandIdx++] = param;
-                }
-            }
-
-            for (auto inQubit : signature.inQubits) {
-                operands[operandIdx] =
-                    fromTensorOrAsIs(inQubit, funcInputs[operandIdx], rewriter, loc);
-                operandIdx++;
-            }
-
-            for (auto inCtrlQubit : signature.inCtrlQubits) {
-                operands[operandIdx] =
-                    fromTensorOrAsIs(inCtrlQubit, funcInputs[operandIdx], rewriter, loc);
-                operandIdx++;
-            }
-        }
-
-        if (!signature.inCtrlValues.empty()) {
-            operands[operandIdx] =
-                fromTensorOrAsIs(signature.inCtrlValues, funcInputs[operandIdx], rewriter, loc);
-            operandIdx++;
-        }
-
-        return operands;
-    }
-
-    // Prepare the results for the call operation
-    SmallVector<Value> prepareCallResultForQreg(func::CallOp callOp, PatternRewriter &rewriter)
-    {
-        assert(callOp.getNumResults() == 1 && "only one qreg result for qreg mode is allowed");
-
-        auto qreg = callOp.getResult(0);
-        assert(isa<quantum::QuregType>(qreg.getType()) && "only allow to have qreg result");
-
-        SmallVector<Value> newResults;
-        rewriter.setInsertionPointAfter(callOp);
-
-        for (const QubitIndex &index : signature.outQubitIndices) {
-            auto extractOp = rewriter.create<quantum::ExtractOp>(
-                callOp.getLoc(), rewriter.getType<quantum::QubitType>(), qreg, index.getValue(),
-                index.getAttr());
-            newResults.emplace_back(extractOp.getResult());
-        }
-        for (const QubitIndex &index : signature.outCtrlQubitIndices) {
-            auto extractOp = rewriter.create<quantum::ExtractOp>(
-                callOp.getLoc(), rewriter.getType<quantum::QubitType>(), qreg, index.getValue(),
-                index.getAttr());
-            newResults.emplace_back(extractOp.getResult());
-        }
-
-        // FIXME: Dealloc should be fine, but it will cause the error in lightning now
-        // if (signature.needAllocQreg) {
-        //     rewriter.create<quantum::DeallocOp>(callOp.getLoc(), qreg);
-        // }
-
-        return newResults;
-    }
-
-  private:
-    bool isValid = true;
-
-    struct OpSignature {
-        ValueRange params;
-        ValueRange inQubits;
-        ValueRange inCtrlQubits;
-        ValueRange inCtrlValues;
-        ValueRange outQubits;
-        ValueRange outCtrlQubits;
-
-        // Qreg mode specific information
-        SmallVector<QubitIndex> inWireIndices;
-        SmallVector<QubitIndex> inCtrlWireIndices;
-        SmallVector<QubitIndex> outQubitIndices;
-        SmallVector<QubitIndex> outCtrlQubitIndices;
-
-        // Qreg mode specific information, if true, a new qreg should be allocated before function
-        // call and deallocated after function call
-        bool needAllocQreg = false;
-
-        // Rewriter
-        PatternRewriter &rewriter;
-    } signature;
-
-    Value fromTensorOrAsIs(ValueRange values, Type type, PatternRewriter &rewriter, Location loc)
-    {
-        if (isa<RankedTensorType>(type)) {
-            return rewriter.create<tensor::FromElementsOp>(loc, type, values);
-        }
-        return values.front();
-    }
-
-    static size_t getElementsCount(Type type)
-=======
     DLCustomOpPattern(MLIRContext *context, const llvm::StringMap<func::FuncOp> &registry,
                       const llvm::StringSet<llvm::MallocAllocator> &gateSet)
         : OpRewritePattern<CustomOp>(context), decompositionRegistry(registry),
@@ -333,7 +45,6 @@
     }
 
     LogicalResult matchAndRewrite(CustomOp op, PatternRewriter &rewriter) const override
->>>>>>> 03e3c75b
     {
         StringRef gateName = op.getGateName();
 
@@ -372,43 +83,8 @@
             auto results = analyzer.prepareCallResultForQreg(callOp, rewriter);
             rewriter.replaceOp(op, results);
         }
-<<<<<<< HEAD
-
-        return nullptr;
-    }
-
-    QubitIndex getExtractIndex(Value qubit)
-    {
-        while (qubit) {
-            if (auto extractOp = qubit.getDefiningOp<quantum::ExtractOp>()) {
-                if (Value idx = extractOp.getIdx()) {
-                    return QubitIndex(idx, extractOp.getQreg());
-                }
-                if (IntegerAttr idxAttr = extractOp.getIdxAttrAttr()) {
-                    return QubitIndex(idxAttr, extractOp.getQreg());
-                }
-            }
-
-            if (auto customOp = dyn_cast_or_null<quantum::CustomOp>(qubit.getDefiningOp())) {
-                auto qubitOperands = customOp.getQubitOperands();
-                auto qubitResults = customOp.getQubitResults();
-                auto it =
-                    llvm::find_if(qubitResults, [&](Value result) { return result == qubit; });
-
-                if (it != qubitResults.end()) {
-                    size_t resultIndex = std::distance(qubitResults.begin(), it);
-                    if (resultIndex < qubitOperands.size()) {
-                        qubit = qubitOperands[resultIndex];
-                        continue;
-                    }
-                }
-            }
-
-            break;
-=======
         else {
             rewriter.replaceOp(op, callOp->getResults());
->>>>>>> 03e3c75b
         }
 
         return success();
@@ -457,13 +133,6 @@
         rewriter.setInsertionPointAfter(op);
 
         auto enableQreg = isa<quantum::QuregType>(decompFunc.getFunctionType().getInput(0));
-<<<<<<< HEAD
-
-        rewriter.setInsertionPointAfter(op);
-        auto analyzer = OpSignatureAnalyzer(op, enableQreg, rewriter);
-        assert(analyzer && "Analyzer should be valid");
-
-=======
         auto numQbitsAttr = decompFunc->getAttrOfType<IntegerAttr>("num_wires");
         if (!numQbitsAttr) {
             op.emitError("Decomposition function missing 'num_wires' attribute");
@@ -478,7 +147,6 @@
         auto analyzer = MultiRZOpSignatureAnalyzer(op, enableQreg);
         assert(analyzer && "Analyzer should be valid");
 
->>>>>>> 03e3c75b
         auto callOperands = analyzer.prepareCallOperands(decompFunc, rewriter, op.getLoc());
         auto callOp =
             rewriter.create<func::CallOp>(op.getLoc(), decompFunc.getFunctionType().getResults(),
