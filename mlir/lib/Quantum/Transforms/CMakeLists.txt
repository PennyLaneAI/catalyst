set(LIBRARY_NAME quantum-transforms)

file(GLOB SRC
    BufferizationPatterns.cpp
    quantum_bufferize.cpp
    ConversionPatterns.cpp
    quantum_to_llvm.cpp
    emit_catalyst_pyface.cpp
    cp_global_buffers.cpp
    adjoint_lowering.cpp
    annotate_function.cpp
    AdjointPatterns.cpp
    ChainedSelfInversePatterns.cpp
    remove_chained_self_inverse.cpp
    SplitMultipleTapes.cpp
    merge_rotation.cpp
    MergeRotationsPatterns.cpp
<<<<<<< HEAD
    PropagateSimpleStates.cpp
    DisentangleCNOT.cpp
    DisentangleSWAP.cpp
=======
    ions_decompositions.cpp
    IonsDecompositionPatterns.cpp
    static_custom_lowering.cpp
    StaticCustomPatterns.cpp
>>>>>>> bd33d7be
)

get_property(dialect_libs GLOBAL PROPERTY MLIR_DIALECT_LIBS)
get_property(conversion_libs GLOBAL PROPERTY MLIR_CONVERSION_LIBS)
set(LIBS
    ${dialect_libs}
    ${conversion_libs}
    MLIRQuantum
)

set(DEPENDS
    MLIRQuantumPassIncGen
)

add_mlir_library(${LIBRARY_NAME} STATIC ${SRC} LINK_LIBS PRIVATE ${LIBS} DEPENDS ${DEPENDS})
target_compile_features(${LIBRARY_NAME} PUBLIC cxx_std_17)
target_include_directories(${LIBRARY_NAME} PUBLIC
                           .
                           ${PROJECT_SOURCE_DIR}/include
                           ${CMAKE_BINARY_DIR}/include)<|MERGE_RESOLUTION|>--- conflicted
+++ resolved
@@ -15,16 +15,13 @@
     SplitMultipleTapes.cpp
     merge_rotation.cpp
     MergeRotationsPatterns.cpp
-<<<<<<< HEAD
     PropagateSimpleStates.cpp
     DisentangleCNOT.cpp
     DisentangleSWAP.cpp
-=======
     ions_decompositions.cpp
     IonsDecompositionPatterns.cpp
     static_custom_lowering.cpp
     StaticCustomPatterns.cpp
->>>>>>> bd33d7be
 )
 
 get_property(dialect_libs GLOBAL PROPERTY MLIR_DIALECT_LIBS)
