// Copyright 2022-2023 Xanadu Quantum Technologies Inc.

// Licensed under the Apache License, Version 2.0 (the "License");
// you may not use this file except in compliance with the License.
// You may obtain a copy of the License at

//     http://www.apache.org/licenses/LICENSE-2.0

// Unless required by applicable law or agreed to in writing, software
// distributed under the License is distributed on an "AS IS" BASIS,
// WITHOUT WARRANTIES OR CONDITIONS OF ANY KIND, either express or implied.
// See the License for the specific language governing permissions and
// limitations under the License.

#include "iostream"
#include "llvm/Support/raw_ostream.h"

#include "mlir/Dialect/Index/IR/IndexOps.h"
#include "mlir/Dialect/MemRef/IR/MemRef.h"
#include "mlir/Dialect/Tensor/IR/Tensor.h"
#include "mlir/IR/SymbolTable.h"
#include "mlir/Transforms/DialectConversion.h"

#include "Gradient/IR/GradientOps.h"
#include "Gradient/Transforms/Passes.h"
#include "Gradient/Utils/GradientShape.h"

using namespace mlir;
using namespace catalyst::gradient;

namespace {

Value generateAllocation(OpBuilder &builder, Location loc, Value reference)
{
    auto memrefType = cast<MemRefType>(reference.getType());
    // Get dynamic dimension sizes from the provided reference value if necessary.
    SmallVector<Value> dynamicDims;
    if (!memrefType.hasStaticShape()) {
        for (int64_t dim = 0; dim < memrefType.getRank(); dim++) {
            if (memrefType.isDynamicDim(dim)) {
                Value dimIndex = builder.create<index::ConstantOp>(loc, dim);
                dynamicDims.push_back(builder.create<memref::DimOp>(loc, reference, dimIndex));
            }
        }
    }

    return builder.create<memref::AllocOp>(loc, memrefType, dynamicDims);
}

/// Helper function to generate a set of memref allocations.
///
/// The allocation size and shape is deduced from a list of existing memref values.
///
void generateAllocations(PatternRewriter &rewriter, Location loc,
                         SmallVectorImpl<Value> &allocations, ValueRange referenceValues)
{
    for (Value memref : referenceValues) {
        allocations.push_back(
            generateAllocation(rewriter, loc, cast<TypedValue<MemRefType>>(memref)));
    }
}

class BufferizeAdjointOp : public OpConversionPattern<AdjointOp> {
  public:
    using OpConversionPattern::OpConversionPattern;

    LogicalResult matchAndRewrite(AdjointOp op, OpAdaptor adaptor,
                                  ConversionPatternRewriter &rewriter) const override
    {
        SmallVector<Type> resTypes;
        if (failed(getTypeConverter()->convertTypes(op.getResultTypes(), resTypes)))
            return failure();

        Location loc = op.getLoc();
        Value gradSize = op.getGradSize();
        SmallVector<Value> memrefValues;
        for (Type resType : resTypes) {
            MemRefType memrefType = resType.cast<MemRefType>();
            Value memrefValue = rewriter.create<memref::AllocOp>(loc, memrefType, gradSize);
            memrefValues.push_back(memrefValue);
        }

        rewriter.create<AdjointOp>(loc, TypeRange{}, op.getCalleeAttr(), adaptor.getGradSize(),
                                   adaptor.getArgs(), memrefValues);
        rewriter.replaceOp(op, memrefValues);
        return success();
    }
};

class BufferizeBackpropOp : public OpConversionPattern<BackpropOp> {
  public:
    using OpConversionPattern::OpConversionPattern;

    LogicalResult matchAndRewrite(BackpropOp op, OpAdaptor adaptor,
                                  ConversionPatternRewriter &rewriter) const override
    {
        Location loc = op.getLoc();
        SmallVector<Value> gradients;
        SmallVector<Value> argShadows;
        // Conceptually a map from scalar result indices (w.r.t. other scalars) to the position in
        // the overall list of returned gradients.
        // For instance, a backprop op that returns (tensor, f64, tensor, f64, f64) will have
        // scalarIndices = {1, 3, 4}.
        SmallVector<unsigned> scalarIndices;
        SmallVector<Type> scalarReturnTypes;
        std::vector<Value> diffArgs =
            computeDiffArgs(adaptor.getArgs(), op.getDiffArgIndicesAttr());
        for (const auto &[idx, diffArg] : llvm::enumerate(diffArgs)) {
            // Allocate buffers to place the differentiation results (gradients) into. Enzyme refers
            // to these as shadow arguments. There is one result for each differentiable MemRef
            // argument, with a matching shape and type.
            if (isa<MemRefType>(diffArg.getType())) {
                Value shadow = generateAllocation(rewriter, loc, diffArg);
                gradients.push_back(shadow);
                argShadows.push_back(shadow);
            }
            else if (isa<FloatType>(diffArg.getType())) {
                scalarReturnTypes.push_back(diffArg.getType());
                scalarIndices.push_back(idx);
                // Put a null placeholder value that will be filled in with the result of the
                // bufferized BackpropOp.
                gradients.push_back(Value());
            }
        }

        // Enzyme requires buffers for the primal outputs as well, even though we don't need their
        // values. We'll mark them dupNoNeed later on to allow Enzyme to optimize away their
        // computation.
        SmallVector<Value> calleeResults, resShadows;
        ValueRange cotangents = adaptor.getCotangents();
        generateAllocations(rewriter, loc, calleeResults, cotangents);
        // Enzyme mutates the result shadows but the cotangent tensors must be immutable, so we
<<<<<<< HEAD
        // create copies to pass into Enzyme.
=======
        // create copies to pass into Enzyme. Concretely, this issue pops up with multiple
        // BackpropOps that have the same cotangent tensor due to a CSE effect from one-shot
        // bufferization.
>>>>>>> 33e71bb0
        generateAllocations(rewriter, loc, resShadows, cotangents);
        for (const auto &[cotangent, resShadow] : llvm::zip(cotangents, resShadows)) {
            rewriter.create<memref::CopyOp>(loc, cotangent, resShadow);
        }

        DenseIntElementsAttr diffArgIndicesAttr = adaptor.getDiffArgIndices().value_or(nullptr);
        auto bufferizedBackpropOp = rewriter.create<BackpropOp>(
            loc, scalarReturnTypes, op.getCalleeAttr(), adaptor.getArgs(), argShadows,
            calleeResults, resShadows, diffArgIndicesAttr);

        // Fill in the null placeholders.
        for (const auto &[idx, scalarResult] : llvm::enumerate(bufferizedBackpropOp.getResults())) {
            gradients[scalarIndices[idx]] = scalarResult;
        }

        rewriter.replaceOp(op, gradients);
        return success();
    }
};

} // namespace

namespace catalyst {
namespace gradient {

void populateBufferizationPatterns(TypeConverter &typeConverter, RewritePatternSet &patterns)
{
    patterns.add<BufferizeAdjointOp>(typeConverter, patterns.getContext());
    patterns.add<BufferizeBackpropOp>(typeConverter, patterns.getContext());
}

} // namespace gradient
} // namespace catalyst<|MERGE_RESOLUTION|>--- conflicted
+++ resolved
@@ -130,13 +130,9 @@
         ValueRange cotangents = adaptor.getCotangents();
         generateAllocations(rewriter, loc, calleeResults, cotangents);
         // Enzyme mutates the result shadows but the cotangent tensors must be immutable, so we
-<<<<<<< HEAD
-        // create copies to pass into Enzyme.
-=======
         // create copies to pass into Enzyme. Concretely, this issue pops up with multiple
         // BackpropOps that have the same cotangent tensor due to a CSE effect from one-shot
         // bufferization.
->>>>>>> 33e71bb0
         generateAllocations(rewriter, loc, resShadows, cotangents);
         for (const auto &[cotangent, resShadow] : llvm::zip(cotangents, resShadows)) {
             rewriter.create<memref::CopyOp>(loc, cotangent, resShadow);
