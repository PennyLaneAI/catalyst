--- conflicted
+++ resolved
@@ -62,10 +62,6 @@
     // removing the expval op in the body.
     // TODO: we only support grad on expval op for now
     SmallVector<quantum::DeallocOp> deallocs;
-<<<<<<< HEAD
-    for (auto op : callee.getOps<quantum::DeallocOp>()) {
-        deallocs.push_back(op);
-=======
     SmallVector<quantum::ExpvalOp> expvalOps;
     SmallVector<quantum::DeviceReleaseOp> deviceReleaseOps;
     for (Operation &op : callee.getBody().getOps()) {
@@ -86,7 +82,6 @@
         else if (isa<quantum::DeviceReleaseOp>(op)) {
             deviceReleaseOps.push_back(cast<quantum::DeviceReleaseOp>(op));
         }
->>>>>>> 8897876b
     }
 
     // If there are no deallocs leave early then this transformation
@@ -99,23 +94,6 @@
         return callee;
     }
 
-<<<<<<< HEAD
-    // Since the return value is guaranteed to be discarded, then let's change the return type
-    // to be only the quantum register and the expval.
-    //
-    // We also need to return the expval to avoid dead code elimination downstream from
-    // removing the expval op in the body.
-    // TODO: we only support grad on expval op for now
-    std::string fnName = callee.getName().str() + ".nodealloc";
-    Type qregType = quantum::QuregType::get(rewriter.getContext());
-
-    Type f64Type = rewriter.getF64Type();
-    SmallVector<Type> retTypes{qregType};
-    auto expvalOps = callee.getOps<quantum::ExpvalOp>();
-    std::for_each(expvalOps.begin(), expvalOps.end(),
-                  [&](const quantum::ExpvalOp &) { retTypes.push_back(f64Type); });
-
-=======
     size_t numDeviceReleases = deviceReleaseOps.size();
     if (numDeviceReleases > 1) {
         callee.emitOpError() << "Invalid number of device release ops: " << numDeviceReleases;
@@ -129,7 +107,6 @@
     SmallVector<Type> retTypes{qregType};
     std::for_each(expvalOps.begin(), expvalOps.end(),
                   [&](const quantum::ExpvalOp &) { retTypes.push_back(f64Type); });
->>>>>>> 8897876b
     FunctionType fnType = rewriter.getFunctionType(callee.getArgumentTypes(), retTypes);
     StringAttr visibility = rewriter.getStringAttr("private");
 
@@ -141,45 +118,6 @@
         rewriter.setInsertionPointAfter(callee);
         unallocFn =
             rewriter.create<func::FuncOp>(loc, fnName, fnType, visibility, nullptr, nullptr);
-<<<<<<< HEAD
-        // Clone the body.
-        // TODO: we do not support submodules, i.e. our gradient functions
-        // will have just one block.
-        assert(callee.getBody().hasOneBlock() &&
-               "Gradients with quantum submodules are not supported");
-        rewriter.cloneRegionBefore(callee.getBody(), unallocFn.getBody(), unallocFn.end());
-        rewriter.setInsertionPointToStart(&unallocFn.getBody().front());
-
-        // Let's return the qreg and erase the device release.
-        SmallVector<Value> returnVals;
-
-        // Fine for now: only one block in body so only one quantum.dealloc
-        auto localDealloc = *unallocFn.getOps<quantum::DeallocOp>().begin();
-        returnVals.push_back(localDealloc.getOperand());
-
-        // We also need to return the expval op so it won't be dead-code-eliminated
-        // TODO: we only support grad on expval op for now
-        for (auto expvalOp : unallocFn.getOps<quantum::ExpvalOp>()) {
-            returnVals.push_back(expvalOp);
-        }
-
-        // Erase the device release.
-        // Unfortunately erasing on the fly within the getOps() causes the
-        // "erasing while iterating" segfault
-        // So we need a separate, completely materialized worklist.
-        SmallVector<quantum::DeviceReleaseOp> deviceReleaseOpsEraseWorklist;
-        auto deviceReleaseOps = unallocFn.getOps<quantum::DeviceReleaseOp>();
-        std::for_each(deviceReleaseOps.begin(), deviceReleaseOps.end(),
-                      [&](const quantum::DeviceReleaseOp &op) {
-                          deviceReleaseOpsEraseWorklist.push_back(op);
-                      });
-        std::for_each(deviceReleaseOpsEraseWorklist.begin(), deviceReleaseOpsEraseWorklist.end(),
-                      [&](const quantum::DeviceReleaseOp &op) { rewriter.eraseOp(op); });
-
-        // Create the return
-        // Again, assume just one block for now
-        (*unallocFn.getOps<func::ReturnOp>().begin())->setOperands(returnVals);
-=======
 
         // Clone the body.
         IRMapping mapper;
@@ -192,7 +130,6 @@
         std::for_each(expvalOps.begin(), expvalOps.end(), [&](const quantum::ExpvalOp &expval) {
             returnVals.push_back(mapper.lookup(expval));
         });
->>>>>>> 8897876b
 
         // Create the return
         // Again, assume just one block for now
