// Copyright 2022-2023 Xanadu Quantum Technologies Inc.

// Licensed under the Apache License, Version 2.0 (the "License");
// you may not use this file except in compliance with the License.
// You may obtain a copy of the License at

//     http://www.apache.org/licenses/LICENSE-2.0

// Unless required by applicable law or agreed to in writing, software
// distributed under the License is distributed on an "AS IS" BASIS,
// WITHOUT WARRANTIES OR CONDITIONS OF ANY KIND, either express or implied.
// See the License for the specific language governing permissions and
// limitations under the License.

#include <memory>
#include <vector>

#include "mlir/Dialect/Arith/IR/Arith.h"
#include "mlir/Dialect/Bufferization/IR/Bufferization.h"
#include "mlir/Dialect/Func/IR/FuncOps.h"
#include "mlir/Dialect/Index/IR/IndexDialect.h"
#include "mlir/Dialect/Linalg/IR/Linalg.h"
#include "mlir/Dialect/MemRef/IR/MemRef.h"
#include "mlir/Dialect/SCF/IR/SCF.h"
#include "mlir/Dialect/Tensor/IR/Tensor.h"
#include "mlir/IR/BuiltinOps.h"
#include "mlir/IR/SymbolTable.h"
#include "mlir/Pass/Pass.h"
#include "mlir/Transforms/GreedyPatternRewriteDriver.h"

#include "Catalyst/IR/CatalystDialect.h"
#include "Catalyst/Utils/CallGraph.h"
#include "Gradient/Analysis/ActivityAnalysis.h"
#include "Gradient/IR/GradientOps.h"
#include "Gradient/Transforms/Passes.h"
#include "Gradient/Transforms/Patterns.h"
#include "Quantum/IR/QuantumOps.h"

using namespace mlir;
using namespace catalyst::gradient;

namespace catalyst {
namespace gradient {

#define GEN_PASS_DECL_GRADIENTLOWERINGPASS
#define GEN_PASS_DEF_GRADIENTLOWERINGPASS
#include "Gradient/Transforms/Passes.h.inc"

struct GradientLoweringPass : impl::GradientLoweringPassBase<GradientLoweringPass> {
    using GradientLoweringPassBase::GradientLoweringPassBase;

    void runOnOperation() final
    {
        RewritePatternSet gradientPatterns(&getContext());
<<<<<<< HEAD
        populateLoweringPatterns(gradientPatterns, lowerOnly, printActivity);
=======
        populateLoweringPatterns(gradientPatterns);
>>>>>>> 33e71bb0

        // This is required to remove qubit values returned by if/for ops in the
        // quantum gradient function of the parameter-shift pattern.
        scf::IfOp::getCanonicalizationPatterns(gradientPatterns, &getContext());
        scf::ForOp::getCanonicalizationPatterns(gradientPatterns, &getContext());
        catalyst::quantum::InsertOp::getCanonicalizationPatterns(gradientPatterns, &getContext());
        catalyst::quantum::DeallocOp::getCanonicalizationPatterns(gradientPatterns, &getContext());

        if (failed(applyPatternsAndFoldGreedily(getOperation(), std::move(gradientPatterns)))) {
            return signalPassFailure();
        }
    }
};

} // namespace gradient

std::unique_ptr<Pass> createGradientLoweringPass()
{
    return std::make_unique<gradient::GradientLoweringPass>();
}

} // namespace catalyst<|MERGE_RESOLUTION|>--- conflicted
+++ resolved
@@ -52,11 +52,7 @@
     void runOnOperation() final
     {
         RewritePatternSet gradientPatterns(&getContext());
-<<<<<<< HEAD
-        populateLoweringPatterns(gradientPatterns, lowerOnly, printActivity);
-=======
-        populateLoweringPatterns(gradientPatterns);
->>>>>>> 33e71bb0
+        populateLoweringPatterns(gradientPatterns, printActivity);
 
         // This is required to remove qubit values returned by if/for ops in the
         // quantum gradient function of the parameter-shift pattern.
