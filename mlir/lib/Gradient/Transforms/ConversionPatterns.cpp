// Copyright 2022-2023 Xanadu Quantum Technologies Inc.

// Licensed under the Apache License, Version 2.0 (the "License");
// you may not use this file except in compliance with the License.
// You may obtain a copy of the License at

//     http://www.apache.org/licenses/LICENSE-2.0

// Unless required by applicable law or agreed to in writing, software
// distributed under the License is distributed on an "AS IS" BASIS,
// WITHOUT WARRANTIES OR CONDITIONS OF ANY KIND, either express or implied.
// See the License for the specific language governing permissions and
// limitations under the License.

#include "iostream"
#include "llvm/Support/raw_ostream.h"

#include <deque>
#include <string>
#include <vector>

#include "mlir/Conversion/LLVMCommon/MemRefBuilder.h"
#include "mlir/Conversion/LLVMCommon/Pattern.h"
#include "mlir/Conversion/LLVMCommon/TypeConverter.h"
#include "mlir/Dialect/Bufferization/IR/Bufferization.h"
#include "mlir/Dialect/Bufferization/Transforms/Bufferize.h"
#include "mlir/Dialect/Func/IR/FuncOps.h"
#include "mlir/Dialect/Index/IR/IndexOps.h"
#include "mlir/Dialect/LLVMIR/FunctionCallUtils.h"
#include "mlir/Dialect/LLVMIR/LLVMDialect.h"
#include "mlir/Dialect/MemRef/IR/MemRef.h"

#include "Gradient/IR/GradientOps.h"
#include "Gradient/Transforms/Patterns.h"
#include "Gradient/Utils/CompDiffArgIndices.h"
#include "Gradient/Utils/GradientShape.h"
#include "Quantum/IR/QuantumOps.h"
#include "Quantum/Utils/RemoveQuantumMeasurements.h"

using namespace mlir;
using namespace catalyst::gradient;

namespace {

constexpr int64_t UNKNOWN = ShapedType::kDynamic;

LLVM::LLVMFuncOp ensureFunctionDeclaration(PatternRewriter &rewriter, Operation *op,
                                           StringRef fnSymbol, Type fnType)
{
    Operation *fnDecl = SymbolTable::lookupNearestSymbolFrom(op, rewriter.getStringAttr(fnSymbol));

    if (!fnDecl) {
        PatternRewriter::InsertionGuard insertGuard(rewriter);
        ModuleOp mod = op->getParentOfType<ModuleOp>();
        rewriter.setInsertionPointToStart(mod.getBody());

        fnDecl = rewriter.create<LLVM::LLVMFuncOp>(op->getLoc(), fnSymbol, fnType);
    }
    else {
        assert(isa<LLVM::LLVMFuncOp>(fnDecl) && "QIR function declaration is not a LLVMFuncOp");
    }

    return cast<LLVM::LLVMFuncOp>(fnDecl);
}

struct AdjointOpPattern : public ConvertOpToLLVMPattern<AdjointOp> {
    using ConvertOpToLLVMPattern::ConvertOpToLLVMPattern;

    LogicalResult matchAndRewrite(AdjointOp op, AdjointOpAdaptor adaptor,
                                  ConversionPatternRewriter &rewriter) const override
    {
        Location loc = op.getLoc();
        MLIRContext *ctx = getContext();
        TypeConverter *conv = getTypeConverter();

        Type vectorType = conv->convertType(MemRefType::get({UNKNOWN}, Float64Type::get(ctx)));

        for (Type type : op.getResultTypes()) {
            if (!type.isa<MemRefType>())
                return op.emitOpError("must be bufferized before lowering");

            // Currently only expval gradients are supported by the runtime,
            // leading to tensor<?xf64> return values.
            if (type.dyn_cast<MemRefType>() != MemRefType::get({UNKNOWN}, Float64Type::get(ctx)))
                return op.emitOpError("adjoint can only return MemRef<?xf64> or tuple thereof");
        }

        // The callee of the adjoint op must return as a single result the quantum register.
        func::FuncOp callee =
            SymbolTable::lookupNearestSymbolFrom<func::FuncOp>(op, op.getCalleeAttr());
        assert(callee && callee.getNumResults() == 1 && "invalid qfunc symbol in adjoint op");

        StringRef cacheFnName = "__quantum__rt__toggle_recorder";
        StringRef gradFnName = "__quantum__qis__Gradient";
        Type cacheFnSignature =
            LLVM::LLVMFunctionType::get(LLVM::LLVMVoidType::get(ctx), IntegerType::get(ctx, 1));
        Type gradFnSignature = LLVM::LLVMFunctionType::get(
            LLVM::LLVMVoidType::get(ctx), IntegerType::get(ctx, 64), /*isVarArg=*/true);

        LLVM::LLVMFuncOp cacheFnDecl =
            ensureFunctionDeclaration(rewriter, op, cacheFnName, cacheFnSignature);
        LLVM::LLVMFuncOp gradFnDecl =
            ensureFunctionDeclaration(rewriter, op, gradFnName, gradFnSignature);

        // Run the forward pass and cache the circuit.
        Value c_true = rewriter.create<LLVM::ConstantOp>(
            loc, rewriter.getIntegerAttr(IntegerType::get(ctx, 1), 1));
        Value c_false = rewriter.create<LLVM::ConstantOp>(
            loc, rewriter.getIntegerAttr(IntegerType::get(ctx, 1), 0));
        rewriter.create<LLVM::CallOp>(loc, cacheFnDecl, c_true);
        Value qreg = rewriter.create<func::CallOp>(loc, callee, op.getArgs()).getResult(0);
        if (!qreg.getType().isa<catalyst::quantum::QuregType>())
            return callee.emitOpError("qfunc must return quantum register");
        rewriter.create<LLVM::CallOp>(loc, cacheFnDecl, c_false);

        // We follow the C ABI convention of passing result memrefs as struct pointers in the
        // arguments to the C function, although in this case as a variadic argument list to allow
        // for a varying number of results in a single signature.
        Value c1 = rewriter.create<LLVM::ConstantOp>(loc, rewriter.getI64IntegerAttr(1));
        Value numResults = rewriter.create<LLVM::ConstantOp>(
            loc, rewriter.getI64IntegerAttr(op.getDataIn().size()));
        SmallVector<Value> args = {numResults};
        for (Value memref : adaptor.getDataIn()) {
            Value newArg =
                rewriter.create<LLVM::AllocaOp>(loc, LLVM::LLVMPointerType::get(vectorType), c1);
            rewriter.create<LLVM::StoreOp>(loc, memref, newArg);
            args.push_back(newArg);
        }

        rewriter.create<LLVM::CallOp>(loc, gradFnDecl, args);
        rewriter.create<catalyst::quantum::DeallocOp>(loc, qreg);
        rewriter.eraseOp(op);

        return success();
    }
};

/// Options that configure preprocessing done on MemRefs before being passed to Enzyme.
struct EnzymeMemRefInterfaceOptions {
    /// Fill memref with zero values
    bool zeroOut = false;
    /// Mark memref as dupnoneed, allowing Enzyme to avoid computing its primal value.
    bool dupNoNeed = false;
};

static constexpr const char *enzyme_autodiff_func_name = "__enzyme_autodiff";
static constexpr const char *enzyme_allocation_key = "__enzyme_allocation_like";
static constexpr const char *enzyme_const_key = "enzyme_const";
static constexpr const char *enzyme_dupnoneed_key = "enzyme_dupnoneed";

struct BackpropOpPattern : public ConvertOpToLLVMPattern<BackpropOp> {
    using ConvertOpToLLVMPattern::ConvertOpToLLVMPattern;

    LogicalResult matchAndRewrite(BackpropOp op, BackpropOpAdaptor adaptor,
                                  ConversionPatternRewriter &rewriter) const override
    {
        Location loc = op.getLoc();
        MLIRContext *ctx = getContext();
        ModuleOp moduleOp = op->getParentOfType<ModuleOp>();
<<<<<<< HEAD
        if (llvm::any_of(op.getResultTypes(),
                         [](Type resultType) { return isa<TensorType>(resultType); })) {
            return op.emitOpError("must be bufferized before lowering");
=======

        for (Type type : op.getResultTypes()) {
            if (!type.isa<MemRefType>())
                return op.emitOpError("must be bufferized before lowering");
>>>>>>> 822ce6da
        }

        // The callee of the backprop Op
        func::FuncOp callee =
            SymbolTable::lookupNearestSymbolFrom<func::FuncOp>(op, op.getCalleeAttr());
        assert(callee && "Expected a valid callee of type func.func");

        LowerToLLVMOptions options = getTypeConverter()->getOptions();
        if (options.useGenericFunctions) {
            LLVM::LLVMFuncOp allocFn = LLVM::lookupOrCreateGenericAllocFn(
                moduleOp, getTypeConverter()->getIndexType(), options.useOpaquePointers);
            LLVM::LLVMFuncOp freeFn =
                LLVM::lookupOrCreateGenericFreeFn(moduleOp, options.useOpaquePointers);

            // Register the previous functions as llvm globals (for Enzyme)
            // With the following piece of metadata, shadow memory is allocated with
            // _mlir_memref_to_llvm_alloc and shadow memory is freed with
            // _mlir_memref_to_llvm_free.
            insertEnzymeAllocationLike(rewriter, op->getParentOfType<ModuleOp>(), op.getLoc(),
                                       allocFn.getName(), freeFn.getName());

            // Register free
            // With the following piece of metadata, _mlir_memref_to_llvm_free's semantics are
            // stated to be equivalent to free.
            insertFunctionName(rewriter, op, "freename", StringRef("free", 5));
            insertEnzymeFunctionLike(rewriter, op, "__enzyme_function_like_free", "freename",
                                     freeFn.getName());
        }

        // Create the Enzyme function
<<<<<<< HEAD
        Type backpropFnSignature = LLVM::LLVMFunctionType::get(
            getEnzymeReturnType(ctx, op.getResultTypes()), {}, /*isVarArg=*/true);
=======
        Type backpropFnSignature =
            LLVM::LLVMFunctionType::get(LLVM::LLVMVoidType::get(ctx), {}, /*isVarArg=*/true);
>>>>>>> 822ce6da

        // We need to generate a new __enzyme_autodiff name per different function signature. One
        // way to do this is to append the number of scalar results to the name of the function.
        std::string autodiff_func_name =
            enzyme_autodiff_func_name + std::to_string(op.getNumResults());
        LLVM::LLVMFuncOp backpropFnDecl =
<<<<<<< HEAD
            ensureFunctionDeclaration(rewriter, op, autodiff_func_name, backpropFnSignature);
=======
            ensureFunctionDeclaration(rewriter, op, enzyme_autodiff_func_name, backpropFnSignature);
>>>>>>> 822ce6da

        // The first argument to Enzyme is a function pointer of the function to be differentiated
        Value calleePtr =
            rewriter.create<func::ConstantOp>(loc, callee.getFunctionType(), callee.getName());
        calleePtr = castToConvertedType(calleePtr, rewriter, loc);
        SmallVector<Value> callArgs = {calleePtr};

<<<<<<< HEAD
        std::vector<size_t> diffArgIndices = catalyst::compDiffArgIndices(op.getDiffArgIndices());
        getOrInsertEnzymeGlobal(rewriter, moduleOp, enzyme_const_key);
        getOrInsertEnzymeGlobal(rewriter, moduleOp, enzyme_dupnoneed_key);

        int index = 0;
        ValueRange dataIn = adaptor.getDataIn();
=======
        const std::vector<size_t> &diffArgIndices = computeDiffArgIndices(op.getDiffArgIndices());
        getOrInsertEnzymeGlobal(rewriter, moduleOp, enzyme_const_key);
        getOrInsertEnzymeGlobal(rewriter, moduleOp, enzyme_dupnoneed_key);

        ValueRange dataIn = adaptor.getDiffArgShadows();
>>>>>>> 822ce6da
        Value enzymeConst = rewriter.create<LLVM::AddressOfOp>(loc, LLVM::LLVMPointerType::get(ctx),
                                                               enzyme_const_key);

        // Add the arguments and their shadow on data in
<<<<<<< HEAD
        for (Value arg : op.getArgs()) {
            std::vector<size_t>::iterator it =
                std::find(diffArgIndices.begin(), diffArgIndices.end(), index);
=======
        for (auto [index, arg] : llvm::enumerate(op.getArgs())) {
            auto it = std::find(diffArgIndices.begin(), diffArgIndices.end(), index);
>>>>>>> 822ce6da
            if (it == diffArgIndices.end()) {
                if (isa<MemRefType>(arg.getType())) {
                    // unpackMemRef will handle the appropriate enzyme_const annotations
                    unpackMemRef(arg, /*shadow=*/nullptr, callArgs, rewriter, loc);
                }
                else {
                    callArgs.push_back(enzymeConst);
                    callArgs.push_back(castToConvertedType(arg, rewriter, loc));
                }
<<<<<<< HEAD
            }
            else if (isa<MemRefType>(arg.getType())) {
                size_t position = std::distance(diffArgIndices.begin(), it);
                unpackMemRef(arg, dataIn[position], callArgs, rewriter, loc, {.zeroOut = true});
            }
            else {
                assert(isa<FloatType>(arg.getType()) && "diff arg must be a float or float tensor");
                callArgs.push_back(arg);
            }
            index++;
        }

        for (Value qJacobian : op.getQuantumJacobian()) {
            // Enzyme requires buffers for the primal outputs, but we don't need their values.
            // We'll need to allocate space for them regardless, so marking them as dupNoNeed will
            // allow Enzyme to optimize away their computation.
            auto memrefType = cast<MemRefType>(qJacobian.getType());
            SmallVector<Value> dynamicDims;
            for (int64_t dim = 0; dim < memrefType.getRank(); dim++) {
                if (memrefType.isDynamicDim(dim)) {
                    Value dimIndex = rewriter.create<index::ConstantOp>(loc, dim);
                    dynamicDims.push_back(rewriter.create<memref::DimOp>(loc, qJacobian, dimIndex));
                }
            }
            Value result = rewriter.create<memref::AllocOp>(loc, memrefType, dynamicDims);

            unpackMemRef(result, qJacobian, callArgs, rewriter, loc, {.dupNoNeed = true});
        }

        // The results of backprop are in data in
        auto enzymeCall = rewriter.create<LLVM::CallOp>(loc, backpropFnDecl, callArgs);
        SmallVector<Value> scalarResults;
        unpackScalarResults(enzymeCall, scalarResults, rewriter, loc);
        rewriter.replaceOp(op, scalarResults);
=======
            }
            else {
                size_t position = std::distance(diffArgIndices.begin(), it);
                unpackMemRef(arg, dataIn[position], callArgs, rewriter, loc, {.zeroOut = true});
            }
        }

        for (auto [result, cotangent] :
             llvm::zip_equal(op.getCalleeResults(), op.getCotangents())) {
            unpackMemRef(result, cotangent, callArgs, rewriter, loc, {.dupNoNeed = true});
        }

        // The results of backprop are in data in
        rewriter.create<LLVM::CallOp>(loc, backpropFnDecl, callArgs);
        rewriter.eraseOp(op);
>>>>>>> 822ce6da
        return success();
    }

  private:
    static FlatSymbolRefAttr getOrInsertEnzymeGlobal(OpBuilder &builder, ModuleOp moduleOp,
                                                     const char *globalName)
    {
        // Copyright (C) 2023 - Jacob Mai Peng
        // https://github.com/pengmai/lagrad/blob/main/lib/LAGrad/LowerToLLVM.cpp
        auto *context = moduleOp.getContext();
        if (moduleOp.lookupSymbol<LLVM::GlobalOp>(globalName)) {
            return SymbolRefAttr::get(context, globalName);
        }

        OpBuilder::InsertionGuard insertGuard(builder);
        builder.setInsertionPointToStart(moduleOp.getBody());
        auto shortTy = IntegerType::get(context, 8);
        builder.create<LLVM::GlobalOp>(moduleOp.getLoc(), shortTy,
                                       /*isConstant=*/true, LLVM::Linkage::Linkonce, globalName,
                                       IntegerAttr::get(shortTy, 0));
        return SymbolRefAttr::get(context, globalName);
    }

    Value castToConvertedType(Value value, OpBuilder &builder, Location loc) const
    {
        auto casted = builder.create<UnrealizedConversionCastOp>(
            loc, getTypeConverter()->convertType(value.getType()), value);
        return casted.getResult(0);
    }

    void unpackMemRef(Value memRefArg, Value shadowMemRef, SmallVectorImpl<Value> &callArgs,
                      OpBuilder &builder, Location loc,
                      EnzymeMemRefInterfaceOptions options = EnzymeMemRefInterfaceOptions()) const

    {
        auto llvmPtrType = LLVM::LLVMPointerType::get(builder.getContext());
        auto memRefType = cast<MemRefType>(memRefArg.getType());
        Value enzymeConst = builder.create<LLVM::AddressOfOp>(loc, llvmPtrType, enzyme_const_key);
        Value enzymeDupNoNeed =
            builder.create<LLVM::AddressOfOp>(loc, llvmPtrType, enzyme_dupnoneed_key);
        Value argStruct = castToConvertedType(memRefArg, builder, loc);
        MemRefDescriptor desc(argStruct);

        // Allocated pointer is always constant
        callArgs.push_back(enzymeConst);
        callArgs.push_back(desc.allocatedPtr(builder, loc));

        // Aligned pointer is active if a shadow is provided
        if (shadowMemRef) {
            if (options.dupNoNeed) {
                callArgs.push_back(enzymeDupNoNeed);
            }
            callArgs.push_back(desc.alignedPtr(builder, loc));
            Value shadowStruct = castToConvertedType(shadowMemRef, builder, loc);
            MemRefDescriptor shadowDesc(shadowStruct);
            Value shadowPtr = shadowDesc.alignedPtr(builder, loc);

            if (options.zeroOut) {
                Value bufferSizeBytes =
                    computeMemRefSizeInBytes(memRefType, shadowDesc, builder, loc);
                Value zero = builder.create<LLVM::ConstantOp>(loc, builder.getI8Type(), 0);
                builder.create<LLVM::MemsetOp>(loc, shadowPtr, zero, bufferSizeBytes,
                                               /*isVolatile=*/false);
            }
            callArgs.push_back(shadowPtr);
        }
        else {
            callArgs.push_back(enzymeConst);
            callArgs.push_back(desc.alignedPtr(builder, loc));
        }

        // Offsets, sizes, and strides
        callArgs.push_back(desc.offset(builder, loc));
        for (int64_t dim = 0; dim < memRefType.getRank(); dim++) {
            callArgs.push_back(desc.size(builder, loc, dim));
        }
        for (int64_t dim = 0; dim < memRefType.getRank(); dim++) {
            callArgs.push_back(desc.stride(builder, loc, dim));
        }
    }

<<<<<<< HEAD
    /// Determine the return type of the __enzyme_autodiff function based on the expected number of
    /// scalar returns.
    static Type getEnzymeReturnType(MLIRContext *ctx, TypeRange scalarReturns)
    {
        if (scalarReturns.empty()) {
            return LLVM::LLVMVoidType::get(ctx);
        }
        if (scalarReturns.size() == 1) {
            return scalarReturns.front();
        }
        return LLVM::LLVMStructType::getLiteral(ctx, SmallVector<Type>(scalarReturns));
    }

    static void unpackScalarResults(LLVM::CallOp enzymeCall, SmallVectorImpl<Value> &results,
                                    OpBuilder &builder, Location loc)
    {
        if (enzymeCall.getNumResults() == 0) {
            return;
        }

        Value result = enzymeCall.getResult();
        if (isa<FloatType>(result.getType())) {
            results.push_back(result);
        }
        if (auto structType = dyn_cast<LLVM::LLVMStructType>(result.getType())) {
            size_t numResults = structType.getBody().size();
            for (size_t i = 0; i < numResults; i++) {
                results.push_back(builder.create<LLVM::ExtractValueOp>(loc, result, i));
            }
        }
    }

    /// Compute the number of bytes required to store the array data of a general ranked MemRef.
    /// This is computed using the formula `element_size * (offset + sizes[0] * strides[0])`.
    /// For example, a rank-3 MemRef with shape [M, N, K] has sizes [M, N, K] and strides [N * K, K,
    /// 1]. The overall number of elements is M * N * K = sizes[0] * strides[0].
    Value computeMemRefSizeInBytes(MemRefType type, MemRefDescriptor descriptor, OpBuilder &builder,
                                   Location loc) const
    {
        Value bufferSize;
        Type indexType = getTypeConverter()->getIndexType();
        if (type.getRank() == 0) {
            bufferSize = builder.create<LLVM::ConstantOp>(loc, indexType, builder.getIndexAttr(1));
        }
        else {
            bufferSize = builder.create<LLVM::MulOp>(loc, descriptor.size(builder, loc, 0),
                                                     descriptor.stride(builder, loc, 0));
            bufferSize =
                builder.create<LLVM::AddOp>(loc, descriptor.offset(builder, loc), bufferSize);
        }
        Value elementByteSize = builder.create<LLVM::ConstantOp>(
            loc, indexType, builder.getIndexAttr(type.getElementTypeBitWidth() / 8));
        Value bufferSizeBytes = builder.create<LLVM::MulOp>(loc, elementByteSize, bufferSize);
        return bufferSizeBytes;
    }

=======
    Value computeMemRefSizeInBytes(MemRefType type, MemRefDescriptor descriptor, OpBuilder &builder,
                                   Location loc) const
    {
        // element_size * (offset + sizes[0] * strides[0])
        Value bufferSize;
        Type indexType = getTypeConverter()->getIndexType();
        if (type.getRank() == 0) {
            bufferSize = builder.create<LLVM::ConstantOp>(loc, indexType, builder.getIndexAttr(1));
        }
        else {
            bufferSize = builder.create<LLVM::MulOp>(loc, descriptor.size(builder, loc, 0),
                                                     descriptor.stride(builder, loc, 0));
            bufferSize =
                builder.create<LLVM::AddOp>(loc, descriptor.offset(builder, loc), bufferSize);
        }
        Value elementByteSize = builder.create<LLVM::ConstantOp>(
            loc, indexType, builder.getIndexAttr(type.getElementTypeBitWidth() / 8));
        Value bufferSizeBytes = builder.create<LLVM::MulOp>(loc, elementByteSize, bufferSize);
        return bufferSizeBytes;
    }

>>>>>>> 822ce6da
    /// This registers a custom allocation and deallocation functions with Enzyme. It creates a
    /// global LLVM array that Enzyme will convert to the appropriate metadata using the
    /// `preserve-nvvm` pass.
    ///
    /// This functionality is described at:
    /// https://github.com/EnzymeAD/Enzyme/issues/930#issuecomment-1334502012
    LLVM::GlobalOp insertEnzymeAllocationLike(OpBuilder &builder, ModuleOp moduleOp, Location loc,
                                              StringRef allocFuncName, StringRef freeFuncName) const
    {
        MLIRContext *context = moduleOp.getContext();
        Type indexType = getTypeConverter()->getIndexType();
        OpBuilder::InsertionGuard insertGuard(builder);
        builder.setInsertionPointToStart(moduleOp.getBody());

        auto allocationLike = moduleOp.lookupSymbol<LLVM::GlobalOp>(enzyme_allocation_key);
        if (allocationLike) {
            return allocationLike;
        }

        auto ptrType = LLVM::LLVMPointerType::get(context);
        auto resultType = LLVM::LLVMArrayType::get(ptrType, 4);

        builder.create<LLVM::GlobalOp>(loc, LLVM::LLVMArrayType::get(builder.getI8Type(), 3), true,
                                       LLVM::Linkage::Linkonce, "dealloc_indices",
                                       builder.getStringAttr(StringRef("-1", 3)));
        allocationLike =
            builder.create<LLVM::GlobalOp>(loc, resultType,
                                           /*isConstant=*/false, LLVM::Linkage::External,
                                           enzyme_allocation_key, /*address space=*/nullptr);
        builder.createBlock(&allocationLike.getInitializerRegion());
        Value allocFn = builder.create<LLVM::AddressOfOp>(loc, ptrType, allocFuncName);
        Value sizeArgIndex =
            builder.create<LLVM::ConstantOp>(loc, indexType, builder.getIndexAttr(0));
        Value sizeArgIndexPtr = builder.create<LLVM::IntToPtrOp>(loc, ptrType, sizeArgIndex);
        Value deallocIndicesPtr =
            builder.create<LLVM::AddressOfOp>(loc, ptrType, "dealloc_indices");
        Value freeFn = builder.create<LLVM::AddressOfOp>(loc, ptrType, freeFuncName);

        Value result = builder.create<LLVM::UndefOp>(loc, resultType);
        result = builder.create<LLVM::InsertValueOp>(loc, result, allocFn, 0);
        result = builder.create<LLVM::InsertValueOp>(loc, result, sizeArgIndexPtr, 1);
        result = builder.create<LLVM::InsertValueOp>(loc, result, deallocIndicesPtr, 2);
        result = builder.create<LLVM::InsertValueOp>(loc, result, freeFn, 3);
        builder.create<LLVM::ReturnOp>(loc, result);

        return allocationLike;
    }

    static void insertFunctionName(PatternRewriter &rewriter, Operation *op, StringRef key,
                                   StringRef value)
    {
        ModuleOp moduleOp = op->getParentOfType<ModuleOp>();
        PatternRewriter::InsertionGuard insertGuard(rewriter);
        rewriter.setInsertionPointToStart(moduleOp.getBody());
        LLVM::GlobalOp glb = moduleOp.lookupSymbol<LLVM::GlobalOp>(key);
        if (!glb) {
            glb = rewriter.create<LLVM::GlobalOp>(
                moduleOp.getLoc(),
                LLVM::LLVMArrayType::get(IntegerType::get(rewriter.getContext(), 8), value.size()),
                true, LLVM::Linkage::Linkonce, key, rewriter.getStringAttr(value));
        }
    }

    static LLVM::GlobalOp insertEnzymeFunctionLike(PatternRewriter &rewriter, Operation *op,
                                                   StringRef key, StringRef name,
                                                   StringRef originalName)
    {
        ModuleOp moduleOp = op->getParentOfType<ModuleOp>();
        auto *context = moduleOp.getContext();
        PatternRewriter::InsertionGuard insertGuard(rewriter);
        rewriter.setInsertionPointToStart(moduleOp.getBody());

        LLVM::GlobalOp glb = moduleOp.lookupSymbol<LLVM::GlobalOp>(key);
<<<<<<< HEAD
        if (glb) {
            return glb;
        }

        auto ptrType = LLVM::LLVMPointerType::get(context);
        glb = rewriter.create<LLVM::GlobalOp>(
            moduleOp.getLoc(), LLVM::LLVMArrayType::get(ptrType, 2), /*isConstant=*/false,
            LLVM::Linkage::External, key, nullptr);
=======

        auto ptrType = LLVM::LLVMPointerType::get(context);
        if (!glb) {
            glb = rewriter.create<LLVM::GlobalOp>(
                moduleOp.getLoc(), LLVM::LLVMArrayType::get(ptrType, 2), /*isConstant=*/false,
                LLVM::Linkage::External, key, nullptr);
        }
>>>>>>> 822ce6da

        // Create the block and push it back in the global
        auto *contextGlb = glb.getContext();
        Block *block = new Block();
        glb.getInitializerRegion().push_back(block);
        rewriter.setInsertionPointToStart(block);

        auto llvmPtr = LLVM::LLVMPointerType::get(contextGlb);

        // Get original global name
        auto originalNameRefAttr = SymbolRefAttr::get(contextGlb, originalName);
        auto originalGlobal =
            rewriter.create<LLVM::AddressOfOp>(glb.getLoc(), llvmPtr, originalNameRefAttr);

        // Get global name
        auto nameRefAttr = SymbolRefAttr::get(contextGlb, name);
        auto enzymeGlobal = rewriter.create<LLVM::AddressOfOp>(glb.getLoc(), llvmPtr, nameRefAttr);

        auto undefArray =
            rewriter.create<LLVM::UndefOp>(glb.getLoc(), LLVM::LLVMArrayType::get(ptrType, 2));
        Value llvmInsert0 =
            rewriter.create<LLVM::InsertValueOp>(glb.getLoc(), undefArray, originalGlobal, 0);
        Value llvmInsert1 =
            rewriter.create<LLVM::InsertValueOp>(glb.getLoc(), llvmInsert0, enzymeGlobal, 1);
        rewriter.create<LLVM::ReturnOp>(glb.getLoc(), llvmInsert1);
        return glb;
    }
};

} // namespace

namespace catalyst {
namespace gradient {

void populateConversionPatterns(LLVMTypeConverter &typeConverter, RewritePatternSet &patterns)
{
    patterns.add<AdjointOpPattern>(typeConverter);
    patterns.add<BackpropOpPattern>(typeConverter);
}

} // namespace gradient
} // namespace catalyst<|MERGE_RESOLUTION|>--- conflicted
+++ resolved
@@ -32,7 +32,6 @@
 
 #include "Gradient/IR/GradientOps.h"
 #include "Gradient/Transforms/Patterns.h"
-#include "Gradient/Utils/CompDiffArgIndices.h"
 #include "Gradient/Utils/GradientShape.h"
 #include "Quantum/IR/QuantumOps.h"
 #include "Quantum/Utils/RemoveQuantumMeasurements.h"
@@ -157,16 +156,9 @@
         Location loc = op.getLoc();
         MLIRContext *ctx = getContext();
         ModuleOp moduleOp = op->getParentOfType<ModuleOp>();
-<<<<<<< HEAD
         if (llvm::any_of(op.getResultTypes(),
                          [](Type resultType) { return isa<TensorType>(resultType); })) {
             return op.emitOpError("must be bufferized before lowering");
-=======
-
-        for (Type type : op.getResultTypes()) {
-            if (!type.isa<MemRefType>())
-                return op.emitOpError("must be bufferized before lowering");
->>>>>>> 822ce6da
         }
 
         // The callee of the backprop Op
@@ -197,24 +189,15 @@
         }
 
         // Create the Enzyme function
-<<<<<<< HEAD
         Type backpropFnSignature = LLVM::LLVMFunctionType::get(
             getEnzymeReturnType(ctx, op.getResultTypes()), {}, /*isVarArg=*/true);
-=======
-        Type backpropFnSignature =
-            LLVM::LLVMFunctionType::get(LLVM::LLVMVoidType::get(ctx), {}, /*isVarArg=*/true);
->>>>>>> 822ce6da
 
         // We need to generate a new __enzyme_autodiff name per different function signature. One
         // way to do this is to append the number of scalar results to the name of the function.
         std::string autodiff_func_name =
             enzyme_autodiff_func_name + std::to_string(op.getNumResults());
         LLVM::LLVMFuncOp backpropFnDecl =
-<<<<<<< HEAD
             ensureFunctionDeclaration(rewriter, op, autodiff_func_name, backpropFnSignature);
-=======
-            ensureFunctionDeclaration(rewriter, op, enzyme_autodiff_func_name, backpropFnSignature);
->>>>>>> 822ce6da
 
         // The first argument to Enzyme is a function pointer of the function to be differentiated
         Value calleePtr =
@@ -222,32 +205,17 @@
         calleePtr = castToConvertedType(calleePtr, rewriter, loc);
         SmallVector<Value> callArgs = {calleePtr};
 
-<<<<<<< HEAD
-        std::vector<size_t> diffArgIndices = catalyst::compDiffArgIndices(op.getDiffArgIndices());
-        getOrInsertEnzymeGlobal(rewriter, moduleOp, enzyme_const_key);
-        getOrInsertEnzymeGlobal(rewriter, moduleOp, enzyme_dupnoneed_key);
-
-        int index = 0;
-        ValueRange dataIn = adaptor.getDataIn();
-=======
         const std::vector<size_t> &diffArgIndices = computeDiffArgIndices(op.getDiffArgIndices());
         getOrInsertEnzymeGlobal(rewriter, moduleOp, enzyme_const_key);
         getOrInsertEnzymeGlobal(rewriter, moduleOp, enzyme_dupnoneed_key);
 
         ValueRange dataIn = adaptor.getDiffArgShadows();
->>>>>>> 822ce6da
         Value enzymeConst = rewriter.create<LLVM::AddressOfOp>(loc, LLVM::LLVMPointerType::get(ctx),
                                                                enzyme_const_key);
 
         // Add the arguments and their shadow on data in
-<<<<<<< HEAD
-        for (Value arg : op.getArgs()) {
-            std::vector<size_t>::iterator it =
-                std::find(diffArgIndices.begin(), diffArgIndices.end(), index);
-=======
         for (auto [index, arg] : llvm::enumerate(op.getArgs())) {
             auto it = std::find(diffArgIndices.begin(), diffArgIndices.end(), index);
->>>>>>> 822ce6da
             if (it == diffArgIndices.end()) {
                 if (isa<MemRefType>(arg.getType())) {
                     // unpackMemRef will handle the appropriate enzyme_const annotations
@@ -257,7 +225,6 @@
                     callArgs.push_back(enzymeConst);
                     callArgs.push_back(castToConvertedType(arg, rewriter, loc));
                 }
-<<<<<<< HEAD
             }
             else if (isa<MemRefType>(arg.getType())) {
                 size_t position = std::distance(diffArgIndices.begin(), it);
@@ -270,21 +237,9 @@
             index++;
         }
 
-        for (Value qJacobian : op.getQuantumJacobian()) {
-            // Enzyme requires buffers for the primal outputs, but we don't need their values.
-            // We'll need to allocate space for them regardless, so marking them as dupNoNeed will
-            // allow Enzyme to optimize away their computation.
-            auto memrefType = cast<MemRefType>(qJacobian.getType());
-            SmallVector<Value> dynamicDims;
-            for (int64_t dim = 0; dim < memrefType.getRank(); dim++) {
-                if (memrefType.isDynamicDim(dim)) {
-                    Value dimIndex = rewriter.create<index::ConstantOp>(loc, dim);
-                    dynamicDims.push_back(rewriter.create<memref::DimOp>(loc, qJacobian, dimIndex));
-                }
-            }
-            Value result = rewriter.create<memref::AllocOp>(loc, memrefType, dynamicDims);
-
-            unpackMemRef(result, qJacobian, callArgs, rewriter, loc, {.dupNoNeed = true});
+        for (auto [result, cotangent] :
+             llvm::zip_equal(op.getCalleeResults(), op.getCotangents())) {
+            unpackMemRef(result, cotangent, callArgs, rewriter, loc, {.dupNoNeed = true});
         }
 
         // The results of backprop are in data in
@@ -292,23 +247,6 @@
         SmallVector<Value> scalarResults;
         unpackScalarResults(enzymeCall, scalarResults, rewriter, loc);
         rewriter.replaceOp(op, scalarResults);
-=======
-            }
-            else {
-                size_t position = std::distance(diffArgIndices.begin(), it);
-                unpackMemRef(arg, dataIn[position], callArgs, rewriter, loc, {.zeroOut = true});
-            }
-        }
-
-        for (auto [result, cotangent] :
-             llvm::zip_equal(op.getCalleeResults(), op.getCotangents())) {
-            unpackMemRef(result, cotangent, callArgs, rewriter, loc, {.dupNoNeed = true});
-        }
-
-        // The results of backprop are in data in
-        rewriter.create<LLVM::CallOp>(loc, backpropFnDecl, callArgs);
-        rewriter.eraseOp(op);
->>>>>>> 822ce6da
         return success();
     }
 
@@ -390,7 +328,6 @@
         }
     }
 
-<<<<<<< HEAD
     /// Determine the return type of the __enzyme_autodiff function based on the expected number of
     /// scalar returns.
     static Type getEnzymeReturnType(MLIRContext *ctx, TypeRange scalarReturns)
@@ -447,29 +384,6 @@
         return bufferSizeBytes;
     }
 
-=======
-    Value computeMemRefSizeInBytes(MemRefType type, MemRefDescriptor descriptor, OpBuilder &builder,
-                                   Location loc) const
-    {
-        // element_size * (offset + sizes[0] * strides[0])
-        Value bufferSize;
-        Type indexType = getTypeConverter()->getIndexType();
-        if (type.getRank() == 0) {
-            bufferSize = builder.create<LLVM::ConstantOp>(loc, indexType, builder.getIndexAttr(1));
-        }
-        else {
-            bufferSize = builder.create<LLVM::MulOp>(loc, descriptor.size(builder, loc, 0),
-                                                     descriptor.stride(builder, loc, 0));
-            bufferSize =
-                builder.create<LLVM::AddOp>(loc, descriptor.offset(builder, loc), bufferSize);
-        }
-        Value elementByteSize = builder.create<LLVM::ConstantOp>(
-            loc, indexType, builder.getIndexAttr(type.getElementTypeBitWidth() / 8));
-        Value bufferSizeBytes = builder.create<LLVM::MulOp>(loc, elementByteSize, bufferSize);
-        return bufferSizeBytes;
-    }
-
->>>>>>> 822ce6da
     /// This registers a custom allocation and deallocation functions with Enzyme. It creates a
     /// global LLVM array that Enzyme will convert to the appropriate metadata using the
     /// `preserve-nvvm` pass.
@@ -543,7 +457,6 @@
         rewriter.setInsertionPointToStart(moduleOp.getBody());
 
         LLVM::GlobalOp glb = moduleOp.lookupSymbol<LLVM::GlobalOp>(key);
-<<<<<<< HEAD
         if (glb) {
             return glb;
         }
@@ -552,15 +465,6 @@
         glb = rewriter.create<LLVM::GlobalOp>(
             moduleOp.getLoc(), LLVM::LLVMArrayType::get(ptrType, 2), /*isConstant=*/false,
             LLVM::Linkage::External, key, nullptr);
-=======
-
-        auto ptrType = LLVM::LLVMPointerType::get(context);
-        if (!glb) {
-            glb = rewriter.create<LLVM::GlobalOp>(
-                moduleOp.getLoc(), LLVM::LLVMArrayType::get(ptrType, 2), /*isConstant=*/false,
-                LLVM::Linkage::External, key, nullptr);
-        }
->>>>>>> 822ce6da
 
         // Create the block and push it back in the global
         auto *contextGlb = glb.getContext();
