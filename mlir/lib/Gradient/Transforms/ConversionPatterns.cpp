// Copyright 2022-2023 Xanadu Quantum Technologies Inc.

// Licensed under the Apache License, Version 2.0 (the "License");
// you may not use this file except in compliance with the License.
// You may obtain a copy of the License at

//     http://www.apache.org/licenses/LICENSE-2.0

// Unless required by applicable law or agreed to in writing, software
// distributed under the License is distributed on an "AS IS" BASIS,
// WITHOUT WARRANTIES OR CONDITIONS OF ANY KIND, either express or implied.
// See the License for the specific language governing permissions and
// limitations under the License.

#include "iostream"
#include "llvm/Support/raw_ostream.h"

#include <deque>
#include <string>
#include <vector>

#include "mlir/Conversion/LLVMCommon/MemRefBuilder.h"
#include "mlir/Conversion/LLVMCommon/Pattern.h"
#include "mlir/Conversion/LLVMCommon/TypeConverter.h"
#include "mlir/Dialect/Bufferization/IR/Bufferization.h"
#include "mlir/Dialect/Bufferization/Transforms/Bufferize.h"
#include "mlir/Dialect/Func/IR/FuncOps.h"
#include "mlir/Dialect/Index/IR/IndexOps.h"
#include "mlir/Dialect/LLVMIR/FunctionCallUtils.h"
#include "mlir/Dialect/LLVMIR/LLVMDialect.h"
#include "mlir/Dialect/MemRef/IR/MemRef.h"

#include "Gradient/IR/GradientOps.h"
#include "Gradient/Transforms/Patterns.h"
#include "Gradient/Utils/GradientShape.h"
#include "Quantum/IR/QuantumOps.h"
#include "Quantum/Utils/RemoveQuantumMeasurements.h"

using namespace mlir;
using namespace catalyst::gradient;

namespace {

constexpr int64_t UNKNOWN = ShapedType::kDynamic;

LLVM::LLVMFuncOp ensureFunctionDeclaration(PatternRewriter &rewriter, Operation *op,
                                           StringRef fnSymbol, Type fnType)
{
    Operation *fnDecl = SymbolTable::lookupNearestSymbolFrom(op, rewriter.getStringAttr(fnSymbol));

    if (!fnDecl) {
        PatternRewriter::InsertionGuard insertGuard(rewriter);
        ModuleOp mod = op->getParentOfType<ModuleOp>();
        rewriter.setInsertionPointToStart(mod.getBody());

        fnDecl = rewriter.create<LLVM::LLVMFuncOp>(op->getLoc(), fnSymbol, fnType);
    }
    else {
        assert(isa<LLVM::LLVMFuncOp>(fnDecl) && "QIR function declaration is not a LLVMFuncOp");
    }

    return cast<LLVM::LLVMFuncOp>(fnDecl);
}

struct AdjointOpPattern : public ConvertOpToLLVMPattern<AdjointOp> {
    using ConvertOpToLLVMPattern::ConvertOpToLLVMPattern;

    LogicalResult matchAndRewrite(AdjointOp op, AdjointOpAdaptor adaptor,
                                  ConversionPatternRewriter &rewriter) const override
    {
        Location loc = op.getLoc();
        MLIRContext *ctx = getContext();
        TypeConverter *conv = getTypeConverter();

        Type vectorType = conv->convertType(MemRefType::get({UNKNOWN}, Float64Type::get(ctx)));

        for (Type type : op.getResultTypes()) {
            if (!type.isa<MemRefType>())
                return op.emitOpError("must be bufferized before lowering");

            // Currently only expval gradients are supported by the runtime,
            // leading to tensor<?xf64> return values.
            if (type.dyn_cast<MemRefType>() != MemRefType::get({UNKNOWN}, Float64Type::get(ctx)))
                return op.emitOpError("adjoint can only return MemRef<?xf64> or tuple thereof");
        }

        // The callee of the adjoint op must return as a single result the quantum register.
        func::FuncOp callee =
            SymbolTable::lookupNearestSymbolFrom<func::FuncOp>(op, op.getCalleeAttr());
        assert(callee && callee.getNumResults() == 1 && "invalid qfunc symbol in adjoint op");

        StringRef cacheFnName = "__quantum__rt__toggle_recorder";
        StringRef gradFnName = "__quantum__qis__Gradient";
        Type cacheFnSignature =
            LLVM::LLVMFunctionType::get(LLVM::LLVMVoidType::get(ctx), IntegerType::get(ctx, 1));
        Type gradFnSignature = LLVM::LLVMFunctionType::get(
            LLVM::LLVMVoidType::get(ctx), IntegerType::get(ctx, 64), /*isVarArg=*/true);

        LLVM::LLVMFuncOp cacheFnDecl =
            ensureFunctionDeclaration(rewriter, op, cacheFnName, cacheFnSignature);
        LLVM::LLVMFuncOp gradFnDecl =
            ensureFunctionDeclaration(rewriter, op, gradFnName, gradFnSignature);

        // Run the forward pass and cache the circuit.
        Value c_true = rewriter.create<LLVM::ConstantOp>(
            loc, rewriter.getIntegerAttr(IntegerType::get(ctx, 1), 1));
        Value c_false = rewriter.create<LLVM::ConstantOp>(
            loc, rewriter.getIntegerAttr(IntegerType::get(ctx, 1), 0));
        rewriter.create<LLVM::CallOp>(loc, cacheFnDecl, c_true);
        Value qreg = rewriter.create<func::CallOp>(loc, callee, op.getArgs()).getResult(0);
        if (!qreg.getType().isa<catalyst::quantum::QuregType>())
            return callee.emitOpError("qfunc must return quantum register");
        rewriter.create<LLVM::CallOp>(loc, cacheFnDecl, c_false);

        // We follow the C ABI convention of passing result memrefs as struct pointers in the
        // arguments to the C function, although in this case as a variadic argument list to allow
        // for a varying number of results in a single signature.
        Value c1 = rewriter.create<LLVM::ConstantOp>(loc, rewriter.getI64IntegerAttr(1));
        Value numResults = rewriter.create<LLVM::ConstantOp>(
            loc, rewriter.getI64IntegerAttr(op.getDataIn().size()));
        SmallVector<Value> args = {numResults};
        for (Value memref : adaptor.getDataIn()) {
            Value newArg =
                rewriter.create<LLVM::AllocaOp>(loc, LLVM::LLVMPointerType::get(vectorType), c1);
            rewriter.create<LLVM::StoreOp>(loc, memref, newArg);
            args.push_back(newArg);
        }

        rewriter.create<LLVM::CallOp>(loc, gradFnDecl, args);
        rewriter.create<catalyst::quantum::DeallocOp>(loc, qreg);
        rewriter.eraseOp(op);

        return success();
    }
};

/// Options that configure preprocessing done on MemRefs before being passed to Enzyme.
struct EnzymeMemRefInterfaceOptions {
    /// Fill memref with zero values
    bool zeroOut = false;
    /// Mark memref as dupnoneed, allowing Enzyme to avoid computing its primal value.
    bool dupNoNeed = false;
};

static constexpr const char *enzyme_autodiff_func_name = "__enzyme_autodiff";
static constexpr const char *enzyme_allocation_key = "__enzyme_allocation_like";
static constexpr const char *enzyme_like_free_key = "__enzyme_function_like_free";
static constexpr const char *enzyme_const_key = "enzyme_const";
static constexpr const char *enzyme_dupnoneed_key = "enzyme_dupnoneed";

struct BackpropOpPattern : public ConvertOpToLLVMPattern<BackpropOp> {
    using ConvertOpToLLVMPattern::ConvertOpToLLVMPattern;

    LogicalResult matchAndRewrite(BackpropOp op, BackpropOpAdaptor adaptor,
                                  ConversionPatternRewriter &rewriter) const override
    {
        Location loc = op.getLoc();
        MLIRContext *ctx = getContext();
        ModuleOp moduleOp = op->getParentOfType<ModuleOp>();
<<<<<<< HEAD
        if (llvm::any_of(op.getResultTypes(),
                         [](Type resultType) { return isa<TensorType>(resultType); })) {
            return op.emitOpError("must be bufferized before lowering");
        }
=======
>>>>>>> 1f830a71

        // The callee of the backprop Op
        func::FuncOp callee =
            SymbolTable::lookupNearestSymbolFrom<func::FuncOp>(op, op.getCalleeAttr());
        assert(callee && "Expected a valid callee of type func.func");

        LowerToLLVMOptions options = getTypeConverter()->getOptions();
        if (options.useGenericFunctions) {
            LLVM::LLVMFuncOp allocFn = LLVM::lookupOrCreateGenericAllocFn(
                moduleOp, getTypeConverter()->getIndexType(), options.useOpaquePointers);
            LLVM::LLVMFuncOp freeFn =
                LLVM::lookupOrCreateGenericFreeFn(moduleOp, options.useOpaquePointers);

            // Register the previous functions as llvm globals (for Enzyme)
            // With the following piece of metadata, shadow memory is allocated with
            // _mlir_memref_to_llvm_alloc and shadow memory is freed with
            // _mlir_memref_to_llvm_free.
            insertEnzymeAllocationLike(rewriter, op->getParentOfType<ModuleOp>(), op.getLoc(),
                                       allocFn.getName(), freeFn.getName());

            // Register free
            // With the following piece of metadata, _mlir_memref_to_llvm_free's semantics are
            // stated to be equivalent to free.
            insertGlobalSymbol(rewriter, moduleOp, "freename", StringRef("free", 5));
            insertEnzymeFunctionLike(rewriter, moduleOp, enzyme_like_free_key, "freename",
                                     freeFn.getName());
        }

        // Create the Enzyme function
        Type backpropFnSignature = LLVM::LLVMFunctionType::get(
            getEnzymeReturnType(ctx, op.getResultTypes()), {}, /*isVarArg=*/true);

        // We need to generate a new __enzyme_autodiff name per different function signature. One
        // way to do this is to append the number of scalar results to the name of the function.
        std::string autodiff_func_name =
            enzyme_autodiff_func_name + std::to_string(op.getNumResults());
        LLVM::LLVMFuncOp backpropFnDecl =
            ensureFunctionDeclaration(rewriter, op, autodiff_func_name, backpropFnSignature);

        // The first argument to Enzyme is a function pointer of the function to be differentiated
        Value calleePtr =
            rewriter.create<func::ConstantOp>(loc, callee.getFunctionType(), callee.getName());
        calleePtr = castToConvertedType(calleePtr, rewriter, loc);
        SmallVector<Value> callArgs = {calleePtr};

        const std::vector<size_t> &diffArgIndices = computeDiffArgIndices(op.getDiffArgIndices());
        insertGlobalSymbol(rewriter, moduleOp, enzyme_const_key, std::nullopt);
        insertGlobalSymbol(rewriter, moduleOp, enzyme_dupnoneed_key, std::nullopt);

        ValueRange dataIn = adaptor.getDiffArgShadows();
        Value enzymeConst = rewriter.create<LLVM::AddressOfOp>(loc, LLVM::LLVMPointerType::get(ctx),
                                                               enzyme_const_key);
        ValueRange convArgs = adaptor.getArgs();
        // Add the arguments and their shadow on data in
        for (auto [index, arg] : llvm::enumerate(op.getArgs())) {
            auto it = std::find(diffArgIndices.begin(), diffArgIndices.end(), index);
            if (it == diffArgIndices.end()) {
                if (isa<MemRefType>(arg.getType())) {
                    // unpackMemRefAndAppend will handle the appropriate enzyme_const annotations
                    unpackMemRefAndAppend(arg, /*shadow=*/nullptr, callArgs, rewriter, loc);
                }
                else {
                    callArgs.push_back(enzymeConst);
                    callArgs.push_back(convArgs[index]);
                }
            }
            else if (isa<MemRefType>(arg.getType())) {
                size_t position = std::distance(diffArgIndices.begin(), it);
                unpackMemRefAndAppend(arg, dataIn[position], callArgs, rewriter, loc,
                                      {.zeroOut = true});
            }
            else {
                assert(isa<FloatType>(arg.getType()) && "diff arg must be a float or float tensor");
                callArgs.push_back(arg);
            }
        }

        for (auto [result, cotangent] :
             llvm::zip_equal(op.getCalleeResults(), op.getCotangents())) {
            unpackMemRefAndAppend(result, cotangent, callArgs, rewriter, loc, {.dupNoNeed = true});
        }

        // The results of backprop are in data in, except scalar derivatives which are in the
        // results of the enzyme call.
        auto enzymeCall = rewriter.create<LLVM::CallOp>(loc, backpropFnDecl, callArgs);
        SmallVector<Value> scalarResults;
        unpackScalarResults(enzymeCall, scalarResults, rewriter, loc);
        rewriter.replaceOp(op, scalarResults);
        return success();
    }

  private:
    Value castToConvertedType(Value value, OpBuilder &builder, Location loc) const
    {
        auto casted = builder.create<UnrealizedConversionCastOp>(
            loc, getTypeConverter()->convertType(value.getType()), value);
        return casted.getResult(0);
    }

    void unpackMemRefAndAppend(
        Value memRefArg, Value shadowMemRef, SmallVectorImpl<Value> &callArgs, OpBuilder &builder,
        Location loc, EnzymeMemRefInterfaceOptions options = EnzymeMemRefInterfaceOptions()) const

    {
        auto llvmPtrType = LLVM::LLVMPointerType::get(builder.getContext());
        auto memRefType = cast<MemRefType>(memRefArg.getType());
        Value enzymeConst = builder.create<LLVM::AddressOfOp>(loc, llvmPtrType, enzyme_const_key);
        Value enzymeDupNoNeed =
            builder.create<LLVM::AddressOfOp>(loc, llvmPtrType, enzyme_dupnoneed_key);
        Value argStruct = castToConvertedType(memRefArg, builder, loc);
        MemRefDescriptor desc(argStruct);

        // Allocated pointer is always constant
        callArgs.push_back(enzymeConst);
        callArgs.push_back(desc.allocatedPtr(builder, loc));

        // Aligned pointer is active if a shadow is provided
        if (shadowMemRef) {
            if (options.dupNoNeed) {
                callArgs.push_back(enzymeDupNoNeed);
            }
            callArgs.push_back(desc.alignedPtr(builder, loc));
            Value shadowStruct = castToConvertedType(shadowMemRef, builder, loc);
            MemRefDescriptor shadowDesc(shadowStruct);
            Value shadowPtr = shadowDesc.alignedPtr(builder, loc);

            if (options.zeroOut) {
                Value bufferSizeBytes =
                    computeMemRefSizeInBytes(memRefType, shadowDesc, builder, loc);
                Value zero = builder.create<LLVM::ConstantOp>(loc, builder.getI8Type(), 0);
                builder.create<LLVM::MemsetOp>(loc, shadowPtr, zero, bufferSizeBytes,
                                               /*isVolatile=*/false);
            }
            callArgs.push_back(shadowPtr);
        }
        else {
            callArgs.push_back(enzymeConst);
            callArgs.push_back(desc.alignedPtr(builder, loc));
        }

        // Offsets, sizes, and strides
        callArgs.push_back(desc.offset(builder, loc));
        for (int64_t dim = 0; dim < memRefType.getRank(); dim++) {
            callArgs.push_back(desc.size(builder, loc, dim));
        }
        for (int64_t dim = 0; dim < memRefType.getRank(); dim++) {
            callArgs.push_back(desc.stride(builder, loc, dim));
        }
    }

    /// Determine the return type of the __enzyme_autodiff function based on the expected number of
    /// scalar returns.
    static Type getEnzymeReturnType(MLIRContext *ctx, TypeRange scalarReturns)
    {
        if (scalarReturns.empty()) {
            return LLVM::LLVMVoidType::get(ctx);
        }
        if (scalarReturns.size() == 1) {
            return scalarReturns.front();
        }
        return LLVM::LLVMStructType::getLiteral(ctx, SmallVector<Type>(scalarReturns));
    }

    static void unpackScalarResults(LLVM::CallOp enzymeCall, SmallVectorImpl<Value> &results,
                                    OpBuilder &builder, Location loc)
    {
        if (enzymeCall.getNumResults() == 0) {
            return;
        }

        Value result = enzymeCall.getResult();
        if (isa<FloatType>(result.getType())) {
            results.push_back(result);
        }
        if (auto structType = dyn_cast<LLVM::LLVMStructType>(result.getType())) {
            size_t numResults = structType.getBody().size();
            for (size_t i = 0; i < numResults; i++) {
                results.push_back(builder.create<LLVM::ExtractValueOp>(loc, result, i));
            }
        }
    }

    /// Compute the number of bytes required to store the array data of a general ranked MemRef.
    /// This is computed using the formula `element_size * (offset + sizes[0] * strides[0])`.
    /// For example, a rank-3 MemRef with shape [M, N, K] has sizes [M, N, K] and strides [N * K, K,
    /// 1]. The overall number of elements is M * N * K = sizes[0] * strides[0].
    Value computeMemRefSizeInBytes(MemRefType type, MemRefDescriptor descriptor, OpBuilder &builder,
                                   Location loc) const
    {
        Value bufferSize;
        Type indexType = getTypeConverter()->getIndexType();
        if (type.getRank() == 0) {
            bufferSize = builder.create<LLVM::ConstantOp>(loc, indexType, builder.getIndexAttr(1));
        }
        else {
            bufferSize = builder.create<LLVM::MulOp>(loc, descriptor.size(builder, loc, 0),
                                                     descriptor.stride(builder, loc, 0));
            bufferSize =
                builder.create<LLVM::AddOp>(loc, descriptor.offset(builder, loc), bufferSize);
        }
        Value elementByteSize = builder.create<LLVM::ConstantOp>(
            loc, indexType, builder.getIndexAttr(type.getElementTypeBitWidth() / 8));
        Value bufferSizeBytes = builder.create<LLVM::MulOp>(loc, elementByteSize, bufferSize);
        return bufferSizeBytes;
    }

    /// This registers custom allocation and deallocation functions with Enzyme. It creates a
    /// global LLVM array that Enzyme will convert to the appropriate metadata using the
    /// `preserve-nvvm` pass.
    ///
    /// This functionality is described at:
    /// https://github.com/EnzymeAD/Enzyme/issues/930#issuecomment-1334502012
    LLVM::GlobalOp insertEnzymeAllocationLike(OpBuilder &builder, ModuleOp moduleOp, Location loc,
                                              StringRef allocFuncName, StringRef freeFuncName) const
    {
        MLIRContext *context = moduleOp.getContext();
        Type indexType = getTypeConverter()->getIndexType();
        OpBuilder::InsertionGuard insertGuard(builder);
        builder.setInsertionPointToStart(moduleOp.getBody());

        auto allocationLike = moduleOp.lookupSymbol<LLVM::GlobalOp>(enzyme_allocation_key);
        if (allocationLike) {
            return allocationLike;
        }

        auto ptrType = LLVM::LLVMPointerType::get(context);
        auto resultType = LLVM::LLVMArrayType::get(ptrType, 4);

        builder.create<LLVM::GlobalOp>(loc, LLVM::LLVMArrayType::get(builder.getI8Type(), 3), true,
                                       LLVM::Linkage::Linkonce, "dealloc_indices",
                                       builder.getStringAttr(StringRef("-1", 3)));
        allocationLike =
            builder.create<LLVM::GlobalOp>(loc, resultType,
                                           /*isConstant=*/false, LLVM::Linkage::External,
                                           enzyme_allocation_key, /*address space=*/nullptr);
        builder.createBlock(&allocationLike.getInitializerRegion());
        Value allocFn = builder.create<LLVM::AddressOfOp>(loc, ptrType, allocFuncName);
        Value sizeArgIndex =
            builder.create<LLVM::ConstantOp>(loc, indexType, builder.getIndexAttr(0));
        Value sizeArgIndexPtr = builder.create<LLVM::IntToPtrOp>(loc, ptrType, sizeArgIndex);
        Value deallocIndicesPtr =
            builder.create<LLVM::AddressOfOp>(loc, ptrType, "dealloc_indices");
        Value freeFn = builder.create<LLVM::AddressOfOp>(loc, ptrType, freeFuncName);

        Value result = builder.create<LLVM::UndefOp>(loc, resultType);
        result = builder.create<LLVM::InsertValueOp>(loc, result, allocFn, 0);
        result = builder.create<LLVM::InsertValueOp>(loc, result, sizeArgIndexPtr, 1);
        result = builder.create<LLVM::InsertValueOp>(loc, result, deallocIndicesPtr, 2);
        result = builder.create<LLVM::InsertValueOp>(loc, result, freeFn, 3);
        builder.create<LLVM::ReturnOp>(loc, result);

        return allocationLike;
    }

    /// This function inserts a llvm global (symbol) and associates it to a value if provided
    /// (optional).
    ///
    /// It can be used to add Enzyme globals.
    static void insertGlobalSymbol(PatternRewriter &rewriter, ModuleOp op, StringRef key,
                                   std::optional<StringRef> value)
    {
        auto *context = op.getContext();
        LLVM::GlobalOp glb = op.lookupSymbol<LLVM::GlobalOp>(key);

        OpBuilder::InsertionGuard insertGuard(rewriter);
        rewriter.setInsertionPointToStart(op.getBody());
        auto shortTy = IntegerType::get(context, 8);
        if (!glb) {
            if (!value) {
                rewriter.create<LLVM::GlobalOp>(op.getLoc(), shortTy,
                                                /*isConstant=*/true, LLVM::Linkage::Linkonce, key,
                                                IntegerAttr::get(shortTy, 0));
            }
            else {
                rewriter.create<LLVM::GlobalOp>(
                    op.getLoc(), LLVM::LLVMArrayType::get(shortTy, value->size()), true,
                    LLVM::Linkage::Linkonce, key, rewriter.getStringAttr(*value));
            }
        }
    }

    /// This functions inserts a llvm global (with a block), it is used to tell Enzyme
    /// how to deal with function with custom definition like mlir allocation and free.
    static LLVM::GlobalOp insertEnzymeFunctionLike(PatternRewriter &rewriter, ModuleOp op,
                                                   StringRef key, StringRef name,
                                                   StringRef originalName)
    {
        auto *context = op.getContext();
        PatternRewriter::InsertionGuard insertGuard(rewriter);
        rewriter.setInsertionPointToStart(op.getBody());

<<<<<<< HEAD
        LLVM::GlobalOp glb = moduleOp.lookupSymbol<LLVM::GlobalOp>(key);
        if (glb) {
            return glb;
        }

        auto ptrType = LLVM::LLVMPointerType::get(context);
        glb = rewriter.create<LLVM::GlobalOp>(
            moduleOp.getLoc(), LLVM::LLVMArrayType::get(ptrType, 2), /*isConstant=*/false,
            LLVM::Linkage::External, key, nullptr);
=======
        LLVM::GlobalOp glb = op.lookupSymbol<LLVM::GlobalOp>(key);

        auto ptrType = LLVM::LLVMPointerType::get(context);
        if (glb) {
            return glb;
        }
        glb = rewriter.create<LLVM::GlobalOp>(op.getLoc(), LLVM::LLVMArrayType::get(ptrType, 2),
                                              /*isConstant=*/false, LLVM::Linkage::External, key,
                                              nullptr);
>>>>>>> 1f830a71

        // Create the block and push it back in the global
        auto *contextGlb = glb.getContext();
        Block *block = new Block();
        glb.getInitializerRegion().push_back(block);
        rewriter.setInsertionPointToStart(block);

        auto llvmPtr = LLVM::LLVMPointerType::get(contextGlb);

        // Get original global name
        auto originalNameRefAttr = SymbolRefAttr::get(contextGlb, originalName);
        auto originalGlobal =
            rewriter.create<LLVM::AddressOfOp>(glb.getLoc(), llvmPtr, originalNameRefAttr);

        // Get global name
        auto nameRefAttr = SymbolRefAttr::get(contextGlb, name);
        auto enzymeGlobal = rewriter.create<LLVM::AddressOfOp>(glb.getLoc(), llvmPtr, nameRefAttr);

        auto undefArray =
            rewriter.create<LLVM::UndefOp>(glb.getLoc(), LLVM::LLVMArrayType::get(ptrType, 2));
        Value llvmInsert0 =
            rewriter.create<LLVM::InsertValueOp>(glb.getLoc(), undefArray, originalGlobal, 0);
        Value llvmInsert1 =
            rewriter.create<LLVM::InsertValueOp>(glb.getLoc(), llvmInsert0, enzymeGlobal, 1);
        rewriter.create<LLVM::ReturnOp>(glb.getLoc(), llvmInsert1);
        return glb;
    }
};

} // namespace

namespace catalyst {
namespace gradient {

void populateConversionPatterns(LLVMTypeConverter &typeConverter, RewritePatternSet &patterns)
{
    patterns.add<AdjointOpPattern>(typeConverter);
    patterns.add<BackpropOpPattern>(typeConverter);
}

} // namespace gradient
} // namespace catalyst<|MERGE_RESOLUTION|>--- conflicted
+++ resolved
@@ -157,13 +157,10 @@
         Location loc = op.getLoc();
         MLIRContext *ctx = getContext();
         ModuleOp moduleOp = op->getParentOfType<ModuleOp>();
-<<<<<<< HEAD
         if (llvm::any_of(op.getResultTypes(),
                          [](Type resultType) { return isa<TensorType>(resultType); })) {
             return op.emitOpError("must be bufferized before lowering");
         }
-=======
->>>>>>> 1f830a71
 
         // The callee of the backprop Op
         func::FuncOp callee =
@@ -455,17 +452,6 @@
         PatternRewriter::InsertionGuard insertGuard(rewriter);
         rewriter.setInsertionPointToStart(op.getBody());
 
-<<<<<<< HEAD
-        LLVM::GlobalOp glb = moduleOp.lookupSymbol<LLVM::GlobalOp>(key);
-        if (glb) {
-            return glb;
-        }
-
-        auto ptrType = LLVM::LLVMPointerType::get(context);
-        glb = rewriter.create<LLVM::GlobalOp>(
-            moduleOp.getLoc(), LLVM::LLVMArrayType::get(ptrType, 2), /*isConstant=*/false,
-            LLVM::Linkage::External, key, nullptr);
-=======
         LLVM::GlobalOp glb = op.lookupSymbol<LLVM::GlobalOp>(key);
 
         auto ptrType = LLVM::LLVMPointerType::get(context);
@@ -475,7 +461,6 @@
         glb = rewriter.create<LLVM::GlobalOp>(op.getLoc(), LLVM::LLVMArrayType::get(ptrType, 2),
                                               /*isConstant=*/false, LLVM::Linkage::External, key,
                                               nullptr);
->>>>>>> 1f830a71
 
         // Create the block and push it back in the global
         auto *contextGlb = glb.getContext();
