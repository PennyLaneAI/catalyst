set(LIBRARY_NAME gradient-transforms)

file(GLOB SRC
    GradMethods/*.cpp
    BufferizableOpInterfaceImpl.cpp
    BufferizationPatterns.cpp
    gradient_bufferize.cpp
    PreprocessingPatterns.cpp
    gradient_preprocess.cpp
<<<<<<< HEAD
=======
    PostprocessingPatterns.cpp
    gradient_postprocess.cpp
>>>>>>> 6e078791
    LoweringPatterns.cpp
    gradient_lowering.cpp
    ConversionPatterns.cpp
    gradient_to_llvm.cpp
)

get_property(dialect_libs GLOBAL PROPERTY MLIR_DIALECT_LIBS)
get_property(conversion_libs GLOBAL PROPERTY MLIR_CONVERSION_LIBS)
set(LIBS
    ${dialect_libs}
    ${conversion_libs}
    MLIRCatalyst
    MLIRCatalystUtils
    MLIRGradient
    GradientUtils
    MLIRQuantum
    QuantumUtils
)

set(DEPENDS
    MLIRGradientPassIncGen
)

add_mlir_library(${LIBRARY_NAME} STATIC ${SRC} LINK_LIBS PRIVATE ${LIBS} DEPENDS ${DEPENDS})
target_compile_features(${LIBRARY_NAME} PUBLIC cxx_std_17)
target_include_directories(${LIBRARY_NAME} PUBLIC
                           .
                           ${PROJECT_SOURCE_DIR}/include
                           ${CMAKE_BINARY_DIR}/include)<|MERGE_RESOLUTION|>--- conflicted
+++ resolved
@@ -7,11 +7,8 @@
     gradient_bufferize.cpp
     PreprocessingPatterns.cpp
     gradient_preprocess.cpp
-<<<<<<< HEAD
-=======
     PostprocessingPatterns.cpp
     gradient_postprocess.cpp
->>>>>>> 6e078791
     LoweringPatterns.cpp
     gradient_lowering.cpp
     ConversionPatterns.cpp
