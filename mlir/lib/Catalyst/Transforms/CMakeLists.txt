set(LIBRARY_NAME MLIRCatalystTransforms)

file(GLOB SRC
    ApplyTransformSequencePass.cpp
    ArrayListToMemRefPass.cpp
    AsyncUtils.cpp
    BufferizationPatterns.cpp
    catalyst_bufferize.cpp
    catalyst_to_llvm.cpp
    DetectQNodes.cpp
    DetensorizeSCFPass.cpp
    disable_assertion.cpp
    DisableAssertionPatterns.cpp
    GEPInboundsPass.cpp
    GEPInboundsPatterns.cpp
    hlo_custom_call_lowering.cpp
    HloCustomCallPatterns.cpp
    MemrefCopyToLinalgCopyPass.cpp
    MemrefCopyToLinalgCopyPatterns.cpp
    qnode_to_async_lowering.cpp
    QnodeToAsyncPatterns.cpp
    RegisterAllPasses.cpp
    RegisterInactiveCallbackPass.cpp
<<<<<<< HEAD
    scatter_lowering.cpp
    ScatterPatterns.cpp
    SplitMultipleTapes.cpp
=======
    TBAAPatterns.cpp
    TBAATagsPass.cpp
    disable_assertion.cpp
    DisableAssertionPatterns.cpp
    ApplyTransformSequencePass.cpp
>>>>>>> 621c0277
)

get_property(dialect_libs GLOBAL PROPERTY MLIR_DIALECT_LIBS)
get_property(conversion_libs GLOBAL PROPERTY MLIR_CONVERSION_LIBS)
set(LIBS
    ${dialect_libs}
    ${conversion_libs}
)

set(DEPENDS
    MLIRCatalystPassIncGen
)

add_mlir_library(${LIBRARY_NAME} STATIC ${SRC} LINK_LIBS PRIVATE ${LIBS} DEPENDS ${DEPENDS})
target_compile_features(${LIBRARY_NAME} PUBLIC cxx_std_17)
target_include_directories(${LIBRARY_NAME} PUBLIC
                           .
                           ${PROJECT_SOURCE_DIR}/include
                           ${CMAKE_BINARY_DIR}/include)<|MERGE_RESOLUTION|>--- conflicted
+++ resolved
@@ -1,6 +1,7 @@
 set(LIBRARY_NAME MLIRCatalystTransforms)
 
 file(GLOB SRC
+
     ApplyTransformSequencePass.cpp
     ArrayListToMemRefPass.cpp
     AsyncUtils.cpp
@@ -21,17 +22,11 @@
     QnodeToAsyncPatterns.cpp
     RegisterAllPasses.cpp
     RegisterInactiveCallbackPass.cpp
-<<<<<<< HEAD
     scatter_lowering.cpp
     ScatterPatterns.cpp
     SplitMultipleTapes.cpp
-=======
     TBAAPatterns.cpp
     TBAATagsPass.cpp
-    disable_assertion.cpp
-    DisableAssertionPatterns.cpp
-    ApplyTransformSequencePass.cpp
->>>>>>> 621c0277
 )
 
 get_property(dialect_libs GLOBAL PROPERTY MLIR_DIALECT_LIBS)
