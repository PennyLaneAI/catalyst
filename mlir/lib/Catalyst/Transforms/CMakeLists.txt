set(LIBRARY_NAME MLIRCatalystTransforms)

file(GLOB SRC
    ArrayListToMemRefPass.cpp
    scatter_lowering.cpp
    ScatterPatterns.cpp
    qnode_to_async_lowering.cpp
    QnodeToAsyncPatterns.cpp
    RegisterAllPasses.cpp
    BufferizationPatterns.cpp
    catalyst_bufferize.cpp
    catalyst_to_llvm.cpp
    hlo_custom_call_lowering.cpp
    HloCustomCallPatterns.cpp
    DetectQNodes.cpp
    AsyncUtils.cpp
    GEPInboundsPatterns.cpp
    GEPInboundsPass.cpp
    RegisterInactiveCallbackPass.cpp
<<<<<<< HEAD
    TransformCleanupPass.cpp
=======
    disable_assertion.cpp
    DisableAssertionPatterns.cpp
>>>>>>> eb25b442
)

get_property(dialect_libs GLOBAL PROPERTY MLIR_DIALECT_LIBS)
get_property(conversion_libs GLOBAL PROPERTY MLIR_CONVERSION_LIBS)
set(LIBS
    ${dialect_libs}
    ${conversion_libs}
)

set(DEPENDS
    MLIRCatalystPassIncGen
)

add_mlir_library(${LIBRARY_NAME} STATIC ${SRC} LINK_LIBS PRIVATE ${LIBS} DEPENDS ${DEPENDS})
target_compile_features(${LIBRARY_NAME} PUBLIC cxx_std_17)
target_include_directories(${LIBRARY_NAME} PUBLIC
                           .
                           ${PROJECT_SOURCE_DIR}/include
                           ${CMAKE_BINARY_DIR}/include)<|MERGE_RESOLUTION|>--- conflicted
+++ resolved
@@ -17,12 +17,9 @@
     GEPInboundsPatterns.cpp
     GEPInboundsPass.cpp
     RegisterInactiveCallbackPass.cpp
-<<<<<<< HEAD
-    TransformCleanupPass.cpp
-=======
     disable_assertion.cpp
     DisableAssertionPatterns.cpp
->>>>>>> eb25b442
+    TransformCleanupPass.cpp
 )
 
 get_property(dialect_libs GLOBAL PROPERTY MLIR_DIALECT_LIBS)
