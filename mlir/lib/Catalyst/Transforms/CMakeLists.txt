set(LIBRARY_NAME MLIRCatalystTransforms)

file(GLOB SRC
    ArrayListToMemRefPass.cpp
    scatter_lowering.cpp
    ScatterPatterns.cpp
    qnode_to_async_lowering.cpp
    QnodeToAsyncPatterns.cpp
    RegisterAllPasses.cpp
    BufferizationPatterns.cpp
    catalyst_bufferize.cpp
    catalyst_to_llvm.cpp
    hlo_custom_call_lowering.cpp
    HloCustomCallPatterns.cpp
    DetectQNodes.cpp
    AsyncUtils.cpp
    GEPInboundsPatterns.cpp
    GEPInboundsPass.cpp
    RegisterInactiveCallbackPass.cpp
<<<<<<< HEAD
    TBAAPatterns.cpp
    TBAATagsPass.cpp
=======
    disable_assertion.cpp
    DisableAssertionPatterns.cpp
>>>>>>> b7fd2e1e
)

get_property(dialect_libs GLOBAL PROPERTY MLIR_DIALECT_LIBS)
get_property(conversion_libs GLOBAL PROPERTY MLIR_CONVERSION_LIBS)
set(LIBS
    ${dialect_libs}
    ${conversion_libs}
)

set(DEPENDS
    MLIRCatalystPassIncGen
)

add_mlir_library(${LIBRARY_NAME} STATIC ${SRC} LINK_LIBS PRIVATE ${LIBS} DEPENDS ${DEPENDS})
target_compile_features(${LIBRARY_NAME} PUBLIC cxx_std_17)
target_include_directories(${LIBRARY_NAME} PUBLIC
                           .
                           ${PROJECT_SOURCE_DIR}/include
                           ${CMAKE_BINARY_DIR}/include)<|MERGE_RESOLUTION|>--- conflicted
+++ resolved
@@ -17,13 +17,10 @@
     GEPInboundsPatterns.cpp
     GEPInboundsPass.cpp
     RegisterInactiveCallbackPass.cpp
-<<<<<<< HEAD
     TBAAPatterns.cpp
     TBAATagsPass.cpp
-=======
     disable_assertion.cpp
     DisableAssertionPatterns.cpp
->>>>>>> b7fd2e1e
 )
 
 get_property(dialect_libs GLOBAL PROPERTY MLIR_DIALECT_LIBS)
