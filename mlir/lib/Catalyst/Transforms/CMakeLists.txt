set(LIBRARY_NAME MLIRCatalystTransforms)

file(GLOB SRC
    ArrayListToMemRefPass.cpp
    scatter_lowering.cpp
    ScatterPatterns.cpp
    qnode_to_async_lowering.cpp
    QnodeToAsyncPatterns.cpp
    RegisterAllPasses.cpp
    BufferizationPatterns.cpp
    catalyst_bufferize.cpp
    catalyst_to_llvm.cpp
    hlo_custom_call_lowering.cpp
    HloCustomCallPatterns.cpp
    DetectQNodes.cpp
    AsyncUtils.cpp
    GEPInboundsPatterns.cpp
    GEPInboundsPass.cpp
    RegisterInactiveCallbackPass.cpp
<<<<<<< HEAD
    TBAAPatterns.cpp
    TBAATagsPass.cpp
=======
    disable_assertion.cpp
    DisableAssertionPatterns.cpp
>>>>>>> c208cd3e
)

get_property(dialect_libs GLOBAL PROPERTY MLIR_DIALECT_LIBS)
get_property(conversion_libs GLOBAL PROPERTY MLIR_CONVERSION_LIBS)
set(LIBS
    ${dialect_libs}
    ${conversion_libs}
)

set(DEPENDS
    MLIRCatalystPassIncGen
)

add_mlir_library(${LIBRARY_NAME} STATIC ${SRC} LINK_LIBS PRIVATE ${LIBS} DEPENDS ${DEPENDS})
target_compile_features(${LIBRARY_NAME} PUBLIC cxx_std_17)
target_include_directories(${LIBRARY_NAME} PUBLIC
                           .
                           ${PROJECT_SOURCE_DIR}/include
                           ${CMAKE_BINARY_DIR}/include)<|MERGE_RESOLUTION|>--- conflicted
+++ resolved
@@ -17,13 +17,10 @@
     GEPInboundsPatterns.cpp
     GEPInboundsPass.cpp
     RegisterInactiveCallbackPass.cpp
-<<<<<<< HEAD
     TBAAPatterns.cpp
     TBAATagsPass.cpp
-=======
     disable_assertion.cpp
     DisableAssertionPatterns.cpp
->>>>>>> c208cd3e
 )
 
 get_property(dialect_libs GLOBAL PROPERTY MLIR_DIALECT_LIBS)
