--- conflicted
+++ resolved
@@ -924,13 +924,6 @@
         patterns1.add<DetectCallsInAsyncRegionsTransform>(context);
 
         GreedyRewriteConfig config;
-<<<<<<< HEAD
-        //config.strictMode = GreedyRewriteStrictness::ExistingOps;
-        //config.enableRegionSimplification = false;
-=======
-        config.strictMode = GreedyRewriteStrictness::ExistingOps;
-        config.enableRegionSimplification = mlir::GreedySimplifyRegionLevel::Disabled;
->>>>>>> 15500459
 
         if (failed(applyPatternsGreedily(getOperation(), std::move(patterns1), config))) {
             signalPassFailure();
