// Copyright 2023 Xanadu Quantum Technologies Inc.

// Licensed under the Apache License, Version 2.0 (the "License");
// you may not use this file except in compliance with the License.
// You may obtain a copy of the License at

//     http://www.apache.org/licenses/LICENSE-2.0

// Unless required by applicable law or agreed to in writing, software
// distributed under the License is distributed on an "AS IS" BASIS,
// WITHOUT WARRANTIES OR CONDITIONS OF ANY KIND, either express or implied.
// See the License for the specific language governing permissions and
// limitations under the License.

#define DEBUG_TYPE "scatter"

#include <algorithm>
#include <vector>

#include "mlir/Dialect/Arith/IR/Arith.h"
#include "mlir/Dialect/Func/IR/FuncOps.h"
#include "mlir/Dialect/Index/IR/IndexOps.h"
#include "mlir/Dialect/SCF/IR/SCF.h"
#include "mlir/Dialect/Tensor/IR/Tensor.h"

#include "mhlo/IR/hlo_ops.h"

using namespace mlir;

namespace catalyst {

struct ScatterOpRewritePattern : public mlir::OpRewritePattern<mhlo::ScatterOp> {
    using mlir::OpRewritePattern<mhlo::ScatterOp>::OpRewritePattern;

    mlir::LogicalResult onlyOneInputUpdateAndResult(mhlo::ScatterOp op) const
    {
        // Assumption 1: only one input, one update, and one result
        // * size(inputs) == 1
        // * size(updates) == 1
        // * size(results) == 1
        // All ScatterOp ops with N inputs, N updates, and N results can be split
        // into N ScatterOp ops with 1 input, 1 update and 1 result.
        // This simplifies the analysis of the update_computation.

        // From:
        // C5: 0 < size(inputs) = size(updates) = N
        // C24: element_type(results[i]) = Ei for all i in [0,N).
        // It follows that:
        // 0 < size(inputs) = size(updates) = size(results) = N
        return op.getResults().size() == 1 ? success() : failure();
    }

<<<<<<< HEAD
    mlir::LogicalResult isAssignment(mhlo::ScatterOp op) const
    {
        // From:
        // C23: update_computation has type
        //      (tensor<E0>, ..., tensor<EN-1>, tensor<E0>, ..., tensor<EN-1>) -> (tensor<E0>, ...,
        //      tensor<EN-1>) , where is_promotable(element_type(inputs[i]), Ei)
        //
        // On the description of the schedule:
        //   updated_values = update_computation(results...[result_index], updates_converted)
        //
        // It follows that:
        // We are guaranteed that the update_computation
        // function only has two parameters and one result.
        // One parameter that corresponds to the
        // result at the result_index
        // and the single updates_converted_values
        // This means that if the only operation inside the update_computation
        // function is returning the second argument, then we are just assigning the update
        // value to the result.
        Region &region = op.getUpdateComputation();
        Block &block = region.front();
        bool oneOperation = block.begin() == --block.end();
        if (!oneOperation) {
            return failure();
        }

        mhlo::ReturnOp returnOp = dyn_cast<mhlo::ReturnOp>(block.getTerminator());
        if (!returnOp) {
            return failure();
        }

        return returnOp.getResults().front() == block.getArgument(1) ? success() : failure();
    }

    mlir::LogicalResult noBatching(mhlo::ScatterOp op) const
    {
        // Ok, now that we know it is an assignment, we need to worry about
        // where exactly are we assigning and what are we assigning.
        // First let's worry about the what we are assigning.
        // It needs to be a proper slice. No preprocessing of anyway.
        // What kind of preprocessing exists?
        // * Batching for input
        // * Batching for indices
        //
        // From:
        // (C13) 0 <= input_batching_dims < rank(inputs[0])).
        // (C17) size(input_batching_dims) == size(scatter_indices_batching_dims)
        // Implies:
        // If there is no input_batching_dims and no scatter_indices_batching
        // TODO: This will always be success until we update our version of mlir-hlo.
        // It looks we are using an old version where getInputBatchingDims was not yet available.
        // See here:
        // https://github.com/tensorflow/mlir-hlo/commit/5ac7c579c52ef02b13c29886a98672c2ade7c9b0
        return success();
        // Until then, keep this code commented:
        //   auto scatterDimNumbers = op.getScatterDimensionNumbers();
        //   return scatterDimNumbers.getInputBatchingDims().empty() ? success() : failure();
    }

    mlir::LogicalResult singleFullSlices(mhlo::ScatterOp op) const
    {
        // From:
        //   More formally, for all update_index in index_space(updates[0]):
        //     * update_scatter_dims = [d for d in axes(updates[0]) and d not in update_window_dims]
        //     * update_scatter_index = update_index[update_scatter_dims...]
        // we want update_scatter_index to be empty. This would mean that:
        // scatter_indices points to a location in the input tensor and the corresponding
        // update value is a full window that is inserted at that location.
        // So we have a single update
        auto update = op.getUpdates().front();
        // And we need to make sure that all of its axes are in the update_window_dims.
        // From:
        // (C7) is_unique(update_window_dims) and is_sorted(update_window_dims)
        // Implies
        auto updateTy = cast<RankedTensorType>(update.getType());
        auto scatterDimNumbers = op.getScatterDimensionNumbers();
        return updateTy.getRank() == scatterDimNumbers.getUpdateWindowDims().size() ? success()
                                                                                    : failure();
    }

    mlir::LogicalResult canBeDoneWithSingleTensorInsertSlice(mhlo::ScatterOp op) const
    {
        return cast<RankedTensorType>(op.getScatterIndices().getType()).getRank() == 1 ? success()
                                                                                       : failure();
    }

    mlir::LogicalResult lowerToTensorInsertSlice(mhlo::ScatterOp op,
                                                 mlir::PatternRewriter &rewriter) const
    {
        // mhlo::ScatterOp is exactly the same as stablehlo::ScatterOp
        // See https://www.tensorflow.org/mlir/hlo_ops#mhloscatter_mhloscatterop
        // and https://github.com/openxla/stablehlo/blob/main/docs/spec.md#scatter
        //
        // From https://github.com/openxla/stablehlo/blob/main/docs/spec.md#scatter:
        //
        //    Semantics
        //
        //    Produces results tensors which are equal to inputs tensors
        //    except that several slices specified by scatter_indices
        //    are updated with the values updates using update_computation.
        //
        // These simple semantics are obscured a bit by too many other details.
        //
        // Let's make some simplifying assumptions

        // Add checks for supported cases (assumptions: no update windows dim, unique indices and
        // sorted indices)
        if (!op.getUniqueIndices() || !op.getIndicesAreSorted()) {
            op.emitError() << "Indices are not unique and/or not sorted, unique boolean: "
                           << op.getUniqueIndices()
                           << ", sorted boolean :" << op.getIndicesAreSorted();
            return failure();
        }

        // size(%result) == size(%update) == size(%input) == 1
        if (failed(this->onlyOneInputUpdateAndResult(op))) {
            return failure();
        }
        auto result = op.getResults().front();
        auto input = op.getInputs().front();
        auto update = op.getUpdates().front();
        auto scatterIndices = op.getScatterIndices();

        // update_function =
        // ^bb0(%arg0: T, %arg1: T):
        //   stablehlo.return %arg1 : T
        // })
        if (failed(this->isAssignment(op))) {
            return failure();
        }

        // input_batching_dims = []
        // scatter_indices_batching_dims = []
        if (failed(this->noBatching(op))) {
            return failure();
        }

        // rank(%update) == size(update_window_dims)
        // => we are inserting the whole %update into a dimension of %input
        if (failed(this->singleFullSlices(op))) {
            return failure();
        }

        // Now, where are we going to insert this full slice?
        // scatter_indices is typed as tensor of integer type
        // So, normally I would need a loop around the scatter_indices.
        // But let's assume that scatter_indices is a tensor of rank 1
        // If this is not true, we would need to create a loop?
        // rank(%scatter_indices) == 1
        if (failed(this->canBeDoneWithSingleTensorInsertSlice(op))) {
            return failure();
        }

        auto resultTy = cast<RankedTensorType>(result.getType());
        auto inputTy = cast<RankedTensorType>(input.getType());
        auto updateTy = cast<RankedTensorType>(update.getType());
        auto resultShape = resultTy.getShape();
        auto inputShape = inputTy.getShape();
        auto updateShape = updateTy.getShape();
        auto scatterIndicesTy = cast<RankedTensorType>(scatterIndices.getType());
        // (C24) shape(%result) == shape(%input)

        auto scatterDimNumbers = op.getScatterDimensionNumbers();
        auto updateWindowDims = scatterDimNumbers.getUpdateWindowDims();
        auto insertedWindowDims = scatterDimNumbers.getInsertedWindowDims();
        auto scatterDimsToOperandDims = scatterDimNumbers.getScatterDimsToOperandDims();
        auto indexVectorDim = scatterDimNumbers.getIndexVectorDim();

        if (indexVectorDim != scatterIndicesTy.getRank() - 1) {
            // TODO: I think if indexVectorDim > 0
            // implies a loop of insert_slices.
            return failure();
        }
        // Because we said before
        // rank(%scatter_indices) == 1
        // => indexVectorDim = 0

        SmallVector<Value> dynOffsets, dynSizes, dynStrides;
        SmallVector<int64_t> staticOffsets, staticSizes, staticStrides;

        // TODO: upstream to mlir-hlo and stablehlo
        for (int i = 0, inputDim = 0, updateDim = 0; i < inputShape.size(); i++) {
            if (llvm::is_contained(insertedWindowDims, i)) {
                int scatterDimIndex = scatterDimsToOperandDims[inputDim];
                Value scatterDimVal =
                    rewriter.create<index::ConstantOp>(op.getLoc(), scatterDimIndex);
                auto extractOp =
                    rewriter.create<tensor::ExtractOp>(op.getLoc(), scatterIndices, scatterDimVal)
                        .getResult();
                auto indexCastOp =
                    rewriter
                        .create<arith::IndexCastOp>(op.getLoc(), rewriter.getIndexType(), extractOp)
                        .getResult();
                dynOffsets.push_back(indexCastOp);
                staticOffsets.push_back(ShapedType::kDynamic);
                staticSizes.push_back(1);
            }
            else if (updateDim == inputDim) {
                int scatterDimIndex = scatterDimsToOperandDims[inputDim];
                Value scatterDimVal =
                    rewriter.create<index::ConstantOp>(op.getLoc(), scatterDimIndex);
                auto extractOp =
                    rewriter.create<tensor::ExtractOp>(op.getLoc(), scatterIndices, scatterDimVal)
                        .getResult();
                auto indexCastOp =
                    rewriter
                        .create<arith::IndexCastOp>(op.getLoc(), rewriter.getIndexType(), extractOp)
                        .getResult();
                dynOffsets.push_back(indexCastOp);
                staticOffsets.push_back(ShapedType::kDynamic);
                staticSizes.push_back(updateShape[updateDim]);
                updateDim++;
            } else {
                staticOffsets.push_back(0);
                staticSizes.push_back(updateShape[updateDim]);
                updateDim++;
            }
            inputDim++;
            staticStrides.push_back(1);
        }

        rewriter.replaceOpWithNewOp<tensor::InsertSliceOp>(op, update, input, dynOffsets, dynSizes,
                                                           dynStrides, staticOffsets, staticSizes,
                                                           staticStrides);

        return success();
    }

    mlir::LogicalResult matchAndRewrite(mhlo::ScatterOp op,
                                        mlir::PatternRewriter &rewriter) const override
    {
        // FastPath
        if (!failed(this->lowerToTensorInsertSlice(op, rewriter))) {
            return success();
        }

=======
    mlir::LogicalResult matchAndRewrite(mhlo::ScatterOp op,
                                        mlir::PatternRewriter &rewriter) const override
    {
>>>>>>> 22a900f2
        if (failed(onlyOneInputUpdateAndResult(op))) {
            // Otherwise it will segfault.
            op.emitError() << "Only one input, update, and result";
            return failure();
        }
<<<<<<< HEAD

=======
>>>>>>> 22a900f2
        // Compute operation hash in case they are more than one scatter and they have different
        // update function
        auto opHash = OperationEquivalence::computeHash(op);
        // Create the function to replace the update block from scatter
        std::string funcName = "__catalyst_update_scatter" + std::to_string(opHash);

        Location loc = op.getLoc();
        // Add checks for supported cases (assumptions: no update windows dim, unique indices and
        // sorted indices)
        if (!op.getUniqueIndices() || !op.getIndicesAreSorted()) {
            op.emitError() << "Indices are not unique and/or not sorted, unique boolean: "
                           << op.getUniqueIndices()
                           << ", sorted boolean :" << op.getIndicesAreSorted();
            return failure();
        }

        // Extract the block responsible for update
        Region &region = op.getUpdateComputation();

        if (!region.hasOneBlock())
            return failure();

        ModuleOp moduleOp = op->getParentOfType<ModuleOp>();

        // We create a function from the update block
        FlatSymbolRefAttr updateFn =
            getOrInsertUpdateFunction(loc, moduleOp, rewriter, region, funcName);
        func::FuncOp updateFnOp = SymbolTable::lookupNearestSymbolFrom<func::FuncOp>(op, updateFn);

        // Get all the variables necessary
        UpdateData variables = getUpdateData(op, rewriter, loc);

        // Create the loop values (start, end and increment)
        Value c0 = rewriter.create<index::ConstantOp>(loc, 0);
        Value sizeAllUpdatesIndices = rewriter.create<index::ConstantOp>(loc, variables.size);
        Value c1 = rewriter.create<index::ConstantOp>(loc, 1);

        // Create a SCF for op, the initial value for args is the results
        Value resultValue =
            rewriter
                .create<scf::ForOp>(
                    loc, c0, sizeAllUpdatesIndices, c1, /*iterArgsInit=*/variables.resultsValue,
                    [&](OpBuilder &builder, Location loc, Value i, ValueRange iterArgs) {
                        // Get the results
                        auto results = iterArgs.front();

                        // Extract from the all indices tensor the right configuration
                        // with the value i as index: allUpdatesIndices[i]
                        Value updatesIndices;
                        if (variables.allUpdatesIndicesTensor) {
                            updatesIndices = extractUpdateIndices(variables.allUpdatesIndicesTensor,
                                                                  i, loc, builder);
                        }

                        // Scatter update
                        SmallVector<Value> updateScatterIndices;
                        if (variables.allUpdatesIndicesTensor) {
                            for (int64_t index : variables.updatedScatterDims) {
                                Value indexValue = builder.create<index::ConstantOp>(loc, index);
                                Value updateScatterIndex = builder.create<tensor::ExtractOp>(
                                    loc, updatesIndices, indexValue);
                                updateScatterIndices.push_back(updateScatterIndex);
                            }
                        }

                        // Windows update
                        SmallVector<Value> updateWindowsIndices;
                        if (variables.allUpdatesIndicesTensor) {
                            for (int64_t index : variables.updatedWindowsDims) {
                                Value indexValue = builder.create<index::ConstantOp>(loc, index);
                                Value updateWindowsIndex = builder.create<tensor::ExtractOp>(
                                    loc, updatesIndices, indexValue);
                                updateWindowsIndices.push_back(updateWindowsIndex);
                            }
                        }

                        // Get results indices from update indices.
                        // The results indices are used to store the computed update of one element.
                        SmallVector<Value> resultsIndicesValue =
                            getResultsIndices(updateScatterIndices, updateWindowsIndices,
                                              variables.inputsShape, variables.insertedWindowsDims,
                                              variables.scatterIndices, variables.indexVectorDim,
                                              variables.scatterDimsToOperandDims, builder, loc);

                        // Right now the indices are stored in an IR tensor.
                        // We need to extract them all to pass them to the tensor.extract op.
                        SmallVector<Value> updatesIndicesValue;
                        if (updatesIndices) {
                            if (isa<RankedTensorType>(updatesIndices.getType())) {
                                RankedTensorType updateType =
                                    cast<RankedTensorType>(updatesIndices.getType());

                                for (int64_t index = 0; index < updateType.getShape()[0]; ++index) {
                                    Value indexValue =
                                        builder.create<index::ConstantOp>(loc, index);
                                    Value value = builder.create<tensor::ExtractOp>(
                                        loc, updatesIndices, indexValue);
                                    updatesIndicesValue.push_back(value);
                                }
                            }
                        }
                        // Set the arguments of the update function
                        Value updateValue = builder.create<tensor::ExtractOp>(
                            loc, variables.updatesValue, updatesIndicesValue);
                        Value resultValue =
                            builder.create<tensor::ExtractOp>(loc, results, resultsIndicesValue);
                        // The update function from JAX always expects tensors.
                        // Convert f64 -> tensor<f64> if necessary
                        if (!isa<RankedTensorType>(updateValue.getType())) {
                            Type resultTy = RankedTensorType::get({}, updateValue.getType());
                            updateValue =
                                builder.create<tensor::FromElementsOp>(loc, resultTy, updateValue);
                        }
                        if (!isa<RankedTensorType>(resultValue.getType())) {
                            Type resultTy = RankedTensorType::get({}, resultValue.getType());
                            resultValue =
                                builder.create<tensor::FromElementsOp>(loc, resultTy, resultValue);
                        }

                        // Set the arguments for the call op
                        std::vector<Value> args{resultValue, updateValue};

                        // Call the function that computes the update
                        Value updated =
                            builder.create<func::CallOp>(loc, updateFnOp, args).getResult(0);
                        // The update function from JAX always produces tensors.
                        // Convert tensor<f64> -> f64 if necessary
                        Value updatedExtracted;
                        if (isa<RankedTensorType>(updated.getType())) {
                            updatedExtracted = builder.create<tensor::ExtractOp>(loc, updated);
                        }
                        else {
                            updatedExtracted = updated;
                        }
                        // Insert the computed update in the results and replace the previous value
                        Value res = builder.create<tensor::InsertOp>(loc, updatedExtracted, results,
                                                                     resultsIndicesValue);
                        builder.create<scf::YieldOp>(loc, res);
                    })
                .getResult(0);
        // Replace the results with the updated one
        rewriter.replaceOp(op, resultValue);
        return success();
    }

    // Structure to store variables for the SCF for op
    struct UpdateData {
        mlir::Value resultsValue;
        std::vector<int64_t> inputsShape;
        mlir::Value updatesValue;
        std::vector<int64_t> updatesShape;
        mlir::Value scatterIndices;
        int64_t indexVectorDim;
        std::vector<int64_t> scatterDimsToOperandDims;
        std::vector<int64_t> updatedWindowsDims;
        std::vector<int64_t> insertedWindowsDims;
        std::vector<int64_t> updatedScatterDims;
        mlir::Value allUpdatesIndicesTensor;
        int64_t size;
    };

    // Store all the necessary variables for the SCF for op in above defined struct
    UpdateData getUpdateData(mhlo::ScatterOp &op, mlir::PatternRewriter &rewriter,
                             mlir::Location loc) const
    {
        UpdateData data;
        // Get the inputs and updates values
        data.resultsValue = op.getInputs().front();
        data.inputsShape = cast<RankedTensorType>(data.resultsValue.getType()).getShape();

        data.updatesValue = op.getUpdates().front();

        // Get the shape of the updates
        data.updatesShape = cast<TensorType>(data.updatesValue.getType()).getShape();
        int64_t updatesSize = data.updatesShape.size();
        std::vector<int64_t> updatesShapeVector(data.updatesShape.begin(), data.updatesShape.end());

        // Get the scatter indices
        data.scatterIndices = op.getScatterIndices();
        data.indexVectorDim = op.getScatterDimensionNumbers().getIndexVectorDim();
        data.scatterDimsToOperandDims =
            op.getScatterDimensionNumbers().getScatterDimsToOperandDims();

        // Get updated windows dims
        data.updatedWindowsDims = op.getScatterDimensionNumbers().getUpdateWindowDims();

        // Get updated inserted windows dims
        data.insertedWindowsDims = op.getScatterDimensionNumbers().getInsertedWindowDims();

        // Separate updated windows dims
        int64_t start = 0;
        std::vector<int64_t> dimensions;

        for (int64_t i = start; i < updatesSize; ++i) {
            dimensions.push_back(i);
        }
        if (!data.updatedWindowsDims.empty()) {
            std::set_difference(dimensions.begin(), dimensions.end(),
                                data.updatedWindowsDims.begin(), data.updatedWindowsDims.end(),
                                std::back_inserter(data.updatedScatterDims));
        }
        else {
            data.updatedScatterDims = dimensions;
        }

        // Generate all possible indices for the update given the shape of updates
        // The indices are in a flat list
        std::vector<int64_t> indices;
        SmallVector<Value> allUpdatesIndices;
        generateIndicesRecursive(updatesShapeVector, indices, 0, allUpdatesIndices, rewriter, loc);

        // The updates indices generated are stored as a tensorOp (Value) for the access in the SCF
        // for loop
        std::vector<int64_t> totalShape;
        if (allUpdatesIndices.size() != 0) {
            totalShape.push_back(allUpdatesIndices.size() / updatesShapeVector.size());
            totalShape.push_back(updatesShapeVector.size());
        }
        data.size = 1;
        // From the flat list of indices and the shape of the update we create a tensor
        // with FromElementsOp
        if (!allUpdatesIndices.empty()) {
            Type resultTy = RankedTensorType::get(totalShape, rewriter.getIndexType());
            data.allUpdatesIndicesTensor =
                rewriter.create<tensor::FromElementsOp>(loc, resultTy, allUpdatesIndices);
            data.size = allUpdatesIndices.size() / updatesShapeVector.size();
        }
        return data;
    }

    // Take the update block from scatter (bb0) and insert an equivalent function if it does not
    // exist
    FlatSymbolRefAttr getOrInsertUpdateFunction(Location loc, ModuleOp moduleOp, OpBuilder &builder,
                                                Region &updateRegion, std::string funcName) const
    {
        MLIRContext *ctx = builder.getContext();

        if (moduleOp.lookupSymbol<func::FuncOp>(funcName)) {
            return SymbolRefAttr::get(ctx, funcName);
        }

        OpBuilder::InsertionGuard guard(builder);
        builder.setInsertionPointToStart(moduleOp.getBody());

        Block *originalBlock = &updateRegion.front();
        Operation *originalTerminator = originalBlock->getTerminator();
        ValueRange originalArguments = originalBlock->getArguments();

        // Get the arguments and outputs types from the original block
        FunctionType updateFnType =
            FunctionType::get(ctx, /*inputs=*/
                              originalArguments.getTypes(),
                              /*outputs=*/originalTerminator->getOperandTypes());

        func::FuncOp updateFn = builder.create<func::FuncOp>(loc, funcName, updateFnType);
        updateFn.setPrivate();

        // Create the block of the function
        Block *funcBody = updateFn.addEntryBlock();

        auto funcBlockArgs = funcBody->getArguments();
        IRRewriter rewriter(builder);
        builder.setInsertionPointToEnd(funcBody);

        // Merge the two blocks and delete the first one
        rewriter.mergeBlocks(originalBlock, funcBody, funcBlockArgs);

        builder.setInsertionPointToEnd(funcBody);
        builder.create<func::ReturnOp>(loc, originalTerminator->getResultTypes(),
                                       originalTerminator->getOperands());
        rewriter.eraseOp(originalTerminator);
        return SymbolRefAttr::get(ctx, funcName);
    }

    // Given the shape of update, it generates all the possible indices configuration as a single
    // vector
    void generateIndicesRecursive(const std::vector<int64_t> &shape,
                                  std::vector<int64_t> &currentIndex, size_t dimension,
                                  SmallVector<Value> &configurations,
                                  mlir::PatternRewriter &rewriter, Location loc) const
    {
        if (dimension == shape.size()) {
            for (auto elem : currentIndex) {
                // integer to Value
                auto valueCurrentIndex = rewriter.create<index::ConstantOp>(loc, elem);
                // Add to configuration
                configurations.push_back(valueCurrentIndex);
            }
        }
        else {
            for (int i = 0; i < shape[dimension]; i++) {
                currentIndex.push_back(i);
                generateIndicesRecursive(shape, currentIndex, dimension + 1, configurations,
                                         rewriter, loc);
                currentIndex.pop_back();
            }
        }
    }

    // Follow the algorithm from https://github.com/openxla/stablehlo/blob/main/docs/spec.md#scatter
    // in order to get the results indices, the goal is to get the full start index and the
    // full window index and add them in order to get the result indices.
    SmallVector<Value> getResultsIndices(SmallVector<Value> updateScatterIndices,
                                         SmallVector<Value> updateWindowsIndices,
                                         ArrayRef<int64_t> inputsShape,
                                         ArrayRef<int64_t> insertedWindowsDims,
                                         Value scatterIndices, int64_t indexVectorDim,
                                         ArrayRef<int64_t> scatterDimsToOperandDims,
                                         OpBuilder &builder, Location loc) const
    {
        // Get the scatter indices from the update scatter indices
        if (!updateScatterIndices.empty()) {
            scatterIndices = extractScatterIndices(updateScatterIndices, scatterIndices,
                                                   indexVectorDim, loc, builder);
        }
        // Now add the full start indices and full window indices

        // Case for no inserted windows dim
        if (insertedWindowsDims.empty()) {
            // Add Scatter in Windows Indices
            SmallVector<Value> results;
            for (size_t i = 0; i < updateWindowsIndices.size(); ++i) {
                auto indexUpdate = updateWindowsIndices[i];
                auto itScatter =
                    std::find(scatterDimsToOperandDims.begin(), scatterDimsToOperandDims.end(), i);
                if (itScatter != scatterDimsToOperandDims.end()) {
                    int innerIndex = std::distance(scatterDimsToOperandDims.begin(), itScatter);
                    Value indexConstantOp = builder.create<index::ConstantOp>(loc, innerIndex);
                    auto indexScatter =
                        builder.create<tensor::ExtractOp>(loc, scatterIndices, indexConstantOp);
                    auto indexUpdateCasted =
                        builder.create<index::CastSOp>(loc, indexScatter.getType(), indexUpdate);
                    Value addValue =
                        builder.create<arith::AddIOp>(loc, indexScatter, indexUpdateCasted);
                    Value addValueCasted =
                        builder.create<arith::IndexCastOp>(loc, builder.getIndexType(), addValue);
                    results.push_back(addValueCasted);
                }
                else {
                    results.push_back(indexUpdate);
                }
            }
            return results;
        }
        else {
            SmallVector<Value> fullStartIndex;
            for (size_t i = 0; i < inputsShape.size(); ++i) {
                // Full start indices (use scatter dims op)
                auto itScatter =
                    std::find(scatterDimsToOperandDims.begin(), scatterDimsToOperandDims.end(), i);
                if (itScatter != scatterDimsToOperandDims.end()) {
                    int innerIndex = std::distance(scatterDimsToOperandDims.begin(), itScatter);
                    Value indexConstantOp = builder.create<index::ConstantOp>(loc, innerIndex);
                    auto indexScatter =
                        builder.create<tensor::ExtractOp>(loc, scatterIndices, indexConstantOp);
                    fullStartIndex.push_back(indexScatter);
                }
                else {
                    TypedAttr indexAttr = builder.getI32IntegerAttr(0);
                    Value index = builder.create<arith::ConstantOp>(loc, indexAttr);
                    fullStartIndex.push_back(index);
                }
            }
            // Full windows indices
            SmallVector<Value> fullWindowIndex = updateWindowsIndices;
            for (auto insertedDim : insertedWindowsDims) {
                auto c0 = builder.create<index::ConstantOp>(loc, 0);
                fullWindowIndex.insert(fullWindowIndex.begin() + insertedDim, c0);
            }
            // Add
            SmallVector<Value> results;
            for (size_t i = 0; i < fullWindowIndex.size(); ++i) {
                Value indexScatter = fullStartIndex[i];
                Value indexUpdate = fullWindowIndex[i];
                auto indexUpdateCasted =
                    builder.create<index::CastSOp>(loc, indexScatter.getType(), indexUpdate);
                Value addValue =
                    builder.create<arith::AddIOp>(loc, indexScatter, indexUpdateCasted);
                Value addValueCasted =
                    builder.create<arith::IndexCastOp>(loc, builder.getIndexType(), addValue);
                results.push_back(addValueCasted);
            }
            return results;
        }
    }
    // Given a vector of index value (update scatter), it extracts the value from scatterIndices,
    // The index vector dim indicates the dimension to be extracted.
    Value extractScatterIndices(SmallVector<Value> updateScatterIndices, Value scatterIndices,
                                int64_t indexVectorDim, Location loc, OpBuilder builder) const
    {
        auto scatterIndicesTensorType = cast<RankedTensorType>(scatterIndices.getType());
        // Get the rank and shape of scatter indices
        int64_t rank = scatterIndicesTensorType.getRank();
        auto shape = scatterIndicesTensorType.getShape();

        // Offset
        std::vector<int64_t> offsets(rank, 0);
        std::vector<Value> dynOffsets;

        for (int64_t i = 0; i < rank; i++) {
            if (i != indexVectorDim) {
                offsets[i] = ShapedType::kDynamic;
                if (i > indexVectorDim) {
                    dynOffsets.push_back(updateScatterIndices[i - 1]);
                }
                else {
                    dynOffsets.push_back(updateScatterIndices[i]);
                }
            }
        }

        // Size
        std::vector<int64_t> sizes(rank, 1);
        sizes[indexVectorDim] = shape[indexVectorDim];
        std::vector<Value> dynSizes = {};

        // Stides
        std::vector<int64_t> strides(rank, 1);
        std::vector<Value> dynStrides = {};

        // Deduce result types
        auto resultType = tensor::ExtractSliceOp::inferCanonicalRankReducedResultType(
            1, scatterIndicesTensorType, offsets, sizes, strides);

        return builder.create<tensor::ExtractSliceOp>(loc, resultType, scatterIndices, dynOffsets,
                                                      dynSizes, dynStrides, offsets, sizes,
                                                      strides);
    }
    // From a index value i it extracts the update indices from the tensor of values.
    Value extractUpdateIndices(Value allUpdatesIndicesTensor, Value i, Location loc,
                               OpBuilder builder) const
    {
        RankedTensorType updateType = cast<RankedTensorType>(allUpdatesIndicesTensor.getType());

        auto rank = updateType.getRank();
        auto shape = updateType.getShape();
        // Offset
        std::vector<int64_t> offsets(rank, 0);
        offsets[0] = ShapedType::kDynamic;
        std::vector<Value> dynOffsets = {i};

        // Size
        std::vector<int64_t> sizes = shape;
        sizes[0] = 1;
        std::vector<Value> dynSizes = {};

        // Stides
        std::vector<int64_t> strides(rank, 1);
        std::vector<Value> dynStrides = {};

        // Deduce result types
        auto resultType = tensor::ExtractSliceOp::inferCanonicalRankReducedResultType(
            rank - 1, updateType, offsets, sizes, strides);

        return builder.create<tensor::ExtractSliceOp>(loc, resultType, allUpdatesIndicesTensor,
                                                      dynOffsets, dynSizes, dynStrides, offsets,
                                                      sizes, strides);
    }
};

void populateScatterPatterns(RewritePatternSet &patterns)
{
    patterns.add<catalyst::ScatterOpRewritePattern>(patterns.getContext(), 1);
}

} // namespace catalyst<|MERGE_RESOLUTION|>--- conflicted
+++ resolved
@@ -50,7 +50,6 @@
         return op.getResults().size() == 1 ? success() : failure();
     }
 
-<<<<<<< HEAD
     mlir::LogicalResult isAssignment(mhlo::ScatterOp op) const
     {
         // From:
@@ -287,20 +286,11 @@
             return success();
         }
 
-=======
-    mlir::LogicalResult matchAndRewrite(mhlo::ScatterOp op,
-                                        mlir::PatternRewriter &rewriter) const override
-    {
->>>>>>> 22a900f2
         if (failed(onlyOneInputUpdateAndResult(op))) {
             // Otherwise it will segfault.
             op.emitError() << "Only one input, update, and result";
             return failure();
         }
-<<<<<<< HEAD
-
-=======
->>>>>>> 22a900f2
         // Compute operation hash in case they are more than one scatter and they have different
         // update function
         auto opHash = OperationEquivalence::computeHash(op);
