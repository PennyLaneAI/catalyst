--- conflicted
+++ resolved
@@ -33,7 +33,6 @@
 
 namespace catalyst {
 
-<<<<<<< HEAD
 /// Generate a meaningful name for a transform operation for pass instrumentation
 static std::string getTransformOpName(transform::TransformOpInterface transformOp)
 {
@@ -143,8 +142,6 @@
     return success();
 }
 
-=======
->>>>>>> 8d22b6bc
 #define GEN_PASS_DEF_APPLYTRANSFORMSEQUENCEPASS
 #include "Catalyst/Transforms/Passes.h.inc"
 
