// Copyright 2024 Xanadu Quantum Technologies Inc.

// Licensed under the Apache License, Version 2.0 (the "License");
// you may not use this file except in compliance with the License.
// You may obtain a copy of the License at

//     http://www.apache.org/licenses/LICENSE-2.0

// Unless required by applicable law or agreed to in writing, software
// distributed under the License is distributed on an "AS IS" BASIS,
// WITHOUT WARRANTIES OR CONDITIONS OF ANY KIND, either express or implied.
// See the License for the specific language governing permissions and
// limitations under the License.

// This pass applies the passes scheduled with the transform dialect,
// and then removes the transformer module from the payload.

#define DEBUG_TYPE "applytransformsequence"

#include <cassert>

#include "mlir/Dialect/Transform/IR/TransformOps.h"
#include "mlir/Dialect/Transform/Interfaces/TransformInterfaces.h"
#include "mlir/Dialect/Transform/Transforms/TransformInterpreterUtils.h"
#include "mlir/IR/BuiltinOps.h"
#include "mlir/Pass/AnalysisManager.h"
#include "mlir/Pass/Pass.h"
#include "mlir/Pass/PassInstrumentation.h"
#include "mlir/Pass/PassManager.h"

using namespace llvm;
using namespace mlir;

namespace catalyst {

/// Generate a meaningful name for a transform operation for pass instrumentation
static std::string getTransformOpName(transform::TransformOpInterface transformOp)
{
    std::string baseName = transformOp->getName().getStringRef().str();

    if (auto applyPassOp = dyn_cast<transform::ApplyRegisteredPassOp>(transformOp.getOperation())) {
        if (auto passName = applyPassOp.getPassName(); !passName.empty()) {
            return "transform_" + passName.str();
        }
    }

    // convert "." to "_"
    std::replace(baseName.begin(), baseName.end(), '.', '_');
    return baseName;
}

/// A fake pass wrapper that represents a single transform operation. Allowing it to be tracked by
/// pass instrumentation.
class TransformOpSubPass : public OperationPass<> {
  private:
    transform::TransformOpInterface transformOp;
    std::string opNameStr;

  public:
    MLIR_DEFINE_EXPLICIT_INTERNAL_INLINE_TYPE_ID(TransformOpSubPass)

    TransformOpSubPass(transform::TransformOpInterface op)
        : OperationPass(TypeID::get<TransformOpSubPass>()), transformOp(op),
          opNameStr(getTransformOpName(op))
    {
    }

    void runOnOperation() override
    {
        llvm_unreachable("TransformOpSubPass should not be executed");
    }

    StringRef getName() const override { return opNameStr; }
    StringRef getArgument() const override { return opNameStr; }
    StringRef getDescription() const override { return "Transform dialect operation"; }

    std::unique_ptr<Pass> clonePass() const override
    {
        return std::make_unique<TransformOpSubPass>(transformOp);
    }

    transform::TransformOpInterface getTransformOp() const { return transformOp; }
};

/// Apply transforms with individual subpass tracking by executing each transform operation
/// individually with instrumentation hooks. This implements a custom sequence
/// execution that mirrors the logic in NamedSequenceOp::apply but with instrumentation.
/// Reference to transform::NamedSequenceOp::apply in
/// https://github.com/llvm/llvm-project/blob/334e9bf2dd01fbbfe785624c0de477b725cde6f2/mlir/lib/
/// Dialect/Transform/IR/TransformOps.cpp#L2378
LogicalResult applyTransformsWithSubpassTracking(Operation *payload,
                                                 transform::NamedSequenceOp namedSequence,
                                                 PassInstrumentor *passInstrumentor)
{
    // TODO: We currently only expect to have a single block in the sequence. It may change in the
    // future.
    assert(namedSequence.getBody().hasOneBlock() &&
           "Expected exactly one transform op in the sequence block");

    Block &sequenceBlock = namedSequence.getBody().front();
    if (sequenceBlock.without_terminator().empty()) {
        return success();
    }

    transform::TransformState state =
        transform::detail::makeTransformStateForTesting(namedSequence->getParentRegion(), payload);

    // Map the entry block argument to the list of operations.
    // Note: this is the same implementation as PossibleTopLevelTransformOp but
    // without attaching the interface / trait since that is tailored to a
    // dangling top-level op that does not get "called".
    auto scope = state.make_region_scope(namedSequence.getBody());
    if (failed(transform::detail::mapPossibleTopLevelTransformOpBlockArguments(
            state, namedSequence, namedSequence.getBody()))) {
        return failure();
    }

    for (Operation &transformOp : sequenceBlock.without_terminator()) {
        if (auto transformInterface = dyn_cast<transform::TransformOpInterface>(transformOp)) {
            auto subPass = std::make_unique<TransformOpSubPass>(transformInterface);

            // hook before pass
            passInstrumentor->runBeforePass(subPass.get(), payload);

            DiagnosedSilenceableFailure result = state.applyTransform(transformInterface);

            if (result.isDefiniteFailure()) {
                // hook after pass failed
                passInstrumentor->runAfterPassFailed(subPass.get(), payload);
                return failure();
            }

            if (result.isSilenceableFailure()) {
                (void)result.silence();
            }

            // hook after pass
            passInstrumentor->runAfterPass(subPass.get(), payload);
        }
    }

    return success();
}

#define GEN_PASS_DEF_APPLYTRANSFORMSEQUENCEPASS
#include "Catalyst/Transforms/Passes.h.inc"

struct ApplyTransformSequencePass
    : public impl::ApplyTransformSequencePassBase<ApplyTransformSequencePass> {
    using impl::ApplyTransformSequencePassBase<
        ApplyTransformSequencePass>::ApplyTransformSequencePassBase;

    void runOnOperation() override
    {
        // We need to remove the transformer module from the payload,
        // then apply the transformer module to the payload.
        // This is because we should not modify a module that contains
        // the transformer.

        // The top-level module is the payload.
        Operation *payload = getOperation();
        ModuleOp transformer;

        // Find the transformer module and remove it from payload
        // Keep the transformer module in a deep copy clone
        WalkResult result = payload->walk([&](ModuleOp op) {
            if (op->hasAttr("transform.with_named_sequence")) {
                transformer = op.clone();
                op.erase();
                return WalkResult::interrupt();
            }
            return WalkResult::advance();
        });

        // Check that a transformer exists
        if (!result.wasInterrupted()) {
            return;
        }

        // The transformer module itself is a builtin.module, not
        // a valid transform with the transform dialect
        // We need to extract the transform.named_sequence in the
        // transformer module.
        transform::NamedSequenceOp transformer_main_sequence;
        transformer->walk([&](transform::NamedSequenceOp op) {
            assert(!transformer_main_sequence &&
                   "expected only one transform sequence in the transform module");
            transformer_main_sequence = op;
        });

        if (PassInstrumentor *passInstrumentor = getAnalysisManager().getPassInstrumentor()) {
            // Manually execute the transform sequence with individual subpass tracking
<<<<<<< HEAD
            if (auto namedSequence =
                    dyn_cast<transform::NamedSequenceOp>(transformer_main_sequence)) {
                if (failed(applyTransformsWithSubpassTracking(payload, namedSequence,
                                                              passInstrumentor))) {
                    return signalPassFailure();
                }
            }
        }
        else {
            if (failed(transform::applyTransforms(
                    payload, cast<transform::TransformOpInterface>(transformer_main_sequence), {},
                    transform::TransformOptions(), false))) {
=======
            if (failed(applyTransformsWithSubpassTracking(payload, transformer_main_sequence,
                                                          passInstrumentor))) {
                return signalPassFailure();
            }
        }
        else {
            if (failed(transform::applyTransforms(payload, transformer_main_sequence, {},
                                                  transform::TransformOptions(), false))) {
>>>>>>> 3e1bb401
                return signalPassFailure();
            }
        }

        transformer.erase();
    }
};

} // namespace catalyst<|MERGE_RESOLUTION|>--- conflicted
+++ resolved
@@ -190,20 +190,6 @@
 
         if (PassInstrumentor *passInstrumentor = getAnalysisManager().getPassInstrumentor()) {
             // Manually execute the transform sequence with individual subpass tracking
-<<<<<<< HEAD
-            if (auto namedSequence =
-                    dyn_cast<transform::NamedSequenceOp>(transformer_main_sequence)) {
-                if (failed(applyTransformsWithSubpassTracking(payload, namedSequence,
-                                                              passInstrumentor))) {
-                    return signalPassFailure();
-                }
-            }
-        }
-        else {
-            if (failed(transform::applyTransforms(
-                    payload, cast<transform::TransformOpInterface>(transformer_main_sequence), {},
-                    transform::TransformOptions(), false))) {
-=======
             if (failed(applyTransformsWithSubpassTracking(payload, transformer_main_sequence,
                                                           passInstrumentor))) {
                 return signalPassFailure();
@@ -212,7 +198,6 @@
         else {
             if (failed(transform::applyTransforms(payload, transformer_main_sequence, {},
                                                   transform::TransformOptions(), false))) {
->>>>>>> 3e1bb401
                 return signalPassFailure();
             }
         }
