--- conflicted
+++ resolved
@@ -1021,11 +1021,8 @@
                             .moduleName = ModuleName,
                             .diagnosticStream = errStream,
                             .keepIntermediate = SaveAfterEach,
-<<<<<<< HEAD
+                            .dumpModuleScope = DumpModuleScope,
                             .useNameLocAsPrefix = UseNameLocAsPrefix,
-=======
-                            .dumpModuleScope = DumpModuleScope,
->>>>>>> 58b79b0c
                             .asyncQnodes = AsyncQNodes,
                             .verbosity = Verbose ? Verbosity::All : Verbosity::Urgent,
                             .pipelinesCfg = parsePipelines(CatalystPipeline),
