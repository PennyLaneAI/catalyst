// Copyright 2023 Xanadu Quantum Technologies Inc.

// Licensed under the Apache License, Version 2.0 (the "License");
// you may not use this file except in compliance with the License.
// You may obtain a copy of the License at

//     http://www.apache.org/licenses/LICENSE-2.0

// Unless required by applicable law or agreed to in writing, software
// distributed under the License is distributed on an "AS IS" BASIS,
// WITHOUT WARRANTIES OR CONDITIONS OF ANY KIND, either express or implied.
// See the License for the specific language governing permissions and
// limitations under the License.

#include <cassert>

#include <algorithm>
#include <filesystem>
#include <iostream>
#include <list>
#include <memory>
#include <optional>
#include <string>
#include <string_view>
#include <unordered_map>

#include "mhlo/IR/register.h"
#include "mhlo/transforms/passes.h"
#include "mlir/IR/DialectRegistry.h"
#include "mlir/InitAllDialects.h"
#include "mlir/InitAllExtensions.h"
#include "mlir/InitAllPasses.h"
#include "mlir/Parser/Parser.h"
#include "mlir/Pass/PassManager.h"
#include "mlir/Support/FileUtilities.h"
#include "mlir/Target/LLVMIR/Export.h"
#include "stablehlo/dialect/Register.h"
#include "llvm/Analysis/CGSCCPassManager.h"
#include "llvm/Analysis/LoopAnalysisManager.h"
#include "llvm/IR/LegacyPassManager.h"
#include "llvm/IRReader/IRReader.h"
#include "llvm/MC/TargetRegistry.h"
#include "llvm/Passes/PassBuilder.h"
#include "llvm/Support/FileSystem.h"
#include "llvm/Support/InitLLVM.h"
#include "llvm/Support/SourceMgr.h"
#include "llvm/Support/TargetSelect.h"
#include "llvm/Support/ToolOutputFile.h"
#include "llvm/Target/TargetMachine.h"
#include "llvm/Target/TargetOptions.h"
#include "llvm/TargetParser/Host.h"
#include "llvm/Transforms/Coroutines/CoroCleanup.h"
#include "llvm/Transforms/Coroutines/CoroConditionalWrapper.h"
#include "llvm/Transforms/Coroutines/CoroEarly.h"
#include "llvm/Transforms/Coroutines/CoroSplit.h"
#include "llvm/Transforms/IPO/GlobalDCE.h"

#include "Catalyst/IR/CatalystDialect.h"
#include "Catalyst/Transforms/BufferizableOpInterfaceImpl.h"
#include "Catalyst/Transforms/Passes.h"
#include "Driver/CatalystLLVMTarget.h"
#include "Driver/CompilerDriver.h"
#include "Driver/Pipelines.h"
#include "Driver/Support.h"
#include "Gradient/IR/GradientDialect.h"
#include "Gradient/IR/GradientInterfaces.h"
#include "Gradient/Transforms/Passes.h"
#include "Ion/IR/IonDialect.h"
#include "MBQC/IR/MBQCDialect.h"
#include "Mitigation/IR/MitigationDialect.h"
#include "Mitigation/Transforms/Passes.h"
#include "QEC/IR/QECDialect.h"
#include "Quantum/IR/QuantumDialect.h"
#include "Quantum/Transforms/BufferizableOpInterfaceImpl.h"
#include "Quantum/Transforms/Passes.h"

#include "Enzyme.h"
#include "Timer.hpp"

using namespace mlir;
using namespace catalyst;
using namespace catalyst::driver;
namespace cl = llvm::cl;

namespace catalyst::utils {

/**
 * LinesCount : A utility class to count the number of lines of embedded programs
 * in different compilation stages.
 *
 * You can dump the program-size embedded in an `Operation`, `ModuleOp`, or
 * `llvm::Module` using the static methods in this class.
 *
 * To display results, run the driver with the `ENABLE_DIAGNOSTICS=ON` variable.
 * To store results in YAML format, use `DIAGNOSTICS_RESULTS_PATH=/path/to/file.yml`
 * along with `ENABLE_DIAGNOSTICS=ON`.
 */
class LinesCount {
  private:
    inline static void print(const std::string &opStrBuf, const std::string &name)
    {
        const auto num_lines = std::count(opStrBuf.cbegin(), opStrBuf.cend(), '\n');
        if (!name.empty()) {
            std::cerr << "[DIAGNOSTICS] After " << std::setw(25) << std::left << name;
        }
        std::cerr << "\t" << std::fixed << "programsize: " << num_lines << std::fixed << " lines\n";
    }

    inline static void store(const std::string &opStrBuf, const std::string &name,
                             const std::filesystem::path &file_path)
    {
        const auto num_lines = std::count(opStrBuf.cbegin(), opStrBuf.cend(), '\n');

        const std::string_view key_padding = "          ";
        const std::string_view val_padding = "              ";

        if (!std::filesystem::exists(file_path)) {
            std::ofstream ofile(file_path);
            assert(ofile.is_open() && "Invalid file to store timer results");
            if (!name.empty()) {
                ofile << key_padding << "- " << name << ":\n";
            }
            ofile << val_padding << "programsize: " << num_lines << "\n";
            ofile.close();
            return;
        }
        // else

        // Second, update the file
        std::ofstream ofile(file_path, std::ios::app);
        assert(ofile.is_open() && "Invalid file to store timer results");
        if (!name.empty()) {
            ofile << key_padding << "- " << name << ":\n";
        }
        ofile << val_padding << "programsize: " << num_lines << "\n";
        ofile.close();
    }

    inline static void dump(const std::string &opStrBuf, const std::string &name = {})
    {
        char *file = getenv("DIAGNOSTICS_RESULTS_PATH");
        if (!file) {
            print(opStrBuf, name);
            return;
        }
        // else
        store(opStrBuf, name, std::filesystem::path{file});
    }

  public:
    [[nodiscard]] inline static bool is_diagnostics_enabled()
    {
        char *value = getenv("ENABLE_DIAGNOSTICS");
        return value && std::string(value) == "ON";
    }

    static void Operation(Operation *op, const std::string &name = {})
    {
        if (!is_diagnostics_enabled()) {
            return;
        }

        std::string opStrBuf;
        llvm::raw_string_ostream rawStrBef{opStrBuf};
        rawStrBef << *op;

        dump(opStrBuf, name);
    }

    static void ModuleOp(const ModuleOp &op, const std::string &name = {})
    {
        if (!is_diagnostics_enabled()) {
            return;
        }

        std::string modStrBef;
        llvm::raw_string_ostream rawStrBef{modStrBef};
        op->print(rawStrBef);

        dump(modStrBef, name);
    }

    static void Module(const llvm::Module &llvmModule, const std::string &name = {})
    {
        if (!is_diagnostics_enabled()) {
            return;
        }

        std::string modStrBef;
        llvm::raw_string_ostream rawStrBef{modStrBef};
        llvmModule.print(rawStrBef, nullptr);

        dump(modStrBef, name);
    }
};

} // namespace catalyst::utils

namespace {

std::string joinPasses(const llvm::SmallVector<std::string> &passes)
{
    std::string joined;
    llvm::raw_string_ostream stream{joined};
    llvm::interleaveComma(passes, stream);
    return joined;
}

struct CatalystIRPrinterConfig : public PassManager::IRPrinterConfig {
    typedef std::function<LogicalResult(Pass *, PrintCallbackFn print)> PrintHandler;
    PrintHandler printHandler;

    CatalystIRPrinterConfig(PrintHandler printHandler)
        : IRPrinterConfig(/*printModuleScope=*/true), printHandler(printHandler)
    {
    }

    void printAfterIfEnabled(Pass *pass, Operation *operation, PrintCallbackFn printCallback) final
    {
        if (failed(printHandler(pass, printCallback))) {
            operation->emitError("IR printing failed");
        }
    }
};

struct CatalystPassInstrumentation : public PassInstrumentation {
    typedef std::function<void(Pass *pass, Operation *operation)> PassCallback;
    PassCallback beforePassCallback;
    PassCallback afterPassCallback;
    PassCallback afterPassFailedCallback;

    CatalystPassInstrumentation(PassCallback beforePassCallback, PassCallback afterPassCallback,
                                PassCallback afterPassFailedCallback)
        : beforePassCallback(beforePassCallback), afterPassCallback(afterPassCallback),
          afterPassFailedCallback(afterPassFailedCallback)
    {
    }

    void runBeforePass(Pass *pass, Operation *operation) override
    {
        this->beforePassCallback(pass, operation);
    }

    void runAfterPass(Pass *pass, Operation *operation) override
    {
        this->afterPassCallback(pass, operation);
    }

    void runAfterPassFailed(Pass *pass, Operation *operation) override
    {
        this->afterPassFailedCallback(pass, operation);
    }
};

} // namespace

namespace {
/// Parse an MLIR module given in textual ASM representation. Any errors during parsing will be
/// output to diagnosticStream.
OwningOpRef<ModuleOp> parseMLIRSource(MLIRContext *ctx, const llvm::SourceMgr &sourceMgr)
{
    FallbackAsmResourceMap fallbackResourceMap;
    ParserConfig parserConfig{ctx, /*verifyAfterParse=*/true, &fallbackResourceMap};

    return parseSourceFile<ModuleOp>(sourceMgr, parserConfig);
}

/// From the MLIR module it checks if gradients operations are in the program.
bool containsGradients(mlir::ModuleOp moduleOp)
{
    bool contain = false;
    moduleOp.walk([&](catalyst::gradient::GradientOpInterface op) {
        contain = true;
        return WalkResult::interrupt();
    });
    return contain;
}

/// Parse an LLVM module given in textual representation. Any parse errors will be output to
/// the provided SMDiagnostic.
std::shared_ptr<llvm::Module> parseLLVMSource(llvm::LLVMContext &context, StringRef source,
                                              StringRef moduleName, llvm::SMDiagnostic &err)
{
    auto moduleBuffer = llvm::MemoryBuffer::getMemBufferCopy(source, moduleName);
    return llvm::parseIR(llvm::MemoryBufferRef(*moduleBuffer), err, context);
}

/// Register all dialects required by the Catalyst compiler.
void registerAllCatalystDialects(DialectRegistry &registry)
{
    // MLIR Core dialects
    registerAllDialects(registry);
    registerAllExtensions(registry);

    // HLO
    mhlo::registerAllMhloDialects(registry);
    stablehlo::registerAllDialects(registry);

    // Catalyst
    registry.insert<CatalystDialect>();
    registry.insert<quantum::QuantumDialect>();
    registry.insert<qec::QECDialect>();
    registry.insert<mbqc::MBQCDialect>();
    registry.insert<ion::IonDialect>();
    registry.insert<gradient::GradientDialect>();
    registry.insert<mitigation::MitigationDialect>();
}
} // namespace

// Determines if the compilation stage should be executed if a checkpointStage is given
bool shouldRunStage(const CompilerOptions &options, CompilerOutput &output,
                    const std::string &stageName)
{
    if (options.checkpointStage.empty()) {
        return true;
    }
    if (!output.isCheckpointFound) {
        output.isCheckpointFound = (options.checkpointStage == stageName);
        return false;
    }
    return true;
}

LogicalResult runCoroLLVMPasses(const CompilerOptions &options,
                                std::shared_ptr<llvm::Module> llvmModule, CompilerOutput &output)
{
    if (!shouldRunStage(options, output, "CoroOpt")) {
        return success();
    }

    // Create a pass to lower LLVM coroutines (similar to what happens in O0)
    llvm::ModulePassManager CoroPM;
    CoroPM.addPass(llvm::CoroEarlyPass());
    llvm::CGSCCPassManager CGPM;
    CGPM.addPass(llvm::CoroSplitPass());
    CoroPM.addPass(llvm::createModuleToPostOrderCGSCCPassAdaptor(std::move(CGPM)));
    CoroPM.addPass(llvm::CoroCleanupPass());
    CoroPM.addPass(llvm::GlobalDCEPass());

    // Create the analysis managers.
    llvm::LoopAnalysisManager LAM;
    llvm::FunctionAnalysisManager FAM;
    llvm::CGSCCAnalysisManager CGAM;
    llvm::ModuleAnalysisManager MAM;

    llvm::PassBuilder PB;
    PB.registerModuleAnalyses(MAM);
    PB.registerCGSCCAnalyses(CGAM);
    PB.registerFunctionAnalyses(FAM);
    PB.registerLoopAnalyses(LAM);
    PB.crossRegisterProxies(LAM, FAM, CGAM, MAM);

    // Optimize the IR!
    CoroPM.run(*llvmModule.get(), MAM);

    if (options.keepIntermediate) {
        std::string tmp;
        llvm::raw_string_ostream rawStringOstream{tmp};
        llvmModule->print(rawStringOstream, nullptr);
        auto outFile = output.nextPipelineDumpFilename("CoroOpt", ".ll");
        dumpToFile(options, outFile, tmp);
    }

    return success();
}

LogicalResult runO2LLVMPasses(const CompilerOptions &options,
                              std::shared_ptr<llvm::Module> llvmModule, CompilerOutput &output)
{
    // opt -O2
    // As seen here:
    // https://llvm.org/docs/NewPassManager.html#just-tell-me-how-to-run-the-default-optimization-pipeline-with-the-new-pass-manager
    if (!shouldRunStage(options, output, "O2Opt")) {
        return success();
    }

    // Create the analysis managers.
    llvm::LoopAnalysisManager LAM;
    llvm::FunctionAnalysisManager FAM;
    llvm::CGSCCAnalysisManager CGAM;
    llvm::ModuleAnalysisManager MAM;
    // Create the new pass manager builder.
    // Take a look at the PassBuilder constructor parameters for more
    // customization, e.g. specifying a TargetMachine or various debugging
    // options.
    llvm::PassInstrumentationCallbacks PIC;
    PIC.registerShouldRunOptionalPassCallback([](llvm::StringRef P, llvm::Any) {
        if (P == "MemCpyOptPass") {
            return false;
        }
        return true;
    });
    llvm::PassBuilder PB(nullptr, llvm::PipelineTuningOptions(), std::nullopt, &PIC);
    // Register all the basic analyses with the managers.
    PB.registerModuleAnalyses(MAM);
    PB.registerCGSCCAnalyses(CGAM);
    PB.registerFunctionAnalyses(FAM);
    PB.registerLoopAnalyses(LAM);
    PB.crossRegisterProxies(LAM, FAM, CGAM, MAM);

    // Create the pass manager.
    // This one corresponds to a typical -O2 optimization pipeline.
    llvm::ModulePassManager MPM = PB.buildPerModuleDefaultPipeline(llvm::OptimizationLevel::O2);

    // Optimize the IR!
    MPM.run(*llvmModule.get(), MAM);

    if (options.keepIntermediate) {
        std::string tmp;
        llvm::raw_string_ostream rawStringOstream{tmp};
        llvmModule->print(rawStringOstream, nullptr);
        auto outFile = output.nextPipelineDumpFilename("O2Opt", ".ll");
        dumpToFile(options, outFile, tmp);
    }

    return success();
}

LogicalResult runEnzymePasses(const CompilerOptions &options,
                              std::shared_ptr<llvm::Module> llvmModule, CompilerOutput &output)
{
    if (!shouldRunStage(options, output, "Enzyme")) {
        return success();
    }

    // Create the new pass manager builder.
    // Take a look at the PassBuilder constructor parameters for more
    // customization, e.g. specifying a TargetMachine or various debugging
    // options.
    llvm::PassBuilder PB;

    // Create the analysis managers.
    llvm::LoopAnalysisManager LAM;
    llvm::FunctionAnalysisManager FAM;
    llvm::CGSCCAnalysisManager CGAM;
    llvm::ModuleAnalysisManager MAM;

    // Register all the basic analyses with the managers.
    PB.registerModuleAnalyses(MAM);
    PB.registerCGSCCAnalyses(CGAM);
    PB.registerFunctionAnalyses(FAM);
    PB.registerLoopAnalyses(LAM);
    PB.crossRegisterProxies(LAM, FAM, CGAM, MAM);

    // Call Enzyme specific augmentPassBuilder which will add Enzyme passes.
    augmentPassBuilder(PB);

    // Create the pass manager.
    // This one corresponds to a typical -O2 optimization pipeline.
    llvm::ModulePassManager MPM = PB.buildModuleOptimizationPipeline(
        llvm::OptimizationLevel::O2, llvm::ThinOrFullLTOPhase::None);

    // Optimize the IR!
    MPM.run(*llvmModule.get(), MAM);

    if (options.keepIntermediate) {
        std::string tmp;
        llvm::raw_string_ostream rawStringOstream{tmp};
        llvmModule->print(rawStringOstream, nullptr);
        auto outFile = output.nextPipelineDumpFilename("Enzyme", ".ll");
        dumpToFile(options, outFile, tmp);
    }

    return success();
}

std::string readInputFile(const std::string &filename)
{
    if (filename == "-") {
        std::stringstream buffer;
        std::istreambuf_iterator<char> begin(std::cin), end;
        buffer << std::string(begin, end);
        return buffer.str();
    }
    std::ifstream file(filename);
    if (!file.is_open()) {
        return "";
    }
    std::stringstream buffer;
    buffer << file.rdbuf();
    return buffer.str();
}

LogicalResult preparePassManager(PassManager &pm, const CompilerOptions &options,
                                 CompilerOutput &output, catalyst::utils::Timer &timer,
                                 TimingScope &timing)
{
    auto beforePassCallback = [&](Pass *pass, Operation *op) {
        if (options.verbosity >= Verbosity::Debug && !timer.is_active()) {
            timer.start();
        }
    };

    // For each pipeline-terminating pass, print the IR into the corresponding dump file and
    // into a diagnostic output buffer. Note that one pass can terminate multiple pipelines.
    auto afterPassCallback = [&](Pass *pass, Operation *op) {
        auto pipelineName = pass->getName();
        if (options.verbosity >= Verbosity::Debug) {
            timer.dump(pipelineName.str(), /*add_endl */ false);
            catalyst::utils::LinesCount::Operation(op);
        }

        if (options.keepIntermediate >= SaveTemps::AfterPass) {
            std::string tmp;
            llvm::raw_string_ostream s{tmp};
            s << *op;
            std::string fileName = pipelineName.str();
            if (auto funcOp = dyn_cast<mlir::func::FuncOp>(op)) {
                fileName += std::string("_") + funcOp.getName().str();
            }
            dumpToFile(options, output.nextPipelineDumpFilename(fileName), tmp);
        }
    };

    // For each failed pass, print the owner pipeline name into a diagnostic stream.
    auto afterPassFailedCallback = [&](Pass *pass, Operation *op) {
        options.diagnosticStream << "While processing '" << pass->getName().str() << "' pass ";
        std::string tmp;
        llvm::raw_string_ostream s{tmp};
        s << *op;
        if (options.keepIntermediate) {
            dumpToFile(options, output.nextPipelineDumpFilename(pass->getName().str() + "_FAILED"),
                       tmp);
        }
    };

    MlirOptMainConfig config = MlirOptMainConfig::createFromCLOptions();
    pm.enableVerifier(config.shouldVerifyPasses());
    if (failed(applyPassManagerCLOptions(pm)))
        return failure();
    if (failed(config.setupPassPipeline(pm)))
        return failure();
    pm.enableTiming(timing);
    pm.addInstrumentation(std::unique_ptr<PassInstrumentation>(new CatalystPassInstrumentation(
        beforePassCallback, afterPassCallback, afterPassFailedCallback)));
    return success();
}

LogicalResult configurePipeline(PassManager &pm, const CompilerOptions &options, Pipeline &pipeline,
                                bool clHasManualPipeline)
{
    pm.clear();
    if (!clHasManualPipeline && failed(pipeline.addPipeline(pm))) {
        llvm::errs() << "Pipeline creation function not found: " << pipeline.getName() << "\n";
        return failure();
    }
    if (clHasManualPipeline &&
        failed(parsePassPipeline(joinPasses(pipeline.getPasses()), pm, options.diagnosticStream))) {
        return failure();
    }
    if (options.dumpPassPipeline) {
        pm.dump();
        llvm::errs() << "\n";
    }
    return success();
}

LogicalResult runPipeline(PassManager &pm, const CompilerOptions &options, CompilerOutput &output,
                          Pipeline &pipeline, bool clHasManualPipeline, ModuleOp moduleOp)
{
    if (!shouldRunStage(options, output, pipeline.getName()) || pipeline.getPasses().size() == 0) {
        return success();
    }
    if (failed(configurePipeline(pm, options, pipeline, clHasManualPipeline))) {
        llvm::errs() << "Failed to run pipeline: " << pipeline.getName() << "\n";
        return failure();
    }
    if (failed(pm.run(moduleOp))) {
        llvm::errs() << "Failed to run pipeline: " << pipeline.getName() << "\n";
        return failure();
    }
    if (options.keepIntermediate && (options.checkpointStage.empty() || output.isCheckpointFound)) {
        std::string tmp;
        llvm::raw_string_ostream s{tmp};
        s << moduleOp;
        dumpToFile(options, output.nextPipelineDumpFilename(pipeline.getName(), ".mlir"), tmp);
    }
    return success();
}

LogicalResult runLowering(const CompilerOptions &options, MLIRContext *ctx, ModuleOp moduleOp,
                          CompilerOutput &output, TimingScope &timing)

{
    if (options.keepIntermediate && (options.checkpointStage.empty() || output.isCheckpointFound)) {
        std::string tmp;
        llvm::raw_string_ostream s{tmp};
        s << moduleOp;
        dumpToFile(options, output.nextPipelineDumpFilename(options.moduleName.str(), ".mlir"),
                   tmp);
    }

    catalyst::utils::Timer timer{};

    auto pm = PassManager::on<ModuleOp>(ctx, PassManager::Nesting::Implicit);
    if (failed(preparePassManager(pm, options, output, timer, timing))) {
        llvm::errs() << "Failed to setup pass manager\n";
        return failure();
    }

    bool clHasIndividualPass = pm.size() > 0;
    bool clHasManualPipeline = !options.pipelinesCfg.empty();
    if (clHasIndividualPass && clHasManualPipeline) {
        llvm::errs() << "--catalyst-pipeline option can't be used with individual pass options "
                        "or -pass-pipeline.\n";
        return failure();
    }

    // If individual passes are configured, run them
    if (clHasIndividualPass) {
        if (options.dumpPassPipeline) {
            pm.dump();
            llvm::errs() << "\n";
        }
        return pm.run(moduleOp);
    }

    // If pipelines are not configured explicitly, use the catalyst default pipeline
    std::vector<Pipeline> UserPipeline =
        clHasManualPipeline ? options.pipelinesCfg : getDefaultPipeline();
    for (auto &pipeline : UserPipeline) {
        if (failed(catalyst::utils::Timer::timer(runPipeline, pipeline.getName(),
                                                 /* add_endl */ false, pm, options, output,
                                                 pipeline, clHasManualPipeline, moduleOp))) {
            return failure();
        }
        catalyst::utils::LinesCount::ModuleOp(moduleOp);
    }
    return success();
}

LogicalResult verifyInputType(const CompilerOptions &options, InputType inType)
{
    if (inType == InputType::OTHER) {
        CO_MSG(options, Verbosity::Urgent, "Wrong or unsupported input\n");
        return failure();
    }
    if (options.loweringAction == Action::LLC && inType != InputType::LLVMIR) {
        CO_MSG(options, Verbosity::Urgent, "Expected LLVM IR input but received MLIR input.\n");
        return failure();
    }
    if (options.loweringAction < Action::LLC && inType != InputType::MLIR) {
        CO_MSG(options, Verbosity::Urgent, "Expected MLIR input but received LLVM IR input.\n");
        return failure();
    }
    return success();
}

LogicalResult QuantumDriverMain(const CompilerOptions &options, CompilerOutput &output,
                                DialectRegistry &registry)
{
    using timer = catalyst::utils::Timer;

    MLIRContext ctx(registry);
    ctx.printOpOnDiagnostic(true);
    ctx.printStackTraceOnDiagnostic(options.verbosity >= Verbosity::Debug);
    // TODO: FIXME:
    // Let's try to enable multithreading. Do not forget to protect the printing.
    ctx.disableMultithreading();
    // The transform dialect doesn't appear to load dependent dialects
    // fpr named passes.
    ctx.loadAllAvailableDialects();

    ScopedDiagnosticHandler scopedHandler(
        &ctx, [&](Diagnostic &diag) { diag.print(options.diagnosticStream); });

    llvm::LLVMContext llvmContext;
    std::shared_ptr<llvm::Module> llvmModule;

    llvm::raw_string_ostream outIRStream(output.outIR);

    auto moduleBuffer = llvm::MemoryBuffer::getMemBufferCopy(options.source, options.moduleName);
    auto sourceMgr = std::make_shared<llvm::SourceMgr>();
    sourceMgr->AddNewSourceBuffer(std::move(moduleBuffer), SMLoc());
    SourceMgrDiagnosticHandler sourceMgrHandler(*sourceMgr, &ctx, options.diagnosticStream);

    DefaultTimingManager tm;
    applyDefaultTimingManagerCLOptions(tm);
    TimingScope timing = tm.getRootScope();

    TimingScope parserTiming = timing.nest("Parser");
    OwningOpRef<ModuleOp> mlirModule =
        timer::timer(parseMLIRSource, "parseMLIRSource", /* add_endl */ false, &ctx, *sourceMgr);

    enum InputType inType = InputType::OTHER;
    if (mlirModule) {
        inType = InputType::MLIR;
        catalyst::utils::LinesCount::ModuleOp(*mlirModule);
        output.isCheckpointFound = options.checkpointStage == "mlir";
    }
    else {
        llvm::SMDiagnostic err;
        llvmModule = timer::timer(parseLLVMSource, "parseLLVMSource", false, llvmContext,
                                  options.source, options.moduleName, err);

        if (!llvmModule) {
            err.print(options.moduleName.data(), options.diagnosticStream);
            CO_MSG(options, Verbosity::Urgent, "Failed to parse module as LLVM or MLIR source\n");
            return failure();
        }
        inType = InputType::LLVMIR;
        output.isCheckpointFound = options.checkpointStage == "llvm_ir";
        catalyst::utils::LinesCount::Module(*llvmModule);
    }
    if (failed(verifyInputType(options, inType))) {
        return failure();
    }
    parserTiming.stop();

    // Enzyme always happens after O2Opt. If the checkpoint is O2Opt, enzymeRun must be set to
    // true so that the enzyme pass can be executed.
    bool enzymeRun = options.checkpointStage == "O2Opt";

    bool runAll = (options.loweringAction == Action::All);
    bool runOpt = (options.loweringAction == Action::OPT) || runAll;
    bool runTranslate = (options.loweringAction == Action::Translate) || runAll;
    bool runLLC = (options.loweringAction == Action::LLC) || runAll;

    if (runOpt && (inType == InputType::MLIR)) {
        TimingScope optTiming = timing.nest("Optimization");
        // TODO: The enzymeRun flag will not travel correctly in the case where different
        // stages of compilation are executed independently via the Catalyst CLI.
        // Ideally, It should be added to the IR via an attribute.
        enzymeRun = containsGradients(*mlirModule);
        if (failed(runLowering(options, &ctx, *mlirModule, output, optTiming))) {
            CO_MSG(options, Verbosity::Urgent, "Failed to lower MLIR module\n");
            return failure();
        }
        output.outIR.clear();
        if (options.keepIntermediate) {
            outIRStream << *mlirModule;
        }
        optTiming.stop();
    }

    if (runTranslate && (inType == InputType::MLIR)) {
        TimingScope translateTiming = timing.nest("Translate");
        llvmModule =
            timer::timer(translateModuleToLLVMIR, "translateModuleToLLVMIR",
                         /* add_endl */ false, *mlirModule, llvmContext, "LLVMDialectModule");
        if (!llvmModule) {
            CO_MSG(options, Verbosity::Urgent, "Failed to translate LLVM module\n");
            return failure();
        }

        inType = InputType::LLVMIR;
        catalyst::utils::LinesCount::Module(*llvmModule);

        if (options.keepIntermediate) {
            std::string tmp;
            llvm::raw_string_ostream rawStringOstream{tmp};
            llvmModule->print(rawStringOstream, nullptr);
            auto outFile = output.nextPipelineDumpFilename("llvm_ir", ".ll");
            dumpToFile(options, outFile, tmp);
        }
        output.outIR.clear();
        if (options.keepIntermediate) {
            outIRStream << *llvmModule;
        }
        translateTiming.stop();
    }

    if (runLLC && (inType == InputType::LLVMIR)) {
        TimingScope llcTiming = timing.nest("llc");
        // Set data layout before LLVM passes or the default one is used.
        std::string targetTriple = llvm::sys::getDefaultTargetTriple();

        llvm::InitializeAllTargetInfos();
        llvm::InitializeAllTargets();
        llvm::InitializeAllTargetMCs();
        llvm::InitializeAllAsmParsers();
        llvm::InitializeAllAsmPrinters();

        std::string err;
        auto target = llvm::TargetRegistry::lookupTarget(targetTriple, err);
        llvm::TargetOptions opt;
        const char *cpu = "generic";
        const char *features = "";
        auto targetMachine =
            target->createTargetMachine(targetTriple, cpu, features, opt, llvm::Reloc::Model::PIC_);
        targetMachine->setOptLevel(llvm::CodeGenOptLevel::None);
        llvmModule->setDataLayout(targetMachine->createDataLayout());
        llvmModule->setTargetTriple(targetTriple);

        if (options.asyncQnodes) {
            TimingScope coroLLVMPassesTiming = llcTiming.nest("LLVM coroutine passes");
            if (failed(timer::timer(runCoroLLVMPasses, "runCoroLLVMPasses", /* add_endl */ false,
                                    options, llvmModule, output))) {
                return failure();
            }
            coroLLVMPassesTiming.stop();
            catalyst::utils::LinesCount::Module(*llvmModule.get());
        }

        if (enzymeRun) {
            TimingScope o2PassesTiming = llcTiming.nest("LLVM O2 passes");
            if (failed(timer::timer(runO2LLVMPasses, "runO2LLVMPasses", /* add_endl */ false,
                                    options, llvmModule, output))) {
                return failure();
            }
            o2PassesTiming.stop();
            catalyst::utils::LinesCount::Module(*llvmModule.get());

            TimingScope enzymePassesTiming = llcTiming.nest("Enzyme passes");
            if (failed(timer::timer(runEnzymePasses, "runEnzymePasses", /* add_endl */ false,
                                    options, llvmModule, output))) {
                return failure();
            }
            enzymePassesTiming.stop();
            catalyst::utils::LinesCount::Module(*llvmModule.get());
        }

        std::string errorMessage;
        auto outfile = openOutputFile(output.outputFilename, &errorMessage);
        if (output.outputFilename == "-" && llvmModule) {
            // Do not generate file if outputting to stdout.
            outfile->os() << *llvmModule;
            outfile->keep();
            // early exit
            return success();
        }

        TimingScope outputTiming = llcTiming.nest("compileObject");
        output.outIR.clear();
        if (options.keepIntermediate) {
            outIRStream << *llvmModule;
        }

        if (failed(timer::timer(compileObjectFile, "compileObjFile", /* add_endl */ true, options,
                                llvmModule, targetMachine, options.getObjectFile()))) {
            return failure();
        }
        outputTiming.stop();
        llcTiming.stop();
    }

    std::string errorMessage;
    auto outfile = openOutputFile(output.outputFilename, &errorMessage);
    if (!outfile) {
        llvm::errs() << errorMessage << "\n";
        return failure();
    }
    else if (output.outputFilename == "-" && llvmModule) {
        // already handled
    }
    else if (output.outputFilename == "-" && mlirModule) {
        outfile->os() << *mlirModule;
        outfile->keep();
    }

    if (options.keepIntermediate and output.outputFilename != "-") {
        outfile->os() << output.outIR;
        outfile->keep();
    }

    return success();
}

size_t findMatchingClosingParen(llvm::StringRef str, size_t openParenPos)
{
    int parenCount = 1;
    for (size_t pos = openParenPos + 1; pos < str.size(); pos++) {
        if (str[pos] == '(') {
            parenCount++;
        }
        else if (str[pos] == ')') {
            parenCount--;
            if (parenCount == 0) {
                return pos;
            }
        }
    }
    return llvm::StringRef::npos;
}

std::vector<Pipeline> parsePipelines(const cl::list<std::string> &catalystPipeline)
{
    std::vector<Pipeline> allPipelines;
    for (const auto &pipelineStr : catalystPipeline) {
        llvm::StringRef pipelineRef = llvm::StringRef(pipelineStr).trim();

        if (pipelineRef.empty()) {
            continue;
        }

        size_t openParenPos = pipelineRef.find('(');
        size_t closeParenPos = findMatchingClosingParen(pipelineRef, openParenPos);

        if (openParenPos == llvm::StringRef::npos || closeParenPos == llvm::StringRef::npos) {
            llvm::errs() << "Error: Invalid pipeline format: " << pipelineStr << "\n";
            continue;
        }

        // Extract pipeline name
        llvm::StringRef pipelineName = pipelineRef.slice(0, openParenPos).trim();
        llvm::StringRef passesStr = pipelineRef.slice(openParenPos + 1, closeParenPos).trim();
        llvm::SmallVector<llvm::StringRef, 8> passList;
        passesStr.split(passList, ';', /*MaxSplit=*/-1, /*KeepEmpty=*/false);

        llvm::SmallVector<std::string> passes;
        for (auto &pass : passList) {
            passes.push_back(pass.trim().str());
        }

        Pipeline pipeline;
        pipeline.setName(pipelineName.str());
        pipeline.setPasses(passes);
        allPipelines.push_back(std::move(pipeline));
    }
    return allPipelines;
}

int QuantumDriverMainFromCL(int argc, char **argv)
{
    // Command-line options

    // ATTENTION
    // ---------
    // Any modifications made to the command-line interface should be documented in
    // doc/catalyst-cli/catalyst-cli.rst
    cl::OptionCategory CatalystCat("Catalyst CLI Options", "");
    cl::opt<std::string> WorkspaceDir("workspace", cl::desc("Workspace directory"), cl::init("."),
                                      cl::cat(CatalystCat));
    cl::opt<std::string> ModuleName("module-name", cl::desc("Module name"),
                                    cl::init("catalyst_module"), cl::cat(CatalystCat));

    cl::opt<enum SaveTemps> SaveAfterEach(
        "save-ir-after-each", cl::desc("Keep intermediate files after each pass or pipeline"),
        cl::values(clEnumValN(SaveTemps::AfterPass, "pass", "Save IR after each pass")),
        cl::values(clEnumValN(SaveTemps::AfterPipeline, "pipeline", "Save IR after each pipeline")),
        cl::init(SaveTemps::None), cl::cat(CatalystCat));
    cl::opt<bool> KeepIntermediate(
        "keep-intermediate", cl::desc("Keep intermediate files"), cl::init(false),
        cl::callback([&](const bool &) { SaveAfterEach.setValue(SaveTemps::AfterPipeline); }),
        cl::cat(CatalystCat));
    cl::opt<bool> AsyncQNodes("async-qnodes", cl::desc("Enable asynchronous QNodes"),
                              cl::init(false), cl::cat(CatalystCat));
    cl::opt<bool> Verbose("verbose", cl::desc("Set verbose"), cl::init(false),
                          cl::cat(CatalystCat));
    cl::list<std::string> CatalystPipeline(
        "catalyst-pipeline", cl::desc("Catalyst Compiler pass pipelines"), cl::ZeroOrMore,
        cl::CommaSeparated, cl::cat(CatalystCat));
    cl::opt<std::string> CheckpointStage("checkpoint-stage", cl::desc("Checkpoint stage"),
                                         cl::init(""), cl::cat(CatalystCat));
    cl::opt<enum Action> LoweringAction(
        "tool", cl::desc("Select the tool to isolate"),
        cl::values(clEnumValN(Action::OPT, "opt", "run quantum-opt on the MLIR input")),
        cl::values(clEnumValN(Action::Translate, "translate",
                              "run mlir-translate on the MLIR LLVM dialect")),
        cl::values(clEnumValN(Action::LLC, "llc", "run llc on the llvm IR input")),
        cl::values(clEnumValN(Action::All, "all",
                              "run quantum-opt, mlir-translate, and llc on the MLIR input")),
        cl::init(Action::All), cl::cat(CatalystCat));
    cl::opt<bool> DumpPassPipeline("dump-catalyst-pipeline",
                                   cl::desc("Print the pipeline that will be run"), cl::init(false),
                                   cl::cat(CatalystCat));

    // Create dialect registry
    DialectRegistry registry;
    registerAllPasses();
    registerAllCatalystPasses();
    registerAllCatalystPipelines();
    mhlo::registerAllMhloPasses();
    registerAllCatalystDialects(registry);
    registerLLVMTranslations(registry);

    // Register bufferization interfaces
<<<<<<< HEAD
    catalyst::registerBufferizableOpInterfaceExternalModels(registry);
=======
    catalyst::quantum::registerBufferizableOpInterfaceExternalModels(registry);
>>>>>>> e06eba4f

    // Register and parse command line options.
    std::string inputFilename, outputFilename;
    std::string helpStr = "Catalyst Command Line Interface options. \n"
                          "Below, there is a complete list of options for the Catalyst CLI tool"
                          "In the first section, you can find the options that are used to"
                          "configure the Catalyst compiler. Next, you can find the options"
                          "specific to the mlir-opt tool.\n";
    std::tie(inputFilename, outputFilename) =
        registerAndParseCLIOptions(argc, argv, helpStr, registry);
    llvm::InitLLVM y(argc, argv);
    MlirOptMainConfig config = MlirOptMainConfig::createFromCLOptions();

    // Read the input IR file
    std::string source = readInputFile(inputFilename);
    if (source.empty()) {
        llvm::errs() << "Error: Unable to read input file: " << inputFilename << "\n";
        return 1;
    }

    std::unique_ptr<CompilerOutput> output(new CompilerOutput());
    assert(output);
    output->outputFilename = outputFilename;
    llvm::raw_string_ostream errStream{output->diagnosticMessages};

    CompilerOptions options{.source = source,
                            .workspace = WorkspaceDir,
                            .moduleName = ModuleName,
                            .diagnosticStream = errStream,
                            .keepIntermediate = SaveAfterEach,
                            .asyncQnodes = AsyncQNodes,
                            .verbosity = Verbose ? Verbosity::All : Verbosity::Urgent,
                            .pipelinesCfg = parsePipelines(CatalystPipeline),
                            .checkpointStage = CheckpointStage,
                            .loweringAction = LoweringAction,
                            .dumpPassPipeline = DumpPassPipeline};

    mlir::LogicalResult result = QuantumDriverMain(options, *output, registry);

    errStream.flush();

    if (mlir::failed(result)) {
        llvm::errs() << "Compilation failed:\n" << output->diagnosticMessages << "\n";
        return 1;
    }

    if (Verbose)
        llvm::outs() << "Compilation successful:\n" << output->diagnosticMessages << "\n";
    return 0;
}<|MERGE_RESOLUTION|>--- conflicted
+++ resolved
@@ -965,11 +965,8 @@
     registerLLVMTranslations(registry);
 
     // Register bufferization interfaces
-<<<<<<< HEAD
     catalyst::registerBufferizableOpInterfaceExternalModels(registry);
-=======
     catalyst::quantum::registerBufferizableOpInterfaceExternalModels(registry);
->>>>>>> e06eba4f
 
     // Register and parse command line options.
     std::string inputFilename, outputFilename;
