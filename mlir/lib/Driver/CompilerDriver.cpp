--- conflicted
+++ resolved
@@ -78,11 +78,8 @@
 using namespace mlir;
 using namespace catalyst;
 using namespace catalyst::driver;
-<<<<<<< HEAD
 using namespace catalyst::quantum;
-=======
 namespace cl = llvm::cl;
->>>>>>> 75dc517a
 
 namespace catalyst::utils {
 
