--- conflicted
+++ resolved
@@ -82,12 +82,8 @@
         if (!name.empty()) {
             oss << "[DIAGNOSTICS] After " << std::setw(25) << std::left << name;
         }
-<<<<<<< HEAD
         oss << "\t" << std::fixed << "programsize: " << num_lines << std::fixed << " lines";
         stream << oss.str() << "\n";
-=======
-        std::cerr << "\t" << std::fixed << "programsize: " << num_lines << std::fixed << " lines\n";
->>>>>>> 0a641cc0
     }
 
     inline static void store(const std::string &opStrBuf, const std::string &name,
