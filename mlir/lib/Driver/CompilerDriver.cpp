--- conflicted
+++ resolved
@@ -294,10 +294,6 @@
     registerAllExtensions(registry);
 
     // HLO
-<<<<<<< HEAD
-    mlir::mhlo::registerAllMhloDialects(registry);
-=======
->>>>>>> acbce11d
     stablehlo::registerAllDialects(registry);
 
     // Catalyst
@@ -963,14 +959,10 @@
     // Create dialect registry
     DialectRegistry registry;
     mlir::registerAllPasses();
-    mlir::mhlo::registerAllMhloPasses();
     catalyst::registerAllPasses();
     registerAllCatalystPipelines();
-<<<<<<< HEAD
-=======
     mlirRegisterAllStablehloPasses();
     mlir::stablehlo::registerOptimizationPasses();
->>>>>>> acbce11d
     registerAllCatalystDialects(registry);
     registerLLVMTranslations(registry);
 
