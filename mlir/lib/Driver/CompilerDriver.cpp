// Copyright 2023 Xanadu Quantum Technologies Inc.

// Licensed under the Apache License, Version 2.0 (the "License");
// you may not use this file except in compliance with the License.
// You may obtain a copy of the License at

//     http://www.apache.org/licenses/LICENSE-2.0

// Unless required by applicable law or agreed to in writing, software
// distributed under the License is distributed on an "AS IS" BASIS,
// WITHOUT WARRANTIES OR CONDITIONS OF ANY KIND, either express or implied.
// See the License for the specific language governing permissions and
// limitations under the License.

#include <cassert>

#include <algorithm>
#include <filesystem>
#include <iostream>
#include <list>
#include <memory>
#include <optional>
#include <string>
#include <string_view>
#include <unordered_map>

#include "mhlo/IR/register.h"
#include "mhlo/transforms/passes.h"
#include "mlir/IR/DialectRegistry.h"
#include "mlir/InitAllDialects.h"
#include "mlir/InitAllExtensions.h"
#include "mlir/InitAllPasses.h"
#include "mlir/Parser/Parser.h"
#include "mlir/Pass/PassManager.h"
#include "mlir/Target/LLVMIR/Export.h"
#include "stablehlo/dialect/Register.h"
#include "llvm/Analysis/CGSCCPassManager.h"
#include "llvm/Analysis/LoopAnalysisManager.h"
#include "llvm/IR/LegacyPassManager.h"
#include "llvm/IRReader/IRReader.h"
#include "llvm/MC/TargetRegistry.h"
#include "llvm/Passes/PassBuilder.h"
#include "llvm/Support/FileSystem.h"
#include "llvm/Support/SourceMgr.h"
<<<<<<< HEAD
#include "llvm/Transforms/Coroutines/CoroCleanup.h"
#include "llvm/Transforms/Coroutines/CoroConditionalWrapper.h"
#include "llvm/Transforms/Coroutines/CoroEarly.h"
#include "llvm/Transforms/Coroutines/CoroSplit.h"
#include "llvm/Transforms/IPO/GlobalDCE.h"
=======
#include "llvm/Support/TargetSelect.h"
#include "llvm/Target/TargetMachine.h"
#include "llvm/Target/TargetOptions.h"
#include "llvm/TargetParser/Host.h"
>>>>>>> c9ced7d0

#include "Catalyst/IR/CatalystDialect.h"
#include "Catalyst/Transforms/Passes.h"
#include "Driver/CatalystLLVMTarget.h"
#include "Driver/CompilerDriver.h"
#include "Driver/Support.h"
#include "Gradient/IR/GradientDialect.h"
#include "Gradient/IR/GradientInterfaces.h"
#include "Gradient/Transforms/Passes.h"
#include "Mitigation/IR/MitigationDialect.h"
#include "Mitigation/Transforms/Passes.h"
#include "Quantum/IR/QuantumDialect.h"
#include "Quantum/Transforms/Passes.h"

#include "Enzyme.h"
#include "Timer.hpp"

using namespace mlir;
using namespace catalyst;
using namespace catalyst::driver;

namespace catalyst::utils {

/**
 * LinesCount : A utility class to count the number of lines of embedded programs
 * in different compilation stages.
 *
 * You can dump the program-size embedded in an `Operation`, `ModuleOp`, or
 * `llvm::Module` using the static methods in this class.
 *
 * To display results, run the driver with the `ENABLE_DIAGNOSTICS=ON` variable.
 * To store results in YAML format, use `DIAGNOSTICS_RESULTS_PATH=/path/to/file.yml`
 * along with `ENABLE_DIAGNOSTICS=ON`.
 */
class LinesCount {
  private:
    inline static void print(const std::string &opStrBuf, const std::string &name)
    {
        const auto num_lines = std::count(opStrBuf.cbegin(), opStrBuf.cend(), '\n');
        if (!name.empty()) {
            std::cerr << "[DIAGNOSTICS] After " << std::setw(25) << std::left << name;
        }
        std::cerr << "\t" << std::fixed << "programsize: " << num_lines << std::fixed << " lines\n";
    }

    inline static void store(const std::string &opStrBuf, const std::string &name,
                             const std::filesystem::path &file_path)
    {
        const auto num_lines = std::count(opStrBuf.cbegin(), opStrBuf.cend(), '\n');

        const std::string_view key_padding = "          ";
        const std::string_view val_padding = "              ";

        if (!std::filesystem::exists(file_path)) {
            std::ofstream ofile(file_path);
            assert(ofile.is_open() && "Invalid file to store timer results");
            if (!name.empty()) {
                ofile << key_padding << "- " << name << ":\n";
            }
            ofile << val_padding << "programsize: " << num_lines << "\n";
            ofile.close();
            return;
        }
        // else

        // Second, update the file
        std::ofstream ofile(file_path, std::ios::app);
        assert(ofile.is_open() && "Invalid file to store timer results");
        if (!name.empty()) {
            ofile << key_padding << "- " << name << ":\n";
        }
        ofile << val_padding << "programsize: " << num_lines << "\n";
        ofile.close();
    }

    inline static void dump(const std::string &opStrBuf, const std::string &name = {})
    {
        char *file = getenv("DIAGNOSTICS_RESULTS_PATH");
        if (!file) {
            print(opStrBuf, name);
            return;
        }
        // else
        store(opStrBuf, name, std::filesystem::path{file});
    }

  public:
    [[nodiscard]] inline static bool is_diagnostics_enabled()
    {
        char *value = getenv("ENABLE_DIAGNOSTICS");
        return value && std::string(value) == "ON";
    }

    static void Operation(Operation *op, const std::string &name = {})
    {
        if (!is_diagnostics_enabled()) {
            return;
        }

        std::string opStrBuf;
        llvm::raw_string_ostream rawStrBef{opStrBuf};
        rawStrBef << *op;

        dump(opStrBuf, name);
    }

    static void ModuleOp(const ModuleOp &op, const std::string &name = {})
    {
        if (!is_diagnostics_enabled()) {
            return;
        }

        std::string modStrBef;
        llvm::raw_string_ostream rawStrBef{modStrBef};
        op->print(rawStrBef);

        dump(modStrBef, name);
    }

    static void Module(const llvm::Module &llvmModule, const std::string &name = {})
    {
        if (!is_diagnostics_enabled()) {
            return;
        }

        std::string modStrBef;
        llvm::raw_string_ostream rawStrBef{modStrBef};
        llvmModule.print(rawStrBef, nullptr);

        dump(modStrBef, name);
    }
};

} // namespace catalyst::utils

namespace {

std::string joinPasses(const Pipeline::PassList &passes)
{
    std::string joined;
    llvm::raw_string_ostream stream{joined};
    llvm::interleaveComma(passes, stream);
    return joined;
}

struct CatalystIRPrinterConfig : public PassManager::IRPrinterConfig {
    typedef std::function<LogicalResult(Pass *, PrintCallbackFn print)> PrintHandler;
    PrintHandler printHandler;

    CatalystIRPrinterConfig(PrintHandler printHandler)
        : IRPrinterConfig(/*printModuleScope=*/true), printHandler(printHandler)
    {
    }

    void printAfterIfEnabled(Pass *pass, Operation *operation, PrintCallbackFn printCallback) final
    {
        if (failed(printHandler(pass, printCallback))) {
            operation->emitError("IR printing failed");
        }
    }
};

struct CatalystPassInstrumentation : public PassInstrumentation {
    typedef std::function<void(Pass *pass, Operation *operation)> PassCallback;
    PassCallback beforePassCallback;
    PassCallback afterPassCallback;
    PassCallback afterPassFailedCallback;

    CatalystPassInstrumentation(PassCallback beforePassCallback, PassCallback afterPassCallback,
                                PassCallback afterPassFailedCallback)
        : beforePassCallback(beforePassCallback), afterPassCallback(afterPassCallback),
          afterPassFailedCallback(afterPassFailedCallback)
    {
    }

    void runBeforePass(Pass *pass, Operation *operation) override
    {
        this->beforePassCallback(pass, operation);
    }

    void runAfterPass(Pass *pass, Operation *operation) override
    {
        this->afterPassCallback(pass, operation);
    }

    void runAfterPassFailed(Pass *pass, Operation *operation) override
    {
        this->afterPassFailedCallback(pass, operation);
    }
};

// Run the callback with stack printing disabled
void withoutStackTrace(MLIRContext *ctx, std::function<void()> callback)
{
    auto old = ctx->shouldPrintStackTraceOnDiagnostic();
    ctx->printStackTraceOnDiagnostic(false);
    callback();
    ctx->printStackTraceOnDiagnostic(old);
}

} // namespace

namespace {
/// Parse an MLIR module given in textual ASM representation. Any errors during parsing will be
/// output to diagnosticStream.
OwningOpRef<ModuleOp> parseMLIRSource(MLIRContext *ctx, const llvm::SourceMgr &sourceMgr)
{
    FallbackAsmResourceMap fallbackResourceMap;
    ParserConfig parserConfig{ctx, /*verifyAfterParse=*/true, &fallbackResourceMap};

    return parseSourceFile<ModuleOp>(sourceMgr, parserConfig);
}

/// From the MLIR module it checks if gradients operations are in the program.
bool containsGradients(mlir::ModuleOp moduleOp)
{
    bool contain = false;
    moduleOp.walk([&](catalyst::gradient::GradientOpInterface op) { contain = true; });
    return contain;
}

/// Parse an LLVM module given in textual representation. Any parse errors will be output to
/// the provided SMDiagnostic.
std::shared_ptr<llvm::Module> parseLLVMSource(llvm::LLVMContext &context, StringRef source,
                                              StringRef moduleName, llvm::SMDiagnostic &err)
{
    auto moduleBuffer = llvm::MemoryBuffer::getMemBufferCopy(source, moduleName);
    return llvm::parseIR(llvm::MemoryBufferRef(*moduleBuffer), err, context);
}

/// Register all dialects required by the Catalyst compiler.
void registerAllCatalystDialects(DialectRegistry &registry)
{
    // MLIR Core dialects
    registerAllDialects(registry);
    registerAllExtensions(registry);

    // HLO
    mhlo::registerAllMhloDialects(registry);
    stablehlo::registerAllDialects(registry);

    // Catalyst
    registry.insert<CatalystDialect>();
    registry.insert<quantum::QuantumDialect>();
    registry.insert<gradient::GradientDialect>();
    registry.insert<mitigation::MitigationDialect>();
}
} // namespace

FailureOr<llvm::Function *> getJITFunction(MLIRContext *ctx, llvm::Module &llvmModule)
{
    Location loc = NameLoc::get(StringAttr::get(ctx, llvmModule.getName()));
    std::list<StringRef> visited;
    for (auto &function : llvmModule.functions()) {
        visited.push_back(function.getName());
        if (function.getName().starts_with("catalyst.entry_point")) {
            return &function;
        }
    }
    withoutStackTrace(ctx, [&]() {
        auto noteStream =
            emitRemark(loc, "Failed to find entry-point function among the following: ");
        llvm::interleaveComma(visited, noteStream, [&](StringRef t) { noteStream << t; });
    });

    return failure();
}

LogicalResult inferMLIRReturnTypes(MLIRContext *ctx, llvm::Type *returnType,
                                   Type assumedElementType,
                                   SmallVectorImpl<RankedTensorType> &inferredTypes)
{
    auto inferSingleMemRef = [&](llvm::StructType *descriptorType) {
        SmallVector<int64_t> resultShape;
        assert(descriptorType->getNumElements() >= 3 &&
               "Expected MemRef descriptor struct to have at least 3 entries");
        // WARNING: Assumption follows
        //
        // In this piece of code we are making the assumption that the user will
        // return something that may have been an MLIR tensor once. This is
        // likely to be true, however, there are no hard guarantees.
        //
        // The assumption gives the following invariants:
        // * The structure we are "parsing" will be a memref with the following fields
        // * void* allocated_ptr
        // * void* aligned_ptr
        // * int offset
        // * int[rank] sizes
        // * int[rank] strides
        //
        // Please note that strides might be zero which means that the fields sizes
        // and stride are optional and not required to be defined.
        // sizes is defined iff strides is defined.
        // strides is defined iff sizes is defined.
        bool hasSizes = 5 == descriptorType->getNumElements();
        auto *sizes = hasSizes ? cast<llvm::ArrayType>(descriptorType->getTypeAtIndex(3)) : NULL;
        size_t rank = hasSizes ? sizes->getNumElements() : 0;
        for (size_t i = 0; i < rank; i++) {
            resultShape.push_back(ShapedType::kDynamic);
        }
        return RankedTensorType::get(resultShape, assumedElementType);
    };
    if (returnType->isVoidTy()) {
        return failure();
    }
    if (auto *structType = dyn_cast<llvm::StructType>(returnType)) {
        // The return type could be a single memref descriptor or a struct of multiple memref
        // descriptors.
        if (isa<llvm::StructType>(structType->getElementType(0))) {
            for (size_t i = 0; i < structType->getNumElements(); i++) {
                inferredTypes.push_back(
                    inferSingleMemRef(cast<llvm::StructType>(structType->getTypeAtIndex(i))));
            }
        }
        else {
            // Assume the function returns a single memref
            inferredTypes.push_back(inferSingleMemRef(structType));
        }
        return success();
    }
    return failure();
}

LogicalResult runCoroLLVMPasses(const CompilerOptions &options,
                                std::shared_ptr<llvm::Module> llvmModule, CompilerOutput &output)
{

    auto &outputs = output.pipelineOutputs;

    // Create a pass to lower LLVM coroutines (similar to what happens in O0)
    llvm::ModulePassManager CoroPM;
    CoroPM.addPass(llvm::CoroEarlyPass());
    llvm::CGSCCPassManager CGPM;
    CGPM.addPass(llvm::CoroSplitPass());
    CoroPM.addPass(llvm::createModuleToPostOrderCGSCCPassAdaptor(std::move(CGPM)));
    CoroPM.addPass(llvm::CoroCleanupPass());
    CoroPM.addPass(llvm::GlobalDCEPass());

    // Create the analysis managers.
    llvm::LoopAnalysisManager LAM;
    llvm::FunctionAnalysisManager FAM;
    llvm::CGSCCAnalysisManager CGAM;
    llvm::ModuleAnalysisManager MAM;

    llvm::PassBuilder PB;
    PB.registerModuleAnalyses(MAM);
    PB.registerCGSCCAnalyses(CGAM);
    PB.registerFunctionAnalyses(FAM);
    PB.registerLoopAnalyses(LAM);
    PB.crossRegisterProxies(LAM, FAM, CGAM, MAM);

    // Create the pass manager.
    llvm::ModulePassManager MPM;
    MPM.addPass(llvm::CoroConditionalWrapper(std::move(CoroPM)));

    // Optimize the IR!
    MPM.run(*llvmModule.get(), MAM);

    if (options.keepIntermediate) {
        llvm::raw_string_ostream rawStringOstream{outputs["CoroOpt"]};
        llvmModule->print(rawStringOstream, nullptr);
        auto outFile = output.nextPipelineDumpFilename("CoroOpt", ".ll");
        dumpToFile(options, outFile, outputs["CoroOpt"]);
    }

    return success();
}

LogicalResult runO2LLVMPasses(const CompilerOptions &options,
                              std::shared_ptr<llvm::Module> llvmModule, CompilerOutput &output)
{
    // opt -O2
    // As seen here:
    // https://llvm.org/docs/NewPassManager.html#just-tell-me-how-to-run-the-default-optimization-pipeline-with-the-new-pass-manager

    auto &outputs = output.pipelineOutputs;
    // Create the analysis managers.
    llvm::LoopAnalysisManager LAM;
    llvm::FunctionAnalysisManager FAM;
    llvm::CGSCCAnalysisManager CGAM;
    llvm::ModuleAnalysisManager MAM;
    // Create the new pass manager builder.
    // Take a look at the PassBuilder constructor parameters for more
    // customization, e.g. specifying a TargetMachine or various debugging
    // options.
    llvm::PassBuilder PB;
    // Register all the basic analyses with the managers.
    PB.registerModuleAnalyses(MAM);
    PB.registerCGSCCAnalyses(CGAM);
    PB.registerFunctionAnalyses(FAM);
    PB.registerLoopAnalyses(LAM);
    PB.crossRegisterProxies(LAM, FAM, CGAM, MAM);

    // Create the pass manager.
    // This one corresponds to a typical -O2 optimization pipeline.
    llvm::ModulePassManager MPM = PB.buildPerModuleDefaultPipeline(llvm::OptimizationLevel::O2);

    // Optimize the IR!
    MPM.run(*llvmModule.get(), MAM);

    if (options.keepIntermediate) {
        llvm::raw_string_ostream rawStringOstream{outputs["O2Opt"]};
        llvmModule->print(rawStringOstream, nullptr);
        auto outFile = output.nextPipelineDumpFilename("O2Opt", ".ll");
        dumpToFile(options, outFile, outputs["O2Opt"]);
    }

    return success();
}

LogicalResult runEnzymePasses(const CompilerOptions &options,
                              std::shared_ptr<llvm::Module> llvmModule, CompilerOutput &output)
{
    auto &outputs = output.pipelineOutputs;
    // Create the new pass manager builder.
    // Take a look at the PassBuilder constructor parameters for more
    // customization, e.g. specifying a TargetMachine or various debugging
    // options.
    llvm::PassBuilder PB;

    // Create the analysis managers.
    llvm::LoopAnalysisManager LAM;
    llvm::FunctionAnalysisManager FAM;
    llvm::CGSCCAnalysisManager CGAM;
    llvm::ModuleAnalysisManager MAM;

    // Register all the basic analyses with the managers.
    PB.registerModuleAnalyses(MAM);
    PB.registerCGSCCAnalyses(CGAM);
    PB.registerFunctionAnalyses(FAM);
    PB.registerLoopAnalyses(LAM);
    PB.crossRegisterProxies(LAM, FAM, CGAM, MAM);

    // Call Enzyme specific augmentPassBuilder which will add Enzyme passes.
    augmentPassBuilder(PB);

    // Create the pass manager.
    // This one corresponds to a typical -O2 optimization pipeline.
    llvm::ModulePassManager MPM = PB.buildModuleOptimizationPipeline(
        llvm::OptimizationLevel::O2, llvm::ThinOrFullLTOPhase::None);

    // Optimize the IR!
    MPM.run(*llvmModule.get(), MAM);

    if (options.keepIntermediate) {
        llvm::raw_string_ostream rawStringOstream{outputs["Enzyme"]};
        llvmModule->print(rawStringOstream, nullptr);
        auto outFile = output.nextPipelineDumpFilename("Enzyme", ".ll");
        dumpToFile(options, outFile, outputs["Enzyme"]);
    }

    return success();
}

LogicalResult runLowering(const CompilerOptions &options, MLIRContext *ctx, ModuleOp moduleOp,
                          CompilerOutput &output)

{
    auto &outputs = output.pipelineOutputs;
    auto pm = PassManager::on<ModuleOp>(ctx, PassManager::Nesting::Implicit);

    // Maps a pass to zero or one pipelines ended by this pass
    // Maps a pass to its owning pipeline
    std::unordered_map<const Pass *, Pipeline::Name> pipelineTailMarkers;
    std::unordered_map<const Pass *, Pipeline::Name> passPipelineNames;

    // Fill all the pipe-to-pipeline mappings
    for (const auto &pipeline : options.pipelinesCfg) {
        size_t existingPasses = pm.size();
        if (failed(parsePassPipeline(joinPasses(pipeline.passes), pm, options.diagnosticStream))) {
            return failure();
        }
        if (existingPasses != pm.size()) {
            const Pass *pass = nullptr;
            for (size_t pn = existingPasses; pn < pm.size(); pn++) {
                pass = &(*(pm.begin() + pn));
                passPipelineNames[pass] = pipeline.name;
            }
            assert(pass != nullptr);
            pipelineTailMarkers[pass] = pipeline.name;
        }
    }

    if (options.keepIntermediate) {
        std::string tmp;
        llvm::raw_string_ostream s{tmp};
        s << moduleOp;
        dumpToFile(options, output.nextPipelineDumpFilename(options.moduleName.str(), ".mlir"),
                   tmp);
    }

    catalyst::utils::Timer timer{};

    auto beforePassCallback = [&](Pass *pass, Operation *op) {
        if (!timer.is_active()) {
            timer.start();
        }
    };

    // For each pipeline-terminating pass, print the IR into the corresponding dump file and
    // into a diagnostic output buffer. Note that one pass can terminate multiple pipelines.
    auto afterPassCallback = [&](Pass *pass, Operation *op) {
        auto res = pipelineTailMarkers.find(pass);
        if (res != pipelineTailMarkers.end()) {
            timer.dump(res->second, /*add_endl */ false);
            catalyst::utils::LinesCount::Operation(op);
        }

        if (options.keepIntermediate && res != pipelineTailMarkers.end()) {
            auto pipelineName = res->second;
            llvm::raw_string_ostream s{outputs[pipelineName]};
            s << *op;
            dumpToFile(options, output.nextPipelineDumpFilename(pipelineName),
                       outputs[pipelineName]);
        }
    };

    // For each failed pass, print the owner pipeline name into a diagnostic stream.
    auto afterPassFailedCallback = [&](Pass *pass, Operation *op) {
        auto res = passPipelineNames.find(pass);
        assert(res != passPipelineNames.end() && "Unexpected pass");
        options.diagnosticStream << "While processing '" << pass->getName() << "' pass "
                                 << "of the '" << res->second << "' pipeline\n";
        llvm::raw_string_ostream s{outputs[res->second]};
        s << *op;
        if (options.keepIntermediate) {
            dumpToFile(options, output.nextPipelineDumpFilename(res->second + "_FAILED"),
                       outputs[res->second]);
        }
    };

    // Output pipeline names on failures
    pm.addInstrumentation(std::unique_ptr<PassInstrumentation>(new CatalystPassInstrumentation(
        beforePassCallback, afterPassCallback, afterPassFailedCallback)));

    // Run the lowering pipelines
    if (failed(pm.run(moduleOp))) {
        return failure();
    }

    return success();
}

LogicalResult QuantumDriverMain(const CompilerOptions &options, CompilerOutput &output)
{
    using timer = catalyst::utils::Timer;

    DialectRegistry registry;
    static bool initialized = false;
    if (!initialized) {
        registerAllPasses();
    }
    initialized |= true;
    registerAllCatalystPasses();
    mhlo::registerAllMhloPasses();

    registerAllCatalystDialects(registry);
    registerLLVMTranslations(registry);
    MLIRContext ctx(registry);
    ctx.printOpOnDiagnostic(true);
    ctx.printStackTraceOnDiagnostic(options.verbosity >= Verbosity::Debug);
    // TODO: FIXME:
    // Let's try to enable multithreading. Do not forget to protect the printing.
    ctx.disableMultithreading();
    ScopedDiagnosticHandler scopedHandler(
        &ctx, [&](Diagnostic &diag) { diag.print(options.diagnosticStream); });

    llvm::LLVMContext llvmContext;
    std::shared_ptr<llvm::Module> llvmModule;

    llvm::raw_string_ostream outIRStream(output.outIR);

    auto moduleBuffer = llvm::MemoryBuffer::getMemBufferCopy(options.source, options.moduleName);
    auto sourceMgr = std::make_shared<llvm::SourceMgr>();
    sourceMgr->AddNewSourceBuffer(std::move(moduleBuffer), SMLoc());
    SourceMgrDiagnosticHandler sourceMgrHandler(*sourceMgr, &ctx, options.diagnosticStream);

    OwningOpRef<ModuleOp> op =
        timer::timer(parseMLIRSource, "parseMLIRSource", /* add_endl */ false, &ctx, *sourceMgr);
    catalyst::utils::LinesCount::ModuleOp(*op);
    bool enzymeRun = false;
    if (op) {
        enzymeRun = containsGradients(*op);
        if (failed(runLowering(options, &ctx, *op, output))) {
            CO_MSG(options, Verbosity::Urgent, "Failed to lower MLIR module\n");
            return failure();
        }

        output.outIR.clear();
        outIRStream << *op;

        if (options.lowerToLLVM) {
            llvmModule = timer::timer(translateModuleToLLVMIR, "translateModuleToLLVMIR",
                                      /* add_endl */ false, *op, llvmContext, "LLVMDialectModule");
            if (!llvmModule) {
                CO_MSG(options, Verbosity::Urgent, "Failed to translate LLVM module\n");
                return failure();
            }

            catalyst::utils::LinesCount::Module(*llvmModule);

            if (options.keepIntermediate) {
                dumpToFile(options, output.nextPipelineDumpFilename("llvm_ir", ".ll"), *llvmModule);
            }
        }
    }
    else {
        CO_MSG(options, Verbosity::Urgent,
               "Failed to parse module as MLIR source, retrying parsing as LLVM source\n");
        llvm::SMDiagnostic err;
        llvmModule = timer::timer(parseLLVMSource, "parseLLVMSource", /* add_endl */ false,
                                  llvmContext, options.source, options.moduleName, err);
        if (!llvmModule) {
            // If both MLIR and LLVM failed to parse, exit.
            err.print(options.moduleName.data(), options.diagnosticStream);
            CO_MSG(options, Verbosity::Urgent, "Failed to parse module as LLVM source\n");
            return failure();
        }

        catalyst::utils::LinesCount::Module(*llvmModule);
    }

    if (llvmModule) {
<<<<<<< HEAD
=======
        // Set data layout before LLVM passes or the default one is used.
        std::string targetTriple = llvm::sys::getDefaultTargetTriple();

        llvm::InitializeAllTargetInfos();
        llvm::InitializeAllTargets();
        llvm::InitializeAllTargetMCs();
        llvm::InitializeAllAsmParsers();
        llvm::InitializeAllAsmPrinters();

        std::string err;
        auto target = llvm::TargetRegistry::lookupTarget(targetTriple, err);
        llvm::TargetOptions opt;
        const char *cpu = "generic";
        const char *features = "";
        auto targetMachine =
            target->createTargetMachine(targetTriple, cpu, features, opt, llvm::Reloc::Model::PIC_);
        targetMachine->setOptLevel(llvm::CodeGenOptLevel::None);
        llvmModule->setDataLayout(targetMachine->createDataLayout());
        llvmModule->setTargetTriple(targetTriple);

        if (failed(timer::timer(runLLVMPasses, "runLLVMPasses", /* add_endl */ false, options,
                                llvmModule, output))) {
            return failure();
        }

        catalyst::utils::LinesCount::Module(*llvmModule.get());
>>>>>>> c9ced7d0

        if (options.asyncQnodes) {
            if (failed(timer::timer(runCoroLLVMPasses, "runCoroLLVMPasses", /* add_endl */ false,
                                    options, llvmModule, output))) {
                return failure();
            }
        }
        if (enzymeRun) {
            if (failed(timer::timer(runO2LLVMPasses, "runO2LLVMPasses", /* add_endl */ false,
                                    options, llvmModule, output))) {
                return failure();
            }

            catalyst::utils::LinesCount::Module(*llvmModule.get());
            if (failed(timer::timer(runEnzymePasses, "runEnzymePasses", /* add_endl */ false,
                                    options, llvmModule, output))) {
                return failure();
            }
            catalyst::utils::LinesCount::Module(*llvmModule.get());
        }

        output.outIR.clear();
        outIRStream << *llvmModule;

        // Attempt to infer the name and return type of the module from LLVM IR. This information is
        // required when executing a module given as textual IR.
        auto function = getJITFunction(&ctx, *llvmModule);
        if (succeeded(function)) {
            output.inferredAttributes.functionName = function.value()->getName().str();

            CO_MSG(options, Verbosity::Debug,
                   "Inferred function name: '" << output.inferredAttributes.functionName << "'\n");

            // When inferring the return type from LLVM, assume a f64
            // element type. This is because the LLVM pointer type is
            // opaque and requires looking into its uses to infer its type.
            SmallVector<RankedTensorType> returnTypes;
            if (failed(timer::timer(inferMLIRReturnTypes, "inferMLIRReturn", /* add_endl */ true,
                                    &ctx, function.value()->getReturnType(), Float64Type::get(&ctx),
                                    returnTypes))) {
                // Inferred return types are only required when compiling from textual IR. This
                // inference failing is not a problem when compiling from Python.
                CO_MSG(options, Verbosity::Urgent, "Unable to infer function return type\n");
            }
            else {
                llvm::raw_string_ostream returnTypeStream(output.inferredAttributes.returnType);
                llvm::interleaveComma(returnTypes, returnTypeStream,
                                      [&](RankedTensorType t) { t.print(returnTypeStream); });
                CO_MSG(options, Verbosity::Debug,
                       "Inferred function return type: '" << output.inferredAttributes.returnType
                                                          << "'\n");
            }
        }
        else {
            CO_MSG(options, Verbosity::Urgent,
                   "Unable to infer catalyst.entry_point* function attributes\n");
        }

        auto outfile = options.getObjectFile();
        if (failed(timer::timer(compileObjectFile, "compileObjFile", /* add_endl */ true, options,
                                std::move(llvmModule), targetMachine, outfile))) {
            return failure();
        }
        output.objectFilename = outfile;
    }
    return success();
}<|MERGE_RESOLUTION|>--- conflicted
+++ resolved
@@ -42,18 +42,15 @@
 #include "llvm/Passes/PassBuilder.h"
 #include "llvm/Support/FileSystem.h"
 #include "llvm/Support/SourceMgr.h"
-<<<<<<< HEAD
+#include "llvm/Support/TargetSelect.h"
+#include "llvm/Target/TargetMachine.h"
+#include "llvm/Target/TargetOptions.h"
+#include "llvm/TargetParser/Host.h"
 #include "llvm/Transforms/Coroutines/CoroCleanup.h"
 #include "llvm/Transforms/Coroutines/CoroConditionalWrapper.h"
 #include "llvm/Transforms/Coroutines/CoroEarly.h"
 #include "llvm/Transforms/Coroutines/CoroSplit.h"
 #include "llvm/Transforms/IPO/GlobalDCE.h"
-=======
-#include "llvm/Support/TargetSelect.h"
-#include "llvm/Target/TargetMachine.h"
-#include "llvm/Target/TargetOptions.h"
-#include "llvm/TargetParser/Host.h"
->>>>>>> c9ced7d0
 
 #include "Catalyst/IR/CatalystDialect.h"
 #include "Catalyst/Transforms/Passes.h"
@@ -677,8 +674,6 @@
     }
 
     if (llvmModule) {
-<<<<<<< HEAD
-=======
         // Set data layout before LLVM passes or the default one is used.
         std::string targetTriple = llvm::sys::getDefaultTargetTriple();
 
@@ -705,7 +700,6 @@
         }
 
         catalyst::utils::LinesCount::Module(*llvmModule.get());
->>>>>>> c9ced7d0
 
         if (options.asyncQnodes) {
             if (failed(timer::timer(runCoroLLVMPasses, "runCoroLLVMPasses", /* add_endl */ false,
