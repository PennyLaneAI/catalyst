--- conflicted
+++ resolved
@@ -556,11 +556,7 @@
 
     bool clHasIndividualPass = pm.size() > 0;
     bool clHasManualPipeline = !options.pipelinesCfg.empty();
-<<<<<<< HEAD
-    if (clHasIndividulaPass && clHasManualPipeline) {
-=======
     if (clHasIndividualPass && clHasManualPipeline) {
->>>>>>> d8091555
         llvm::errs() << "--catalyst-pipeline option can't be used with individual pass options "
                         "or -pass-pipeline.\n";
         return failure();
