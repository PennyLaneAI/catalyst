// Copyright 2025 Xanadu Quantum Technologies Inc.

// Licensed under the Apache License, Version 2.0 (the "License");
// you may not use this file except in compliance with the License.
// You may obtain a copy of the License at

//     http://www.apache.org/licenses/LICENSE-2.0

// Unless required by applicable law or agreed to in writing, software
// distributed under the License is distributed on an "AS IS" BASIS,
// WITHOUT WARRANTIES OR CONDITIONS OF ANY KIND, either express or implied.
// See the License for the specific language governing permissions and
// limitations under the License.

#define DEBUG_TYPE "ppm-specs"

#include <algorithm>
#include <string>

#include <nlohmann/json.hpp>

#include "mlir/Dialect/Func/IR/FuncOps.h"
#include "mlir/IR/PatternMatch.h"
#include "mlir/Pass/Pass.h"

#include "Catalyst/Utils/SCFUtils.h"
#include "QEC/IR/QECDialect.h"
#include "QEC/IR/QECOpInterfaces.h"
#include "QEC/Utils/QECLayer.h"
#include "QEC/Utils/QECOpUtils.h"
#include "Quantum/IR/QuantumOps.h"

using namespace llvm;
using namespace mlir;
using namespace catalyst;
using namespace catalyst::qec;
using json = nlohmann::json;

namespace catalyst {
namespace qec {

#define GEN_PASS_DEF_COUNTPPMSPECSPASS
#define GEN_PASS_DECL_COUNTPPMSPECSPASS
#include "QEC/Transforms/Passes.h.inc"

struct CountPPMSpecsPass : public impl::CountPPMSpecsPassBase<CountPPMSpecsPass> {
    using CountPPMSpecsPassBase::CountPPMSpecsPassBase;

    LogicalResult
    countLogicalQubit(Operation *op,
                      llvm::DenseMap<StringRef, llvm::DenseMap<StringRef, int>> &PPMSpecs)
    {
        uint64_t numQubits = cast<quantum::AllocOp>(op).getNqubitsAttr().value_or(0);

        if (numQubits == 0) {
            return op->emitOpError("PPM specs with dynamic number of qubits is not supported");
        }

        auto parentFuncOp = op->getParentOfType<func::FuncOp>();
        PPMSpecs[parentFuncOp.getName()]["logical_qubits"] = numQubits;
        return success();
    }

    LogicalResult countPPM(qec::PPMeasurementOp op,
                           llvm::DenseMap<StringRef, llvm::DenseMap<StringRef, int>> &PPMSpecs)
    {
        if (isOpInIfOp(op) || isOpInWhileOp(op)) {
            return op->emitOpError(
                "PPM statistics is not available when there are conditionals or while loops.");
        }

        auto parentFuncOp = op->getParentOfType<func::FuncOp>();

        // Handle when PPM op is in a static for loop
        // Note that countStaticForloopIterations returns -1 when it bails out for
        // dynamic loop bounds
        // When bailing out on dynamic, just error.
        int64_t forLoopMultiplier = countStaticForloopIterations(op);
        if (forLoopMultiplier == -1) {
            return op->emitOpError(
                "PPM statistics is not available when there are dynamically sized for loops.");
        }
        PPMSpecs[parentFuncOp.getName()]["num_of_ppm"] += forLoopMultiplier;
        return success();
    }

    LogicalResult countPPR(qec::PPRotationOp op,
                           llvm::DenseMap<StringRef, llvm::DenseMap<StringRef, int>> &PPMSpecs,
                           llvm::BumpPtrAllocator &stringAllocator)
    {
        if (isOpInIfOp(op) || isOpInWhileOp(op)) {
            return op->emitOpError(
                "PPM statistics is not available when there are conditionals or while loops.");
        }

        int16_t rotationKind = op.getRotationKindAttr().getValue().getZExtValue();
        auto PauliProductAttr = op.getPauliProductAttr();
        auto parentFuncOp = op->getParentOfType<func::FuncOp>();
        StringRef funcName = parentFuncOp.getName();
        llvm::StringSaver saver(stringAllocator);
        StringRef numRotationKindKey =
            saver.save("pi" + std::to_string(abs(rotationKind)) + "_ppr");
        StringRef maxWeightRotationKindKey =
            saver.save("max_weight_pi" + std::to_string(abs(rotationKind)));

        // Handle when PPR op is in a static for loop
        // Note that countStaticForloopIterations returns -1 when it bails out for
        // dynamic loop bounds
        // When bailing out on dynamic, just error.
        int64_t forLoopMultiplier = countStaticForloopIterations(op);
        if (forLoopMultiplier == -1) {
            return op->emitOpError(
                "PPM statistics is not available when there are dynamically sized for loops.");
        }
        PPMSpecs[funcName][numRotationKindKey] += forLoopMultiplier;

        PPMSpecs[funcName][maxWeightRotationKindKey] =
            std::max(PPMSpecs[funcName][maxWeightRotationKindKey],
                     static_cast<int>(PauliProductAttr.size()));
        return success();
    }

    bool commuteToLayer(QECOpInterface rhsOp, QECLayer &lhsLayer)
    {
        for (auto lhsOp : lhsLayer.getOps()) {
            if (!commutes(rhsOp, lhsOp)) {
                return false;
            }
        }
        return true;
    }

    bool isPPR(QECOpInterface op) { return isa<qec::PPRotationOp>(op); }
    bool isPPM(QECOpInterface op) { return isa<qec::PPMeasurementOp>(op); }

    // Check if two ops have the same rotation kind.
    bool equalTypes(QECOpInterface lhsOp, QECOpInterface rhsOp)
    {
        return (isPPR(lhsOp) == isPPR(rhsOp) || isPPM(lhsOp) == isPPM(rhsOp));
    }

    // Add op to current layer if it commutes with the last op in the layer and has the same type.
    bool canAddToCurrentLayer(QECOpInterface op, QECLayer &currentLayer)
    {
        if (currentLayer.empty())
            return true;

        auto lastOp = currentLayer.getOps().back();
        return equalTypes(lastOp, op) && commuteToLayer(op, currentLayer);
    }

    void countDepths(std::vector<QECLayer> &layers,
<<<<<<< HEAD
                     llvm::DenseMap<StringRef, llvm::DenseMap<StringRef, int>> *PPMSpecs,
                     llvm::BumpPtrAllocator *stringAllocator)
=======
                     llvm::DenseMap<StringRef, llvm::DenseMap<StringRef, int>> &PPMSpecs,
                     llvm::BumpPtrAllocator &stringAllocator)
>>>>>>> 48fa28a3
    {
        for (auto &layer : layers) {
            assert(!layer.empty() && "Layer is empty");

            auto op = layer.getOps().back();
            int16_t absRk = std::abs(static_cast<int16_t>(op.getRotationKind()));
            auto parentFuncOp = op->getParentOfType<func::FuncOp>();
            StringRef funcName = parentFuncOp.getName();
<<<<<<< HEAD
            llvm::StringSaver saver(*stringAllocator);
            StringRef key = isPPR(op) ? saver.save("depth_pi" + std::to_string(absRk) + "_ppr")
                                      : saver.save("depth_ppm");

            (*PPMSpecs)[funcName][key]++;
=======
            llvm::StringSaver saver(stringAllocator);
            StringRef key = isPPR(op) ? saver.save("depth_pi" + std::to_string(absRk) + "_ppr")
                                      : saver.save("depth_ppm");

            PPMSpecs[funcName][key]++;
>>>>>>> 48fa28a3
        }
    }

    LogicalResult printSpecs()
    {
        llvm::BumpPtrAllocator stringAllocator;
        llvm::DenseMap<StringRef, llvm::DenseMap<StringRef, int>> PPMSpecs;

        QECLayerContext layerContext;
        QECLayer currentLayer(&layerContext);
        std::vector<QECLayer> layers;

        // Walk over all operations in the IR (could be ModuleOp or FuncOp)
        WalkResult wr = getOperation()->walk([&](Operation *op) {
            // Count Depth
            if (auto qecOp = dyn_cast<QECOpInterface>(op)) {
                if (!canAddToCurrentLayer(qecOp, currentLayer)) {
                    layers.emplace_back(std::move(currentLayer));
                    currentLayer = QECLayer(&layerContext);
                }
                currentLayer.insertToLayer(qecOp);
            }

            // Count Logical Qubit
            if (isa<quantum::AllocOp>(op)) {
                if (failed(countLogicalQubit(op, PPMSpecs))) {
                    return WalkResult::interrupt();
                }
                return WalkResult::advance();
            }

            // Count PPMs
            else if (isa<qec::PPMeasurementOp>(op)) {
                if (failed(countPPM(cast<qec::PPMeasurementOp>(op), PPMSpecs))) {
                    return WalkResult::interrupt();
                }
                return WalkResult::advance();
            }

            // Count PPRs
            else if (isa<qec::PPRotationOp>(op)) {
                if (failed(countPPR(cast<qec::PPRotationOp>(op), PPMSpecs, stringAllocator))) {
                    return WalkResult::interrupt();
                }
                return WalkResult::advance();
            }

            // Skip other ops
            else {
                return WalkResult::advance();
            }
        });

        // Add the last layer if it is not empty.
        if (!currentLayer.empty()) {
            layers.emplace_back(std::move(currentLayer));
        }

        countDepths(layers, &PPMSpecs, &stringAllocator);

        if (wr.wasInterrupted()) {
            return failure();
        }

        // Add the last layer if it is not empty.
        if (!currentLayer.empty()) {
            layers.emplace_back(std::move(currentLayer));
        }

        countDepths(layers, PPMSpecs, stringAllocator);

        json PPMSpecsJson = PPMSpecs;
        llvm::outs() << PPMSpecsJson.dump(4)
                     << "\n"; // dump(4) makes an indent with 4 spaces when printing JSON
        return success();
    }

    void runOnOperation() final
    {
        if (failed(printSpecs())) {
            signalPassFailure();
        }
    }
};

} // namespace qec

/// Create a pass for lowering operations in the `QECDialect`.
std::unique_ptr<Pass> createCountPPMSpecsPass() { return std::make_unique<CountPPMSpecsPass>(); }

} // namespace catalyst<|MERGE_RESOLUTION|>--- conflicted
+++ resolved
@@ -150,13 +150,8 @@
     }
 
     void countDepths(std::vector<QECLayer> &layers,
-<<<<<<< HEAD
-                     llvm::DenseMap<StringRef, llvm::DenseMap<StringRef, int>> *PPMSpecs,
-                     llvm::BumpPtrAllocator *stringAllocator)
-=======
                      llvm::DenseMap<StringRef, llvm::DenseMap<StringRef, int>> &PPMSpecs,
                      llvm::BumpPtrAllocator &stringAllocator)
->>>>>>> 48fa28a3
     {
         for (auto &layer : layers) {
             assert(!layer.empty() && "Layer is empty");
@@ -165,19 +160,11 @@
             int16_t absRk = std::abs(static_cast<int16_t>(op.getRotationKind()));
             auto parentFuncOp = op->getParentOfType<func::FuncOp>();
             StringRef funcName = parentFuncOp.getName();
-<<<<<<< HEAD
-            llvm::StringSaver saver(*stringAllocator);
-            StringRef key = isPPR(op) ? saver.save("depth_pi" + std::to_string(absRk) + "_ppr")
-                                      : saver.save("depth_ppm");
-
-            (*PPMSpecs)[funcName][key]++;
-=======
             llvm::StringSaver saver(stringAllocator);
             StringRef key = isPPR(op) ? saver.save("depth_pi" + std::to_string(absRk) + "_ppr")
                                       : saver.save("depth_ppm");
 
             PPMSpecs[funcName][key]++;
->>>>>>> 48fa28a3
         }
     }
 
