--- conflicted
+++ resolved
@@ -14,18 +14,13 @@
 
 #define DEBUG_TYPE "decompose-non-clifford-ppr"
 #include "mlir/Dialect/Arith/IR/Arith.h" // for arith::XOrIOp and arith::ConstantOp
-<<<<<<< HEAD
 #include "mlir/Dialect/SCF/IR/SCF.h"
 #include "mlir/IR/Builders.h"
 #include "mlir/IR/BuiltinTypes.h"
 #include "llvm/ADT/SmallVector.h"
 #include "llvm/ADT/StringRef.h"
 #include <llvm/Support/Debug.h>
-=======
-#include "mlir/IR/Builders.h"
-#include "llvm/ADT/SmallVector.h"
-#include "llvm/ADT/StringRef.h"
->>>>>>> 07dd03ce
+
 
 #include "Quantum/IR/QuantumOps.h"
 
@@ -51,11 +46,7 @@
 }
 
 /// Decompose the Non-Clifford (pi/8) PPR into PPR and PPMs operations via pauli corrected method
-<<<<<<< HEAD
 /// as described in Figure 13(a) in the paper: https://arxiv.org/pdf/2211.15465
-=======
-/// as described in Figure 13 in the paper: https://arxiv.org/pdf/2211.15465
->>>>>>> 07dd03ce
 ///
 /// ─────┌───┐───────
 /// ─────│ P │(π/8)──
@@ -68,34 +59,22 @@
 /// ─────|   |────────└───╦───┘
 ///      |   ╠═════╗      ║
 ///      |   |     ║  ┌───╩───┐
-<<<<<<< HEAD
-/// |m⟩──| Z |─────╚══╣ X / Y |
-=======
 /// |m⟩──| Z |─────╚══╣ Y / X |
->>>>>>> 07dd03ce
 ///      └───┘        └───────┘
 /// All the operations in second diagram are PPM except for the last PPR P(π/2)
 /// For P(-π/8) we need to use flip the ordering in which the X and Y measurements are applied.
 ///
-<<<<<<< HEAD
 /// Rather than performing a possible Pauli-Y measurement (sometimes more costly),
 /// a |Y⟩ state can be used instead, `avoidPauliYMeasure` is used to control this. (see Figure 13(b)
 /// in the paper)
 ///
-/// Details:
-/// - If P⊗Z measurement yields -1 then apply Y measurement, otherwise apply X measurement
-///   * The measurement results are stored as i1 values, -1 is true and 1 is false
-/// - If the X or Y measurement yields -1, apply P(π/2) on the input qubits
-void decomposePauliCorrectedPiOverEight(bool avoidPauliYMeasure, PPRotationOp op,
-                                        PatternRewriter &rewriter)
-=======
 /// Details:
 /// - If P⊗Z measurement yields -1 then apply Y measurement, otherwise apply X measurement
 ///   * The measurement results are stored as i1 values.
 ///   * Measuring -1 corresponds to storing `true = 1` and 1 corresponds to storing `false = 0`.
 ///   - If the X or Y measurement yields -1, apply P(π/2) on the input qubits
-void decomposePauliCorrectedPiOverEight(PPRotationOp op, PatternRewriter &rewriter)
->>>>>>> 07dd03ce
+void decomposePauliCorrectedPiOverEight(bool avoidPauliYMeasure, PPRotationOp op,
+                                        PatternRewriter &rewriter)
 {
     auto loc = op.getLoc();
     // We always initialize the magic state here, not the conjugate.
@@ -106,7 +85,6 @@
 
     // PPM (P⊗Z) on input qubits and |m⟩
     SmallVector<StringRef> extendedPauliP = pauliP;
-<<<<<<< HEAD
     extendedPauliP.emplace_back("Z");                   // extend Z for the axillary qubit -> [P, Z]
     inQubits.emplace_back(magic.getOutQubits().back()); // [input qubits, |m⟩]
     auto ppmPZ = rewriter.create<PPMeasurementOp>(loc, extendedPauliP, inQubits);
@@ -175,30 +153,6 @@
         rewriter.create<DeallocQubitOp>(loc, ppmXY.getOutQubits().back());
         rewriter.replaceOp(op, pprPI2.getOutQubits());
     }
-=======
-    extendedPauliP.emplace_back("Z");               // extend Z for the axillary qubit -> [P, Z]
-    inQubits.emplace_back(magic.getOutQubits()[0]); // [input qubits, |m⟩]
-    auto ppmPZ = rewriter.create<PPMeasurementOp>(loc, extendedPauliP, inQubits);
-
-    auto ppmPZRes = ppmPZ.getMres();
-    SmallVector<StringRef> pauliX = {"X"};
-    SmallVector<StringRef> pauliY = {"Y"};
-    int16_t rotationKind = static_cast<int16_t>(op.getRotationKind());
-    auto ppmXY = rewriter.create<SelectPPMeasurementOp>(
-        loc, ppmPZRes, rotationKind > 0 ? pauliY : pauliX, rotationKind > 0 ? pauliX : pauliY,
-        ppmPZ.getOutQubits().back());
-    // PPR P(π/2) on input qubits if PPM (X or Y) yields -1
-    SmallVector<Value> outPZQubits = ppmPZ.getOutQubits(); // [input qubits, |m⟩]
-    outPZQubits.pop_back();                                // [input qubits]
-    const uint16_t PI_DENOMINATOR = 2;                     // For rotation of P(PI/2)
-    auto pprPI2 =
-        rewriter.create<PPRotationOp>(loc, pauliP, PI_DENOMINATOR, outPZQubits, ppmXY.getMres());
-
-    // Deallocate the axillary qubit
-    rewriter.create<DeallocQubitOp>(loc, ppmPZ.getOutQubits().back());
-
-    rewriter.replaceOp(op, pprPI2.getOutQubits());
->>>>>>> 07dd03ce
 }
 
 /// Decompose the Non-Clifford (pi/8) PPR into PPR and PPMs operations via auto corrected method
@@ -229,14 +183,9 @@
 ///
 /// Details:
 /// - If P⊗Z measurement yields -1 then apply X, otherwise apply Z
-<<<<<<< HEAD
-///   * The measurement results are stored as i1 values, -1 is true and 1 is false
-/// - If Z⊗Y and X measurement yield different result, then apply P(π/2) on the input qubits
-=======
 ///   * The measurement results are stored as i1 values.
 ///   * Measuring -1 corresponds to storing `true = 1` and 1 corresponds to storing `false = 0`.
 ///   - If Z⊗Y and X measurement yield different result, then apply P(π/2) on the input qubits
->>>>>>> 07dd03ce
 void decomposeAutoCorrectedPiOverEight(bool avoidPauliYMeasure, PPRotationOp op,
                                        PatternRewriter &rewriter)
 {
@@ -373,11 +322,7 @@
                 decomposeInjectMagicStatePiOverEight(op, rewriter);
                 break;
             case DecomposeMethod::PauliCorrected:
-<<<<<<< HEAD
                 decomposePauliCorrectedPiOverEight(avoidPauliYMeasure, op, rewriter);
-=======
-                decomposePauliCorrectedPiOverEight(op, rewriter);
->>>>>>> 07dd03ce
                 break;
             }
             return success();
