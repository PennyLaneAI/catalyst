// Copyright 2025 Xanadu Quantum Technologies Inc.

// Licensed under the Apache License, Version 2.0 (the "License");
// you may not use this file except in compliance with the License.
// You may obtain a copy of the License at

//     http://www.apache.org/licenses/LICENSE-2.0

// Unless required by applicable law or agreed to in writing, software
// distributed under the License is distributed on an "AS IS" BASIS,
// WITHOUT WARRANTIES OR CONDITIONS OF ANY KIND, either express or implied.
// See the License for the specific language governing permissions and
// limitations under the License.

#define DEBUG_TYPE "decompose-non-clifford-ppr"
#include "mlir/Dialect/Arith/IR/Arith.h" // for arith::XOrIOp and arith::ConstantOp
<<<<<<< HEAD
#include "mlir/IR/Builders.h"
=======
#include "mlir/Dialect/SCF/IR/SCF.h"
#include "mlir/IR/Builders.h"
#include "mlir/IR/BuiltinTypes.h"
>>>>>>> fa14d935
#include "llvm/ADT/SmallVector.h"
#include "llvm/ADT/StringRef.h"

#include "Quantum/IR/QuantumOps.h"

#include "QEC/IR/QECDialect.h"
#include "QEC/Transforms/PPRDecomposeUtils.h"
#include "QEC/Transforms/Patterns.h"
#include "QEC/Utils/PauliStringWrapper.h"

using namespace mlir;
using namespace catalyst::qec;
using namespace catalyst::quantum;

namespace {

// Return the magic state or complex conjugate of the magic state
LogicalInitKind getMagicState(QECOpInterface op)
{
    int16_t rotationKind = static_cast<int16_t>(op.getRotationKind());
    if (rotationKind > 0) {
        return LogicalInitKind::magic;
    }
    return LogicalInitKind::magic_conj;
}

/// Decompose the Non-Clifford (pi/8) PPR into PPR and PPMs operations via pauli corrected method
<<<<<<< HEAD
/// as described in Figure 13 in the paper: https://arxiv.org/pdf/2211.15465
=======
/// as described in Figure 13(a) in the paper: https://arxiv.org/pdf/2211.15465
>>>>>>> fa14d935
///
/// ─────┌───┐───────
/// ─────│ P │(π/8)──
/// ─────└───┘───────
///
/// into
///
/// ─────┌───┐────────┌───────┐
/// ─────| P |────────| P(π/2)|
/// ─────|   |────────└───╦───┘
///      |   ╠═════╗      ║
///      |   |     ║  ┌───╩───┐
/// |m⟩──| Z |─────╚══╣ Y / X |
///      └───┘        └───────┘
/// All the operations in second diagram are PPM except for the last PPR P(π/2)
/// For P(-π/8) we need to use flip the ordering in which the X and Y measurements are applied.
///
<<<<<<< HEAD
=======
/// Rather than performing a possible Pauli-Y measurement (sometimes more costly),
/// a |Y⟩ state can be used instead, `avoidPauliYMeasure` is used to control this. (see Figure 13(b)
/// in the paper)
///
>>>>>>> fa14d935
/// Details:
/// - If P⊗Z measurement yields -1 then apply Y measurement, otherwise apply X measurement
///   * The measurement results are stored as i1 values.
///   * Measuring -1 corresponds to storing `true = 1` and 1 corresponds to storing `false = 0`.
///   - If the X or Y measurement yields -1, apply P(π/2) on the input qubits
<<<<<<< HEAD
void decomposePauliCorrectedPiOverEight(PPRotationOp op, PatternRewriter &rewriter)
=======
void decomposePauliCorrectedPiOverEight(bool avoidPauliYMeasure, PPRotationOp op,
                                        PatternRewriter &rewriter)
>>>>>>> fa14d935
{
    auto loc = op.getLoc();
    // We always initialize the magic state here, not the conjugate.
    auto magic = rewriter.create<FabricateOp>(loc, LogicalInitKind::magic);

    SmallVector<StringRef> pauliP = extractPauliString(op); // [P]
    SmallVector<Value> inQubits = op.getInQubits();         // [input qubits]

    // PPM (P⊗Z) on input qubits and |m⟩
    SmallVector<StringRef> extendedPauliP = pauliP;
<<<<<<< HEAD
    extendedPauliP.emplace_back("Z");               // extend Z for the axillary qubit -> [P, Z]
    inQubits.emplace_back(magic.getOutQubits()[0]); // [input qubits, |m⟩]
    auto ppmPZ = rewriter.create<PPMeasurementOp>(loc, extendedPauliP, inQubits);

    auto ppmPZRes = ppmPZ.getMres();
    SmallVector<StringRef> pauliX = {"X"};
    SmallVector<StringRef> pauliY = {"Y"};
    int16_t rotationKind = static_cast<int16_t>(op.getRotationKind());
    auto ppmXY = rewriter.create<SelectPPMeasurementOp>(
        loc, ppmPZRes, rotationKind > 0 ? pauliY : pauliX, rotationKind > 0 ? pauliX : pauliY,
        ppmPZ.getOutQubits().back());
    // PPR P(π/2) on input qubits if PPM (X or Y) yields -1
    SmallVector<Value> outPZQubits = ppmPZ.getOutQubits(); // [input qubits, |m⟩]
    outPZQubits.pop_back();                                // [input qubits]
    const uint16_t PI_DENOMINATOR = 2;                     // For rotation of P(PI/2)
    auto pprPI2 =
        rewriter.create<PPRotationOp>(loc, pauliP, PI_DENOMINATOR, outPZQubits, ppmXY.getMres());

    // Deallocate the axillary qubit
    rewriter.create<DeallocQubitOp>(loc, ppmPZ.getOutQubits().back());

    rewriter.replaceOp(op, pprPI2.getOutQubits());
=======
    extendedPauliP.emplace_back("Z");                   // extend Z for the axillary qubit -> [P, Z]
    inQubits.emplace_back(magic.getOutQubits().back()); // [input qubits, |m⟩]
    auto ppmPZ = rewriter.create<PPMeasurementOp>(loc, extendedPauliP, inQubits);

    auto ppmPZRes = ppmPZ.getMres();
    int16_t rotationKind = static_cast<int16_t>(op.getRotationKind());
    if (avoidPauliYMeasure) {
        auto YBuilder = [&](OpBuilder &builder, Location loc) {
            // Initialize |Y⟩ state
            auto yQubit = rewriter.create<FabricateOp>(loc, LogicalInitKind::plus_i);
            // PPM (Z⊗Y) on qubits |m⟩ and |Y⟩
            SmallVector<Value> axillaryQubits = {ppmPZ.getOutQubits().back(),
                                                 yQubit.getOutQubits().back()};
            SmallVector<StringRef> pauliZZ = {"Z", "Z"}; // [Z, Z]
            auto ppmZZ = rewriter.create<PPMeasurementOp>(loc, pauliZZ, axillaryQubits);
            SmallVector<StringRef> pauliXX = {"X", "X"}; // [X, X]
            auto ppmXX = rewriter.create<PPMeasurementOp>(loc, pauliXX, ppmZZ.getOutQubits());
            SmallVector<Value> outPZQubits = ppmPZ.getOutQubits(); // [input qubits, |m⟩]
            outPZQubits.pop_back();                                // [input qubits]
            auto pprPI2 =
                rewriter.create<PPRotationOp>(loc, pauliP, 2, outPZQubits, ppmXX.getMres());
            for (auto q : axillaryQubits)
                rewriter.create<DeallocQubitOp>(loc, q);
            rewriter.create<scf::YieldOp>(loc, pprPI2.getOutQubits());
        };

        auto XBuilder = [&](OpBuilder &builder, Location loc) {
            // PPM (X) on qubit |m⟩
            SmallVector<StringRef> pauliX = {"X"};
            auto ppmX = rewriter.create<PPMeasurementOp>(loc, pauliX, ppmPZ.getOutQubits().back());
            SmallVector<Value> outPZQubits = ppmPZ.getOutQubits(); // [input qubits, |m⟩]
            outPZQubits.pop_back();                                // [input qubits]
            auto pprPI2 =
                rewriter.create<PPRotationOp>(loc, pauliP, 2, outPZQubits, ppmX.getMres());
            rewriter.create<DeallocQubitOp>(loc,
                                            ppmX.getOutQubits().back()); // Deallocate |m⟩ qubit
            rewriter.create<scf::YieldOp>(loc, pprPI2.getOutQubits());
        };

        scf::IfOp ifOp;
        if (rotationKind > 0) {
            ifOp = rewriter.create<scf::IfOp>(loc, ppmPZRes, YBuilder, XBuilder);
        }
        else {
            ifOp = rewriter.create<scf::IfOp>(loc, ppmPZRes, XBuilder, YBuilder);
        }
        rewriter.replaceOp(op, ifOp);
    }
    else {
        SmallVector<StringRef> pauliX = {"X"};
        SmallVector<StringRef> pauliY = {"Y"};
        auto ppmXY = rewriter.create<SelectPPMeasurementOp>(
            loc, ppmPZRes, rotationKind > 0 ? pauliY : pauliX, rotationKind > 0 ? pauliX : pauliY,
            ppmPZ.getOutQubits().back());
        // PPR P(π/2) on input qubits if PPM (X or Y) yields -1
        SmallVector<Value> outPZQubits = ppmPZ.getOutQubits(); // [input qubits, |m⟩]
        outPZQubits.pop_back();                                // [input qubits]
        auto pprPI2 = rewriter.create<PPRotationOp>(loc, pauliP, 2, outPZQubits, ppmXY.getMres());
        rewriter.create<DeallocQubitOp>(loc, ppmXY.getOutQubits().back());
        rewriter.replaceOp(op, pprPI2.getOutQubits());
    }
>>>>>>> fa14d935
}

/// Decompose the Non-Clifford (pi/8) PPR into PPR and PPMs operations via auto corrected method
/// as described in Figure 17(b) in the paper: https://arxiv.org/abs/1808.02892
///
/// ─────┌───┐───────
/// ─────│ P │(π/8)──
/// ─────└───┘───────
///
/// into
///
/// ─────┌───┐────────────────┌───────┐──
/// ─────| P |────────────────| P(π/2)|──
/// ─────|   |────────────────└───╦───┘──
///      |   ╠═══════════╗        ║
///      |   |  ┌───┐    ║  ┌───┐ ║
/// |m⟩──| Z |──| Z |────║──| X ╠═╣
///      └───┘  |   |    ║  └───┘ ║
///             |   ╠═════════════╝
///             |   |    ║  ┌───┐
/// |0⟩─────────| Y |────╚══╣X/Z|
///             └───┘       └───┘
/// All the operations in second diagram are PPM except for the last PPR P(π/2)
/// For P(-π/8) we need to use complex conjugate|m̅⟩ as the magic state.
///
/// Rather than performing a Pauli-Y measurement for Clifford rotations (sometimes more costly),
/// a |Y⟩ state is used instead, `avoidPauliYMeasure` is used to control this.
///
/// Details:
/// - If P⊗Z measurement yields -1 then apply X, otherwise apply Z
///   * The measurement results are stored as i1 values.
///   * Measuring -1 corresponds to storing `true = 1` and 1 corresponds to storing `false = 0`.
///   - If Z⊗Y and X measurement yield different result, then apply P(π/2) on the input qubits
void decomposeAutoCorrectedPiOverEight(bool avoidPauliYMeasure, PPRotationOp op,
                                       PatternRewriter &rewriter)
{
    auto loc = op.getLoc();

    // Initialize |0⟩ (zero) or Fabricate |Y⟩ (plus_i)
    auto axillaryQubit = initializeZeroOrPlusI(avoidPauliYMeasure, loc, rewriter);
    auto magic = rewriter.create<FabricateOp>(loc, getMagicState(op));

    auto [pauliForAxillaryQubit, rotationSign] =
        determinePauliAndRotationSignOfMeasurement(avoidPauliYMeasure);

    SmallVector<StringRef> pauliP = extractPauliString(op);
    SmallVector<Value> inQubits = op.getInQubits(); // [input qubits]

    // PPM (P⊗Z) on input qubits and |m⟩
    // extend the pi/8 P with Z -> P⊗Z
    SmallVector<StringRef> extPauliP = pauliP;
    extPauliP.emplace_back("Z");                    // extend Z for the axillary qubit
    inQubits.emplace_back(magic.getOutQubits()[0]); // [input qubits, |m⟩]
    auto ppmPZ = rewriter.create<PPMeasurementOp>(loc, extPauliP, inQubits); // [input qubits, |m⟩]

    // PPM (Z⊗Y/0) on qubits |m⟩ and |Y⟩or|0⟩
    SmallVector<Value> axillaryQubits = {ppmPZ.getOutQubits().back(), axillaryQubit};
    SmallVector<StringRef> pauliZY = {"Z", pauliForAxillaryQubit}; // [Z, Y/Z]
    auto ppmZY = rewriter.create<PPMeasurementOp>(loc, pauliZY, rotationSign, axillaryQubits,
                                                  nullptr); // [|m⟩, |Y⟩/|0⟩]

    // PPM (X) on qubit |m⟩
    SmallVector<StringRef> pauliX = {"X"};
    auto ppmX = rewriter.create<PPMeasurementOp>(loc, pauliX, ppmZY.getOutQubits().front()); // |m⟩

    // PPM (X/Z) based on the result of PPM (P⊗Z) on qubit |0⟩
    SmallVector<StringRef> pauliZ = {"Z"};
    auto ppmXZ = rewriter.create<SelectPPMeasurementOp>(loc, ppmPZ.getMres(), pauliX, pauliZ,
                                                        ppmZY.getOutQubits().back()); // |0⟩

    // XOR of the results of PPM (P⊗Z) and PPM (X)
    auto condOp = rewriter.create<arith::XOrIOp>(loc, ppmZY.getMres(), ppmX.getMres());

    // PPR P(π/2) based on the result of XOR on input qubits
    SmallVector<Value> outPZQubits = ppmPZ.getOutQubits();
    outPZQubits.pop_back();
    auto pprPI2 = rewriter.create<PPRotationOp>(loc, pauliP, 2, outPZQubits, condOp.getResult());

    // Deallocate the axillary qubits
    rewriter.create<DeallocQubitOp>(loc, ppmXZ.getOutQubits().back()); // |0⟩
    rewriter.create<DeallocQubitOp>(loc, ppmX.getOutQubits().back());  // |m⟩

    rewriter.replaceOp(op, pprPI2.getOutQubits());
}

/// Decompose the Non-Clifford (pi/8) PPR into PPR and PPMs operations via inject magic state method
/// as described in Figure 7 in the paper: https://arxiv.org/abs/1808.02892
///
/// ─────┌───┐───────
/// ─────│ P │(π/8)──
/// ─────└───┘───────
///
/// into
///
/// ─────┌───┐────┌───────┐─────┌───────┐──
/// ─────| P |────| P(π/4)|─────| P(π/2)|──
/// ─────|   |────└───╦───┘─────└───╦───┘──
///      |   ╠════════╝             ║
///      |   |        ┌───┐         ║
/// |m⟩──| Z |────────| X ╠═════════╝
///      └───┘        └───┘
/// All the operations in second diagram are PPM except for the last PPR P(π/2) and P(π/4)
/// For P(-π/8) we need to use complex conjugate|m̅⟩ as the magic state.
///
/// Details:
/// - If P⊗Z measurement yields -1 then apply P(π/4)
///   * The measurement results are stored as i1 values.
///   * Measuring -1 corresponds to storing `true = 1` and 1 corresponds to storing `false = 0`.
/// - If X measurement yields -1 then apply P(π/2)
void decomposeInjectMagicStatePiOverEight(PPRotationOp op, PatternRewriter &rewriter)
{
    auto loc = op.getLoc();

    // Fabricate the magic state |m⟩
    auto magic = rewriter.create<FabricateOp>(loc, getMagicState(op));

    SmallVector<StringRef> pauliP = extractPauliString(op); // [P = n qubit]
    SmallVector<Value> inQubits = op.getInQubits();         // [input qubits]

    // PPM (P⊗Z) on input qubits and |m⟩
    SmallVector<StringRef> extendedPauliP = pauliP;
    extendedPauliP.emplace_back("Z");               // extend Z for the axillary qubit -> [P, Z]
    inQubits.emplace_back(magic.getOutQubits()[0]); // [input qubits, |m⟩]
    auto ppmPZ = rewriter.create<PPMeasurementOp>(loc, extendedPauliP, inQubits);

    // PPR P(π/4) on input qubits if PPM (P⊗Z) yields -1
    SmallVector<Value> outPZQubits = ppmPZ.getOutQubits(); // [input qubits, |m⟩]
    outPZQubits.pop_back();                                // [input qubits]
    const uint16_t PI_DENOMINATOR = 4;                     // For rotation of P(PI/4)
    auto pprPI4 =
        rewriter.create<PPRotationOp>(loc, pauliP, PI_DENOMINATOR, outPZQubits, ppmPZ.getMres());

    // PPM (X) on |m⟩
    SmallVector<StringRef> pauliX = {"X"};
    auto ppmX = rewriter.create<PPMeasurementOp>(loc, pauliX, ppmPZ.getOutQubits().back());

    // PPR P(π/2) on input qubits if PPM (X) yields -1
    auto pprPI2 =
        rewriter.create<PPRotationOp>(loc, pauliP, 2, pprPI4.getOutQubits(), ppmX.getMres());

    // Deallocate the axillary qubit
    rewriter.create<DeallocQubitOp>(loc, ppmX.getOutQubits().back());

    rewriter.replaceOp(op, pprPI2.getOutQubits());
}

struct DecomposeNonCliffordPPR : public OpRewritePattern<PPRotationOp> {
    using OpRewritePattern::OpRewritePattern;

    DecomposeMethod method;
    bool avoidPauliYMeasure;

    DecomposeNonCliffordPPR(MLIRContext *context, DecomposeMethod method, bool avoidPauliYMeasure,
                            PatternBenefit benefit = 1)
        : OpRewritePattern(context, benefit), method(method), avoidPauliYMeasure(avoidPauliYMeasure)
    {
    }

    LogicalResult matchAndRewrite(PPRotationOp op, PatternRewriter &rewriter) const override
    {
        if (op.isNonClifford() && !op.getCondition()) {
            switch (method) {
            case DecomposeMethod::AutoCorrected:
                decomposeAutoCorrectedPiOverEight(avoidPauliYMeasure, op, rewriter);
                break;
            case DecomposeMethod::CliffordCorrected:
                decomposeInjectMagicStatePiOverEight(op, rewriter);
                break;
            case DecomposeMethod::PauliCorrected:
<<<<<<< HEAD
                decomposePauliCorrectedPiOverEight(op, rewriter);
=======
                decomposePauliCorrectedPiOverEight(avoidPauliYMeasure, op, rewriter);
>>>>>>> fa14d935
                break;
            }
            return success();
        }
        return failure();
    }
};
} // namespace

namespace catalyst {
namespace qec {

void populateDecomposeNonCliffordPPRPatterns(RewritePatternSet &patterns,
                                             DecomposeMethod decomposeMethod,
                                             bool avoidPauliYMeasure)
{
    patterns.add<DecomposeNonCliffordPPR>(patterns.getContext(), decomposeMethod,
                                          avoidPauliYMeasure, 1);
}

} // namespace qec
} // namespace catalyst<|MERGE_RESOLUTION|>--- conflicted
+++ resolved
@@ -14,13 +14,9 @@
 
 #define DEBUG_TYPE "decompose-non-clifford-ppr"
 #include "mlir/Dialect/Arith/IR/Arith.h" // for arith::XOrIOp and arith::ConstantOp
-<<<<<<< HEAD
-#include "mlir/IR/Builders.h"
-=======
 #include "mlir/Dialect/SCF/IR/SCF.h"
 #include "mlir/IR/Builders.h"
 #include "mlir/IR/BuiltinTypes.h"
->>>>>>> fa14d935
 #include "llvm/ADT/SmallVector.h"
 #include "llvm/ADT/StringRef.h"
 
@@ -48,11 +44,7 @@
 }
 
 /// Decompose the Non-Clifford (pi/8) PPR into PPR and PPMs operations via pauli corrected method
-<<<<<<< HEAD
-/// as described in Figure 13 in the paper: https://arxiv.org/pdf/2211.15465
-=======
 /// as described in Figure 13(a) in the paper: https://arxiv.org/pdf/2211.15465
->>>>>>> fa14d935
 ///
 /// ─────┌───┐───────
 /// ─────│ P │(π/8)──
@@ -70,24 +62,17 @@
 /// All the operations in second diagram are PPM except for the last PPR P(π/2)
 /// For P(-π/8) we need to use flip the ordering in which the X and Y measurements are applied.
 ///
-<<<<<<< HEAD
-=======
 /// Rather than performing a possible Pauli-Y measurement (sometimes more costly),
 /// a |Y⟩ state can be used instead, `avoidPauliYMeasure` is used to control this. (see Figure 13(b)
 /// in the paper)
 ///
->>>>>>> fa14d935
 /// Details:
 /// - If P⊗Z measurement yields -1 then apply Y measurement, otherwise apply X measurement
 ///   * The measurement results are stored as i1 values.
 ///   * Measuring -1 corresponds to storing `true = 1` and 1 corresponds to storing `false = 0`.
 ///   - If the X or Y measurement yields -1, apply P(π/2) on the input qubits
-<<<<<<< HEAD
-void decomposePauliCorrectedPiOverEight(PPRotationOp op, PatternRewriter &rewriter)
-=======
 void decomposePauliCorrectedPiOverEight(bool avoidPauliYMeasure, PPRotationOp op,
                                         PatternRewriter &rewriter)
->>>>>>> fa14d935
 {
     auto loc = op.getLoc();
     // We always initialize the magic state here, not the conjugate.
@@ -98,30 +83,6 @@
 
     // PPM (P⊗Z) on input qubits and |m⟩
     SmallVector<StringRef> extendedPauliP = pauliP;
-<<<<<<< HEAD
-    extendedPauliP.emplace_back("Z");               // extend Z for the axillary qubit -> [P, Z]
-    inQubits.emplace_back(magic.getOutQubits()[0]); // [input qubits, |m⟩]
-    auto ppmPZ = rewriter.create<PPMeasurementOp>(loc, extendedPauliP, inQubits);
-
-    auto ppmPZRes = ppmPZ.getMres();
-    SmallVector<StringRef> pauliX = {"X"};
-    SmallVector<StringRef> pauliY = {"Y"};
-    int16_t rotationKind = static_cast<int16_t>(op.getRotationKind());
-    auto ppmXY = rewriter.create<SelectPPMeasurementOp>(
-        loc, ppmPZRes, rotationKind > 0 ? pauliY : pauliX, rotationKind > 0 ? pauliX : pauliY,
-        ppmPZ.getOutQubits().back());
-    // PPR P(π/2) on input qubits if PPM (X or Y) yields -1
-    SmallVector<Value> outPZQubits = ppmPZ.getOutQubits(); // [input qubits, |m⟩]
-    outPZQubits.pop_back();                                // [input qubits]
-    const uint16_t PI_DENOMINATOR = 2;                     // For rotation of P(PI/2)
-    auto pprPI2 =
-        rewriter.create<PPRotationOp>(loc, pauliP, PI_DENOMINATOR, outPZQubits, ppmXY.getMres());
-
-    // Deallocate the axillary qubit
-    rewriter.create<DeallocQubitOp>(loc, ppmPZ.getOutQubits().back());
-
-    rewriter.replaceOp(op, pprPI2.getOutQubits());
-=======
     extendedPauliP.emplace_back("Z");                   // extend Z for the axillary qubit -> [P, Z]
     inQubits.emplace_back(magic.getOutQubits().back()); // [input qubits, |m⟩]
     auto ppmPZ = rewriter.create<PPMeasurementOp>(loc, extendedPauliP, inQubits);
@@ -183,7 +144,6 @@
         rewriter.create<DeallocQubitOp>(loc, ppmXY.getOutQubits().back());
         rewriter.replaceOp(op, pprPI2.getOutQubits());
     }
->>>>>>> fa14d935
 }
 
 /// Decompose the Non-Clifford (pi/8) PPR into PPR and PPMs operations via auto corrected method
@@ -353,11 +313,7 @@
                 decomposeInjectMagicStatePiOverEight(op, rewriter);
                 break;
             case DecomposeMethod::PauliCorrected:
-<<<<<<< HEAD
-                decomposePauliCorrectedPiOverEight(op, rewriter);
-=======
                 decomposePauliCorrectedPiOverEight(avoidPauliYMeasure, op, rewriter);
->>>>>>> fa14d935
                 break;
             }
             return success();
