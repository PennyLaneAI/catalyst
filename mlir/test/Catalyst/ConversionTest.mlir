--- conflicted
+++ resolved
@@ -18,11 +18,7 @@
 // Catalyst PrintOp //
 //////////////////////
 
-<<<<<<< HEAD
-// CHECK: llvm.func @__quantum__rt__print_tensor(!llvm.ptr, i1)
-=======
-// CHECK: llvm.func @__catalyst__rt__print_tensor(!llvm.ptr<struct<(i64, ptr, i8)>>, i1)
->>>>>>> 5381e1c2
+// CHECK-DAG: llvm.func @__catalyst__rt__print_tensor(!llvm.ptr, i1)
 
 // CHECK-LABEL: @dbprint_val
 func.func @dbprint_val(%arg0 : memref<1xi64>) {
@@ -55,25 +51,14 @@
 // -----
 
 // CHECK-DAG: llvm.mlir.global internal constant @[[hash:["0-9]+]]("Hello, Catalyst")
-<<<<<<< HEAD
-// CHECK-DAG: llvm.func @__quantum__rt__print_string(!llvm.ptr)
-=======
-// CHECK-DAG: llvm.func @__catalyst__rt__print_string(!llvm.ptr<i8>)
->>>>>>> 5381e1c2
+// CHECK-DAG: llvm.func @__catalyst__rt__print_string(!llvm.ptr)
 
 // CHECK-LABEL: @dbprint_str
 func.func @dbprint_str() {
 
-<<<<<<< HEAD
     // CHECK: [[array_ptr:%.+]] = llvm.mlir.addressof @[[hash]] : !llvm.ptr
     // CHECK: [[char_ptr:%.+]] = llvm.getelementptr [[array_ptr]][0, 0] : {{.*}} -> !llvm.ptr, !llvm.array<15 x i8>
-    // CHECK: llvm.call @__quantum__rt__print_string([[char_ptr]])
-=======
-    // CHECK: [[C0:%.+]] = llvm.mlir.constant(0 : index)
-    // CHECK: [[array_ptr:%.+]] = llvm.mlir.addressof @[[hash]] : !llvm.ptr<array<15 x i8>>
-    // CHECK: [[char_ptr:%.+]] = llvm.getelementptr [[array_ptr]][[[C0]], [[C0]]] : {{.*}} -> !llvm.ptr<i8>
     // CHECK: llvm.call @__catalyst__rt__print_string([[char_ptr]])
->>>>>>> 5381e1c2
     "catalyst.print"() {const_val = "Hello, Catalyst"} : () -> ()
 
     return
