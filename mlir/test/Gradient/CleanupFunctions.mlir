// Copyright 2022-2023 Xanadu Quantum Technologies Inc.

// Licensed under the Apache License, Version 2.0 (the "License");
// you may not use this file except in compliance with the License.
// You may obtain a copy of the License at

//     http://www.apache.org/licenses/LICENSE-2.0

// Unless required by applicable law or agreed to in writing, software
// distributed under the License is distributed on an "AS IS" BASIS,
// WITHOUT WARRANTIES OR CONDITIONS OF ANY KIND, either express or implied.
// See the License for the specific language governing permissions and
// limitations under the License.

// RUN: quantum-opt --lower-gradients --split-input-file %s | FileCheck %s

// CHECK-LABEL: @f(
// CHECK-LABEL: @f.shifted
// CHECK-LABEL: @f.qgrad
// CHECK-NOT: quantum.
<<<<<<< HEAD
// CHECK-LABEL: @f.withparams
// CHECK-LABEL: @f.splitpreprocessed
=======
// CHECK-LABEL: @f.quantum
// CHECK-LABEL: @f.preprocess
>>>>>>> 33e71bb0
// CHECK-NOT: quantum.
func.func private @f(%arg0: tensor<f64>) -> tensor<f64> attributes {qnode, diff_method = "parameter-shift"} {
    %c0_i64 = arith.constant 0 : i64
    %c2_i64 = arith.constant 2 : i64
    %0 = "quantum.alloc"() {nqubits_attr = 3 : i64} : () -> !quantum.reg
    %1 = "quantum.extract"(%0, %c2_i64) : (!quantum.reg, i64) -> !quantum.bit
    %2 = "quantum.custom"(%1) {gate_name = "Hadamard", operand_segment_sizes = array<i32: 0, 1> } : (!quantum.bit) -> !quantum.bit
    %3 = "quantum.extract"(%0, %c0_i64) : (!quantum.reg, i64) -> !quantum.bit
    %4 = tensor.extract %arg0[] : tensor<f64>
    %5:2 = "quantum.custom"(%4, %3, %2) {gate_name = "CRX", operand_segment_sizes = array<i32: 1, 2> } : (f64, !quantum.bit, !quantum.bit) -> (!quantum.bit, !quantum.bit)
    %6 = "quantum.namedobs"(%5#0) {type = #quantum<named_observable PauliZ>} : (!quantum.bit) -> !quantum.obs
    %7 = "quantum.expval"(%6) {shots = 1000 : i64} : (!quantum.obs) -> f64
    %8 = tensor.from_elements %7 : tensor<f64>
    "quantum.dealloc"(%0) : (!quantum.reg) -> ()
    return %8 : tensor<f64>
}

// CHECK-LABEL: @gradCall0
<<<<<<< HEAD
// CHECK: gradient.backprop @f.splitpreprocessed
=======
// CHECK: call @f.fullgrad0
>>>>>>> 33e71bb0
func.func @gradCall0(%arg0: tensor<f64>) -> tensor<f64> {
    %0 = gradient.grad "auto" @f(%arg0) : (tensor<f64>) -> tensor<f64>
    func.return %0 : tensor<f64>
}

// -----

// CHECK-LABEL: @f2(
// CHECK-LABEL: @f2.shifted
// CHECK-LABEL: @f2.qgrad
// CHECK-NOT: quantum.
<<<<<<< HEAD
// CHECK-LABEL: @f2.withparams
// CHECK-LABEL: @f2.splitpreprocessed
=======
// CHECK-LABEL: @f2.quantum
// CHECK-LABEL: @f2.preprocess
>>>>>>> 33e71bb0
// CHECK-NOT: quantum.
func.func private @f2(%arg0: tensor<f64>, %arg1: tensor<i64>, %arg2: tensor<i64>) -> tensor<f64> attributes {qnode, diff_method = "parameter-shift"} {
    %c1 = arith.constant 1 : index
    %c0_i64 = arith.constant 0 : i64
    %0 = "quantum.alloc"() {nqubits_attr = 3 : i64} : () -> !quantum.reg
    %1 = "quantum.extract"(%0, %c0_i64) : (!quantum.reg, i64) -> !quantum.bit
    %extracted = tensor.extract %arg0[] : tensor<f64>
    %2 = "quantum.custom"(%extracted, %1) {gate_name = "RX", operand_segment_sizes = array<i32: 1, 1>} : (f64, !quantum.bit) -> !quantum.bit
    %3 = "quantum.custom"(%2) {gate_name = "Hadamard", operand_segment_sizes = array<i32: 0, 1>} : (!quantum.bit) -> !quantum.bit
    %4 = "quantum.insert"(%0, %c0_i64, %3) : (!quantum.reg, i64, !quantum.bit) -> !quantum.reg
    %extracted_0 = tensor.extract %arg1[] : tensor<i64>
    %5 = arith.index_cast %extracted_0 : i64 to index
    %6 = scf.for %arg3 = %c1 to %5 step %c1 iter_args(%arg4 = %4) -> (!quantum.reg) {
        %10 = arith.index_cast %arg3 : index to i64
        %11 = "quantum.extract"(%arg4, %10) : (!quantum.reg, i64) -> !quantum.bit
        %extracted_2 = tensor.extract %arg0[] : tensor<f64>
        %12 = "quantum.custom"(%extracted_2, %11) {gate_name = "RX", operand_segment_sizes = array<i32: 1, 1>} : (f64, !quantum.bit) -> !quantum.bit
        %13 = "quantum.insert"(%arg4, %10, %12) : (!quantum.reg, i64, !quantum.bit) -> !quantum.reg
        %14 = "quantum.extract"(%13, %c0_i64) : (!quantum.reg, i64) -> !quantum.bit
        %15 = "quantum.extract"(%13, %10) : (!quantum.reg, i64) -> !quantum.bit
        %16:2 = "quantum.custom"(%14, %15) {gate_name = "CNOT", operand_segment_sizes = array<i32: 0, 2>} : (!quantum.bit, !quantum.bit) -> (!quantum.bit, !quantum.bit)
        %17 = "quantum.insert"(%13, %10, %16#1) : (!quantum.reg, i64, !quantum.bit) -> !quantum.reg
        %18 = "quantum.insert"(%17, %c0_i64, %16#0) : (!quantum.reg, i64, !quantum.bit) -> !quantum.reg
        scf.yield %18 : !quantum.reg
    }
    %extracted_1 = tensor.extract %arg2[] : tensor<i64>
    %7 = "quantum.extract"(%6, %extracted_1) : (!quantum.reg, i64) -> !quantum.bit
    %8 = "quantum.namedobs"(%7) {type = #quantum<named_observable PauliY>} : (!quantum.bit) -> !quantum.obs
    %9 = "quantum.expval"(%8) {shots = 1000 : i64} : (!quantum.obs) -> f64
    %from_elements = tensor.from_elements %9 : tensor<f64>
    "quantum.dealloc"(%0) : (!quantum.reg) -> ()
    return %from_elements : tensor<f64>
}

// CHECK-LABEL: @gradCall1
func.func public @gradCall1(%arg0: tensor<f64>, %arg1: tensor<i64>, %arg2: tensor<i64>) -> tensor<f64> {
    %0 = gradient.grad "auto" @f2(%arg0, %arg1, %arg2) : (tensor<f64>, tensor<i64>, tensor<i64>) -> tensor<f64>
    return %0 : tensor<f64>
}

// -----

#map = affine_map<() -> ()>

// CHECK-LABEL: @f3(
// CHECK-LABEL: @f3.shifted
// CHECK-LABEL: @f3.qgrad
// CHECK-NOT: quantum.
<<<<<<< HEAD
// CHECK-LABEL: @f3.withparams
// CHECK-LABEL: @f3.splitpreprocessed
=======
// CHECK-LABEL: @f3.quantum
// CHECK-LABEL: @f3.preprocess
>>>>>>> 33e71bb0
// CHECK-NOT: quantum.
func.func private @f3(%arg0: tensor<f64>, %arg1: tensor<f64>) -> tensor<f64> attributes {qnode, diff_method = "parameter-shift"} {
    %c0_i64 = arith.constant 0 : i64
    %cst = arith.constant dense<2.000000e+00> : tensor<f64>
    %cst_0 = arith.constant dense<1.500000e+00> : tensor<f64>
    %0 = "quantum.alloc"() {nqubits_attr = 1 : i64} : () -> !quantum.reg
    %1 = tensor.empty() : tensor<i1>
    %2 = linalg.generic {indexing_maps = [#map, #map, #map], iterator_types = []} ins(%arg1, %cst_0 : tensor<f64>, tensor<f64>) outs(%1 : tensor<i1>) {
    ^bb0(%in: f64, %in_1: f64, %out: i1):
        %7 = arith.cmpf ogt, %in, %in_1 : f64
        linalg.yield %7 : i1
    } -> tensor<i1>
    %extracted = tensor.extract %2[] : tensor<i1>
    %3 = scf.if %extracted -> (!quantum.reg) {
        %7 = tensor.empty() : tensor<f64>
        %8 = linalg.generic {indexing_maps = [#map, #map, #map], iterator_types = []} ins(%arg0, %cst : tensor<f64>, tensor<f64>) outs(%7 : tensor<f64>) {
        ^bb0(%in: f64, %in_2: f64, %out: f64):
            %12 = arith.mulf %in, %in_2 : f64
            linalg.yield %12 : f64
        } -> tensor<f64>
        %9 = "quantum.extract"(%0, %c0_i64) : (!quantum.reg, i64) -> !quantum.bit
        %extracted_1 = tensor.extract %8[] : tensor<f64>
        %10 = "quantum.custom"(%extracted_1, %9) {gate_name = "RX", operand_segment_sizes = array<i32: 1, 1>} : (f64, !quantum.bit) -> !quantum.bit
        %11 = "quantum.insert"(%0, %c0_i64, %10) : (!quantum.reg, i64, !quantum.bit) -> !quantum.reg
        scf.yield %11 : !quantum.reg
    } else {
        %7 = "quantum.extract"(%0, %c0_i64) : (!quantum.reg, i64) -> !quantum.bit
        %extracted_1 = tensor.extract %arg0[] : tensor<f64>
        %8 = "quantum.custom"(%extracted_1, %7) {gate_name = "RX", operand_segment_sizes = array<i32: 1, 1>} : (f64, !quantum.bit) -> !quantum.bit
        %9 = "quantum.insert"(%0, %c0_i64, %8) : (!quantum.reg, i64, !quantum.bit) -> !quantum.reg
        scf.yield %9 : !quantum.reg
    }
    %4 = "quantum.extract"(%3, %c0_i64) : (!quantum.reg, i64) -> !quantum.bit
    %5 = "quantum.namedobs"(%4) {type = #quantum<named_observable PauliY>} : (!quantum.bit) -> !quantum.obs
    %6 = "quantum.expval"(%5) {shots = 1000 : i64} : (!quantum.obs) -> f64
    %from_elements = tensor.from_elements %6 : tensor<f64>
    "quantum.dealloc"(%0) : (!quantum.reg) -> ()
    return %from_elements : tensor<f64>
}

// CHECK-LABEL: @gradcall2
func.func public @gradcall2(%arg0: tensor<f64>, %arg1: tensor<f64>) -> tensor<f64> {
    %0 = gradient.grad "auto" @f3(%arg0, %arg1) : (tensor<f64>, tensor<f64>) -> tensor<f64>
    return %0 : tensor<f64>
}<|MERGE_RESOLUTION|>--- conflicted
+++ resolved
@@ -18,13 +18,8 @@
 // CHECK-LABEL: @f.shifted
 // CHECK-LABEL: @f.qgrad
 // CHECK-NOT: quantum.
-<<<<<<< HEAD
-// CHECK-LABEL: @f.withparams
-// CHECK-LABEL: @f.splitpreprocessed
-=======
 // CHECK-LABEL: @f.quantum
 // CHECK-LABEL: @f.preprocess
->>>>>>> 33e71bb0
 // CHECK-NOT: quantum.
 func.func private @f(%arg0: tensor<f64>) -> tensor<f64> attributes {qnode, diff_method = "parameter-shift"} {
     %c0_i64 = arith.constant 0 : i64
@@ -43,11 +38,7 @@
 }
 
 // CHECK-LABEL: @gradCall0
-<<<<<<< HEAD
-// CHECK: gradient.backprop @f.splitpreprocessed
-=======
 // CHECK: call @f.fullgrad0
->>>>>>> 33e71bb0
 func.func @gradCall0(%arg0: tensor<f64>) -> tensor<f64> {
     %0 = gradient.grad "auto" @f(%arg0) : (tensor<f64>) -> tensor<f64>
     func.return %0 : tensor<f64>
@@ -59,13 +50,8 @@
 // CHECK-LABEL: @f2.shifted
 // CHECK-LABEL: @f2.qgrad
 // CHECK-NOT: quantum.
-<<<<<<< HEAD
-// CHECK-LABEL: @f2.withparams
-// CHECK-LABEL: @f2.splitpreprocessed
-=======
 // CHECK-LABEL: @f2.quantum
 // CHECK-LABEL: @f2.preprocess
->>>>>>> 33e71bb0
 // CHECK-NOT: quantum.
 func.func private @f2(%arg0: tensor<f64>, %arg1: tensor<i64>, %arg2: tensor<i64>) -> tensor<f64> attributes {qnode, diff_method = "parameter-shift"} {
     %c1 = arith.constant 1 : index
@@ -114,13 +100,8 @@
 // CHECK-LABEL: @f3.shifted
 // CHECK-LABEL: @f3.qgrad
 // CHECK-NOT: quantum.
-<<<<<<< HEAD
-// CHECK-LABEL: @f3.withparams
-// CHECK-LABEL: @f3.splitpreprocessed
-=======
 // CHECK-LABEL: @f3.quantum
 // CHECK-LABEL: @f3.preprocess
->>>>>>> 33e71bb0
 // CHECK-NOT: quantum.
 func.func private @f3(%arg0: tensor<f64>, %arg1: tensor<f64>) -> tensor<f64> attributes {qnode, diff_method = "parameter-shift"} {
     %c0_i64 = arith.constant 0 : i64
