--- conflicted
+++ resolved
@@ -14,7 +14,6 @@
 
 // RUN: quantum-opt %s --lower-gradients=only=ps  | FileCheck %s
 
-<<<<<<< HEAD
 // Check scalar to scalar function
 func.func private @funcScalarScalar(%arg0: f64) -> f64 attributes {qnode, diff_method = "parameter-shift"} {
     return %arg0 : f64
@@ -82,8 +81,6 @@
 
 
 // -----
-=======
->>>>>>> 822ce6da
 
 // Check point tensor to point tensor
 func.func private @funcPointTensorPointTensor(%arg0: tensor<f64>) -> tensor<f64> attributes {qnode, diff_method = "parameter-shift"} {
@@ -93,11 +90,7 @@
 // CHECK-LABEL: @funcPointTensorPointTensor.fullgrad0ps(%arg0: tensor<f64>) -> tensor<f64> {
    // CHECK:    [[PCOUNT:%.+]] = call @funcPointTensorPointTensor.pcount(%arg0) : (tensor<f64>) -> index
    // CHECK:    [[QGRAD:%.+]] = call @funcPointTensorPointTensor.qgrad(%arg0, [[PCOUNT]]) : (tensor<f64>, index) -> tensor<?xf64>
-<<<<<<< HEAD
-   // CHECK:    gradient.backprop @funcPointTensorPointTensor.argmap(%arg0) qjacobian([[QGRAD]] : tensor<?xf64>) : (tensor<f64>) -> tensor<f64>
-=======
    // CHECK:    gradient.backprop @funcPointTensorPointTensor.argmap(%arg0) cotangents([[QGRAD]] : tensor<?xf64>) : (tensor<f64>) -> tensor<f64>
->>>>>>> 822ce6da
 // }
 
 func.func @gradCallPointTensorPointTensor(%arg0: tensor<f64>) -> tensor<f64> {
@@ -122,15 +115,9 @@
    // CHECK:     [[EMPTYTENSOR:%.+]] = tensor.empty() : tensor<7x3x2x1x2xf64>
    // CHECK:     [[DIM:%.+]] = tensor.dim [[QGRAD]], %idx0 : tensor<?x2xf64>
    // CHECK:     [[EXTRACTEDQGRAD0:%.+]] = tensor.extract_slice [[QGRAD]][0, 0] [[[DIM]], 1] [1, 1] : tensor<?x2xf64> to tensor<?xf64>
-<<<<<<< HEAD
-   // CHECK:     [[GRAD0:%.+]] = gradient.backprop @funcTensorTensor.argmap(%arg0) qjacobian([[EXTRACTEDQGRAD0]] : tensor<?xf64>) : (tensor<7x3x2x1xf64>) -> tensor<7x3x2x1xf64>
-   // CHECK:     [[EXTRACTEDQGRAD1:%.+]] = tensor.extract_slice %1[0, 1] [[[DIM]], 1] [1, 1] : tensor<?x2xf64> to tensor<?xf64>
-   // CHECK:     [[GRAD1:%.+]] = gradient.backprop @funcTensorTensor.argmap(%arg0) qjacobian([[EXTRACTEDQGRAD1]] : tensor<?xf64>) : (tensor<7x3x2x1xf64>) -> tensor<7x3x2x1xf64>
-=======
    // CHECK:     [[GRAD0:%.+]] = gradient.backprop @funcTensorTensor.argmap(%arg0) cotangents([[EXTRACTEDQGRAD0]] : tensor<?xf64>) : (tensor<7x3x2x1xf64>) -> tensor<7x3x2x1xf64>
    // CHECK:     [[EXTRACTEDQGRAD1:%.+]] = tensor.extract_slice %1[0, 1] [[[DIM]], 1] [1, 1] : tensor<?x2xf64> to tensor<?xf64>
    // CHECK:     [[GRAD1:%.+]] = gradient.backprop @funcTensorTensor.argmap(%arg0) cotangents([[EXTRACTEDQGRAD1]] : tensor<?xf64>) : (tensor<7x3x2x1xf64>) -> tensor<7x3x2x1xf64>
->>>>>>> 822ce6da
    // CHECK:     [[INSERTQGRAD0:%.+]] = tensor.insert_slice [[GRAD0]] into [[EMPTYTENSOR]][0, 0, 0, 0, 0] [7, 3, 2, 1, 1] [1, 1, 1, 1, 1] : tensor<7x3x2x1xf64> into tensor<7x3x2x1x2xf64>
    // CHECK:     [[INSERTQGRAD1:%.+]] = tensor.insert_slice [[GRAD1]] into [[INSERTQGRAD0]][0, 0, 0, 0, 1] [7, 3, 2, 1, 1] [1, 1, 1, 1, 1] : tensor<7x3x2x1xf64> into tensor<7x3x2x1x2xf64>
    // CHECK:     return [[INSERTQGRAD1]] : tensor<7x3x2x1x2xf64>
@@ -150,31 +137,19 @@
 // CHECK-LABEL:  @funcMultiArg.fullgrad0ps(%arg0: tensor<f64>, %arg1: tensor<2xf64>) -> tensor<f64> {
    // CHECK:    [[PCOUNT:%.+]] = call @funcMultiArg.pcount(%arg0, %arg1) : (tensor<f64>, tensor<2xf64>) -> index
    // CHECK:    [[QGRAD:%.+]] = call @funcMultiArg.qgrad(%arg0, %arg1, [[PCOUNT]]) : (tensor<f64>, tensor<2xf64>, index) -> tensor<?xf64>
-<<<<<<< HEAD
-   // CHECK:    [[GRAD:%.+]] = gradient.backprop @funcMultiArg.argmap(%arg0, %arg1) qjacobian([[QGRAD]] : tensor<?xf64>) : (tensor<f64>, tensor<2xf64>) -> tensor<f64>
-=======
    // CHECK:    [[GRAD:%.+]] = gradient.backprop @funcMultiArg.argmap(%arg0, %arg1) cotangents([[QGRAD]] : tensor<?xf64>) : (tensor<f64>, tensor<2xf64>) -> tensor<f64>
->>>>>>> 822ce6da
 // }
 
 // CHECK-LABEL:  func.func private @funcMultiArg.fullgrad1ps(%arg0: tensor<f64>, %arg1: tensor<2xf64>) -> tensor<2xf64> {
    // CHECK:    [[PCOUNT:%.+]] = call @funcMultiArg.pcount(%arg0, %arg1) : (tensor<f64>, tensor<2xf64>) -> index
    // CHECK:    [[QGRAD:%.+]] = call @funcMultiArg.qgrad(%arg0, %arg1, [[PCOUNT]]) : (tensor<f64>, tensor<2xf64>, index) -> tensor<?xf64>
-<<<<<<< HEAD
-   // CHECK:    [[GRAD:%.+]] = gradient.backprop @funcMultiArg.argmap(%arg0, %arg1) qjacobian([[QGRAD]] : tensor<?xf64>) {diffArgIndices = dense<1> : tensor<1xindex>} : (tensor<f64>, tensor<2xf64>) -> tensor<2xf64>
-=======
    // CHECK:    [[GRAD:%.+]] = gradient.backprop @funcMultiArg.argmap(%arg0, %arg1) cotangents([[QGRAD]] : tensor<?xf64>) {diffArgIndices = dense<1> : tensor<1xindex>} : (tensor<f64>, tensor<2xf64>) -> tensor<2xf64>
->>>>>>> 822ce6da
 // }
 
 // CHECK-LABEL:  @funcMultiArg.fullgrad01ps(%arg0: tensor<f64>, %arg1: tensor<2xf64>) -> (tensor<f64>, tensor<2xf64>) {
    // CHECK:    [[PCOUNT:%.+]] = call @funcMultiArg.pcount(%arg0, %arg1) : (tensor<f64>, tensor<2xf64>) -> index
    // CHECK:    [[QGRAD:%.+]] = call @funcMultiArg.qgrad(%arg0, %arg1, [[PCOUNT]]) : (tensor<f64>, tensor<2xf64>, index) -> tensor<?xf64>
-<<<<<<< HEAD
-   // CHECK:    [[GRAD:%.+]]:2 = gradient.backprop @funcMultiArg.argmap(%arg0, %arg1) qjacobian([[QGRAD]] : tensor<?xf64>) {diffArgIndices = dense<[0, 1]> : tensor<2xindex>} : (tensor<f64>, tensor<2xf64>) -> (tensor<f64>, tensor<2xf64>)
-=======
    // CHECK:    [[GRAD:%.+]]:2 = gradient.backprop @funcMultiArg.argmap(%arg0, %arg1) cotangents([[QGRAD]] : tensor<?xf64>) {diffArgIndices = dense<[0, 1]> : tensor<2xindex>} : (tensor<f64>, tensor<2xf64>) -> (tensor<f64>, tensor<2xf64>)
->>>>>>> 822ce6da
 // }
 
 func.func @gradCallMultiArg(%arg0: tensor<f64>, %arg1: tensor<2xf64>) -> (tensor<f64>, tensor<2xf64>, tensor<f64>, tensor<2xf64>)  {
