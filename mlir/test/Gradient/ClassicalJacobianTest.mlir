// Copyright 2022-2023 Xanadu Quantum Technologies Inc.

// Licensed under the Apache License, Version 2.0 (the "License");
// you may not use this file except in compliance with the License.
// You may obtain a copy of the License at

//     http://www.apache.org/licenses/LICENSE-2.0

// Unless required by applicable law or agreed to in writing, software
// distributed under the License is distributed on an "AS IS" BASIS,
// WITHOUT WARRANTIES OR CONDITIONS OF ANY KIND, either express or implied.
// See the License for the specific language governing permissions and
// limitations under the License.

// RUN: quantum-opt %s --lower-gradients --split-input-file | FileCheck %s

<<<<<<< HEAD
// CHECK-LABEL: @simple_circuit.splitpreprocessed(%arg0: tensor<3xf64>, %arg1: index) -> f64
=======
// CHECK-LABEL: @simple_circuit.preprocess(%arg0: tensor<3xf64>, %arg1: index) -> f64
>>>>>>> 33e71bb0
func.func @simple_circuit(%arg0: tensor<3xf64>) -> f64 attributes {qnode, diff_method = "parameter-shift"} {
    // CHECK: [[c0:%[a-zA-Z0-9_]+]] = index.constant 0
    // CHECK: [[count:%[a-zA-Z0-9_]+]] = memref.alloca() : memref<index>
    // CHECK: memref.store [[c0]], [[count]]

    %c0 = arith.constant 0 : index
    %c1 = arith.constant 1 : index
    %c2 = arith.constant 2 : index
    // CHECK: [[a0:%[a-zA-Z0-9_]+]] = tensor.extract %arg0
    %f0 = tensor.extract %arg0[%c0] : tensor<3xf64>
    // CHECK: [[a1:%[a-zA-Z0-9_]+]] = tensor.extract %arg0
    %f1 = tensor.extract %arg0[%c1] : tensor<3xf64>
    // CHECK: [[a2:%[a-zA-Z0-9_]+]] = tensor.extract %arg0
    %f2 = tensor.extract %arg0[%c2] : tensor<3xf64>

    // CHECK-NOT: quantum.
    %r = quantum.alloc(1) : !quantum.reg
    %idx = arith.index_cast %c0 : index to i64
    %q_0 = quantum.extract %r[%idx] : !quantum.reg -> !quantum.bit
    %q_1 = quantum.custom "h"() %q_0 : !quantum.bit
    // CHECK: [[idx:%[a-zA-Z0-9_]+]] = memref.load [[count]]
    // CHECK-NEXT: memref.store [[a0]]
    // CHECK-NEXT: [[ip1:%[a-zA-Z0-9_]+]] = index.add [[idx]]
    // CHECK-NEXT: memref.store [[ip1]], [[count]]
    // CHECK-NOT: quantum.
    %q_2 = quantum.custom "rz"(%f0) %q_1 : !quantum.bit
    // CHECK: [[idx:%[a-zA-Z0-9_]+]] = memref.load [[count]]
    // CHECK-NEXT: memref.store [[a0]]
    // CHECK-NEXT: [[ip1:%[a-zA-Z0-9_]+]] = index.add [[idx]]
    // CHECK-NEXT: memref.store [[a1]]
    // CHECK-NEXT: [[ip2:%[a-zA-Z0-9_]+]] = index.add [[ip1]]
    // CHECK-NEXT: memref.store [[a2]]
    // CHECK-NEXT: [[ip3:%[a-zA-Z0-9_]+]] = index.add [[ip2]]
    // CHECK-NEXT: memref.store [[ip3]], [[count]]
    // CHECK-NOT: quantum.
    %q_3 = quantum.custom "u3"(%f0, %f1, %f2) %q_2 : !quantum.bit

    func.return %f0 : f64
}

func.func @gradCall(%arg0: tensor<3xf64>) -> tensor<3xf64> {
    %0 = gradient.grad "auto" @simple_circuit(%arg0) : (tensor<3xf64>) -> tensor<3xf64>
    func.return %0 : tensor<3xf64>
}

// -----

<<<<<<< HEAD
// CHECK-LABEL: @structured_circuit.splitpreprocessed(%arg0: tensor<1xf64>, %arg1: i1, %arg2: i1, %arg3: index) -> f64
=======
// CHECK-LABEL: @structured_circuit.preprocess(%arg0: tensor<1xf64>, %arg1: i1, %arg2: i1, %arg3: index) -> f64
>>>>>>> 33e71bb0
func.func @structured_circuit(%arg0: tensor<1xf64>, %arg1: i1, %arg2: i1) -> f64 attributes {qnode, diff_method = "parameter-shift"} {
    // CHECK: [[c0:%[a-zA-Z0-9_]+]] = index.constant 0
    // CHECK: [[paramBuffer:%[a-zA-Z0-9_]+]] = memref.alloc(%arg3) : memref<?xf64>
    // CHECK: [[count:%[a-zA-Z0-9_]+]] = memref.alloca() : memref<index>
    // CHECK: memref.store [[c0]], [[count]]
    // CHECK: [[e0:%.+]] = tensor.extract %arg0[%c0]

    %c0 = arith.constant 0 : i64
    %c1 = arith.constant 0 : index
    %f0 = tensor.extract %arg0[%c1] : tensor<1xf64>

    // CHECK-NOT: quantum.
    %r = quantum.alloc(1) : !quantum.reg
    %q_0 = quantum.extract %r[%c0] : !quantum.reg -> !quantum.bit

    // CHECK: [[idx:%[a-zA-Z0-9_]+]] = memref.load [[count]]
    // CHECK: memref.store [[e0]], [[paramBuffer]][[[idx]]]
    // CHECK: [[ip1:%[a-zA-Z0-9_]+]] = index.add [[idx]]
    // CHECK: memref.store [[ip1]], [[count]]
    // CHECK-NOT: quantum.
    %q_1 = quantum.custom "rx"(%f0) %q_0 : !quantum.bit

    // CHECK: scf.if %arg1
    %q_2 = scf.if %arg1 -> !quantum.bit {
        // CHECK: [[idx:%[a-zA-Z0-9_]+]] = memref.load [[count]]
        // CHECK-NEXT: memref.store [[e0]], [[paramBuffer]][[[idx]]]
        // CHECK-NEXT: [[ip1:%[a-zA-Z0-9_]+]] = index.add [[idx]]
        // CHECK-NEXT: memref.store [[ip1]], [[count]]
        // CHECK-NOT: quantum.
        %q_1_0 = quantum.custom "ry"(%f0) %q_1 : !quantum.bit

        // CHECK:  scf.if %arg2
        %q_1_1 = scf.if %arg2 -> !quantum.bit {
            // CHECK: [[idx:%[a-zA-Z0-9_]+]] = memref.load [[count]]
            // CHECK-NEXT: memref.store [[e0]], [[paramBuffer]][[[idx]]]
            // CHECK-NEXT: [[ip1:%[a-zA-Z0-9_]+]] = index.add [[idx]]
            // CHECK-NEXT: memref.store [[ip1]], [[count]]
            // CHECK-NOT: quantum.
            %q_1_0_0 = quantum.custom "rz"(%f0) %q_1_0 : !quantum.bit
            // CHECK-NOT: scf.yield
            scf.yield %q_1_0_0 : !quantum.bit
        // CHECK: else
        } else {
            // CHECK: [[idx:%[a-zA-Z0-9_]+]] = memref.load [[count]]
            // CHECK-NEXT: memref.store [[e0]], [[paramBuffer]][[[idx]]]
            // CHECK-NEXT: [[ip1:%[a-zA-Z0-9_]+]] = index.add [[idx]]
            // CHECK-NEXT: memref.store [[ip1]], [[count]]
            // CHECK-NOT: quantum.
            %q_1_0_1 = quantum.custom "rz"(%f0) %q_1_0 : !quantum.bit
            // CHECK: [[idx:%[a-zA-Z0-9_]+]] = memref.load [[count]]
            // CHECK-NEXT: memref.store [[e0]], [[paramBuffer]][[[idx]]]
            // CHECK-NEXT: [[ip1:%[a-zA-Z0-9_]+]] = index.add [[idx]]
            // CHECK-NEXT: memref.store [[ip1]], [[count]]
            // CHECK-NOT: quantum.
            %q_1_0_2 = quantum.custom "rz"(%f0) %q_1_0_1 : !quantum.bit
            // CHECK-NOT: scf.yield
            scf.yield %q_1_0_2 : !quantum.bit
        }
        // CHECK-NOT: scf.yield
        scf.yield %q_1_1 : !quantum.bit
    // CHECK-NOT: else
    } else {
        scf.yield %q_1 : !quantum.bit
    }

    // Branching is only valid as long as each block is traversed at most once!
    cf.br ^exit

  ^exit:
    // CHECK: [[idx:%[a-zA-Z0-9_]+]] = memref.load [[count]]
    // CHECK-NEXT: memref.store [[e0]], [[paramBuffer]][[[idx]]]
    // CHECK-NEXT: [[ip1:%[a-zA-Z0-9_]+]] = index.add [[idx]]
    // CHECK-NEXT: memref.store [[ip1]], [[count]]
    // CHECK-NOT: quantum.
    %q_3 = quantum.custom "rx"(%f0) %q_2 : !quantum.bit

<<<<<<< HEAD
    // CHECK: call @structured_circuit.withparams
=======
    // CHECK: call @structured_circuit.quantum
>>>>>>> 33e71bb0
    func.return %f0 : f64
}

func.func @gradCall(%arg0: tensor<1xf64>, %b0: i1, %b1: i1) -> tensor<1xf64> {
    %0 = gradient.grad "auto" @structured_circuit(%arg0, %b0, %b1) : (tensor<1xf64>, i1, i1) -> tensor<1xf64>
    func.return %0 : tensor<1xf64>
}

// -----

<<<<<<< HEAD
// CHECK-LABEL: @loop_circuit.splitpreprocessed(%arg0: tensor<1xf64>, %arg1: index) -> f64
=======
// CHECK-LABEL: @loop_circuit.preprocess(%arg0: tensor<1xf64>, %arg1: index) -> f64
>>>>>>> 33e71bb0
func.func @loop_circuit(%arg0: tensor<1xf64>) -> f64 attributes {qnode, diff_method = "parameter-shift"} {
    // CHECK: [[c0:%[a-zA-Z0-9_]+]] = index.constant 0
    // CHECK: [[paramBuffer:%[a-zA-Z0-9_]+]] = memref.alloc(%arg1) : memref<?xf64>
    // CHECK: [[count:%[a-zA-Z0-9_]+]] = memref.alloca() : memref<index>
    // CHECK: memref.store [[c0]], [[count]]
    // CHECK: [[e0:%.+]] = tensor.extract %arg0[%c0]

    %idx = arith.constant 0 : i64  
    %c0 = arith.constant 0 : index
    %f0 = tensor.extract %arg0[%c0] : tensor<1xf64>

    // CHECK-NOT: quantum.
    %r = quantum.alloc(1) : !quantum.reg
    %q_0 = quantum.extract %r[%idx] : !quantum.reg -> !quantum.bit

    // CHECK: [[idx:%[a-zA-Z0-9_]+]] = memref.load [[count]]
    // CHECK-NEXT: memref.store [[e0]], [[paramBuffer]][[[idx]]]
    // CHECK-NEXT: [[ip1:%[a-zA-Z0-9_]+]] = index.add [[idx]]
    // CHECK-NEXT: memref.store [[ip1]], [[count]]
    // CHECK-NOT: quantum.
    %q_1 = quantum.custom "rx"(%f0) %q_0 : !quantum.bit

    %lb = arith.constant 0 : index
    %ub = arith.constant 10: index
    %st = arith.constant 1 : index

    // CHECK: scf.for
    %q_2 = scf.for %i = %lb to %ub step %st iter_args(%q_1_0 = %q_1) -> !quantum.bit {
        // CHECK: [[idx:%[a-zA-Z0-9_]+]] = memref.load [[count]]
        // CHECK-NEXT: memref.store [[e0]], [[paramBuffer]][[[idx]]]
        // CHECK-NEXT: [[ip1:%[a-zA-Z0-9_]+]] = index.add [[idx]]
        // CHECK-NEXT: memref.store [[ip1]], [[count]]
        // CHECK-NOT: quantum.
        %q_1_1 = quantum.custom "ry"(%f0) %q_1_0 : !quantum.bit

        // CHECK-NOT: scf.yield
        scf.yield %q_1_1 : !quantum.bit
    }

    // CHECK: scf.for
    %q_3 = scf.for %j = %lb to %ub step %st iter_args(%q_2_0 = %q_2) -> !quantum.bit {
        // CHECK: [[idx:%[a-zA-Z0-9_]+]] = memref.load [[count]]
        // CHECK-NEXT: memref.store [[e0]], [[paramBuffer]][[[idx]]]
        // CHECK-NEXT: [[ip1:%[a-zA-Z0-9_]+]] = index.add [[idx]]
        // CHECK-NEXT: memref.store [[ip1]], [[count]]
        // CHECK-NOT: quantum.
        %q_2_1 = quantum.custom "ry"(%f0) %q_2_0 : !quantum.bit

        // CHECK: scf.for
        %q_1_1 = scf.for %k = %j to %ub step %st iter_args(%q_2_1_0 = %q_2_1) -> !quantum.bit {
            // CHECK: [[idx:%[a-zA-Z0-9_]+]] = memref.load [[count]]
            // CHECK-NEXT: memref.store [[e0]], [[paramBuffer]][[[idx]]]
            // CHECK-NEXT: [[ip1:%[a-zA-Z0-9_]+]] = index.add [[idx]]
            // CHECK-NEXT: memref.store [[ip1]], [[count]]
            // CHECK-NOT: quantum.
            %q_2_1_1 = quantum.custom "rz"(%f0) %q_2_1_0 : !quantum.bit

            // CHECK-NOT: scf.yield
            scf.yield %q_2_1_1 : !quantum.bit
        }

        // CHECK-NOT: scf.yield
        scf.yield %q_1_1 : !quantum.bit
    }

    func.return %f0 : f64
}

func.func @gradCall(%arg0: tensor<1xf64>) -> tensor<1xf64> {
    %0 = gradient.grad "auto" @loop_circuit(%arg0) : (tensor<1xf64>) -> tensor<1xf64>
    func.return %0 : tensor<1xf64>
}


// -----

<<<<<<< HEAD
// CHECK-LABEL: @all_ops_circuit.splitpreprocessed(%arg0: tensor<1xf64>, %arg1: index) -> f64
=======
// CHECK-LABEL: @all_ops_circuit.preprocess(%arg0: tensor<1xf64>, %arg1: index) -> f64
>>>>>>> 33e71bb0
func.func @all_ops_circuit(%arg0: tensor<1xf64>) -> f64 attributes {qnode, diff_method = "parameter-shift"} {
    // CHECK: [[c0:%[a-zA-Z0-9_]+]] = index.constant 0
    // CHECK: [[paramBuffer:%[a-zA-Z0-9_]+]] = memref.alloc(%arg1) : memref<?xf64>
    // CHECK: [[count:%[a-zA-Z0-9_]+]] = memref.alloca() : memref<index>
    %c0 = arith.constant 0 : index
    // CHECK: [[e0:%.+]] = tensor.extract %arg0[%c0]
    %f0 = tensor.extract %arg0[%c0] : tensor<1xf64>
    // CHECK-NOT: quantum.
    %r = quantum.alloc(1) : !quantum.reg
    %idx = arith.constant 0 : i64
    %q_0 = quantum.extract %r[%idx] : !quantum.reg -> !quantum.bit


    // CHECK: [[idx:%[a-zA-Z0-9_]+]] = memref.load [[count]]
    // CHECK-NEXT: memref.store [[e0]], [[paramBuffer]][[[idx]]]
    // CHECK-NOT: quantum.
    %q_1 = quantum.custom "rz"(%f0) %q_0 : !quantum.bit

    // CHECK: [[idx:%[a-zA-Z0-9_]+]] = memref.load [[count]]
    // CHECK-NEXT: memref.store [[e0]], [[paramBuffer]][[[idx]]]
    // CHECK-NOT: quantum.
    %q_2:3 = quantum.multirz(%f0) %q_0, %q_0, %q_0 : !quantum.bit, !quantum.bit, !quantum.bit

    func.return %f0 : f64
}

func.func @gradCall(%arg0: tensor<1xf64>) -> tensor<1xf64> {
    %0 = gradient.grad "auto" @all_ops_circuit(%arg0) : (tensor<1xf64>) -> tensor<1xf64>
    func.return %0 : tensor<1xf64>
}<|MERGE_RESOLUTION|>--- conflicted
+++ resolved
@@ -14,11 +14,7 @@
 
 // RUN: quantum-opt %s --lower-gradients --split-input-file | FileCheck %s
 
-<<<<<<< HEAD
-// CHECK-LABEL: @simple_circuit.splitpreprocessed(%arg0: tensor<3xf64>, %arg1: index) -> f64
-=======
 // CHECK-LABEL: @simple_circuit.preprocess(%arg0: tensor<3xf64>, %arg1: index) -> f64
->>>>>>> 33e71bb0
 func.func @simple_circuit(%arg0: tensor<3xf64>) -> f64 attributes {qnode, diff_method = "parameter-shift"} {
     // CHECK: [[c0:%[a-zA-Z0-9_]+]] = index.constant 0
     // CHECK: [[count:%[a-zA-Z0-9_]+]] = memref.alloca() : memref<index>
@@ -66,11 +62,7 @@
 
 // -----
 
-<<<<<<< HEAD
-// CHECK-LABEL: @structured_circuit.splitpreprocessed(%arg0: tensor<1xf64>, %arg1: i1, %arg2: i1, %arg3: index) -> f64
-=======
 // CHECK-LABEL: @structured_circuit.preprocess(%arg0: tensor<1xf64>, %arg1: i1, %arg2: i1, %arg3: index) -> f64
->>>>>>> 33e71bb0
 func.func @structured_circuit(%arg0: tensor<1xf64>, %arg1: i1, %arg2: i1) -> f64 attributes {qnode, diff_method = "parameter-shift"} {
     // CHECK: [[c0:%[a-zA-Z0-9_]+]] = index.constant 0
     // CHECK: [[paramBuffer:%[a-zA-Z0-9_]+]] = memref.alloc(%arg3) : memref<?xf64>
@@ -147,11 +139,7 @@
     // CHECK-NOT: quantum.
     %q_3 = quantum.custom "rx"(%f0) %q_2 : !quantum.bit
 
-<<<<<<< HEAD
-    // CHECK: call @structured_circuit.withparams
-=======
     // CHECK: call @structured_circuit.quantum
->>>>>>> 33e71bb0
     func.return %f0 : f64
 }
 
@@ -162,11 +150,7 @@
 
 // -----
 
-<<<<<<< HEAD
-// CHECK-LABEL: @loop_circuit.splitpreprocessed(%arg0: tensor<1xf64>, %arg1: index) -> f64
-=======
 // CHECK-LABEL: @loop_circuit.preprocess(%arg0: tensor<1xf64>, %arg1: index) -> f64
->>>>>>> 33e71bb0
 func.func @loop_circuit(%arg0: tensor<1xf64>) -> f64 attributes {qnode, diff_method = "parameter-shift"} {
     // CHECK: [[c0:%[a-zA-Z0-9_]+]] = index.constant 0
     // CHECK: [[paramBuffer:%[a-zA-Z0-9_]+]] = memref.alloc(%arg1) : memref<?xf64>
@@ -243,11 +227,7 @@
 
 // -----
 
-<<<<<<< HEAD
-// CHECK-LABEL: @all_ops_circuit.splitpreprocessed(%arg0: tensor<1xf64>, %arg1: index) -> f64
-=======
 // CHECK-LABEL: @all_ops_circuit.preprocess(%arg0: tensor<1xf64>, %arg1: index) -> f64
->>>>>>> 33e71bb0
 func.func @all_ops_circuit(%arg0: tensor<1xf64>) -> f64 attributes {qnode, diff_method = "parameter-shift"} {
     // CHECK: [[c0:%[a-zA-Z0-9_]+]] = index.constant 0
     // CHECK: [[paramBuffer:%[a-zA-Z0-9_]+]] = memref.alloc(%arg1) : memref<?xf64>
