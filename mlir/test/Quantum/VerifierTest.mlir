--- conflicted
+++ resolved
@@ -139,17 +139,11 @@
 }
 
 // -----
-<<<<<<< HEAD
-=======
 
 func.func @compbasis2(%q0 : !quantum.bit, %q1 : !quantum.bit, %r : !quantum.reg) {
     // expected-error@+1 {{computational basis op cannot simultaneously take in both qubits and quregs}}
     %obs = quantum.compbasis qubits %q0, %q1 qreg %r : !quantum.obs
->>>>>>> d6919f63
-
-func.func @compbasis2(%q0 : !quantum.bit, %q1 : !quantum.bit, %r : !quantum.reg) {
-    // expected-error@+1 {{computational basis op cannot simultaneously take in both qubits and quregs}}
-    %obs = quantum.compbasis qubits %q0, %q1 qreg %r : !quantum.obs
+
     return
 }
 
