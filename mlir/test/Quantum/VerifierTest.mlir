// Copyright 2022-2023 Xanadu Quantum Technologies Inc.

// Licensed under the Apache License, Version 2.0 (the "License");
// you may not use this file except in compliance with the License.
// You may obtain a copy of the License at

//     http://www.apache.org/licenses/LICENSE-2.0

// Unless required by applicable law or agreed to in writing, software
// distributed under the License is distributed on an "AS IS" BASIS,
// WITHOUT WARRANTIES OR CONDITIONS OF ANY KIND, either express or implied.
// See the License for the specific language governing permissions and
// limitations under the License.

// RUN: quantum-opt %s --split-input-file --verify-diagnostics

//////////////////////
// MemoryManagement //
//////////////////////

%c0 = arith.constant 0 : i64
%c5 = arith.constant 5 : i64

%r1 = quantum.alloc(%c5) : !quantum.reg
%r2 = quantum.alloc(5) : !quantum.reg

%q1 = quantum.extract %r1[%c0] : !quantum.reg -> !quantum.bit
%q2 = quantum.extract %r1[1] : !quantum.reg -> !quantum.bit

quantum.insert %r1[%c0], %q1 : !quantum.reg, !quantum.bit
quantum.insert %r1[1], %q2 : !quantum.reg, !quantum.bit

quantum.dealloc %r1 : !quantum.reg

// -----

// expected-error @below {{expected attribute value}}
%r = quantum.alloc() : !quantum.reg

// -----

// expected-error @below {{failed to satisfy constraint: 64-bit signless integer attribute whose value is non-negative}}
%r = quantum.alloc(-1) : !quantum.reg

// -----

// expected-error @+2 {{failed to satisfy constraint: 64-bit signless integer attribute whose value is non-negative}}
%r = quantum.alloc(5) : !quantum.reg
%q = quantum.extract %r[-1] : !quantum.reg -> !quantum.bit

// -----

///////////
// Gates //
///////////

func.func @custom(%f : f64, %q1 : !quantum.bit, %q2 : !quantum.bit) {
    %q3 = quantum.custom "Hadamard"() %q1 : !quantum.bit
    %q4 = quantum.custom "RZ"(%f) %q1 : !quantum.bit
    %q5, %q6 = quantum.custom "CNOT"() %q1, %q2 : !quantum.bit, !quantum.bit

    // expected-error@+1 {{number of qubits in input (2) and output (1) must be the same}}
    %err = quantum.custom "CNOT"() %q1, %q2 : !quantum.bit

    return
}

// -----

func.func @multirz2(%q0 : !quantum.bit, %q1 : !quantum.bit, %theta : f64) {
    // expected-error@+1 {{number of qubits in input (2) and output (1) must be the same}}
    %err = quantum.multirz(%theta) %q0, %q1 : !quantum.bit

    return
}

// -----

func.func @multirz3(%q0 : !quantum.bit, %theta : f64) {
    // expected-error@+1 {{number of qubits in input (1) and output (2) must be the same}}
    %err:2 = quantum.multirz(%theta) %q0 : !quantum.bit, !quantum.bit

    return
}

// -----

func.func @unitary2(%q0 : !quantum.bit, %q1 : !quantum.bit,  %m : tensor<4x4xcomplex<f64>>) {
    // expected-error@+1 {{number of qubits in input (2) and output (1) must be the same}}
    %err = quantum.unitary(%m: tensor<4x4xcomplex<f64>>) %q0, %q1 : !quantum.bit

    return
}

// -----

func.func @unitary3(%q0 : !quantum.bit, %q1 : !quantum.bit, %m : tensor<4x4xcomplex<f64>>) {
    // expected-error@+1 {{The Unitary matrix must be of size 2^(num_qubits) * 2^(num_qubits)}}
    quantum.unitary(%m: tensor<4x4xcomplex<f64>>) %q0 : !quantum.bit

    quantum.unitary(%m: tensor<4x4xcomplex<f64>>) %q0, %q1 : !quantum.bit, !quantum.bit

    return
}

// -----

func.func @controlled1(%1 : !quantum.bit, %2 : !quantum.bit, %3 : !quantum.bit) {
    %true = llvm.mlir.constant (1 : i1) :i1
    %cst = llvm.mlir.constant (6.000000e-01 : f64) : f64
    %cst_0 = llvm.mlir.constant (9.000000e-01 : f64) : f64
    %cst_1 = llvm.mlir.constant (3.000000e-01 : f64) : f64
    // expected-error@+1 {{number of controlling qubits in input (1) and output (0) must be the same}}
    %out_qubits:2  = quantum.custom "Rot"(%cst, %cst_1, %cst_0) %2 ctrls (%3) ctrlvals (%true) : !quantum.bit, !quantum.bit
    return
}

// -----

func.func @controlled2(%1 : !quantum.bit, %2 : !quantum.bit, %3 : !quantum.bit) {
    %true = llvm.mlir.constant (1 : i1) :i1
    %cst = llvm.mlir.constant (6.000000e-01 : f64) : f64
    %cst_0 = llvm.mlir.constant (9.000000e-01 : f64) : f64
    %cst_1 = llvm.mlir.constant (3.000000e-01 : f64) : f64
    // expected-error@+1 {{number of controlling qubits in input (2) and controlling values (1) must be the same}}
    %out_qubits:3  = quantum.custom "Rot"(%cst, %cst_1, %cst_0) %2 ctrls (%3, %3) ctrlvals (%true) : !quantum.bit, !quantum.bit, !quantum.bit
    return
}


//////////////////
// Measurements //
//////////////////

<<<<<<< HEAD
func.func @compbasis1(%q0 : !quantum.bit, %q1 : !quantum.bit, %q2 : !quantum.bit) {
    %obs = quantum.compbasis qubits %q0, %q1, %q2 : !quantum.obs

=======
func.func @compbasis1(%q0 : !quantum.bit, %q1 : !quantum.bit, %q2 : !quantum.bit, %r : !quantum.reg) {
    %obs_q = quantum.compbasis qubits %q0, %q1, %q2 : !quantum.obs
    %obs_r = quantum.compbasis qreg %r : !quantum.obs
>>>>>>> 1a2e0d36
    return
}

// -----

func.func @compbasis2(%q0 : !quantum.bit, %q1 : !quantum.bit, %r : !quantum.reg) {
    // expected-error@+1 {{computational basis op cannot simultaneously take in both qubits and quregs}}
    %obs = quantum.compbasis qubits %q0, %q1 qreg %r : !quantum.obs
<<<<<<< HEAD

    return
}

// -----

func.func @compbasis3() {
    // expected-error@+1 {{computational basis op must take in either a list of qubits or a qureg}}
    %obs = quantum.compbasis : !quantum.obs
=======
>>>>>>> 1a2e0d36

    return
}

// -----

func.func @namedobs(%q : !quantum.bit) {
    %0 = quantum.namedobs %q[Identity] : !quantum.obs
    %1 = quantum.namedobs %q[PauliX] : !quantum.obs
    %2 = quantum.namedobs %q[PauliY] : !quantum.obs
    %3 = quantum.namedobs %q[PauliZ] : !quantum.obs
    %4 = quantum.namedobs %q[Hadamard] : !quantum.obs

    // expected-error@+2 {{expected valid keyword}}
    // expected-error@+1 {{failed to parse NamedObservableAttr parameter}}
    %err = quantum.namedobs %q[5] : !quantum.obs  // namedobs range from 0-4 for I, X, Y, Z, H

    return
}

// -----

func.func @hermitian(%q : !quantum.bit, %m1 : tensor<1x1xcomplex<f64>>, %m2 : tensor<2x2xcomplex<f64>>) {
    // expected-error@+1 {{'quantum.hermitian' op The Hermitian matrix must be of size 2^(num_qubits) * 2^(num_qubits)}}
    %0 = quantum.hermitian(%m1: tensor<1x1xcomplex<f64>>) %q : !quantum.obs

    %1 = quantum.hermitian(%m2: tensor<2x2xcomplex<f64>>) %q : !quantum.obs

    return
}

// -----

func.func @tensorobs(%q0 : !quantum.bit, %q1 : !quantum.bit, %q2 : !quantum.bit) {
    %o1 = quantum.namedobs %q0[Identity] :  !quantum.obs
    %o2 = quantum.namedobs %q1[PauliY] :  !quantum.obs
    %o3 = quantum.namedobs %q2[Hadamard] :  !quantum.obs
    %obs = quantum.tensor %o1, %o2, %o3 : !quantum.obs

    return
}

// -----

func.func @sample1(%q : !quantum.bit) {
    %obs = quantum.compbasis qubits %q : !quantum.obs
    %alloc = memref.alloc() : memref<1000xf64>

    // expected-error@+1 {{either tensors must be returned or memrefs must be used as inputs}}
    quantum.sample %obs in (%alloc : memref<1000xf64>) : tensor<1000xf64>

    return
}

// -----

func.func @sample2(%q : !quantum.bit) {
    %obs = quantum.compbasis qubits %q : !quantum.obs

    // expected-error@+1 {{either tensors must be returned or memrefs must be used as inputs}}
    quantum.sample %obs

    return
}

// -----

func.func @counts1(%q0 : !quantum.bit, %q1 : !quantum.bit) {
    %obs = quantum.namedobs %q0[PauliX] : !quantum.obs

    %counts:2 = quantum.counts %obs : tensor<2xf64>, tensor<2xi64>

    // expected-error@+1 {{number of eigenvalues or counts did not match observable}}
    %err:2 = quantum.counts %obs : tensor<4xf64>, tensor<4xi64>

    return
}

// -----

func.func @counts2(%q0 : !quantum.bit, %q1 : !quantum.bit) {
    %obs = quantum.compbasis qubits %q0, %q1 : !quantum.obs

    %counts:2 = quantum.counts %obs : tensor<4xf64>, tensor<4xi64>

    // expected-error@+1 {{number of eigenvalues or counts did not match observable}}
    %err:2 = quantum.counts %obs : tensor<2xf64>, tensor<2xi64>

    return
}

// -----

func.func @counts3(%q0 : !quantum.bit, %q1 : !quantum.bit) {
    %obs = quantum.namedobs %q0[PauliX] : !quantum.obs

    %in_eigvals_1 = memref.alloc() : memref<4xf64>
    %in_counts_1 = memref.alloc() : memref<4xi64>

    %in_eigvals_2 = memref.alloc() : memref<2xf64>
    %in_counts_2 = memref.alloc() : memref<2xi64>
    quantum.counts %obs in(%in_eigvals_2 : memref<2xf64>, %in_counts_2 : memref<2xi64>)

    // expected-error@+1 {{number of eigenvalues or counts did not match observable}}
    quantum.counts %obs in(%in_eigvals_1 : memref<4xf64>, %in_counts_1 : memref<4xi64>)

    return
}

// -----

func.func @counts4(%q0 : !quantum.bit, %q1 : !quantum.bit) {
    %obs = quantum.namedobs %q0[PauliX] : !quantum.obs

    // expected-error@+1 {{either tensors must be returned or memrefs must be used as inputs}}
    quantum.counts %obs

    return
}

// -----

func.func @counts5(%q0 : !quantum.bit, %q1 : !quantum.bit) {
    %obs = quantum.namedobs %q0[PauliX] : !quantum.obs

    %in_eigvals = memref.alloc() : memref<2xf64>
    %in_counts = memref.alloc() : memref<2xi64>
    // expected-error@+1 {{either tensors must be returned or memrefs must be used as inputs}}
    quantum.counts %obs in(%in_eigvals : memref<2xf64>, %in_counts : memref<2xi64>) : tensor<2xf64>, tensor<2xi64>

    return
}

// -----

func.func @probs1(%q0 : !quantum.bit, %q1 : !quantum.bit) {
    %obs = quantum.compbasis qubits %q0, %q1 : !quantum.obs

    // expected-error@+1 {{return tensor must have static length equal to 2^(number of qubits)}}
    %err = quantum.probs %obs : tensor<2xf64>

    %probs = quantum.probs %obs : tensor<4xf64>

    return
}

// -----

func.func @probs2(%q0 : !quantum.bit, %q1 : !quantum.bit) {
    %obs = quantum.compbasis qubits %q0, %q1 : !quantum.obs

    %in_probs1 = memref.alloc() : memref<2xf64>
    // expected-error@+1 {{return tensor must have static length equal to 2^(number of qubits)}}
    quantum.probs %obs in(%in_probs1 : memref<2xf64>)

    %in_probs2 = memref.alloc() : memref<4xf64>
    quantum.probs %obs in(%in_probs2 : memref<4xf64>)

    return
}

// -----

func.func @probs3(%q0 : !quantum.bit, %q1 : !quantum.bit) {
    %obs = quantum.compbasis qubits %q0, %q1 : !quantum.obs

    %in_probs1 = memref.alloc() : memref<4xf64>
    // expected-error@+1 {{either tensors must be returned or memrefs must be used as inputs}}
    quantum.probs %obs in(%in_probs1 : memref<4xf64>) : tensor<4xf64>

    return
}

// -----

func.func @probs4(%q0 : !quantum.bit, %q1 : !quantum.bit) {
    %obs = quantum.compbasis qubits %q0, %q1 : !quantum.obs

    // expected-error@+1 {{either tensors must be returned or memrefs must be used as inputs}}
    quantum.probs %obs

    return
}

// -----

func.func @state1(%q0 : !quantum.bit, %q1 : !quantum.bit) {
    %obs = quantum.compbasis qubits %q0, %q1 : !quantum.obs

    // expected-error@+1 {{return tensor must have static length equal to 2^(number of qubits)}}
    %err = quantum.state %obs : tensor<?xcomplex<f64>>

    %state = quantum.state %obs : tensor<4xcomplex<f64>>

    return
}

// -----

func.func @state2(%q0 : !quantum.bit, %q1 : !quantum.bit) {
    %obs = quantum.compbasis qubits %q0, %q1 : !quantum.obs

    %alloc1 = memref.alloc() : memref<2xcomplex<f64>>
    // expected-error@+1 {{return tensor must have static length equal to 2^(number of qubits)}}
    quantum.state %obs in(%alloc1 : memref<2xcomplex<f64>>)

    %alloc2 = memref.alloc() : memref<4xcomplex<f64>>
    quantum.state %obs in(%alloc2 : memref<4xcomplex<f64>>)

    return
}

// -----

func.func @state3(%q0 : !quantum.bit, %q1 : !quantum.bit) {
    %obs = quantum.compbasis qubits %q0, %q1 : !quantum.obs

    %alloc1 = memref.alloc() : memref<4xcomplex<f64>>
    // expected-error@+1 {{either tensors must be returned or memrefs must be used as inputs}}
    quantum.state %obs in(%alloc1 : memref<4xcomplex<f64>>) : tensor<4xcomplex<f64>>

    return
}

// -----

func.func @state3(%q0 : !quantum.bit, %q1 : !quantum.bit) {
    %obs = quantum.compbasis qubits %q0, %q1 : !quantum.obs

    // expected-error@+1 {{either tensors must be returned or memrefs must be used as inputs}}
    quantum.state %obs

    return
}<|MERGE_RESOLUTION|>--- conflicted
+++ resolved
@@ -132,15 +132,9 @@
 // Measurements //
 //////////////////
 
-<<<<<<< HEAD
-func.func @compbasis1(%q0 : !quantum.bit, %q1 : !quantum.bit, %q2 : !quantum.bit) {
-    %obs = quantum.compbasis qubits %q0, %q1, %q2 : !quantum.obs
-
-=======
 func.func @compbasis1(%q0 : !quantum.bit, %q1 : !quantum.bit, %q2 : !quantum.bit, %r : !quantum.reg) {
     %obs_q = quantum.compbasis qubits %q0, %q1, %q2 : !quantum.obs
     %obs_r = quantum.compbasis qreg %r : !quantum.obs
->>>>>>> 1a2e0d36
     return
 }
 
@@ -149,19 +143,6 @@
 func.func @compbasis2(%q0 : !quantum.bit, %q1 : !quantum.bit, %r : !quantum.reg) {
     // expected-error@+1 {{computational basis op cannot simultaneously take in both qubits and quregs}}
     %obs = quantum.compbasis qubits %q0, %q1 qreg %r : !quantum.obs
-<<<<<<< HEAD
-
-    return
-}
-
-// -----
-
-func.func @compbasis3() {
-    // expected-error@+1 {{computational basis op must take in either a list of qubits or a qureg}}
-    %obs = quantum.compbasis : !quantum.obs
-=======
->>>>>>> 1a2e0d36
-
     return
 }
 
