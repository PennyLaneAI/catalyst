// Copyright 2024 Xanadu Quantum Technologies Inc.

// Licensed under the Apache License, Version 2.0 (the "License");
// you may not use this file except in compliance with the License.
// You may obtain a copy of the License at

//     http://www.apache.org/licenses/LICENSE-2.0

// Unless required by applicable law or agreed to in writing, software
// distributed under the License is distributed on an "AS IS" BASIS,
// WITHOUT WARRANTIES OR CONDITIONS OF ANY KIND, either express or implied.
// See the License for the specific language governing permissions and
// limitations under the License.

<<<<<<< HEAD
// RUN: not catalyst --tool=opt %s --catalyst-pipeline="pipeline(llvm-dialect-lowring-pipeline)" --mlir-print-ir-after-failure --verify-diagnostics 2>&1 | FileCheck %s
=======
// RUN: not catalyst --tool=opt %s --catalyst-pipeline="pipeline(llvm-dialect-lowering-pipeline)" --mlir-print-ir-after-failure --verify-diagnostics 2>&1 | FileCheck %s
>>>>>>> ea242bae

func.func @foo(%arg0: tensor<?xf64>) {
    "catalyst.print"(%arg0) : (tensor<?xf64>) -> ()
    return
}

// CHECK: IR Dump After CatalystConversionPass Failed
// CHECK: Compilation failed:<|MERGE_RESOLUTION|>--- conflicted
+++ resolved
@@ -12,11 +12,7 @@
 // See the License for the specific language governing permissions and
 // limitations under the License.
 
-<<<<<<< HEAD
-// RUN: not catalyst --tool=opt %s --catalyst-pipeline="pipeline(llvm-dialect-lowring-pipeline)" --mlir-print-ir-after-failure --verify-diagnostics 2>&1 | FileCheck %s
-=======
 // RUN: not catalyst --tool=opt %s --catalyst-pipeline="pipeline(llvm-dialect-lowering-pipeline)" --mlir-print-ir-after-failure --verify-diagnostics 2>&1 | FileCheck %s
->>>>>>> ea242bae
 
 func.func @foo(%arg0: tensor<?xf64>) {
     "catalyst.print"(%arg0) : (tensor<?xf64>) -> ()
