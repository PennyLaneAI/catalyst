// Copyright 2025 Xanadu Quantum Technologies Inc.

// Licensed under the Apache License, Version 2.0 (the "License");
// you may not use this file except in compliance with the License.
// You may obtain a copy of the License at

//     http://www.apache.org/licenses/LICENSE-2.0

// Unless required by applicable law or agreed to in writing, software
// distributed under the License is distributed on an "AS IS" BASIS,
// WITHOUT WARRANTIES OR CONDITIONS OF ANY KIND, either express or implied.
// See the License for the specific language governing permissions and
// limitations under the License.

#ifndef RTIO_OPS
#define RTIO_OPS

include "mlir/IR/OpBase.td"
include "mlir/IR/BuiltinAttributes.td"
include "mlir/Interfaces/SideEffectInterfaces.td"
include "RTIO/IR/RTIODialect.td"

<<<<<<< HEAD
//===----------------------------------------------------------------------===//
// Event-Based API
//===----------------------------------------------------------------------===//

def RTIOChannelOp : RTIO_Op<"channel", [Pure]> {
=======
def RTIOChannelOp : RTIO_Op<"channel"> {
>>>>>>> 5e136eb7
    let summary = "Define a channel";
    let description = [{
        The channel's identity (kind, qualifiers, and channel id) is
        encoded in its result type.

        The channel ID must be explicitly specified in the type as either:
        - `?` for dynamic channel (to be resolved by channel resolution stage)
        - Non-negative integer for static channel id

        Example:
        ```mlir
        // DDS on hardware channel 0
        %ch0_dds = rtio.channel : !rtio.channel<"dds", 0>

        // DDS on hardware channel 0 for qualifiers [0]
        %ch0_t0 = rtio.channel : !rtio.channel<"dds", [0], 0>

        // DDS for dynamic channel with qualifiers [0]
        %ch_t0 = rtio.channel : !rtio.channel<"dds", [0], ?>
        ```
    }];

    let arguments = (ins);
    let results = (outs RTIOChannelType:$channel);

    let hasCanonicalizeMethod = 1;

    let assemblyFormat = [{
        attr-dict `:` type(results)
    }];
}

def RTIOQubitToChannelOp : RTIO_Op<"qubit_to_channel", [Pure]> {
    let summary = "Map a qubit to an RTIO channel";
    let description = [{
        It's a temporary operation that will be lowered to a static `rtio.channel` operation during
        the channel resolution stage. The purpose of this operation is to allow a qubit from a
        high-level dialect to be mapped to an `!rtio.channel`.

        Example:
        ```mlir
        // Map ion qubit to dds channel with dynamic channel id
        %ch = rtio.qubit_tos_channel %ion_qubit : !ion.qubit -> !rtio.channel<"dds", ?>
        ```

        During the channel resolution stage, this operation will be replaced by a
        static `rtio.channel` operation once the qubit identity and channel mapping
        are determined at compile time.
    }];

    let arguments = (ins AnyType:$qubit);
    let results = (outs RTIOChannelType:$channel);

    let hasCanonicalizeMethod = 1;

    let assemblyFormat = [{
        $qubit attr-dict `:` type(operands) `->` type(results)
    }];
}

def RTIOPulseOp : RTIO_Op<"pulse"> {
    let summary = "Generate an event-based pulse on a channel";
    let description = [{
        Generate a pulse on the channel. Returns an `!rtio.event` handle that can be used with
        `rtio.sync` to wait for completion or to be used by other pulse operations with the `wait`
        operand.

        Parameters:
        - channel: Target output channel
        - duration: Pulse duration in seconds (f64)
        - frequency: frequency in Hz
        - phase: Phase in radians
        - wait: Optional events to wait for before starting this pulse (for sequencing)

        Returns:
        - event: Handle to the pending pulse `!rtio.event`

        Example:
        ```mlir
        %dur = arith.constant 1.66e-07 : f64
        %freq = arith.constant 1.266e10 : f64
        %phase = arith.constant 0.0 : f64

        %event0 = rtio.pulse %ch0 duration(%dur) frequency(%freq) phase(%phase)
            : !rtio.channel<"dds", 0> -> !rtio.event
        %event1 = rtio.pulse %ch1 duration(%dur) frequency(%freq) phase(%phase)
            : !rtio.channel<"dds", 1> -> !rtio.event

        %sync = rtio.sync %event0, %event1 : !rtio.event

        %event2 = rtio.pulse %ch2 duration(%dur) frequency(%freq) phase(%phase) wait(%sync)
            : !rtio.channel<"dds", 0> -> !rtio.event
        ```
    }];

    let arguments = (ins
        RTIOChannelType:$channel,
        F64:$duration,
        F64:$frequency,
        F64:$phase,
        Optional<RTIOEventType>:$wait
    );

    let results = (outs RTIOEventType:$event);

    let assemblyFormat = [{
        $channel `duration` `(` $duration `)` `frequency` `(` $frequency `)` `phase` `(` $phase `)`
        (`wait` `(` $wait^ `)`)? attr-dict `:` type($channel) `->` type($event)
    }];

    let extraClassDeclaration = [{
        void setWait(mlir::Value waitEvent) {
            if (waitEvent) {
                getWaitMutable().assign(waitEvent);
            } else {
                getWaitMutable().clear();
            }
        }
    }];
}

def RTIOSyncOp : RTIO_Op<"sync"> {
    let summary = "Synchronization barrier for event-based operations";
    let description = [{
        Wait for all specified events to complete before proceeding.
        Returns a new event handle

        Example:
        ```mlir
        // Three pulses start in parallel
        %event0 = rtio.pulse %ch0 duration(%dur0) frequency(%freq0) phase(%phase0)
            : !rtio.channel<"dds", 0> -> !rtio.event
        %event1 = rtio.pulse %ch1 duration(%dur1) frequency(%freq1) phase(%phase1)
            : !rtio.channel<"dds", 1> -> !rtio.event

        // Wait for both to complete, get sync point
        %sync = rtio.sync %event0, %event1 : !rtio.event
        ```

        The sync operation tracks dependencies between events, making it easier for the
        event scheduling.
    }];

    let arguments = (ins Variadic<RTIOEventType>:$events);
    let results = (outs RTIOEventType:$sync_event);
    let assemblyFormat = "$events attr-dict `:` type($sync_event)";

    let hasVerifier = 1;
}

def RTIOEmptyOp : RTIO_Op<"empty", [Pure]> {
    let summary = "Create an empty event for sequencing";
    let description = [{
        Creates an empty event that can be used for initializing the first event
        or when you need an event handle without performing any actual hardware operation.

        The empty event acts as a no-op synchronization point that completes immediately,
        allowing to establish event chains without triggering actions.

        Example:
        ```mlir
        // Initialize with empty event for loop
        %init_event = rtio.empty : !rtio.event
        %result = scf.for %i = %c0 to %c10 step %c1 iter_args(%event = %init_event) -> (!rtio.event) {
            // First pulse waits on event from previous iteration (or init_event in first iteration)
            %e0 = rtio.pulse %ch duration(%dur) frequency(%freq) phase(%phase) wait(%event)
                : !rtio.channel<"dds", 0> -> !rtio.event
            %e1 = rtio.pulse %ch duration(%dur) frequency(%freq) phase(%phase) wait(%event)
                : !rtio.channel<"dds", 0> -> !rtio.event
            %sync = rtio.sync %e0, %e1 : !rtio.event
            scf.yield %sync : !rtio.event
        }
        ```
    }];

    let results = (outs RTIOEventType:$event);
    let assemblyFormat = "attr-dict `:` type($event)";
}

#endif // RTIO_OPS
<|MERGE_RESOLUTION|>--- conflicted
+++ resolved
@@ -20,15 +20,7 @@
 include "mlir/Interfaces/SideEffectInterfaces.td"
 include "RTIO/IR/RTIODialect.td"
 
-<<<<<<< HEAD
-//===----------------------------------------------------------------------===//
-// Event-Based API
-//===----------------------------------------------------------------------===//
-
 def RTIOChannelOp : RTIO_Op<"channel", [Pure]> {
-=======
-def RTIOChannelOp : RTIO_Op<"channel"> {
->>>>>>> 5e136eb7
     let summary = "Define a channel";
     let description = [{
         The channel's identity (kind, qualifiers, and channel id) is
