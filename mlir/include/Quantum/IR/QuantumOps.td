--- conflicted
+++ resolved
@@ -648,14 +648,10 @@
         The `quantum.compbasis` operation defines a quantum observable to be used by other
         operations such as measurement processes. The specific observable defined here is a
         "pseudo" observable to represent measurements in the computational basis.
-<<<<<<< HEAD
-        The only arguments are the list of qubits to measure.
-        //TODO: edit description!
-=======
+
         The only arguments are either the list of qubits to measure, or the quantum register
         to measure. When the argument is a register, the measurement occurs on all qubits in
         the register.
->>>>>>> 1a2e0d36
 
         Example:
 
@@ -679,11 +675,7 @@
     );
 
     let assemblyFormat = [{
-<<<<<<< HEAD
-        (`qubits` $qubits^)? (`qreg` $qreg^)?  attr-dict `:` type(results)
-=======
         (`qubits` $qubits^)? (`qreg` $qreg^)? attr-dict `:` type(results)
->>>>>>> 1a2e0d36
     }];
 
     let hasVerifier = 1;
