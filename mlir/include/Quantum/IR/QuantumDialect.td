--- conflicted
+++ resolved
@@ -81,10 +81,6 @@
     // This resource represents a generic piece of quantum memory. It can be used to
     // model the resource bahavior of quantum operations, in order to help make decisions
     // during various IR analyses.
-<<<<<<< HEAD
-    // For example, a gate operation will both read from and write to quantum memory.
-=======
->>>>>>> 8897876b
     //
     // For an operation from a downstream dialect (e.g. the MBQC dialect) to use this resource,
     // all the downstream dialect needs to do is to
