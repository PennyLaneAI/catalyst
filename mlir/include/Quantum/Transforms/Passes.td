--- conflicted
+++ resolved
@@ -116,22 +116,15 @@
     let constructor = "catalyst::createMergeRotationsPass()";
 }
 
-<<<<<<< HEAD
-def PropagateSimpleStatesTesterPass : Pass<"propagate-simple-states-tester"> {
-    let summary = "Propagate simple states through their corresponding gates down the circuit. The simple states are the six Pauli basis states.";
-
-    let constructor = "catalyst::createPropagateSimpleStatesTesterPass()";
-    let options = QuantumCircuitTransformationPass.options;
-}
-
-=======
->>>>>>> 1badd0f8
 def DisentangleCNOTPass : Pass<"disentangle-CNOT"> {
     let summary = "Replace a CNOT gate with two single qubit gates whenever possible.";
 
     let constructor = "catalyst::createDisentangleCNOTPass()";
-<<<<<<< HEAD
-    let options = QuantumCircuitTransformationPass.options;
+    let options = [
+    Option<"EmitFSMStateRemark", "emit-FSM-state-remark",
+           "bool", /*default=*/"false",
+           "Whether to emit the state analysis result from the simple states propagation FSM onto the gate operations.">,
+    ];
 }
 
 def DisentangleSWAPPass : Pass<"disentangle-SWAP"> {
@@ -139,13 +132,6 @@
 
     let constructor = "catalyst::createDisentangleSWAPPass()";
     let options = QuantumCircuitTransformationPass.options;
-=======
-    let options = [
-    Option<"EmitFSMStateRemark", "emit-FSM-state-remark",
-           "bool", /*default=*/"false",
-           "Whether to emit the state analysis result from the simple states propagation FSM onto the gate operations.">,
-    ];
->>>>>>> 1badd0f8
 }
 
 // ----- Quantum circuit transformation passes end ----- //
