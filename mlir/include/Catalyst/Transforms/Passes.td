// Copyright 2023 Xanadu Quantum Technologies Inc.

// Licensed under the Apache License, Version 2.0 (the "License");
// you may not use this file except in compliance with the License.
// You may obtain a copy of the License at

//     http://www.apache.org/licenses/LICENSE-2.0

// Unless required by applicable law or agreed to in writing, software
// distributed under the License is distributed on an "AS IS" BASIS,
// WITHOUT WARRANTIES OR CONDITIONS OF ANY KIND, either express or implied.
// See the License for the specific language governing permissions and
// limitations under the License.

#ifndef CATALYST_PASSES
#define CATALYST_PASSES

include "mlir/Pass/PassBase.td"

def CatalystBufferizationPass : Pass<"catalyst-bufferize"> {
    let summary = "Bufferize tensors in catalyst utility ops.";

    let dependentDialects = [
        "bufferization::BufferizationDialect",
        "memref::MemRefDialect",
        "index::IndexDialect"
    ];

    let constructor = "catalyst::createCatalystBufferizationPass()";
}

def ArrayListToMemRefPass : Pass<"convert-arraylist-to-memref"> {
    let summary = "Lower array list operations to memref operations.";
    let description = [{
        This pass implements dynamically resizable array lists via lowering
        them to mutable memrefs.
    }];

    let dependentDialects = [
        "mlir::arith::ArithDialect",
        "mlir::func::FuncDialect",
        "mlir::memref::MemRefDialect",
        "mlir::scf::SCFDialect"
    ];

    let constructor = "catalyst::createArrayListToMemRefPass()";
}

def CatalystConversionPass : Pass<"convert-catalyst-to-llvm"> {
    let summary = "Lower catalyst utility operations to the LLVM dialect.";

    let dependentDialects = [
        "mlir::LLVM::LLVMDialect",
    ];

    let constructor = "catalyst::createCatalystConversionPass()";
}

def ScatterLoweringPass : Pass<"scatter-lowering"> {
    let summary = "Lower scatter op from Stable HLO to loops.";

    let dependentDialects = [
        "index::IndexDialect",
        "mhlo::MhloDialect",
        "scf::SCFDialect"
    ];

    let constructor = "catalyst::createScatterLoweringPass()";
}

<<<<<<< HEAD
def HloCustomCallLoweringPass : Pass<"hlo-custom-call-lowering"> {
    let summary = "Lower custom calls op from Stable HLO to CallOp.";

    let dependentDialects = [
        "index::IndexDialect",
        "mlir::func::FuncDialect",
    ];

    let constructor = "catalyst::createHloCustomCallLoweringPass()";
}

=======
def QnodeToAsyncLoweringPass : Pass<"qnode-to-async-lowering"> {
    let summary = "Lower Qnode func and call operations to async func and call operations.";

    let dependentDialects = [
        "async::AsyncDialect",
        "mlir::memref::MemRefDialect",
        "bufferization::BufferizationDialect"
    ];

    let constructor = "catalyst::QnodeToAsyncLoweringPass()";
}
>>>>>>> 9cbaca0a
#endif // CATALYST_PASSES<|MERGE_RESOLUTION|>--- conflicted
+++ resolved
@@ -68,7 +68,6 @@
     let constructor = "catalyst::createScatterLoweringPass()";
 }
 
-<<<<<<< HEAD
 def HloCustomCallLoweringPass : Pass<"hlo-custom-call-lowering"> {
     let summary = "Lower custom calls op from Stable HLO to CallOp.";
 
@@ -80,7 +79,6 @@
     let constructor = "catalyst::createHloCustomCallLoweringPass()";
 }
 
-=======
 def QnodeToAsyncLoweringPass : Pass<"qnode-to-async-lowering"> {
     let summary = "Lower Qnode func and call operations to async func and call operations.";
 
@@ -92,5 +90,4 @@
 
     let constructor = "catalyst::QnodeToAsyncLoweringPass()";
 }
->>>>>>> 9cbaca0a
 #endif // CATALYST_PASSES