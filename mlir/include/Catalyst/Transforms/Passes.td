// Copyright 2023 Xanadu Quantum Technologies Inc.

// Licensed under the Apache License, Version 2.0 (the "License");
// you may not use this file except in compliance with the License.
// You may obtain a copy of the License at

//     http://www.apache.org/licenses/LICENSE-2.0

// Unless required by applicable law or agreed to in writing, software
// distributed under the License is distributed on an "AS IS" BASIS,
// WITHOUT WARRANTIES OR CONDITIONS OF ANY KIND, either express or implied.
// See the License for the specific language governing permissions and
// limitations under the License.

#ifndef CATALYST_PASSES
#define CATALYST_PASSES

include "mlir/Pass/PassBase.td"

def CatalystBufferizationPass : Pass<"catalyst-bufferize"> {
    let summary = "Bufferize tensors in catalyst utility ops.";

    let dependentDialects = [
        "bufferization::BufferizationDialect",
        "memref::MemRefDialect",
        "index::IndexDialect"
    ];

    let constructor = "catalyst::createCatalystBufferizationPass()";
}

def ArrayListToMemRefPass : Pass<"convert-arraylist-to-memref"> {
    let summary = "Lower array list operations to memref operations.";
    let description = [{
        This pass implements dynamically resizable array lists via lowering
        them to mutable memrefs.
    }];

    let dependentDialects = [
        "mlir::arith::ArithDialect",
        "mlir::func::FuncDialect",
        "mlir::memref::MemRefDialect",
        "mlir::scf::SCFDialect"
    ];

    let constructor = "catalyst::createArrayListToMemRefPass()";
}

<<<<<<< HEAD
def CatalystConversionPass : Pass<"convert-catalyst-to-llvm"> {
    let summary = "Lower catalyst utility operations to the LLVM dialect.";

    let dependentDialects = [
        "mlir::func::FuncDialect",
    ];

    let constructor = "catalyst::createCatalystConversionPass()";
=======
def ScatterLoweringPass : Pass<"scatter-lowering"> {
    let summary = "Lower scatter op from Stable HLO to loops.";

    let dependentDialects = [
        "index::IndexDialect",
        "mhlo::MhloDialect",
        "scf::SCFDialect"
    ];

    let constructor = "catalyst::createScatterLoweringPass()";
>>>>>>> 39462ba8
}

#endif // CATALYST_PASSES<|MERGE_RESOLUTION|>--- conflicted
+++ resolved
@@ -46,7 +46,6 @@
     let constructor = "catalyst::createArrayListToMemRefPass()";
 }
 
-<<<<<<< HEAD
 def CatalystConversionPass : Pass<"convert-catalyst-to-llvm"> {
     let summary = "Lower catalyst utility operations to the LLVM dialect.";
 
@@ -55,7 +54,8 @@
     ];
 
     let constructor = "catalyst::createCatalystConversionPass()";
-=======
+}
+
 def ScatterLoweringPass : Pass<"scatter-lowering"> {
     let summary = "Lower scatter op from Stable HLO to loops.";
 
@@ -66,7 +66,6 @@
     ];
 
     let constructor = "catalyst::createScatterLoweringPass()";
->>>>>>> 39462ba8
 }
 
 #endif // CATALYST_PASSES