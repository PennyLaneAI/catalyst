--- conflicted
+++ resolved
@@ -61,13 +61,10 @@
     llvm::raw_ostream &diagnosticStream;
     /// If specified, the driver will output the IR after each pipeline or each pass.
     SaveTemps keepIntermediate;
-<<<<<<< HEAD
+    /// If true, the compiler will dump the module scope when saving intermediate files.
+    bool dumpModuleScope;
     /// Print SSA IDs using their name location, if provided, as prefix.
     bool useNameLocAsPrefix;
-=======
-    /// If true, the compiler will dump the module scope when saving intermediate files.
-    bool dumpModuleScope;
->>>>>>> 58b79b0c
     /// If true, the llvm.coroutine will be lowered.
     bool asyncQnodes;
     /// Sets the verbosity level to use when printing messages.
