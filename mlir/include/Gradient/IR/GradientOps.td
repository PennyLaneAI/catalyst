// Copyright 2022-2023 Xanadu Quantum Technologies Inc.

// Licensed under the Apache License, Version 2.0 (the "License");
// you may not use this file except in compliance with the License.
// You may obtain a copy of the License at

//     http://www.apache.org/licenses/LICENSE-2.0

// Unless required by applicable law or agreed to in writing, software
// distributed under the License is distributed on an "AS IS" BASIS,
// WITHOUT WARRANTIES OR CONDITIONS OF ANY KIND, either express or implied.
// See the License for the specific language governing permissions and
// limitations under the License.

#ifndef GRADIENT_OPS
#define GRADIENT_OPS

include "mlir/Interfaces/CallInterfaces.td"
include "mlir/IR/SymbolInterfaces.td"
include "mlir/IR/BuiltinAttributes.td"
include "mlir/IR/OpBase.td"

include "Gradient/IR/GradientDialect.td"

def GradOp : Gradient_Op<"grad", [DeclareOpInterfaceMethods<CallOpInterface>,
        DeclareOpInterfaceMethods<SymbolUserOpInterface>]> {
    let summary = "Compute the gradient of a function.";
    let description = [{
        The `gradient.grad` operation computes the gradient of a function
        using the finite difference method.

        This operation acts much like the `func.call` operation, taking a
        symbol reference and arguments to the original functionan as input.
        However, instead of the function result, the gradient of the function
        is returned.

        Example:

        ```mlir
        func.func @foo(%arg0: f64) -> f64 {
            %res = arith.mulf %arg0, %arg0 : f64
            func.return %res : f64
        }

        %0 = arith.constant 2.0 : f64
        %1 = gradient.grad @foo(%0) : (f64) -> f64
        ```
    }];

    let arguments = (ins
        StrAttr:$method,
        FlatSymbolRefAttr:$callee,
        Variadic<AnyType>:$operands,
        OptionalAttr<AnyIntElementsAttr>:$diffArgIndices,
        OptionalAttr<Builtin_FloatAttr>:$finiteDiffParam
    );
    let results = (outs Variadic<AnyTypeOf<[AnyFloat, RankedTensorOf<[AnyFloat]>]>>);

    let hasVerifier = 1;

    let assemblyFormat = [{
        $method $callee `(` $operands `)` attr-dict `:` functional-type($operands, results)
    }];
}

def AdjointOp : Gradient_Op<"adjoint", [AttrSizedOperandSegments]> {
    let summary = "Perform quantum AD using the adjoint method on a device.";

    let arguments = (ins
        FlatSymbolRefAttr:$callee,
        Index:$gradSize,
        Variadic<AnyType>:$args,
        Variadic<MemRefOf<[AnyFloat]>>:$data_in
    );

    let results = (outs
        Variadic<AnyTypeOf<[
            AnyFloat,
            RankedTensorOf<[AnyFloat]>,
        ]>>
    );

    let assemblyFormat = [{
        $callee `(` $args `)`
        `size` `(` $gradSize `)`
        ( `in` `(` $data_in^ `:` type($data_in) `)` )?
        attr-dict `:` functional-type($args, results)
    }];
}

def BackpropOp : Gradient_Op<"backprop", [AttrSizedOperandSegments,
        DeclareOpInterfaceMethods<SymbolUserOpInterface>]> {
    let summary = "Perform classic automatic differentiation using Enzyme AD.";

    let arguments = (ins
        FlatSymbolRefAttr:$callee,
        Variadic<AnyType>:$args,
<<<<<<< HEAD
        Variadic<AnyType>:$quantum_jacobian,
        Variadic<AnyMemRef>:$data_in,
=======
        Variadic<MemRefOf<[AnyFloat]>>:$diffArgShadows,
        Variadic<MemRefOf<[AnyFloat]>>:$calleeResults,
        Variadic<AnyTypeOf<[
            RankedTensorOf<[AnyFloat]>,
            MemRefOf<[AnyFloat]>
        ]>>:$cotangents,
>>>>>>> 822ce6da
        OptionalAttr<AnyIntElementsAttr>:$diffArgIndices
    );

    let results = (outs
        Variadic<RankedTensorOf<[AnyFloat]>>:$gradients
    );

    let hasVerifier = 1;

    let assemblyFormat = [{
        $callee `(` $args `)`
        ( `grad_out` `(` $diffArgShadows^ `:` type($diffArgShadows) `)` )?
        ( `callee_out` `(` $calleeResults^ `:` type($calleeResults) `)` )?
        `cotangents` `(` $cotangents `:` type($cotangents) `)`
        attr-dict `:` functional-type($args, results)
    }];
}


def JVPOp : Gradient_Op<"jvp", [
        AttrSizedOperandSegments,
        SameVariadicResultSize,
        DeclareOpInterfaceMethods<CallOpInterface>,
        DeclareOpInterfaceMethods<SymbolUserOpInterface>
        ]> {
    let summary = "Compute the jvp of a function.";

    let arguments = (ins
        StrAttr:$method,
        FlatSymbolRefAttr:$callee,
        Variadic<AnyType>:$params,
        Variadic<AnyType>:$tangents,
        OptionalAttr<AnyIntElementsAttr>:$diffArgIndices,
        OptionalAttr<Builtin_FloatAttr>:$finiteDiffParam
    );

    let results = (outs
        Variadic<AnyTypeOf<[AnyFloat, RankedTensorOf<[AnyFloat]>]>>:$calleeResults,
        Variadic<AnyTypeOf<[AnyFloat, RankedTensorOf<[AnyFloat]>]>>:$jvps
    );

    let assemblyFormat = [{
        $method $callee `(` $params `)` `tangents` `(` $tangents `)`
        attr-dict `:` functional-type(operands, results)
    }];


    let hasVerifier = 1;
}


def VJPOp : Gradient_Op<"vjp", [
        AttrSizedOperandSegments,
        AttrSizedResultSegments,
        DeclareOpInterfaceMethods<CallOpInterface>,
        DeclareOpInterfaceMethods<SymbolUserOpInterface>]> {
    let summary = "Compute the vjp of a function.";

    let arguments = (ins
        StrAttr:$method,
        FlatSymbolRefAttr:$callee,
        Variadic<AnyType>:$params,
        Variadic<AnyType>:$cotangents,
        OptionalAttr<AnyIntElementsAttr>:$diffArgIndices,
        OptionalAttr<Builtin_FloatAttr>:$finiteDiffParam
    );

    let results = (outs
        Variadic<AnyTypeOf<[AnyFloat, RankedTensorOf<[AnyFloat]>]>>:$calleeResults,
        Variadic<AnyTypeOf<[AnyFloat, RankedTensorOf<[AnyFloat]>]>>:$vjps
    );

    let assemblyFormat = [{
        $method $callee `(` $params `)` `cotangents` `(` $cotangents `)`
            attr-dict `:` functional-type(operands, results)
    }];

    let hasVerifier = 1;
}

#endif // GRADIENT_OPS<|MERGE_RESOLUTION|>--- conflicted
+++ resolved
@@ -95,17 +95,12 @@
     let arguments = (ins
         FlatSymbolRefAttr:$callee,
         Variadic<AnyType>:$args,
-<<<<<<< HEAD
-        Variadic<AnyType>:$quantum_jacobian,
-        Variadic<AnyMemRef>:$data_in,
-=======
         Variadic<MemRefOf<[AnyFloat]>>:$diffArgShadows,
         Variadic<MemRefOf<[AnyFloat]>>:$calleeResults,
         Variadic<AnyTypeOf<[
             RankedTensorOf<[AnyFloat]>,
             MemRefOf<[AnyFloat]>
         ]>>:$cotangents,
->>>>>>> 822ce6da
         OptionalAttr<AnyIntElementsAttr>:$diffArgIndices
     );
 
