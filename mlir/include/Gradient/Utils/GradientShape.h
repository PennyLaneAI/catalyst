// Copyright 2022-2023 Xanadu Quantum Technologies Inc.

// Licensed under the Apache License, Version 2.0 (the "License");
// you may not use this file except in compliance with the License.
// You may obtain a copy of the License at

//     http://www.apache.org/licenses/LICENSE-2.0

// Unless required by applicable law or agreed to in writing, software
// distributed under the License is distributed on an "AS IS" BASIS,
// WITHOUT WARRANTIES OR CONDITIONS OF ANY KIND, either express or implied.
// See the License for the specific language governing permissions and
// limitations under the License.

#pragma once

#include <optional>
#include <vector>

#include "mlir/Dialect/Func/IR/FuncOps.h"

namespace catalyst {
namespace gradient {

std::vector<mlir::Type> computeResultTypes(mlir::func::FuncOp callee,
                                           const std::vector<uint64_t> &diffArgIndices);

std::vector<mlir::Type> computeQGradTypes(mlir::func::FuncOp callee);

std::vector<mlir::Type> computeBackpropTypes(mlir::func::FuncOp callee,
                                             const std::vector<uint64_t> &diffArgIndices);

<<<<<<< HEAD
=======
std::vector<size_t> computeDiffArgIndices(std::optional<mlir::DenseIntElementsAttr> indices);

std::vector<mlir::Value> computeDiffArgs(mlir::ValueRange args,
                                         std::optional<mlir::DenseIntElementsAttr> indices);

>>>>>>> 822ce6da
} // namespace gradient
} // namespace catalyst<|MERGE_RESOLUTION|>--- conflicted
+++ resolved
@@ -30,13 +30,10 @@
 std::vector<mlir::Type> computeBackpropTypes(mlir::func::FuncOp callee,
                                              const std::vector<uint64_t> &diffArgIndices);
 
-<<<<<<< HEAD
-=======
 std::vector<size_t> computeDiffArgIndices(std::optional<mlir::DenseIntElementsAttr> indices);
 
 std::vector<mlir::Value> computeDiffArgs(mlir::ValueRange args,
                                          std::optional<mlir::DenseIntElementsAttr> indices);
 
->>>>>>> 822ce6da
 } // namespace gradient
 } // namespace catalyst