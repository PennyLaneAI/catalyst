// Copyright 2025 Xanadu Quantum Technologies Inc.

// Licensed under the Apache License, Version 2.0 (the "License");
// you may not use this file except in compliance with the License.
// You may obtain a copy of the License at

//     http://www.apache.org/licenses/LICENSE-2.0

// Unless required by applicable law or agreed to in writing, software
// distributed under the License is distributed on an "AS IS" BASIS,
// WITHOUT WARRANTIES OR CONDITIONS OF ANY KIND, either express or implied.
// See the License for the specific language governing permissions and
// limitations under the License.

#ifndef QEC_DIALECT
#define QEC_DIALECT

include "mlir/IR/AttrTypeBase.td"
include "mlir/IR/DialectBase.td"
include "mlir/IR/OpBase.td"

include "Quantum/IR/QuantumDialect.td"

//===----------------------------------------------------------------------===//
// QEC dialect.
//===----------------------------------------------------------------------===//

def QECDialect : Dialect {
    let summary = "A dialect for quantum error correction circuits.";
    let description = [{
        The QEC dialect extends the Quantum dialect with operations and passes that may be useful
        in quantum error correction schemes, such as the Pauli Product Measurement framework.

        See also [A Game of Surface Codes: Large-Scale Quantum Computing with Lattice Surgery
        ](https://doi.org/10.22331/q-2019-03-05-128).
    }];

    let dependentDialects = [
        "catalyst::quantum::QuantumDialect"
    ];

    /// This is the namespace of the dialect in MLIR, which is used as a prefix for types and ops.
    let name = "qec";

    /// This is the C++ namespace that the dialect, and all sub-components, get placed in.
    let cppNamespace = "::catalyst::qec";

}

//===----------------------------------------------------------------------===//
// QEC dialect attributes.
//===----------------------------------------------------------------------===//

def PauliWord : TypedArrayAttrBase<StrAttr, "A product of Pauli operators, aka a Pauli word.">;


//===----------------------------------------------------------------------===//
// QEC dialect operations.
//===----------------------------------------------------------------------===//

class QEC_Op<string mnemonic, list<Trait> traits = []> : Op<QECDialect, mnemonic, traits>;

def PPRotationOp : QEC_Op<"ppr"> {
    let summary = "Pauli Product Rotation on qubits.";

    let arguments = (ins
        PauliWord:$pauli_product,
        I16Attr:$rotation_kind,  // in fractions of pi
        Variadic<QubitType>:$in_qubits
    );

    let results = (outs
        Variadic<QubitType>:$out_qubits
    );

    let assemblyFormat = [{
      $pauli_product `(` $rotation_kind `)` $in_qubits attr-dict `:` type($out_qubits)
<<<<<<< HEAD
    }];

    // TESTING
    let extraClassDeclaration = [{
        bool isCommuted(PPRotationOp op) {
            return false;
        }
        bool isCommuted(PPMeasurementOp op){
            return false;
        }
=======
>>>>>>> 0accd498
    }];
}

def PPMeasurementOp : QEC_Op<"ppm"> {
    let summary = "Pauli Product Measurement on qubits.";

    let arguments = (ins
        PauliWord:$pauli_product,
        Variadic<QubitType>:$in_qubits
    );

    let results = (outs
        I1:$mres,
        Variadic<QubitType>:$out_qubits
    );

    let assemblyFormat = [{
      $pauli_product $in_qubits attr-dict `:` type($out_qubits)
    }];
}

#endif // QEC_DIALECT<|MERGE_RESOLUTION|>--- conflicted
+++ resolved
@@ -75,19 +75,6 @@
 
     let assemblyFormat = [{
       $pauli_product `(` $rotation_kind `)` $in_qubits attr-dict `:` type($out_qubits)
-<<<<<<< HEAD
-    }];
-
-    // TESTING
-    let extraClassDeclaration = [{
-        bool isCommuted(PPRotationOp op) {
-            return false;
-        }
-        bool isCommuted(PPMeasurementOp op){
-            return false;
-        }
-=======
->>>>>>> 0accd498
     }];
 }
 
