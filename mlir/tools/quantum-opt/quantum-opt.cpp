// Copyright 2022-2023 Xanadu Quantum Technologies Inc.

// Licensed under the Apache License, Version 2.0 (the "License");
// you may not use this file except in compliance with the License.
// You may obtain a copy of the License at

//     http://www.apache.org/licenses/LICENSE-2.0

// Unless required by applicable law or agreed to in writing, software
// distributed under the License is distributed on an "AS IS" BASIS,
// WITHOUT WARRANTIES OR CONDITIONS OF ANY KIND, either express or implied.
// See the License for the specific language governing permissions and
// limitations under the License.

#include <filesystem> // path
#include <fstream>    // ifstream
#include <regex>      //regex

#include "mlir/Dialect/Func/Extensions/AllExtensions.h"
#include "mlir/Dialect/LLVMIR/LLVMDialect.h"
#include "mlir/IR/DialectRegistry.h"
#include "mlir/InitAllDialects.h"
#include "mlir/InitAllPasses.h"
#include "mlir/Tools/mlir-opt/MlirOptMain.h"
#include "stablehlo/dialect/Register.h"
#include "stablehlo/dialect/StablehloOps.h"
#include "stablehlo/integrations/c/StablehloPasses.h"
#include "stablehlo/transforms/Passes.h"
#include "stablehlo/transforms/optimization/Passes.h"
#include "llvm/Support/CommandLine.h"
#include "llvm/Support/raw_ostream.h"

#include "Catalyst/IR/CatalystDialect.h"
#include "Catalyst/Transforms/BufferizableOpInterfaceImpl.h"
#include "Catalyst/Utils/PrintVersion.h"
#include "Gradient/IR/GradientDialect.h"
#include "Gradient/Transforms/BufferizableOpInterfaceImpl.h"
#include "Ion/IR/IonDialect.h"
#include "MBQC/IR/MBQCDialect.h"
#include "Mitigation/IR/MitigationDialect.h"
#include "QEC/IR/QECDialect.h"
#include "Quantum/IR/QuantumDialect.h"
#include "Quantum/Transforms/BufferizableOpInterfaceImpl.h"
#include "RegisterAllPasses.h"

namespace test {
void registerTestDialect(DialectRegistry &);
} // namespace test

int main(int argc, char **argv)
{
    llvm::cl::AddExtraVersionPrinter(catalyst::printVersion);
    mlir::registerAllPasses();
<<<<<<< HEAD
    catalyst::registerAllPasses();
    mlir::mhlo::registerAllMhloPasses();
=======
    catalyst::registerAllCatalystPasses();
    mlirRegisterAllStablehloPasses();
    mlir::stablehlo::registerOptimizationPasses();
>>>>>>> acbce11d

    mlir::DialectRegistry registry;
    mlir::registerAllDialects(registry);
    test::registerTestDialect(registry);
    mlir::stablehlo::registerAllDialects(registry);
    mlir::func::registerAllExtensions(registry);
    registry.insert<catalyst::CatalystDialect>();
    registry.insert<catalyst::quantum::QuantumDialect>();
    registry.insert<catalyst::qec::QECDialect>();
    registry.insert<catalyst::gradient::GradientDialect>();
    registry.insert<catalyst::mbqc::MBQCDialect>();
    registry.insert<catalyst::mitigation::MitigationDialect>();
    registry.insert<catalyst::ion::IonDialect>();
    registry.insert<mlir::stablehlo::StablehloDialect>();

    catalyst::registerBufferizableOpInterfaceExternalModels(registry);
    catalyst::gradient::registerBufferizableOpInterfaceExternalModels(registry);
    catalyst::quantum::registerBufferizableOpInterfaceExternalModels(registry);

    return mlir::asMainReturnCode(
        mlir::MlirOptMain(argc, argv, "Quantum optimizer driver\n", registry));
}<|MERGE_RESOLUTION|>--- conflicted
+++ resolved
@@ -44,21 +44,16 @@
 #include "RegisterAllPasses.h"
 
 namespace test {
-void registerTestDialect(DialectRegistry &);
+void registerTestDialect(mlir::DialectRegistry &);
 } // namespace test
 
 int main(int argc, char **argv)
 {
     llvm::cl::AddExtraVersionPrinter(catalyst::printVersion);
     mlir::registerAllPasses();
-<<<<<<< HEAD
     catalyst::registerAllPasses();
-    mlir::mhlo::registerAllMhloPasses();
-=======
-    catalyst::registerAllCatalystPasses();
     mlirRegisterAllStablehloPasses();
     mlir::stablehlo::registerOptimizationPasses();
->>>>>>> acbce11d
 
     mlir::DialectRegistry registry;
     mlir::registerAllDialects(registry);
