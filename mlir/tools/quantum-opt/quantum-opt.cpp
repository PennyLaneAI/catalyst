// Copyright 2022-2023 Xanadu Quantum Technologies Inc.

// Licensed under the Apache License, Version 2.0 (the "License");
// you may not use this file except in compliance with the License.
// You may obtain a copy of the License at

//     http://www.apache.org/licenses/LICENSE-2.0

// Unless required by applicable law or agreed to in writing, software
// distributed under the License is distributed on an "AS IS" BASIS,
// WITHOUT WARRANTIES OR CONDITIONS OF ANY KIND, either express or implied.
// See the License for the specific language governing permissions and
// limitations under the License.

#include "mhlo/IR/register.h"
#include "mhlo/transforms/passes.h"
#include "mlir/Dialect/Func/Extensions/AllExtensions.h"
#include "mlir/Dialect/LLVMIR/LLVMDialect.h"
#include "mlir/IR/DialectRegistry.h"
#include "mlir/InitAllDialects.h"
#include "mlir/InitAllPasses.h"
#include "mlir/Tools/mlir-opt/MlirOptMain.h"
#include "stablehlo/dialect/Register.h"

#include "mhlo/IR/hlo_ops.h"

#include "Catalyst/IR/CatalystDialect.h"
#include "Catalyst/Transforms/BufferizableOpInterfaceImpl.h"
#include "Catalyst/Transforms/Passes.h"
#include "Gradient/IR/GradientDialect.h"
#include "Gradient/Transforms/Passes.h"
#include "Ion/IR/IonDialect.h"
#include "MBQC/IR/MBQCDialect.h"
#include "Mitigation/IR/MitigationDialect.h"
#include "Mitigation/Transforms/Passes.h"
#include "QEC/IR/QECDialect.h"
#include "Quantum/IR/QuantumDialect.h"
#include "Quantum/Transforms/BufferizableOpInterfaceImpl.h"
#include "Quantum/Transforms/Passes.h"

namespace test {
void registerTestDialect(mlir::DialectRegistry &);
} // namespace test

int main(int argc, char **argv)
{
    mlir::registerAllPasses();
    catalyst::registerAllCatalystPasses();
    mlir::mhlo::registerAllMhloPasses();

    mlir::DialectRegistry registry;
    mlir::registerAllDialects(registry);
    test::registerTestDialect(registry);
    mlir::mhlo::registerAllMhloDialects(registry);
    mlir::stablehlo::registerAllDialects(registry);
    mlir::func::registerAllExtensions(registry);
    registry.insert<catalyst::CatalystDialect>();
    registry.insert<catalyst::quantum::QuantumDialect>();
    registry.insert<catalyst::qec::QECDialect>();
    registry.insert<catalyst::gradient::GradientDialect>();
    registry.insert<catalyst::mbqc::MBQCDialect>();
    registry.insert<catalyst::mitigation::MitigationDialect>();
    registry.insert<catalyst::ion::IonDialect>();
    registry.insert<mlir::mhlo::MhloDialect>();

<<<<<<< HEAD
    catalyst::registerBufferizableOpInterfaceExternalModels(registry);
=======
    catalyst::quantum::registerBufferizableOpInterfaceExternalModels(registry);
>>>>>>> e06eba4f

    return mlir::asMainReturnCode(
        mlir::MlirOptMain(argc, argv, "Quantum optimizer driver\n", registry));
}<|MERGE_RESOLUTION|>--- conflicted
+++ resolved
@@ -63,11 +63,8 @@
     registry.insert<catalyst::ion::IonDialect>();
     registry.insert<mlir::mhlo::MhloDialect>();
 
-<<<<<<< HEAD
     catalyst::registerBufferizableOpInterfaceExternalModels(registry);
-=======
     catalyst::quantum::registerBufferizableOpInterfaceExternalModels(registry);
->>>>>>> e06eba4f
 
     return mlir::asMainReturnCode(
         mlir::MlirOptMain(argc, argv, "Quantum optimizer driver\n", registry));
