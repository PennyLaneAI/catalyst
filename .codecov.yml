comment:
  behavior: once
  require_changes: true
  after_n_builds: 2

coverage:
  status:
    project: false
    patch: true

<<<<<<< HEAD
=======
# TODO: add coverage for the python compiler interface
>>>>>>> af3e13bc
ignore:
  - "frontend/catalyst/python_interface"<|MERGE_RESOLUTION|>--- conflicted
+++ resolved
@@ -8,9 +8,6 @@
     project: false
     patch: true
 
-<<<<<<< HEAD
-=======
 # TODO: add coverage for the python compiler interface
->>>>>>> af3e13bc
 ignore:
   - "frontend/catalyst/python_interface"