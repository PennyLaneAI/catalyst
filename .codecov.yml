--- conflicted
+++ resolved
@@ -8,9 +8,6 @@
     project: false
     patch: true
 
-<<<<<<< HEAD
-=======
 # TODO: add coverage for the python compiler interface
->>>>>>> dc452a8d
 ignore:
   - "frontend/catalyst/python_interface"