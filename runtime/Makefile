PYTHON?=$(shell which python3)
PYTHON_PREFIX:=$(shell $(PYTHON) -c "import sys; print(sys.prefix)")
PYTHON_VERSION:=$(shell $(PYTHON) -c "import sys; print(f'{sys.version_info.major}.{sys.version_info.minor}')")
C_COMPILER?=$(shell which clang)
CXX_COMPILER?=$(shell which clang++)
COMPILER_LAUNCHER?=$(shell which ccache)
NPROC?=$(shell python3 -c "import os; print(os.cpu_count())")

MK_ABSPATH := $(abspath $(lastword $(MAKEFILE_LIST)))
MK_DIR := $(dir $(MK_ABSPATH))
RT_BUILD_DIR?=$(MK_DIR)/build
CODE_COVERAGE?=OFF
BUILD_TYPE?=RelWithDebInfo
ENABLE_OPENQASM?=ON
ENABLE_ASAN?=OFF

BUILD_TARGETS := rt_capi rtd_null_qubit
TEST_TARGETS := runner_tests_qir_runtime

ifeq ($(ENABLE_OPENQASM), ON)
	BUILD_TARGETS += rtd_openqasm
	TEST_TARGETS += runner_tests_openqasm
endif

coverage: CODE_COVERAGE=ON
coverage: BUILD_TYPE=Debug
coverage: C_COMPILER=$(shell which gcc)
coverage: CXX_COMPILER=$(shell which g++)
test: CODE_COVERAGE=OFF
test: BUILD_TYPE?=RelWithDebInfo

.PHONY: help
help:
	@echo "Please use \`make <target>' where <target> is one of"
	@echo "  all                to build Catalyst Runtime"
	@echo "  coverage           to generate a coverage report using lcov"
	@echo "  clean              to delete all temporary, cache, and build files"
	@echo "  test               to run the Catalyst runtime test suite"
	@echo "  format [check=1]   to apply C++ formatter; use with 'check=1' to check instead of modify (requires clang-format)"
	@echo "  format [version=?] to apply C++ formatter; use with 'version={version}' to run clang-format-{version} instead of clang-format"
	@echo "  check-tidy         to build Catalyst Runtime with RUNTIME_CLANG_TIDY=ON (requires clang-tidy)"

.PHONY: configure
configure:
	@echo "Configure Catalyst Runtime"

	cmake -G Ninja -B $(RT_BUILD_DIR) . \
		-DCMAKE_BUILD_TYPE=$(BUILD_TYPE) \
		-DCMAKE_LIBRARY_OUTPUT_DIRECTORY=$(RT_BUILD_DIR)/lib \
		-DCMAKE_C_COMPILER=$(C_COMPILER) \
		-DCMAKE_CXX_COMPILER=$(CXX_COMPILER) \
		-DCMAKE_C_COMPILER_LAUNCHER=$(COMPILER_LAUNCHER) \
		-DCMAKE_CXX_COMPILER_LAUNCHER=$(COMPILER_LAUNCHER) \
		-DENABLE_OPENQASM=$(ENABLE_OPENQASM) \
		-DENABLE_CODE_COVERAGE=$(CODE_COVERAGE) \
		-DPYTHON_EXECUTABLE=$(PYTHON) \
		-DPython_ROOT_DIR=$(PYTHON_PREFIX) \
		-DPYTHON_VERSION_TO_FIND=$(PYTHON_VERSION) \
		-Dpybind11_DIR=$(shell $(PYTHON) -c "import pybind11; print(pybind11.get_cmake_dir())") \
		-DENABLE_ADDRESS_SANITIZER=$(ENABLE_ASAN)

capi_target: configure
	cmake --build $(RT_BUILD_DIR) --target rt_capi -j$(NPROC)

<<<<<<< HEAD
	cmake -G Ninja -B $(RT_BUILD_DIR) . \
		-DCMAKE_BUILD_TYPE=$(BUILD_TYPE) \
		-DCMAKE_LIBRARY_OUTPUT_DIRECTORY=$(RT_BUILD_DIR)/lib \
		-DCMAKE_C_COMPILER=$(C_COMPILER) \
		-DCMAKE_CXX_COMPILER=$(CXX_COMPILER) \
		-DCMAKE_C_COMPILER_LAUNCHER=$(COMPILER_LAUNCHER) \
		-DCMAKE_CXX_COMPILER_LAUNCHER=$(COMPILER_LAUNCHER) \
		-DENABLE_OPENMP=$(LIGHTNING_ENABLE_OPENMP) \
		-DENABLE_CODE_COVERAGE=$(CODE_COVERAGE) \
		-DRUNTIME_ENABLE_WARNINGS=$(ENABLE_WARNINGS) \
		-DENABLE_WARNINGS=OFF \
		-DPYTHON_EXECUTABLE=$(PYTHON) \
		-DPython_ROOT_DIR=$(PYTHON_PREFIX) \
		-DPYTHON_VERSION_TO_FIND=$(PYTHON_VERSION) \
		-Dpybind11_DIR=$(shell $(PYTHON) -c "import pybind11; print(pybind11.get_cmake_dir())") \
		-DENABLE_ADDRESS_SANITIZER=$(ENABLE_ASAN) \
		-DLIGHTNING_GIT_TAG=$(LIGHTNING_GIT_TAG_VALUE) \
		-DENABLE_LAPACK=$(ENABLE_LAPACK) \
		$(CMAKE_ARGS)

lq_target: lq_configure
	cmake --build $(RT_BUILD_DIR) --target rt_capi rtd_lightning -j$(NPROC)

.PHONY: runtime
runtime: configure
=======
.PHONY: all
all: configure
>>>>>>> 96269a38
	cmake --build $(RT_BUILD_DIR) --target $(BUILD_TARGETS) -j$(NPROC)

$(RT_BUILD_DIR)/tests/runner_tests_all_targets: configure
	cmake --build $(RT_BUILD_DIR) --target $(TEST_TARGETS) -j$(NPROC)

.PHONY: test
test: $(RT_BUILD_DIR)/tests/runner_tests_all_targets
	@echo "Catalyst runtime test suite - NullQubit"
	$(ASAN_COMMAND) $(RT_BUILD_DIR)/tests/runner_tests_qir_runtime
ifeq ($(ENABLE_OPENQASM), ON)
	# Test the OpenQasm devices C++ tests
	$(ASAN_COMMAND) $(RT_BUILD_DIR)/tests/runner_tests_openqasm
endif

.PHONY: coverage
coverage: capi_target $(RT_BUILD_DIR)/tests/runner_tests_all_targets
	@echo "check C++ code coverage"

	lcov --directory $(RT_BUILD_DIR) -b $(MK_DIR)/lib --capture --output-file $(RT_BUILD_DIR)/coverage.info
	lcov --remove $(RT_BUILD_DIR)/coverage.info '/usr/*' '*/_deps/*' '*/envs/*' '*/mlir/*' --output-file $(RT_BUILD_DIR)/coverage.info
	genhtml $(RT_BUILD_DIR)/coverage.info --output-directory $(RT_BUILD_DIR)/cov -t "Catalyst Runtime C++ Coverage" --num-spaces 4

.PHONY: clean
clean:
	@echo "clean build files"
	rm -rf $(RT_BUILD_DIR) cov coverage.info $(MK_DIR)/BuildTidy
	$(MAKE) -C examples clean

.PHONY: format
format:
ifdef check
	$(PYTHON) ../bin/format.py --check $(if $(version:-=),--cfversion $(version)) .
else
	$(PYTHON) ../bin/format.py $(if $(version:-=),--cfversion $(version)) .
endif

.PHONY: check-tidy
check-tidy:
	@echo "build Catalyst Runtime with RUNTIME_CLANG_TIDY=ON"
	cmake -G Ninja -B $(MK_DIR)/BuildTidy . \
		-DCMAKE_BUILD_TYPE=$(BUILD_TYPE) \
		-DCMAKE_C_COMPILER=$(C_COMPILER) \
		-DCMAKE_CXX_COMPILER=$(CXX_COMPILER) \
		-DRUNTIME_CLANG_TIDY=ON

	cmake --build $(MK_DIR)/BuildTidy --target rt_capi -j$(NPROC)<|MERGE_RESOLUTION|>--- conflicted
+++ resolved
@@ -62,36 +62,8 @@
 capi_target: configure
 	cmake --build $(RT_BUILD_DIR) --target rt_capi -j$(NPROC)
 
-<<<<<<< HEAD
-	cmake -G Ninja -B $(RT_BUILD_DIR) . \
-		-DCMAKE_BUILD_TYPE=$(BUILD_TYPE) \
-		-DCMAKE_LIBRARY_OUTPUT_DIRECTORY=$(RT_BUILD_DIR)/lib \
-		-DCMAKE_C_COMPILER=$(C_COMPILER) \
-		-DCMAKE_CXX_COMPILER=$(CXX_COMPILER) \
-		-DCMAKE_C_COMPILER_LAUNCHER=$(COMPILER_LAUNCHER) \
-		-DCMAKE_CXX_COMPILER_LAUNCHER=$(COMPILER_LAUNCHER) \
-		-DENABLE_OPENMP=$(LIGHTNING_ENABLE_OPENMP) \
-		-DENABLE_CODE_COVERAGE=$(CODE_COVERAGE) \
-		-DRUNTIME_ENABLE_WARNINGS=$(ENABLE_WARNINGS) \
-		-DENABLE_WARNINGS=OFF \
-		-DPYTHON_EXECUTABLE=$(PYTHON) \
-		-DPython_ROOT_DIR=$(PYTHON_PREFIX) \
-		-DPYTHON_VERSION_TO_FIND=$(PYTHON_VERSION) \
-		-Dpybind11_DIR=$(shell $(PYTHON) -c "import pybind11; print(pybind11.get_cmake_dir())") \
-		-DENABLE_ADDRESS_SANITIZER=$(ENABLE_ASAN) \
-		-DLIGHTNING_GIT_TAG=$(LIGHTNING_GIT_TAG_VALUE) \
-		-DENABLE_LAPACK=$(ENABLE_LAPACK) \
-		$(CMAKE_ARGS)
-
-lq_target: lq_configure
-	cmake --build $(RT_BUILD_DIR) --target rt_capi rtd_lightning -j$(NPROC)
-
-.PHONY: runtime
-runtime: configure
-=======
 .PHONY: all
 all: configure
->>>>>>> 96269a38
 	cmake --build $(RT_BUILD_DIR) --target $(BUILD_TARGETS) -j$(NPROC)
 
 $(RT_BUILD_DIR)/tests/runner_tests_all_targets: configure
