cmake_minimum_required(VERSION 3.20)

project(catalyst_runtime)

set(CMAKE_CXX_STANDARD  20)
set(CMAKE_CXX_STANDARD_REQUIRED ON)

# Compiler options
option(ENABLE_CODE_COVERAGE "Enable code coverage" OFF)
option(ENABLE_SANITIZER "Enable address sanitizer" OFF)
option(RUNTIME_CLANG_TIDY "Enable Clang Tidy" OFF)

option(ENABLE_LIGHTNING "Build Lightning backend device" ON)
option(ENABLE_LIGHTNING_KOKKOS "Build Lightning-Kokkos backend device" OFF)
option(ENABLE_OPENQASM "Build OpenQasm backend device" OFF)
option(BUILD_QIR_STDLIB_FROM_SRC "Build qir-stdlib from source" OFF)

set(CMAKE_VERBOSE_MAKEFILE ON)
set(CMAKE_EXPORT_COMPILE_COMMANDS ON)

set(runtime_includes "${PROJECT_SOURCE_DIR}/include")
set(capi_utils_includes "${PROJECT_SOURCE_DIR}/lib/capi")
set(extensions_includes "${PROJECT_SOURCE_DIR}/extensions")
set(backend_includes "${PROJECT_SOURCE_DIR}/lib/backend/common")

<<<<<<< HEAD
set(QIRSTDLIB_VERSION "0.4.0")
set(QIRSTDLIB_REPO "https://github.com/qir-alliance/qir-runner")

if(BUILD_QIR_STDLIB_FROM_SRC)
    message(STATUS "Building qir-stdlib from source.")
    include(FetchContent)

    FetchContent_Declare(
        qir_runner
        GIT_REPOSITORY ${QIRSTDLIB_REPO}.git
        GIT_TAG        v${QIRSTDLIB_VERSION}
    )

    FetchContent_MakeAvailable(qir_runner)

    execute_process(
    COMMAND cargo build --release --package qir-stdlib --target-dir ${qir_runner_BINARY_DIR}
    COMMAND ${CMAKE_COMMAND} -E copy ./stdlib/include/qir_stdlib.h ${qir_runner_BINARY_DIR}/release/qir_stdlib.h
    WORKING_DIRECTORY ${qir_runner_SOURCE_DIR}
    )

    set(QIR_STDLIB_PATH ${qir_runner_BINARY_DIR}/release)
elseif(NOT DEFINED QIR_STDLIB_PATH)
=======
if(NOT DEFINED QIR_STDLIB_PATH)
>>>>>>> ec62af6c
    if (APPLE)
        set(QIRSTDLIB_PLATFORM "macos-11-amd64")
    elseif(UNIX)
        set(QIRSTDLIB_PLATFORM "ubuntu-20.04-amd64")
    elseif(MSVC)
        set(QIRSTDLIB_PLATFORM "windows-2019-amd64")
    endif()

<<<<<<< HEAD
    set(QIRSTDLIB_URL "${QIRSTDLIB_REPO}/releases/download/v${QIRSTDLIB_VERSION}/qir-stdlib-${QIRSTDLIB_VERSION}-${QIRSTDLIB_PLATFORM}.zip")
=======
    set(QIRSTDLIB_VERSION "0.4.0")
    set(QIRSTDLIB_REPO "https://github.com/qir-alliance/qir-runner/releases/download")
    set(QIRSTDLIB_URL "${QIRSTDLIB_REPO}/v${QIRSTDLIB_VERSION}/qir-stdlib-${QIRSTDLIB_VERSION}-${QIRSTDLIB_PLATFORM}.zip")
>>>>>>> ec62af6c
    set(QIRSTDLIB_PATH "${CMAKE_BINARY_DIR}/qir-stdlib/lib.zip")

    file(DOWNLOAD ${QIRSTDLIB_URL} ${QIRSTDLIB_PATH} STATUS QIRSTDLIB_STATUS)
    message(STATUS "Downloading qir-stdlib status: ${QIRSTDLIB_STATUS}")

    execute_process(
<<<<<<< HEAD
    COMMAND ${CMAKE_COMMAND} -E tar xf ${CMAKE_BINARY_DIR}/qir-stdlib/lib.zip
    WORKING_DIRECTORY ${CMAKE_BINARY_DIR}/qir-stdlib
=======
        COMMAND ${CMAKE_COMMAND} -E tar xf ${CMAKE_BINARY_DIR}/qir-stdlib/lib.zip
        WORKING_DIRECTORY ${CMAKE_BINARY_DIR}/qir-stdlib
>>>>>>> ec62af6c
    )

    set(QIR_STDLIB_PATH "${CMAKE_BINARY_DIR}/qir-stdlib")
endif()

message(STATUS "QIR_STDLIB: ${QIR_STDLIB_PATH}")

if(ENABLE_LIGHTNING)
    message(STATUS "ENABLE_LIGHTNING is ${ENABLE_LIGHTNING}.")
    list(APPEND backend_includes "${PROJECT_SOURCE_DIR}/lib/backend/lightning")
endif()

if(ENABLE_LIGHTNING_KOKKOS)
    message(STATUS "ENABLE_LIGHTNING_KOKKOS is ${ENABLE_LIGHTNING_KOKKOS}.")
    list(APPEND backend_includes "${PROJECT_SOURCE_DIR}/lib/backend/lightning-kokkos")
endif()

if(ENABLE_OPENQASM)
    message(STATUS "ENABLE_OPENQASM is ${ENABLE_OPENQASM}.")
    list(APPEND backend_includes "${PROJECT_SOURCE_DIR}/lib/backend/openqasm")
endif()

add_library(catalyst_qir_runtime INTERFACE)

target_link_libraries(catalyst_qir_runtime INTERFACE rt_backend rt_capi)

target_include_directories(catalyst_qir_runtime INTERFACE runtime_includes ${QIR_STDLIB_PATH})

if(ENABLE_CODE_COVERAGE)
	message(STATUS "ENABLE_CODE_COVERAGE is ON.")
    target_compile_options(catalyst_qir_runtime INTERFACE
        $<$<COMPILE_LANGUAGE:CXX>:-fprofile-arcs;-ftest-coverage>)
    target_link_libraries(catalyst_qir_runtime INTERFACE gcov)
endif()

if(ENABLE_SANITIZER)
    message(STATUS "ENABLE_SANITIZER is ON.")
    if(CMAKE_C_COMPILER_ID STREQUAL "GNU")
        add_compile_options(-fsanitize=address)
        add_link_options(-fsanitize=address -static-libasan)
    elseif(CMAKE_C_COMPILER_ID STREQUAL "Clang")
        target_link_libraries(catalyst_qir_runtime INTERFACE -fno-omit-frame-pointer -fsanitize=address)
    endif()
    set(CMAKE_CXX_FLAGS_DEBUG "${CMAKE_CXX_FLAGS_DEBUG} -fno-omit-frame-pointer -fsanitize=address")
    set(CMAKE_LINKER_FLAGS_DEBUG "${CMAKE_LINKER_FLAGS_DEBUG} -fno-omit-frame-pointer -fsanitize=address")
ENDIF()

add_subdirectory(extensions)
add_subdirectory(lib)

add_subdirectory(tests)<|MERGE_RESOLUTION|>--- conflicted
+++ resolved
@@ -23,7 +23,6 @@
 set(extensions_includes "${PROJECT_SOURCE_DIR}/extensions")
 set(backend_includes "${PROJECT_SOURCE_DIR}/lib/backend/common")
 
-<<<<<<< HEAD
 set(QIRSTDLIB_VERSION "0.4.0")
 set(QIRSTDLIB_REPO "https://github.com/qir-alliance/qir-runner")
 
@@ -40,16 +39,13 @@
     FetchContent_MakeAvailable(qir_runner)
 
     execute_process(
-    COMMAND cargo build --release --package qir-stdlib --target-dir ${qir_runner_BINARY_DIR}
-    COMMAND ${CMAKE_COMMAND} -E copy ./stdlib/include/qir_stdlib.h ${qir_runner_BINARY_DIR}/release/qir_stdlib.h
-    WORKING_DIRECTORY ${qir_runner_SOURCE_DIR}
+        COMMAND cargo build --release --package qir-stdlib --target-dir ${qir_runner_BINARY_DIR}
+        COMMAND ${CMAKE_COMMAND} -E copy ./stdlib/include/qir_stdlib.h ${qir_runner_BINARY_DIR}/release/qir_stdlib.h
+        WORKING_DIRECTORY ${qir_runner_SOURCE_DIR}
     )
 
     set(QIR_STDLIB_PATH ${qir_runner_BINARY_DIR}/release)
 elseif(NOT DEFINED QIR_STDLIB_PATH)
-=======
-if(NOT DEFINED QIR_STDLIB_PATH)
->>>>>>> ec62af6c
     if (APPLE)
         set(QIRSTDLIB_PLATFORM "macos-11-amd64")
     elseif(UNIX)
@@ -58,26 +54,15 @@
         set(QIRSTDLIB_PLATFORM "windows-2019-amd64")
     endif()
 
-<<<<<<< HEAD
     set(QIRSTDLIB_URL "${QIRSTDLIB_REPO}/releases/download/v${QIRSTDLIB_VERSION}/qir-stdlib-${QIRSTDLIB_VERSION}-${QIRSTDLIB_PLATFORM}.zip")
-=======
-    set(QIRSTDLIB_VERSION "0.4.0")
-    set(QIRSTDLIB_REPO "https://github.com/qir-alliance/qir-runner/releases/download")
-    set(QIRSTDLIB_URL "${QIRSTDLIB_REPO}/v${QIRSTDLIB_VERSION}/qir-stdlib-${QIRSTDLIB_VERSION}-${QIRSTDLIB_PLATFORM}.zip")
->>>>>>> ec62af6c
     set(QIRSTDLIB_PATH "${CMAKE_BINARY_DIR}/qir-stdlib/lib.zip")
 
     file(DOWNLOAD ${QIRSTDLIB_URL} ${QIRSTDLIB_PATH} STATUS QIRSTDLIB_STATUS)
     message(STATUS "Downloading qir-stdlib status: ${QIRSTDLIB_STATUS}")
 
     execute_process(
-<<<<<<< HEAD
-    COMMAND ${CMAKE_COMMAND} -E tar xf ${CMAKE_BINARY_DIR}/qir-stdlib/lib.zip
-    WORKING_DIRECTORY ${CMAKE_BINARY_DIR}/qir-stdlib
-=======
         COMMAND ${CMAKE_COMMAND} -E tar xf ${CMAKE_BINARY_DIR}/qir-stdlib/lib.zip
         WORKING_DIRECTORY ${CMAKE_BINARY_DIR}/qir-stdlib
->>>>>>> ec62af6c
     )
 
     set(QIR_STDLIB_PATH "${CMAKE_BINARY_DIR}/qir-stdlib")
