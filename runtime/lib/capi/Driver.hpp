// Copyright 2022-2023 Xanadu Quantum Technologies Inc.

// Licensed under the Apache License, Version 2.0 (the "License");
// you may not use this file except in compliance with the License.
// You may obtain a copy of the License at

//     http://www.apache.org/licenses/LICENSE-2.0

// Unless required by applicable law or agreed to in writing, software
// distributed under the License is distributed on an "AS IS" BASIS,
// WITHOUT WARRANTIES OR CONDITIONS OF ANY KIND, either express or implied.
// See the License for the specific language governing permissions and
// limitations under the License.

#include <cassert>

#include <functional>
#include <memory>
#include <string>
#include <string_view>
#include <unordered_map>
#include <unordered_set>

#include "QuantumDevice.hpp"

#include "LightningKokkosSimulator.hpp"
#include "LightningSimulator.hpp"

namespace Catalyst::Runtime::CAPI {

class MemoryManager final {
  private:
    std::unordered_set<void *> _impl;

  public:
    explicit MemoryManager() { _impl.reserve(1024); };

    ~MemoryManager()
    {
        for (auto allocation : _impl) {
            free(allocation);
        }
    }

    void insert(void *ptr) { _impl.insert(ptr); }
    void erase(void *ptr) { _impl.erase(ptr); }
};

class Driver final {
  private:
    using DeviceInitializer = std::function<std::unique_ptr<QuantumDevice>(bool, size_t)>;
    std::unordered_map<std::string_view, DeviceInitializer> _device_map{
        {"lightning.qubit",
         [](bool tape_recording, size_t shots) {
             return std::make_unique<Catalyst::Runtime::Simulator::LightningSimulator>(
                 tape_recording, shots);
         }},
        {"lightning.kokkos",
         [](bool tape_recording, size_t shots) {
             return std::make_unique<Catalyst::Runtime::Simulator::LightningKokkosSimulator>(
                 tape_recording, shots);
         }},
    };

    // Device Info
    std::string _name;
    bool _tape_recording;
    size_t _shots;

    // Driver pointers
    std::unique_ptr<Catalyst::Runtime::QuantumDevice> _driver_ptr = nullptr;
    std::unique_ptr<MemoryManager> _driver_mm_ptr = nullptr;

  public:
    explicit Driver(bool status = false, size_t shots = 1000)
        : _tape_recording(status), _shots(shots)
    {
<<<<<<< HEAD
        _driver_mm_ptr = std::make_unique<MemoryManager>();
=======
// TODO: remove this defualt...
#ifdef __device_lightning
        _name = "lightning.qubit";
#else
        _name = "lightning.kokkos";
#endif
>>>>>>> dbdf6765
    };

    ~Driver()
    {
        _driver_ptr.reset(nullptr);
        _driver_mm_ptr.reset(nullptr);

        assert(get_device() == nullptr);
        assert(get_memory_manager() == nullptr);
    };

    void set_device_name(std::string_view name) noexcept
    {
        if (name != "best") {
            this->_name = name;
        }
    }

    void set_device_shots(size_t shots) noexcept { this->_shots = shots; }

    [[nodiscard]] auto get_device_name() const -> std::string_view { return _name; }

    [[nodiscard]] auto get_device_shots() const -> size_t { return _shots; }

    [[nodiscard]] bool init_device() noexcept
    {
        auto iter = _device_map.find(this->_name);
        if (iter != _device_map.end()) {
            this->_driver_ptr = iter->second(_tape_recording, _shots);
            this->_driver_mm_ptr = std::make_unique<MemoryManager>();
            return true;
        }
        return false;
    }

    [[nodiscard]] auto get_device() const
        -> const std::unique_ptr<Catalyst::Runtime::QuantumDevice> &
    {
        return _driver_ptr;
    }

    [[nodiscard]] auto get_memory_manager() const -> const std::unique_ptr<MemoryManager> &
    {
        return _driver_mm_ptr;
    }
};
} // namespace Catalyst::Runtime::CAPI<|MERGE_RESOLUTION|>--- conflicted
+++ resolved
@@ -73,19 +73,7 @@
 
   public:
     explicit Driver(bool status = false, size_t shots = 1000)
-        : _tape_recording(status), _shots(shots)
-    {
-<<<<<<< HEAD
-        _driver_mm_ptr = std::make_unique<MemoryManager>();
-=======
-// TODO: remove this defualt...
-#ifdef __device_lightning
-        _name = "lightning.qubit";
-#else
-        _name = "lightning.kokkos";
-#endif
->>>>>>> dbdf6765
-    };
+        : _tape_recording(status), _shots(shots) {};
 
     ~Driver()
     {
