--- conflicted
+++ resolved
@@ -12,13 +12,6 @@
 // See the License for the specific language governing permissions and
 // limitations under the License.
 
-<<<<<<< HEAD
-#pragma once
-
-#include <cassert>
-
-=======
->>>>>>> 09fd0be6
 #include <functional>
 #include <memory>
 #include <string>
@@ -95,13 +88,8 @@
         _driver_ptr.reset(nullptr);
         _driver_mm_ptr.reset(nullptr);
 
-<<<<<<< HEAD
-        assert(getDevice() == nullptr);
-        assert(getMemoryManager() == nullptr);
-=======
-        RT_ASSERT(get_device() == nullptr);
-        RT_ASSERT(get_memory_manager() == nullptr);
->>>>>>> 09fd0be6
+        RT_ASSERT(getDevice() == nullptr);
+        RT_ASSERT(getMemoryManager() == nullptr);
     };
 
     void setDeviceName(std::string_view name) noexcept
