--- conflicted
+++ resolved
@@ -24,12 +24,9 @@
 #include <iostream>
 #include <ostream>
 #include <string>
-<<<<<<< HEAD
 #include <string_view>
 #include <unordered_map>
-=======
 #include <unordered_set>
->>>>>>> d7fc8bc5
 
 #include "MemRefUtils.hpp"
 #include "QuantumDevice.hpp"
@@ -61,7 +58,6 @@
     return GLOBAL_DEVICE_PTR;
 }
 
-<<<<<<< HEAD
 /**
  * @brief Register a quantum device.
  *
@@ -99,7 +95,6 @@
     return nullptr;
 }
 
-=======
 class MemoryManager {
     std::unordered_set<void *> _impl;
 
@@ -128,7 +123,6 @@
  */
 static std::unique_ptr<MemoryManager> GLOBAL_ALLOCATIONS = nullptr;
 
->>>>>>> d7fc8bc5
 } // namespace Catalyst::Runtime::CAPI
 
 extern "C" {
@@ -161,15 +155,10 @@
         __quantum__rt__fail_cstr("Invalid initialization of the global simulator");
     }
 
-<<<<<<< HEAD
-    // Set the backend device
-    __quantum__rt__device(0, nullptr);
-
-=======
-    Catalyst::Runtime::CAPI::GLOBAL_DEVICE_PTR = Catalyst::Runtime::CreateQuantumDevice();
+    __quantum__rt__device(nullptr, nullptr);
+
     Catalyst::Runtime::CAPI::GLOBAL_ALLOCATIONS =
         std::make_unique<Catalyst::Runtime::CAPI::MemoryManager>();
->>>>>>> d7fc8bc5
     assert(Catalyst::Runtime::CAPI::get_device() != nullptr);
 }
 
