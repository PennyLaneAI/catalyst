--- conflicted
+++ resolved
@@ -537,6 +537,24 @@
                                           /* modifiers */ MODIFIERS_ARGS(modifiers));
 }
 
+void __catalyst__qis__PCPhase(double theta, double dim, const Modifiers *modifiers,
+                              int64_t numQubits, ...)
+{
+    RT_ASSERT(numQubits >= 0);
+    RT_ASSERT(dim >= 0 && dim == static_cast<int64_t>(dim));
+
+    va_list args;
+    va_start(args, numQubits);
+    std::vector<QubitIdType> wires(numQubits);
+    for (int64_t i = 0; i < numQubits; i++) {
+        wires[i] = va_arg(args, QubitIdType);
+    }
+    va_end(args);
+
+    getQuantumDevicePtr()->NamedOperation("PCPhase", {theta, dim}, wires,
+                                          /* modifiers */ MODIFIERS_ARGS(modifiers));
+}
+
 void __catalyst__qis__SetBasisState(MemRefT_int8_1d *data, uint64_t numQubits, ...)
 {
     RT_ASSERT(numQubits > 0);
@@ -675,7 +693,6 @@
 
 void __catalyst__qis__CY(QUBIT *control, QUBIT *target, const Modifiers *modifiers)
 {
-<<<<<<< HEAD
     if (RTD_PTR != nullptr && RTD_PTR->getRuntimeRouter() != nullptr) {
         RT_FAIL_IF(control == target,
                "Invalid input for CY gate. Control and target qubit operands must be distinct.");
@@ -704,19 +721,10 @@
              /* target = */ reinterpret_cast<QubitIdType>(target)},
             /* modifiers */ MODIFIERS_ARGS(modifiers));
     }
-=======
-    RT_FAIL_IF(control == target,
-               "Invalid input for CY gate. Control and target qubit operands must be distinct.");
-    getQuantumDevicePtr()->NamedOperation("CY", {},
-                                          {/* control = */ reinterpret_cast<QubitIdType>(control),
-                                           /* target = */ reinterpret_cast<QubitIdType>(target)},
-                                          /* modifiers */ MODIFIERS_ARGS(modifiers));
->>>>>>> 26b1e269
 }
 
 void __catalyst__qis__CZ(QUBIT *control, QUBIT *target, const Modifiers *modifiers)
 {
-<<<<<<< HEAD
     if (RTD_PTR != nullptr && RTD_PTR->getRuntimeRouter() != nullptr) {
         RT_FAIL_IF(control == target,
                "Invalid input for CZ gate. Control and target qubit operands must be distinct.");
@@ -744,19 +752,10 @@
              /* target = */ reinterpret_cast<QubitIdType>(target)},
             /* modifiers */ MODIFIERS_ARGS(modifiers));
     }
-=======
-    RT_FAIL_IF(control == target,
-               "Invalid input for CZ gate. Control and target qubit operands must be distinct.");
-    getQuantumDevicePtr()->NamedOperation("CZ", {},
-                                          {/* control = */ reinterpret_cast<QubitIdType>(control),
-                                           /* target = */ reinterpret_cast<QubitIdType>(target)},
-                                          /* modifiers */ MODIFIERS_ARGS(modifiers));
->>>>>>> 26b1e269
 }
 
 void __catalyst__qis__SWAP(QUBIT *control, QUBIT *target, const Modifiers *modifiers)
 {
-<<<<<<< HEAD
     if (RTD_PTR != nullptr && RTD_PTR->getRuntimeRouter() != nullptr) {
         RT_FAIL_IF(control == target,
                "Invalid input for SWAP gate. Control and target qubit operands must be distinct.");
@@ -784,20 +783,11 @@
              /* target = */ reinterpret_cast<QubitIdType>(target)},
             /* modifiers */ MODIFIERS_ARGS(modifiers));
     }
-=======
-    RT_FAIL_IF(control == target,
-               "Invalid input for SWAP gate. Control and target qubit operands must be distinct.");
-    getQuantumDevicePtr()->NamedOperation("SWAP", {},
-                                          {/* control = */ reinterpret_cast<QubitIdType>(control),
-                                           /* target = */ reinterpret_cast<QubitIdType>(target)},
-                                          /* modifiers */ MODIFIERS_ARGS(modifiers));
->>>>>>> 26b1e269
 }
 
 void __catalyst__qis__IsingXX(double theta, QUBIT *control, QUBIT *target,
                               const Modifiers *modifiers)
 {
-<<<<<<< HEAD
     if (RTD_PTR != nullptr && RTD_PTR->getRuntimeRouter() != nullptr) {
         RT_FAIL_IF(
             control == target,
@@ -826,21 +816,11 @@
              /* target = */ reinterpret_cast<QubitIdType>(target)},
             /* modifiers */ MODIFIERS_ARGS(modifiers));
     }
-=======
-    RT_FAIL_IF(
-        control == target,
-        "Invalid input for IsingXX gate. Control and target qubit operands must be distinct.");
-    getQuantumDevicePtr()->NamedOperation("IsingXX", {theta},
-                                          {/* control = */ reinterpret_cast<QubitIdType>(control),
-                                           /* target = */ reinterpret_cast<QubitIdType>(target)},
-                                          /* modifiers */ MODIFIERS_ARGS(modifiers));
->>>>>>> 26b1e269
 }
 
 void __catalyst__qis__IsingYY(double theta, QUBIT *control, QUBIT *target,
                               const Modifiers *modifiers)
 {
-<<<<<<< HEAD
     if (RTD_PTR != nullptr && RTD_PTR->getRuntimeRouter() != nullptr) {
         RT_FAIL_IF(
             control == target,
@@ -869,21 +849,11 @@
              /* target = */ reinterpret_cast<QubitIdType>(target)},
             /* modifiers */ MODIFIERS_ARGS(modifiers));
     }
-=======
-    RT_FAIL_IF(
-        control == target,
-        "Invalid input for IsingYY gate. Control and target qubit operands must be distinct.");
-    getQuantumDevicePtr()->NamedOperation("IsingYY", {theta},
-                                          {/* control = */ reinterpret_cast<QubitIdType>(control),
-                                           /* target = */ reinterpret_cast<QubitIdType>(target)},
-                                          /* modifiers */ MODIFIERS_ARGS(modifiers));
->>>>>>> 26b1e269
 }
 
 void __catalyst__qis__IsingXY(double theta, QUBIT *control, QUBIT *target,
                               const Modifiers *modifiers)
 {
-<<<<<<< HEAD
     if (RTD_PTR != nullptr && RTD_PTR->getRuntimeRouter() != nullptr) {
         RT_FAIL_IF(
             control == target,
@@ -912,21 +882,11 @@
              /* target = */ reinterpret_cast<QubitIdType>(target)},
             /* modifiers */ MODIFIERS_ARGS(modifiers));
     }
-=======
-    RT_FAIL_IF(
-        control == target,
-        "Invalid input for IsingXY gate. Control and target qubit operands must be distinct.");
-    getQuantumDevicePtr()->NamedOperation("IsingXY", {theta},
-                                          {/* control = */ reinterpret_cast<QubitIdType>(control),
-                                           /* target = */ reinterpret_cast<QubitIdType>(target)},
-                                          /* modifiers */ MODIFIERS_ARGS(modifiers));
->>>>>>> 26b1e269
 }
 
 void __catalyst__qis__IsingZZ(double theta, QUBIT *control, QUBIT *target,
                               const Modifiers *modifiers)
 {
-<<<<<<< HEAD
     if (RTD_PTR != nullptr && RTD_PTR->getRuntimeRouter() != nullptr) {
         RT_FAIL_IF(
             control == target,
@@ -980,15 +940,6 @@
         {reinterpret_cast<QubitIdType>(wire0), reinterpret_cast<QubitIdType>(wire1),
          reinterpret_cast<QubitIdType>(wire2), reinterpret_cast<QubitIdType>(wire3)},
         MODIFIERS_ARGS(modifiers));
-=======
-    RT_FAIL_IF(
-        control == target,
-        "Invalid input for IsingZZ gate. Control and target qubit operands must be distinct.");
-    getQuantumDevicePtr()->NamedOperation("IsingZZ", {theta},
-                                          {/* control = */ reinterpret_cast<QubitIdType>(control),
-                                           /* target = */ reinterpret_cast<QubitIdType>(target)},
-                                          /* modifiers */ MODIFIERS_ARGS(modifiers));
->>>>>>> 26b1e269
 }
 
 void __catalyst__qis__SingleExcitation(double phi, QUBIT *wire0, QUBIT *wire1,
@@ -1019,7 +970,6 @@
 void __catalyst__qis__ControlledPhaseShift(double theta, QUBIT *control, QUBIT *target,
                                            const Modifiers *modifiers)
 {
-<<<<<<< HEAD
     if (RTD_PTR != nullptr && RTD_PTR->getRuntimeRouter() != nullptr) {
         RT_FAIL_IF(control == target, "Invalid input for ControlledPhaseShift gate. Control and target "
                                   "qubit operands must be distinct.");
@@ -1047,19 +997,10 @@
              /* target = */ reinterpret_cast<QubitIdType>(target)},
             /* modifiers */ MODIFIERS_ARGS(modifiers));
     }
-=======
-    RT_FAIL_IF(control == target, "Invalid input for ControlledPhaseShift gate. Control and target "
-                                  "qubit operands must be distinct.");
-    getQuantumDevicePtr()->NamedOperation("ControlledPhaseShift", {theta},
-                                          {/* control = */ reinterpret_cast<QubitIdType>(control),
-                                           /* target = */ reinterpret_cast<QubitIdType>(target)},
-                                          /* modifiers */ MODIFIERS_ARGS(modifiers));
->>>>>>> 26b1e269
 }
 
 void __catalyst__qis__CRX(double theta, QUBIT *control, QUBIT *target, const Modifiers *modifiers)
 {
-<<<<<<< HEAD
     if (RTD_PTR != nullptr && RTD_PTR->getRuntimeRouter() != nullptr) {
         RT_FAIL_IF(control == target,
                "Invalid input for CRX gate. Control and target qubit operands must be distinct.");
@@ -1087,19 +1028,10 @@
              /* target = */ reinterpret_cast<QubitIdType>(target)},
             /* modifiers */ MODIFIERS_ARGS(modifiers));
     }
-=======
-    RT_FAIL_IF(control == target,
-               "Invalid input for CRX gate. Control and target qubit operands must be distinct.");
-    getQuantumDevicePtr()->NamedOperation("CRX", {theta},
-                                          {/* control = */ reinterpret_cast<QubitIdType>(control),
-                                           /* target = */ reinterpret_cast<QubitIdType>(target)},
-                                          /* modifiers */ MODIFIERS_ARGS(modifiers));
->>>>>>> 26b1e269
 }
 
 void __catalyst__qis__CRY(double theta, QUBIT *control, QUBIT *target, const Modifiers *modifiers)
 {
-<<<<<<< HEAD
     if (RTD_PTR != nullptr && RTD_PTR->getRuntimeRouter() != nullptr) {
         RT_FAIL_IF(control == target,
                "Invalid input for CRY gate. Control and target qubit operands must be distinct.");
@@ -1127,19 +1059,10 @@
              /* target = */ reinterpret_cast<QubitIdType>(target)},
             /* modifiers */ MODIFIERS_ARGS(modifiers));
     }
-=======
-    RT_FAIL_IF(control == target,
-               "Invalid input for CRY gate. Control and target qubit operands must be distinct.");
-    getQuantumDevicePtr()->NamedOperation("CRY", {theta},
-                                          {/* control = */ reinterpret_cast<QubitIdType>(control),
-                                           /* target = */ reinterpret_cast<QubitIdType>(target)},
-                                          /* modifiers */ MODIFIERS_ARGS(modifiers));
->>>>>>> 26b1e269
 }
 
 void __catalyst__qis__CRZ(double theta, QUBIT *control, QUBIT *target, const Modifiers *modifiers)
 {
-<<<<<<< HEAD
     if (RTD_PTR != nullptr && RTD_PTR->getRuntimeRouter() != nullptr) {
         RT_FAIL_IF(control == target,
                "Invalid input for CRZ gate. Control and target qubit operands must be distinct.");
@@ -1167,19 +1090,10 @@
              /* target = */ reinterpret_cast<QubitIdType>(target)},
             /* modifiers */ MODIFIERS_ARGS(modifiers));
     }
-=======
-    RT_FAIL_IF(control == target,
-               "Invalid input for CRZ gate. Control and target qubit operands must be distinct.");
-    getQuantumDevicePtr()->NamedOperation("CRZ", {theta},
-                                          {/* control = */ reinterpret_cast<QubitIdType>(control),
-                                           /* target = */ reinterpret_cast<QubitIdType>(target)},
-                                          /* modifiers */ MODIFIERS_ARGS(modifiers));
->>>>>>> 26b1e269
 }
 
 void __catalyst__qis__MS(double theta, QUBIT *control, QUBIT *target, const Modifiers *modifiers)
 {
-<<<<<<< HEAD
     if (RTD_PTR != nullptr && RTD_PTR->getRuntimeRouter() != nullptr) {
         RT_FAIL_IF(control == target,
                "Invalid input for MS gate. Control and target qubit operands must be distinct.");
@@ -1207,20 +1121,11 @@
              /* target = */ reinterpret_cast<QubitIdType>(target)},
             /* modifiers */ MODIFIERS_ARGS(modifiers));
     }
-=======
-    RT_FAIL_IF(control == target,
-               "Invalid input for MS gate. Control and target qubit operands must be distinct.");
-    getQuantumDevicePtr()->NamedOperation("MS", {theta},
-                                          {/* control = */ reinterpret_cast<QubitIdType>(control),
-                                           /* target = */ reinterpret_cast<QubitIdType>(target)},
-                                          /* modifiers */ MODIFIERS_ARGS(modifiers));
->>>>>>> 26b1e269
 }
 
 void __catalyst__qis__CRot(double phi, double theta, double omega, QUBIT *control, QUBIT *target,
                            const Modifiers *modifiers)
 {
-<<<<<<< HEAD
     if (RTD_PTR != nullptr && RTD_PTR->getRuntimeRouter() != nullptr) {
         RT_FAIL_IF(control == target,
                "Invalid input for CRot gate. Control and target qubit operands must be distinct.");
@@ -1248,18 +1153,12 @@
              /* target = */ reinterpret_cast<QubitIdType>(target)},
             /* modifiers */ MODIFIERS_ARGS(modifiers));
     }
-=======
-    RT_FAIL_IF(control == target,
-               "Invalid input for CRot gate. Control and target qubit operands must be distinct.");
-    getQuantumDevicePtr()->NamedOperation("CRot", {phi, theta, omega},
-                                          {/* control = */ reinterpret_cast<QubitIdType>(control),
-                                           /* target = */ reinterpret_cast<QubitIdType>(target)},
-                                          /* modifiers */ MODIFIERS_ARGS(modifiers));
->>>>>>> 26b1e269
 }
 
 void __catalyst__qis__CSWAP(QUBIT *control, QUBIT *aswap, QUBIT *bswap, const Modifiers *modifiers)
 {
+    RT_FAIL_IF((control == aswap || aswap == bswap || control == bswap),
+               "Invalid input for CSWAP gate. Control and target qubit operands must be distinct.");
     RT_FAIL_IF((control == aswap || aswap == bswap || control == bswap),
                "Invalid input for CSWAP gate. Control and target qubit operands must be distinct.");
     getQuantumDevicePtr()->NamedOperation("CSWAP", {},
@@ -1273,6 +1172,8 @@
 {
     RT_FAIL_IF((wire0 == wire1 || wire1 == wire2 || wire0 == wire2),
                "Invalid input for Toffoli gate. All three qubit operands must be distinct.");
+    RT_FAIL_IF((wire0 == wire1 || wire1 == wire2 || wire0 == wire2),
+               "Invalid input for Toffoli gate. All three qubit operands must be distinct.");
     getQuantumDevicePtr()->NamedOperation("Toffoli", {},
                                           {reinterpret_cast<QubitIdType>(wire0),
                                            reinterpret_cast<QubitIdType>(wire1),
@@ -1298,7 +1199,6 @@
 
 void __catalyst__qis__ISWAP(QUBIT *wire0, QUBIT *wire1, const Modifiers *modifiers)
 {
-<<<<<<< HEAD
     if (RTD_PTR != nullptr && RTD_PTR->getRuntimeRouter() != nullptr) {
         RT_FAIL_IF(wire0 == wire1,
                "Invalid input for ISWAP gate. Control and target qubit operands must be distinct.");
@@ -1325,18 +1225,10 @@
             {reinterpret_cast<QubitIdType>(wire0), reinterpret_cast<QubitIdType>(wire1)},
             MODIFIERS_ARGS(modifiers));
     }
-=======
-    RT_FAIL_IF(wire0 == wire1,
-               "Invalid input for ISWAP gate. Control and target qubit operands must be distinct.");
-    getQuantumDevicePtr()->NamedOperation(
-        "ISWAP", {}, {reinterpret_cast<QubitIdType>(wire0), reinterpret_cast<QubitIdType>(wire1)},
-        MODIFIERS_ARGS(modifiers));
->>>>>>> 26b1e269
 }
 
 void __catalyst__qis__PSWAP(double phi, QUBIT *wire0, QUBIT *wire1, const Modifiers *modifiers)
 {
-<<<<<<< HEAD
     if (RTD_PTR != nullptr && RTD_PTR->getRuntimeRouter() != nullptr) {
         RT_FAIL_IF(wire0 == wire1,
                "Invalid input for PSWAP gate. Control and target qubit operands must be distinct.");
@@ -1363,14 +1255,6 @@
             {reinterpret_cast<QubitIdType>(wire0), reinterpret_cast<QubitIdType>(wire1)},
             MODIFIERS_ARGS(modifiers));
     }
-=======
-    RT_FAIL_IF(wire0 == wire1,
-               "Invalid input for PSWAP gate. Control and target qubit operands must be distinct.");
-    getQuantumDevicePtr()->NamedOperation(
-        "PSWAP", {phi},
-        {reinterpret_cast<QubitIdType>(wire0), reinterpret_cast<QubitIdType>(wire1)},
-        MODIFIERS_ARGS(modifiers));
->>>>>>> 26b1e269
 }
 
 static void _qubitUnitary_impl(MemRefT_CplxT_double_2d *matrix, int64_t numQubits,
