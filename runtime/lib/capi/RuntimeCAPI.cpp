// Copyright 2022-2023 Xanadu Quantum Technologies Inc.

// Licensed under the Apache License, Version 2.0 (the "License");
// you may not use this file except in compliance with the License.
// You may obtain a copy of the License at

//     http://www.apache.org/licenses/LICENSE-2.0

// Unless required by applicable law or agreed to in writing, software
// distributed under the License is distributed on an "AS IS" BASIS,
// WITHOUT WARRANTIES OR CONDITIONS OF ANY KIND, either express or implied.
// See the License for the specific language governing permissions and
// limitations under the License.

#include <cstdarg>
#include <cstdlib>
#include <ctime>

#include <bitset>
#include <stdexcept>

#include <memory>
#include <ostream>
#include <string_view>

#include "mlir/ExecutionEngine/CRunnerUtils.h"

#include "Exception.hpp"
#include "QuantumDevice.hpp"

#include "ExecutionContext.hpp"
#include "MemRefUtils.hpp"
#include "Timer.hpp"

#include "RuntimeCAPI.h"

namespace Catalyst::Runtime {

/**
 * @brief Global quantum device unique pointer.
 */
static std::unique_ptr<ExecutionContext> CTX = nullptr;

/**
 * @brief Thread local device pointer with internal linkage.
 */
thread_local static RTDevice *RTD_PTR = nullptr;

bool getModifiersAdjoint(const Modifiers *modifiers)
{
    return !modifiers ? false : modifiers->adjoint;
}

std::vector<QubitIdType> getModifiersControlledWires(const Modifiers *modifiers)
{
    return !modifiers ? std::vector<QubitIdType>()
                      : std::vector<QubitIdType>(
                            reinterpret_cast<QubitIdType *>(modifiers->controlled_wires),
                            reinterpret_cast<QubitIdType *>(modifiers->controlled_wires) +
                                modifiers->num_controlled);
}

std::vector<bool> getModifiersControlledValues(const Modifiers *modifiers)
{
    return !modifiers ? std::vector<bool>()
                      : std::vector<bool>(modifiers->controlled_values,
                                          modifiers->controlled_values + modifiers->num_controlled);
}

#define MODIFIERS_ARGS(mod)                                                                        \
    getModifiersAdjoint(mod), getModifiersControlledWires(mod), getModifiersControlledValues(mod)

/**
<<<<<<< HEAD
 * @brief Thread local timer to measure the execution time of the runtime
 * instructions.
 */
thread_local static catalyst::utils::Timer<std::ostream> capi_timer{};

/**
=======
>>>>>>> 0a641cc0
 * @brief Initialize the device instance and update the value of RTD_PTR
 * to the new initialized device pointer.
 */
[[nodiscard]] bool initRTDevicePtr(std::string_view rtd_lib, std::string_view rtd_name,
                                   std::string_view rtd_kwargs)
{
    auto &&device = CTX->getOrCreateDevice(rtd_lib, rtd_name, rtd_kwargs);
    if (device) {
        RTD_PTR = device.get();
        return RTD_PTR ? true : false;
    }
    return false;
}

/**
 * @brief get the active device.
 */
auto getQuantumDevicePtr() -> const std::unique_ptr<QuantumDevice> &
{
    return RTD_PTR->getQuantumDevicePtr();
}

/**
 * @brief Inactivate the active device instance.
 */
void deactivateDevice()
{
    CTX->deactivateDevice(RTD_PTR);
    RTD_PTR = nullptr;
}
} // namespace Catalyst::Runtime

extern "C" {

using namespace Catalyst::Runtime;
using timer = catalyst::utils::Timer;

void pyregistry(int64_t identifier, int64_t argc, int64_t retc, ...)
{
    // We need to guard calls to callback.
    // These are implemented in Python.
    std::lock_guard<std::mutex> lock(getPythonMutex());

    // LIBREGISTRY is a compile time macro. It is defined based on the output
    // name of the callback library. And since it is stored in the same location
    // as this library, it shares the ORIGIN variable. Do a `git grep LIBREGISTRY`
    // to find its definition in the CMakeFiles.
    // It is the name of the library that contains the callbackCall implementation.
    // The reason why this is using dlopen is because we have historically wanted
    // to avoid a dependency of python in the runtime.
    // With dlopen, we leave the possibility of linking against the runtime without
    // linking with LIBREGISTRY which is implemented as a pybind11 module.
    //
    // The only restriction is that there should be no calls to pyregsitry.
    //
    // This function cannot be tested from the runtime tests because there would be no valid python
    // function to callback...
    void *handle = dlopen(LIBREGISTRY, RTLD_LAZY);
    if (!handle) {
        char *err_msg = dlerror();
        RT_FAIL(err_msg);
    }

    void (*callbackCall)(int64_t, int64_t, int64_t, va_list);
    typedef void (*func_ptr_t)(int64_t, int64_t, int64_t, va_list);
    callbackCall = (func_ptr_t)dlsym(handle, "callbackCall");
    if (!callbackCall) {
        char *err_msg = dlerror();
        RT_FAIL(err_msg);
    }

    va_list args;
    va_start(args, retc);
    callbackCall(identifier, argc, retc, args);
    va_end(args);
    dlclose(handle);
}

void __catalyst__host__rt__unrecoverable_error()
{
    RT_FAIL("Unrecoverable error from asynchronous execution of multiple quantum programs.");
}

void *_mlir_memref_to_llvm_alloc(size_t size)
{
    // void *ptr = malloc(size);
    void *ptr = malloc(size);
    CTX->getMemoryManager()->insert(ptr);
    return ptr;
}

void *_mlir_memref_to_llvm_aligned_alloc(size_t alignment, size_t size)
{
    void *ptr = aligned_alloc(alignment, size);
    CTX->getMemoryManager()->insert(ptr);
    return ptr;
}

bool _mlir_memory_transfer(void *ptr)
{
    if (!CTX->getMemoryManager()->contains(ptr)) {
        return false;
    }
    CTX->getMemoryManager()->erase(ptr);
    return true;
}

void _mlir_memref_to_llvm_free(void *ptr)
{
    CTX->getMemoryManager()->erase(ptr);
    free(ptr);
}

void __catalyst__rt__print_string(char *string)
{
    if (!string) {
        std::cout << "None" << std::endl;
        return;
    }
    std::cout << string << std::endl;
}

void __catalyst__rt__print_tensor(OpaqueMemRefT *c_memref, bool printDescriptor)
{
    if (c_memref->datatype == NumericType::idx) {
        printMemref<impl::index_type>({c_memref->rank, c_memref->descriptor}, printDescriptor);
    }
    else if (c_memref->datatype == NumericType::i1) {
        printMemref<bool>({c_memref->rank, c_memref->descriptor}, printDescriptor);
    }
    else if (c_memref->datatype == NumericType::i8) {
        printMemref<int8_t>({c_memref->rank, c_memref->descriptor}, printDescriptor);
    }
    else if (c_memref->datatype == NumericType::i16) {
        printMemref<int16_t>({c_memref->rank, c_memref->descriptor}, printDescriptor);
    }
    else if (c_memref->datatype == NumericType::i32) {
        printMemref<int32_t>({c_memref->rank, c_memref->descriptor}, printDescriptor);
    }
    else if (c_memref->datatype == NumericType::i64) {
        printMemref<int64_t>({c_memref->rank, c_memref->descriptor}, printDescriptor);
    }
    else if (c_memref->datatype == NumericType::f32) {
        printMemref<float>({c_memref->rank, c_memref->descriptor}, printDescriptor);
    }
    else if (c_memref->datatype == NumericType::f64) {
        printMemref<double>({c_memref->rank, c_memref->descriptor}, printDescriptor);
    }
    else if (c_memref->datatype == NumericType::c64) {
        printMemref<impl::complex32>({c_memref->rank, c_memref->descriptor}, printDescriptor);
    }
    else if (c_memref->datatype == NumericType::c128) {
        printMemref<impl::complex64>({c_memref->rank, c_memref->descriptor}, printDescriptor);
    }
    else {
        RT_FAIL("Unkown numeric type encoding for array printing.");
    }

    std::cout << std::endl;
}

void __catalyst__rt__fail_cstr(const char *cstr) { RT_FAIL(cstr); }

void __catalyst__rt__initialize() { CTX = std::make_unique<ExecutionContext>(); }

void __catalyst__rt__finalize()
{
    RTD_PTR = nullptr;
    CTX.reset(nullptr);
}

static int __catalyst__rt__device_init__impl(int8_t *rtd_lib, int8_t *rtd_name, int8_t *rtd_kwargs)
{
    // Device library cannot be a nullptr
    RT_FAIL_IF(!rtd_lib, "Invalid device library");
    RT_FAIL_IF(!CTX, "Invalid use of the global driver before initialization");
    RT_FAIL_IF(RTD_PTR, "Cannot re-initialize an ACTIVE device: Consider using "
                        "__catalyst__rt__device_release before __catalyst__rt__device_init");

    const std::vector<std::string_view> args{
        reinterpret_cast<char *>(rtd_lib), (rtd_name ? reinterpret_cast<char *>(rtd_name) : ""),
        (rtd_kwargs ? reinterpret_cast<char *>(rtd_kwargs) : "")};
    RT_FAIL_IF(!initRTDevicePtr(args[0], args[1], args[2]),
               "Failed initialization of the backend device");
    if (CTX->getDeviceRecorderStatus()) {
        getQuantumDevicePtr()->StartTapeRecording();
    }
<<<<<<< HEAD
    capi_timer.dump("device_init", std::cerr);
=======
    return 0;
>>>>>>> 0a641cc0
}

void __catalyst__rt__device_init(int8_t *rtd_lib, int8_t *rtd_name, int8_t *rtd_kwargs)
{
    timer::timer(__catalyst__rt__device_init__impl, "device_init", /* add_endl */ true, rtd_lib,
                 rtd_name, rtd_kwargs);
}

static int __catalyst__rt__device_release__impl()
{
    RT_FAIL_IF(!CTX, "Cannot release an ACTIVE device out of scope of the global driver");
    // TODO: This will be used for the async support
    deactivateDevice();
<<<<<<< HEAD
    capi_timer.dump("device_release", std::cerr);
=======
    return 0;
}

void __catalyst__rt__device_release()
{
    timer::timer(__catalyst__rt__device_release__impl, "device_release", /* add_endl */ true);
>>>>>>> 0a641cc0
}

void __catalyst__rt__print_state() { getQuantumDevicePtr()->PrintState(); }

void __catalyst__rt__toggle_recorder(bool status)
{
    CTX->setDeviceRecorderStatus(status);
    if (!RTD_PTR) {
        return;
    }

    if (status) {
        getQuantumDevicePtr()->StartTapeRecording();
    }
    else {
        getQuantumDevicePtr()->StopTapeRecording();
    }
}

static QUBIT *__catalyst__rt__qubit_allocate__impl()
{
    RT_ASSERT(getQuantumDevicePtr() != nullptr);
    RT_ASSERT(CTX->getMemoryManager() != nullptr);

<<<<<<< HEAD
    capi_timer.dump("qubit_allocate", std::cerr);
=======
>>>>>>> 0a641cc0
    return reinterpret_cast<QUBIT *>(getQuantumDevicePtr()->AllocateQubit());
}

QUBIT *__catalyst__rt__qubit_allocate()
{
    return timer::timer(__catalyst__rt__qubit_allocate__impl, "qubit_allocate",
                        /* add_endl */ true);
}

static QirArray *__catalyst__rt__qubit_allocate_array__impl(int64_t num_qubits)
{
    RT_ASSERT(getQuantumDevicePtr() != nullptr);
    RT_ASSERT(CTX->getMemoryManager() != nullptr);
    RT_ASSERT(num_qubits >= 0);

    // For first prototype, we just want to make this work.
    // But ideally, I think the device should determine the representation.
    // Essentially just forward this to the device library.
    // And the device library can choose how to handle everything.
    std::vector<QubitIdType> qubit_vector = getQuantumDevicePtr()->AllocateQubits(num_qubits);

    // I don't like this copying.
    std::vector<QubitIdType> *qubit_vector_ptr =
        new std::vector<QubitIdType>(qubit_vector.begin(), qubit_vector.end());
<<<<<<< HEAD
    capi_timer.dump("qubit_allocate_array", std::cerr);
=======
>>>>>>> 0a641cc0

    // Because this function is interfacing with C
    // I think we should return a trivial-type
    //     https://en.cppreference.com/w/cpp/named_req/TrivialType
    // Why should we return a trivial type?
    //
    // Paraphrasing from stackoverflow: https://stackoverflow.com/a/72409589
    //     extern "C" will avoid name mangling from happening.
    //     It doesn't prevent a function from returning or accepting a C++ type.
    //     But the calling language needs to understand the data-layout for the
    //     type being returned.
    //     For non-trivial types, this will be difficult to impossible.
    return (QirArray *)qubit_vector_ptr;
}

QirArray *__catalyst__rt__qubit_allocate_array(int64_t num_qubits)
{
    return timer::timer(__catalyst__rt__qubit_allocate_array__impl, "qubit_allocate_array",
                        /* add_endl */ true, num_qubits);
}

static int __catalyst__rt__qubit_release__impl(QUBIT *qubit)
{
    getQuantumDevicePtr()->ReleaseQubit(reinterpret_cast<QubitIdType>(qubit));
    return 0;
}

void __catalyst__rt__qubit_release(QUBIT *qubit)
{
<<<<<<< HEAD
    capi_timer.start();
    return getQuantumDevicePtr()->ReleaseQubit(reinterpret_cast<QubitIdType>(qubit));
    capi_timer.dump("qubit_release", std::cerr);
=======
    timer::timer(__catalyst__rt__qubit_release__impl, "qubit_release",
                 /* add_endl */ true, qubit);
>>>>>>> 0a641cc0
}

static int __catalyst__rt__qubit_release_array__impl(QirArray *qubit_array)
{
    getQuantumDevicePtr()->ReleaseAllQubits();
    std::vector<QubitIdType> *qubit_array_ptr =
        reinterpret_cast<std::vector<QubitIdType> *>(qubit_array);
    delete qubit_array_ptr;
<<<<<<< HEAD
    capi_timer.dump("qubit_release_array", std::cerr);
=======
    return 0;
}

void __catalyst__rt__qubit_release_array(QirArray *qubit_array)
{
    timer::timer(__catalyst__rt__qubit_release_array__impl, "qubit_release_array",
                 /* add_endl */ true, qubit_array);
>>>>>>> 0a641cc0
}

int64_t __catalyst__rt__num_qubits()
{
    return static_cast<int64_t>(getQuantumDevicePtr()->GetNumQubits());
}

bool __catalyst__rt__result_equal(RESULT *r0, RESULT *r1) { return (r0 == r1) || (*r0 == *r1); }

RESULT *__catalyst__rt__result_get_one() { return getQuantumDevicePtr()->One(); }

RESULT *__catalyst__rt__result_get_zero() { return getQuantumDevicePtr()->Zero(); }

void __catalyst__qis__Gradient(int64_t numResults, /* results = */...)
{
    RT_ASSERT(numResults >= 0);
    using ResultType = MemRefT<double, 1>;

    std::vector<ResultType *> mem_ptrs;
    mem_ptrs.reserve(numResults);
    va_list args;
    va_start(args, numResults);
    for (int64_t i = 0; i < numResults; i++) {
        mem_ptrs.push_back(va_arg(args, ResultType *));
    }
    va_end(args);

    std::vector<DataView<double, 1>> mem_views;
    mem_views.reserve(numResults);
    for (auto *mr : mem_ptrs) {
        mem_views.emplace_back(mr->data_aligned, mr->offset, mr->sizes, mr->strides);
    }

    // num_observables * num_train_params
    getQuantumDevicePtr()->Gradient(mem_views, {});
}

void __catalyst__qis__Gradient_params(MemRefT_int64_1d *params, int64_t numResults,
                                      /* results = */...)
{
    RT_ASSERT(numResults >= 0);
    using ResultType = MemRefT<double, 1>;

    if (params == nullptr || !params->sizes[0]) {
        RT_FAIL("Invalid number of trainable parameters");
    }

    const size_t tp_size = params->sizes[0];

    // create a vector of custom trainable parameters
    std::vector<size_t> train_params;
    auto *params_data = params->data_aligned;
    train_params.reserve(tp_size);
    for (size_t i = 0; i < tp_size; i++) {
        auto p = params_data[i];
        RT_FAIL_IF(p < 0, "trainable parameter cannot be a negative integer");
        train_params.push_back(p);
    }

    std::vector<ResultType *> mem_ptrs;
    mem_ptrs.reserve(numResults);
    va_list args;
    va_start(args, numResults);
    for (int64_t i = 0; i < numResults; i++) {
        mem_ptrs.push_back(va_arg(args, ResultType *));
    }
    va_end(args);

    std::vector<DataView<double, 1>> mem_views;
    mem_views.reserve(numResults);
    for (auto *mr : mem_ptrs) {
        mem_views.emplace_back(mr->data_aligned, mr->offset, mr->sizes, mr->strides);
    }

    // num_observables * num_train_params
    getQuantumDevicePtr()->Gradient(mem_views, train_params);
}

void __catalyst__qis__GlobalPhase(double phi, const Modifiers *modifiers)
{
    getQuantumDevicePtr()->NamedOperation("GlobalPhase", {phi}, {}, MODIFIERS_ARGS(modifiers));
}

void __catalyst__qis__Identity(QUBIT *qubit, const Modifiers *modifiers)
{
    getQuantumDevicePtr()->NamedOperation("Identity", {}, {reinterpret_cast<QubitIdType>(qubit)},
                                          MODIFIERS_ARGS(modifiers));
}

void __catalyst__qis__PauliX(QUBIT *qubit, const Modifiers *modifiers)
{
    getQuantumDevicePtr()->NamedOperation("PauliX", {}, {reinterpret_cast<QubitIdType>(qubit)},
                                          MODIFIERS_ARGS(modifiers));
}

void __catalyst__qis__PauliY(QUBIT *qubit, const Modifiers *modifiers)
{
    getQuantumDevicePtr()->NamedOperation("PauliY", {}, {reinterpret_cast<QubitIdType>(qubit)},
                                          MODIFIERS_ARGS(modifiers));
}

void __catalyst__qis__PauliZ(QUBIT *qubit, const Modifiers *modifiers)
{
    getQuantumDevicePtr()->NamedOperation("PauliZ", {}, {reinterpret_cast<QubitIdType>(qubit)},
                                          MODIFIERS_ARGS(modifiers));
}

void __catalyst__qis__Hadamard(QUBIT *qubit, const Modifiers *modifiers)
{
    getQuantumDevicePtr()->NamedOperation("Hadamard", {}, {reinterpret_cast<QubitIdType>(qubit)},
                                          MODIFIERS_ARGS(modifiers));
}

void __catalyst__qis__S(QUBIT *qubit, const Modifiers *modifiers)
{
    getQuantumDevicePtr()->NamedOperation("S", {}, {reinterpret_cast<QubitIdType>(qubit)},
                                          MODIFIERS_ARGS(modifiers));
}

void __catalyst__qis__T(QUBIT *qubit, const Modifiers *modifiers)
{
    getQuantumDevicePtr()->NamedOperation("T", {}, {reinterpret_cast<QubitIdType>(qubit)},
                                          MODIFIERS_ARGS(modifiers));
}

void __catalyst__qis__PhaseShift(double theta, QUBIT *qubit, const Modifiers *modifiers)
{
    getQuantumDevicePtr()->NamedOperation(
        "PhaseShift", {theta}, {reinterpret_cast<QubitIdType>(qubit)}, MODIFIERS_ARGS(modifiers));
}

void __catalyst__qis__RX(double theta, QUBIT *qubit, const Modifiers *modifiers)
{
    getQuantumDevicePtr()->NamedOperation("RX", {theta}, {reinterpret_cast<QubitIdType>(qubit)},
                                          MODIFIERS_ARGS(modifiers));
}

void __catalyst__qis__RY(double theta, QUBIT *qubit, const Modifiers *modifiers)
{
    getQuantumDevicePtr()->NamedOperation("RY", {theta}, {reinterpret_cast<QubitIdType>(qubit)},
                                          MODIFIERS_ARGS(modifiers));
}

void __catalyst__qis__RZ(double theta, QUBIT *qubit, const Modifiers *modifiers)
{
    getQuantumDevicePtr()->NamedOperation("RZ", {theta}, {reinterpret_cast<QubitIdType>(qubit)},
                                          MODIFIERS_ARGS(modifiers));
}

void __catalyst__qis__Rot(double phi, double theta, double omega, QUBIT *qubit,
                          const Modifiers *modifiers)
{
    getQuantumDevicePtr()->NamedOperation("Rot", {phi, theta, omega},
                                          {reinterpret_cast<QubitIdType>(qubit)},
                                          MODIFIERS_ARGS(modifiers));
}

void __catalyst__qis__CNOT(QUBIT *control, QUBIT *target, const Modifiers *modifiers)
{
    RT_FAIL_IF(control == target,
               "Invalid input for CNOT gate. Control and target qubit operands must be distinct.");
    getQuantumDevicePtr()->NamedOperation("CNOT", {},
                                          {/* control = */ reinterpret_cast<QubitIdType>(control),
                                           /* target = */ reinterpret_cast<QubitIdType>(target)},
                                          /* modifiers */ MODIFIERS_ARGS(modifiers));
}

void __catalyst__qis__CY(QUBIT *control, QUBIT *target, const Modifiers *modifiers)
{
    getQuantumDevicePtr()->NamedOperation("CY", {},
                                          {/* control = */ reinterpret_cast<QubitIdType>(control),
                                           /* target = */ reinterpret_cast<QubitIdType>(target)},
                                          /* modifiers */ MODIFIERS_ARGS(modifiers));
}

void __catalyst__qis__CZ(QUBIT *control, QUBIT *target, const Modifiers *modifiers)
{
    getQuantumDevicePtr()->NamedOperation("CZ", {},
                                          {/* control = */ reinterpret_cast<QubitIdType>(control),
                                           /* target = */ reinterpret_cast<QubitIdType>(target)},
                                          /* modifiers */ MODIFIERS_ARGS(modifiers));
}

void __catalyst__qis__SWAP(QUBIT *control, QUBIT *target, const Modifiers *modifiers)
{
    getQuantumDevicePtr()->NamedOperation("SWAP", {},
                                          {/* control = */ reinterpret_cast<QubitIdType>(control),
                                           /* target = */ reinterpret_cast<QubitIdType>(target)},
                                          /* modifiers */ MODIFIERS_ARGS(modifiers));
}

void __catalyst__qis__IsingXX(double theta, QUBIT *control, QUBIT *target,
                              const Modifiers *modifiers)
{
    getQuantumDevicePtr()->NamedOperation("IsingXX", {theta},
                                          {/* control = */ reinterpret_cast<QubitIdType>(control),
                                           /* target = */ reinterpret_cast<QubitIdType>(target)},
                                          /* modifiers */ MODIFIERS_ARGS(modifiers));
}

void __catalyst__qis__IsingYY(double theta, QUBIT *control, QUBIT *target,
                              const Modifiers *modifiers)
{
    getQuantumDevicePtr()->NamedOperation("IsingYY", {theta},
                                          {/* control = */ reinterpret_cast<QubitIdType>(control),
                                           /* target = */ reinterpret_cast<QubitIdType>(target)},
                                          /* modifiers */ MODIFIERS_ARGS(modifiers));
}

void __catalyst__qis__IsingXY(double theta, QUBIT *control, QUBIT *target,
                              const Modifiers *modifiers)
{
    getQuantumDevicePtr()->NamedOperation("IsingXY", {theta},
                                          {/* control = */ reinterpret_cast<QubitIdType>(control),
                                           /* target = */ reinterpret_cast<QubitIdType>(target)},
                                          /* modifiers */ MODIFIERS_ARGS(modifiers));
}

void __catalyst__qis__IsingZZ(double theta, QUBIT *control, QUBIT *target,
                              const Modifiers *modifiers)
{
    getQuantumDevicePtr()->NamedOperation("IsingZZ", {theta},
                                          {/* control = */ reinterpret_cast<QubitIdType>(control),
                                           /* target = */ reinterpret_cast<QubitIdType>(target)},
                                          /* modifiers */ MODIFIERS_ARGS(modifiers));
}

void __catalyst__qis__ControlledPhaseShift(double theta, QUBIT *control, QUBIT *target,
                                           const Modifiers *modifiers)
{
    getQuantumDevicePtr()->NamedOperation("ControlledPhaseShift", {theta},
                                          {/* control = */ reinterpret_cast<QubitIdType>(control),
                                           /* target = */ reinterpret_cast<QubitIdType>(target)},
                                          /* modifiers */ MODIFIERS_ARGS(modifiers));
}

void __catalyst__qis__CRX(double theta, QUBIT *control, QUBIT *target, const Modifiers *modifiers)
{
    getQuantumDevicePtr()->NamedOperation("CRX", {theta},
                                          {/* control = */ reinterpret_cast<QubitIdType>(control),
                                           /* target = */ reinterpret_cast<QubitIdType>(target)},
                                          /* modifiers */ MODIFIERS_ARGS(modifiers));
}

void __catalyst__qis__CRY(double theta, QUBIT *control, QUBIT *target, const Modifiers *modifiers)
{
    getQuantumDevicePtr()->NamedOperation("CRY", {theta},
                                          {/* control = */ reinterpret_cast<QubitIdType>(control),
                                           /* target = */ reinterpret_cast<QubitIdType>(target)},
                                          /* modifiers */ MODIFIERS_ARGS(modifiers));
}

void __catalyst__qis__CRZ(double theta, QUBIT *control, QUBIT *target, const Modifiers *modifiers)
{
    getQuantumDevicePtr()->NamedOperation("CRZ", {theta},
                                          {/* control = */ reinterpret_cast<QubitIdType>(control),
                                           /* target = */ reinterpret_cast<QubitIdType>(target)},
                                          /* modifiers */ MODIFIERS_ARGS(modifiers));
}

void __catalyst__qis__CRot(double phi, double theta, double omega, QUBIT *control, QUBIT *target,
                           const Modifiers *modifiers)
{
    getQuantumDevicePtr()->NamedOperation("CRot", {phi, theta, omega},
                                          {/* control = */ reinterpret_cast<QubitIdType>(control),
                                           /* target = */ reinterpret_cast<QubitIdType>(target)},
                                          /* modifiers */ MODIFIERS_ARGS(modifiers));
}

void __catalyst__qis__CSWAP(QUBIT *control, QUBIT *aswap, QUBIT *bswap, const Modifiers *modifiers)
{
    getQuantumDevicePtr()->NamedOperation("CSWAP", {},
                                          {reinterpret_cast<QubitIdType>(control),
                                           reinterpret_cast<QubitIdType>(aswap),
                                           reinterpret_cast<QubitIdType>(bswap)},
                                          /* modifiers */ MODIFIERS_ARGS(modifiers));
}

void __catalyst__qis__Toffoli(QUBIT *wire0, QUBIT *wire1, QUBIT *wire2, const Modifiers *modifiers)
{
    getQuantumDevicePtr()->NamedOperation("Toffoli", {},
                                          {reinterpret_cast<QubitIdType>(wire0),
                                           reinterpret_cast<QubitIdType>(wire1),
                                           reinterpret_cast<QubitIdType>(wire2)},
                                          /* modifiers */ MODIFIERS_ARGS(modifiers));
}

void __catalyst__qis__MultiRZ(double theta, const Modifiers *modifiers, int64_t numQubits, ...)
{
    RT_ASSERT(numQubits >= 0);

    va_list args;
    va_start(args, numQubits);
    std::vector<QubitIdType> wires(numQubits);
    for (int64_t i = 0; i < numQubits; i++) {
        wires[i] = va_arg(args, QubitIdType);
    }
    va_end(args);

    getQuantumDevicePtr()->NamedOperation("MultiRZ", {theta}, wires,
                                          /* modifiers */ MODIFIERS_ARGS(modifiers));
}

void __catalyst__qis__ISWAP(QUBIT *wire0, QUBIT *wire1, const Modifiers *modifiers)
{
    getQuantumDevicePtr()->NamedOperation(
        "ISWAP", {}, {reinterpret_cast<QubitIdType>(wire0), reinterpret_cast<QubitIdType>(wire1)},
        MODIFIERS_ARGS(modifiers));
}

void __catalyst__qis__PSWAP(double phi, QUBIT *wire0, QUBIT *wire1, const Modifiers *modifiers)
{
    getQuantumDevicePtr()->NamedOperation(
        "PSWAP", {phi},
        {reinterpret_cast<QubitIdType>(wire0), reinterpret_cast<QubitIdType>(wire1)},
        MODIFIERS_ARGS(modifiers));
}

static void _qubitUnitary_impl(MemRefT_CplxT_double_2d *matrix, int64_t numQubits,
                               std::vector<std::complex<double>> &coeffs,
                               std::vector<QubitIdType> &wires, va_list *args)
{
    const size_t num_rows = matrix->sizes[0];
    const size_t num_col = matrix->sizes[1];
    const size_t expected_size = std::pow(2, numQubits);

    if (num_rows != expected_size || num_col != expected_size) {
        RT_FAIL("Invalid given QubitUnitary matrix; "
                "The size of the matrix must be pow(2, numWires) * pow(2, numWires).");
    }

    wires.reserve(numQubits);
    for (int64_t i = 0; i < numQubits; i++) {
        wires.push_back(va_arg(*args, QubitIdType));
    }

    const size_t matrix_size = num_rows * num_col;
    coeffs.reserve(matrix_size);
    for (size_t i = 0; i < matrix_size; i++) {
        coeffs.emplace_back(matrix->data_aligned[i].real, matrix->data_aligned[i].imag);
    }
}

void __catalyst__qis__QubitUnitary(MemRefT_CplxT_double_2d *matrix, const Modifiers *modifiers,
                                   int64_t numQubits, /*qubits*/...)
{
    RT_ASSERT(numQubits >= 0);

    if (matrix == nullptr) {
        RT_FAIL("The QubitUnitary matrix must be initialized");
    }

    if (numQubits > __catalyst__rt__num_qubits()) {
        RT_FAIL("Invalid number of wires");
    }

    va_list args;
    std::vector<std::complex<double>> coeffs;
    std::vector<QubitIdType> wires;
    va_start(args, numQubits);
    _qubitUnitary_impl(matrix, numQubits, coeffs, wires, &args);
    va_end(args);
    return getQuantumDevicePtr()->MatrixOperation(coeffs, wires, MODIFIERS_ARGS(modifiers));
}

ObsIdType __catalyst__qis__NamedObs(int64_t obsId, QUBIT *wire)
{
    return getQuantumDevicePtr()->Observable(static_cast<ObsId>(obsId), {},
                                             {reinterpret_cast<QubitIdType>(wire)});
}

ObsIdType __catalyst__qis__HermitianObs(MemRefT_CplxT_double_2d *matrix, int64_t numQubits, ...)
{
    RT_ASSERT(numQubits >= 0);

    if (matrix == nullptr) {
        RT_FAIL("The Hermitian matrix must be initialized");
    }

    const size_t num_rows = matrix->sizes[0];
    const size_t num_col = matrix->sizes[1];
    const size_t expected_size = std::pow(2, numQubits);

    if (num_rows != expected_size || num_col != expected_size) {
        RT_FAIL("Invalid given Hermitian matrix; "
                "The size of the matrix must be pow(2, numWires) * pow(2, numWires).");
    }

    va_list args;
    va_start(args, numQubits);
    std::vector<QubitIdType> wires(numQubits);
    for (int64_t i = 0; i < numQubits; i++) {
        wires[i] = va_arg(args, QubitIdType);
    }
    va_end(args);

    if (numQubits > __catalyst__rt__num_qubits()) {
        RT_FAIL("Invalid number of wires");
    }

    const size_t matrix_size = num_rows * num_col;
    std::vector<std::complex<double>> coeffs;
    coeffs.reserve(matrix_size);
    for (size_t i = 0; i < matrix_size; i++) {
        coeffs.emplace_back(matrix->data_aligned[i].real, matrix->data_aligned[i].imag);
    }

    return getQuantumDevicePtr()->Observable(ObsId::Hermitian, coeffs, wires);
}

ObsIdType __catalyst__qis__TensorObs(int64_t numObs, /*obsKeys*/...)
{
    if (numObs < 1) {
        RT_FAIL("Invalid number of observables to create TensorProdObs");
    }

    va_list args;
    va_start(args, numObs);
    std::vector<ObsIdType> obsKeys;
    obsKeys.reserve(numObs);
    for (int64_t i = 0; i < numObs; i++) {
        obsKeys.push_back(va_arg(args, ObsIdType));
    }
    va_end(args);

    return getQuantumDevicePtr()->TensorObservable(obsKeys);
}

ObsIdType __catalyst__qis__HamiltonianObs(MemRefT_double_1d *coeffs, int64_t numObs,
                                          /*obsKeys*/...)
{
    RT_ASSERT(numObs >= 0);

    if (coeffs == nullptr) {
        RT_FAIL("Invalid coefficients for computing Hamiltonian; "
                "The coefficients list must be initialized.");
    }

    const size_t coeffs_size = coeffs->sizes[0];

    if (static_cast<size_t>(numObs) != coeffs_size) {
        RT_FAIL("Invalid coefficients for computing Hamiltonian; "
                "The number of coefficients and observables must be equal.");
    }

    va_list args;
    va_start(args, numObs);
    std::vector<ObsIdType> obsKeys;
    obsKeys.reserve(numObs);
    for (int64_t i = 0; i < numObs; i++) {
        obsKeys.push_back(va_arg(args, ObsIdType));
    }
    va_end(args);

    std::vector<double> coeffs_vec(coeffs->data_aligned, coeffs->data_aligned + coeffs_size);
    return getQuantumDevicePtr()->HamiltonianObservable(coeffs_vec, obsKeys);
}

RESULT *__catalyst__qis__Measure(QUBIT *wire, int32_t postselect)
{
    std::optional<int32_t> postselectOpt{postselect};

    // Any value different to 0 or 1 denotes absence of postselect, and it is hence turned into
    // std::nullopt at the C++ interface
    if (postselect != 0 && postselect != 1) {
        postselectOpt = std::nullopt;
    }

    return getQuantumDevicePtr()->Measure(reinterpret_cast<QubitIdType>(wire), postselectOpt);
}

double __catalyst__qis__Expval(ObsIdType obsKey) { return getQuantumDevicePtr()->Expval(obsKey); }

double __catalyst__qis__Variance(ObsIdType obsKey) { return getQuantumDevicePtr()->Var(obsKey); }

void __catalyst__qis__State(MemRefT_CplxT_double_1d *result, int64_t numQubits, ...)
{
    RT_ASSERT(numQubits >= 0);
    MemRefT<std::complex<double>, 1> *result_p = (MemRefT<std::complex<double>, 1> *)result;

    va_list args;
    va_start(args, numQubits);
    std::vector<QubitIdType> wires(numQubits);
    for (int64_t i = 0; i < numQubits; i++) {
        wires[i] = va_arg(args, QubitIdType);
    }
    va_end(args);

    DataView<std::complex<double>, 1> view(result_p->data_aligned, result_p->offset,
                                           result_p->sizes, result_p->strides);

    if (wires.empty()) {
        getQuantumDevicePtr()->State(view);
    }
    else {
        RT_FAIL("Partial State-Vector not supported yet");
        // getQuantumDevicePtr()->PartialState(stateVec,
        // numElements, wires);
    }
}

void __catalyst__qis__Probs(MemRefT_double_1d *result, int64_t numQubits, ...)
{
    RT_ASSERT(numQubits >= 0);
    MemRefT<double, 1> *result_p = (MemRefT<double, 1> *)result;

    va_list args;
    va_start(args, numQubits);
    std::vector<QubitIdType> wires(numQubits);
    for (int64_t i = 0; i < numQubits; i++) {
        wires[i] = va_arg(args, QubitIdType);
    }
    va_end(args);

    DataView<double, 1> view(result_p->data_aligned, result_p->offset, result_p->sizes,
                             result_p->strides);

    if (wires.empty()) {
        getQuantumDevicePtr()->Probs(view);
    }
    else {
        getQuantumDevicePtr()->PartialProbs(view, wires);
    }
}

void __catalyst__qis__Sample(MemRefT_double_2d *result, int64_t shots, int64_t numQubits, ...)
{
    RT_ASSERT(shots >= 0);
    RT_ASSERT(numQubits >= 0);
    MemRefT<double, 2> *result_p = (MemRefT<double, 2> *)result;

    va_list args;
    va_start(args, numQubits);
    std::vector<QubitIdType> wires(numQubits);
    for (int64_t i = 0; i < numQubits; i++) {
        wires[i] = va_arg(args, QubitIdType);
    }
    va_end(args);

    DataView<double, 2> view(result_p->data_aligned, result_p->offset, result_p->sizes,
                             result_p->strides);

    if (wires.empty()) {
        getQuantumDevicePtr()->Sample(view, shots);
    }
    else {
        getQuantumDevicePtr()->PartialSample(view, wires, shots);
    }
}

void __catalyst__qis__Counts(PairT_MemRefT_double_int64_1d *result, int64_t shots,
                             int64_t numQubits, ...)
{
    RT_ASSERT(shots >= 0);
    RT_ASSERT(numQubits >= 0);
    MemRefT<double, 1> *result_eigvals_p = (MemRefT<double, 1> *)&result->first;
    MemRefT<int64_t, 1> *result_counts_p = (MemRefT<int64_t, 1> *)&result->second;

    va_list args;
    va_start(args, numQubits);
    std::vector<QubitIdType> wires(numQubits);
    for (int64_t i = 0; i < numQubits; i++) {
        wires[i] = va_arg(args, QubitIdType);
    }
    va_end(args);

    DataView<double, 1> eigvals_view(result_eigvals_p->data_aligned, result_eigvals_p->offset,
                                     result_eigvals_p->sizes, result_eigvals_p->strides);
    DataView<int64_t, 1> counts_view(result_counts_p->data_aligned, result_counts_p->offset,
                                     result_counts_p->sizes, result_counts_p->strides);

    if (wires.empty()) {
        getQuantumDevicePtr()->Counts(eigvals_view, counts_view, shots);
    }
    else {
        getQuantumDevicePtr()->PartialCounts(eigvals_view, counts_view, wires, shots);
    }
}

int64_t __catalyst__rt__array_get_size_1d(QirArray *ptr)
{
    std::vector<QubitIdType> *qubit_vector_ptr = reinterpret_cast<std::vector<QubitIdType> *>(ptr);
    return qubit_vector_ptr->size();
}

int8_t *__catalyst__rt__array_get_element_ptr_1d(QirArray *ptr, int64_t idx)
{
    std::vector<QubitIdType> *qubit_vector_ptr = reinterpret_cast<std::vector<QubitIdType> *>(ptr);
    QubitIdType *data = qubit_vector_ptr->data();
    return (int8_t *)&data[idx];
}
}<|MERGE_RESOLUTION|>--- conflicted
+++ resolved
@@ -71,15 +71,6 @@
     getModifiersAdjoint(mod), getModifiersControlledWires(mod), getModifiersControlledValues(mod)
 
 /**
-<<<<<<< HEAD
- * @brief Thread local timer to measure the execution time of the runtime
- * instructions.
- */
-thread_local static catalyst::utils::Timer<std::ostream> capi_timer{};
-
-/**
-=======
->>>>>>> 0a641cc0
  * @brief Initialize the device instance and update the value of RTD_PTR
  * to the new initialized device pointer.
  */
@@ -115,7 +106,7 @@
 extern "C" {
 
 using namespace Catalyst::Runtime;
-using timer = catalyst::utils::Timer;
+using timer = catalyst::utils::Timer<std::ostream>;
 
 void pyregistry(int64_t identifier, int64_t argc, int64_t retc, ...)
 {
@@ -267,16 +258,12 @@
     if (CTX->getDeviceRecorderStatus()) {
         getQuantumDevicePtr()->StartTapeRecording();
     }
-<<<<<<< HEAD
-    capi_timer.dump("device_init", std::cerr);
-=======
     return 0;
->>>>>>> 0a641cc0
 }
 
 void __catalyst__rt__device_init(int8_t *rtd_lib, int8_t *rtd_name, int8_t *rtd_kwargs)
 {
-    timer::timer(__catalyst__rt__device_init__impl, "device_init", /* add_endl */ true, rtd_lib,
+    timer::timer(__catalyst__rt__device_init__impl, "device_init", std::cerr, /* add_endl */ true, rtd_lib,
                  rtd_name, rtd_kwargs);
 }
 
@@ -285,16 +272,12 @@
     RT_FAIL_IF(!CTX, "Cannot release an ACTIVE device out of scope of the global driver");
     // TODO: This will be used for the async support
     deactivateDevice();
-<<<<<<< HEAD
-    capi_timer.dump("device_release", std::cerr);
-=======
     return 0;
 }
 
 void __catalyst__rt__device_release()
 {
-    timer::timer(__catalyst__rt__device_release__impl, "device_release", /* add_endl */ true);
->>>>>>> 0a641cc0
+    timer::timer(__catalyst__rt__device_release__impl, "device_release", std::cerr, /* add_endl */ true);
 }
 
 void __catalyst__rt__print_state() { getQuantumDevicePtr()->PrintState(); }
@@ -319,16 +302,12 @@
     RT_ASSERT(getQuantumDevicePtr() != nullptr);
     RT_ASSERT(CTX->getMemoryManager() != nullptr);
 
-<<<<<<< HEAD
-    capi_timer.dump("qubit_allocate", std::cerr);
-=======
->>>>>>> 0a641cc0
     return reinterpret_cast<QUBIT *>(getQuantumDevicePtr()->AllocateQubit());
 }
 
 QUBIT *__catalyst__rt__qubit_allocate()
 {
-    return timer::timer(__catalyst__rt__qubit_allocate__impl, "qubit_allocate",
+    return timer::timer(__catalyst__rt__qubit_allocate__impl, "qubit_allocate", std::cerr,
                         /* add_endl */ true);
 }
 
@@ -347,10 +326,6 @@
     // I don't like this copying.
     std::vector<QubitIdType> *qubit_vector_ptr =
         new std::vector<QubitIdType>(qubit_vector.begin(), qubit_vector.end());
-<<<<<<< HEAD
-    capi_timer.dump("qubit_allocate_array", std::cerr);
-=======
->>>>>>> 0a641cc0
 
     // Because this function is interfacing with C
     // I think we should return a trivial-type
@@ -369,6 +344,7 @@
 QirArray *__catalyst__rt__qubit_allocate_array(int64_t num_qubits)
 {
     return timer::timer(__catalyst__rt__qubit_allocate_array__impl, "qubit_allocate_array",
+                        std::cerr,
                         /* add_endl */ true, num_qubits);
 }
 
@@ -380,14 +356,8 @@
 
 void __catalyst__rt__qubit_release(QUBIT *qubit)
 {
-<<<<<<< HEAD
-    capi_timer.start();
-    return getQuantumDevicePtr()->ReleaseQubit(reinterpret_cast<QubitIdType>(qubit));
-    capi_timer.dump("qubit_release", std::cerr);
-=======
-    timer::timer(__catalyst__rt__qubit_release__impl, "qubit_release",
+    timer::timer(__catalyst__rt__qubit_release__impl, "qubit_release", std::cerr,
                  /* add_endl */ true, qubit);
->>>>>>> 0a641cc0
 }
 
 static int __catalyst__rt__qubit_release_array__impl(QirArray *qubit_array)
@@ -396,17 +366,13 @@
     std::vector<QubitIdType> *qubit_array_ptr =
         reinterpret_cast<std::vector<QubitIdType> *>(qubit_array);
     delete qubit_array_ptr;
-<<<<<<< HEAD
-    capi_timer.dump("qubit_release_array", std::cerr);
-=======
     return 0;
 }
 
 void __catalyst__rt__qubit_release_array(QirArray *qubit_array)
 {
     timer::timer(__catalyst__rt__qubit_release_array__impl, "qubit_release_array",
-                 /* add_endl */ true, qubit_array);
->>>>>>> 0a641cc0
+                 std::cerr, /* add_endl */ true, qubit_array);
 }
 
 int64_t __catalyst__rt__num_qubits()
