--- conflicted
+++ resolved
@@ -4,7 +4,6 @@
 
 add_library(catalyst_qir_qis_obj OBJECT RuntimeCAPI.cpp)
 
-<<<<<<< HEAD
 set(dep_libs)
 
 if(ENABLE_LIGHTNING OR ENABLE_LIGHTNING_KOKKOS)
@@ -14,11 +13,10 @@
   find_package(pybind11 CONFIG)
   list(APPEND dep_libs pybind11::module -lrtd_openqasm)
 endif()
-=======
+
 # include external MLIR runner utils
 FetchContent_MakeAvailable(MLIRRunnerUtils)
 FetchContent_MakeAvailable(MLIRCRunnerUtils)
->>>>>>> 7c00ec40
 
 # link to rt_backend
 target_link_libraries(catalyst_qir_qis_obj ${CMAKE_DL_LIBS}
@@ -43,25 +41,17 @@
     dl)
 
 target_include_directories(catalyst_qir_qis_obj PUBLIC .
-<<<<<<< HEAD
     ${CMAKE_CURRENT_SOURCE_DIR}
     ${QIR_STDLIB_PATH}
     ${runtime_includes}
     ${backend_includes}
+    ${mlirrunnerutils_SOURCE_DIR}/../..  # includes are relative to mlir/ExecutionEngine
     )
-=======
-                                                        ${CMAKE_CURRENT_SOURCE_DIR}
-                                                        ${QIR_STDLIB_PATH}
-                                                        ${runtime_includes}
-                                                        ${backend_includes}
-                                                        ${extensions_includes}
-                                                        ${mlirrunnerutils_SOURCE_DIR}/../..)  # includes are relative to mlir/ExecutionEngine
 
 # The MLIR Runner Utils raises this warning so we need to disable it for our -Werror builds.
 if(RUNTIME_ENABLE_WARNINGS)
     target_compile_options(catalyst_qir_qis_obj PRIVATE "-Wno-unused-parameter")
 endif()
->>>>>>> 7c00ec40
 
 set_property(TARGET catalyst_qir_qis_obj PROPERTY POSITION_INDEPENDENT_CODE ON)
 
