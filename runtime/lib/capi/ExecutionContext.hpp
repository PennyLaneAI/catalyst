// Copyright 2022-2023 Xanadu Quantum Technologies Inc.

// Licensed under the Apache License, Version 2.0 (the "License");
// you may not use this file except in compliance with the License.
// You may obtain a copy of the License at

//     http://www.apache.org/licenses/LICENSE-2.0

// Unless required by applicable law or agreed to in writing, software
// distributed under the License is distributed on an "AS IS" BASIS,
// WITHOUT WARRANTIES OR CONDITIONS OF ANY KIND, either express or implied.
// See the License for the specific language governing permissions and
// limitations under the License.

#include <dlfcn.h>

#include <functional>
#include <memory>
#include <mutex>
#include <string>
#include <string_view>
#include <tuple>
#include <unordered_map>
#include <unordered_set>

#if __has_include("pybind11/embed.h")
#include <pybind11/embed.h>
#define __build_with_pybind11
#endif

#include "Exception.hpp"
#include "QuantumDevice.hpp"

namespace Catalyst::Runtime {

/**
 * A (RAII) class for `pybind11::initialize_interpreter` and `pybind11::finalize_interpreter`.
 *
 * @note This is not copyable or movable and used in C++ tests and the ExecutionContext manager
 * of the runtime to solve the issue with re-initialization of the Python interpreter in `catch2`
 * tests which also enables the runtime to reuse the same interpreter in the scope of the global
 * quantum device unique pointer.
 *
 * @note This is only required for OpenQasmDevice and when CAPI is built with pybind11.
 */
#ifdef __build_with_pybind11
// LCOV_EXCL_START
struct PythonInterpreterGuard {
    // This ensures the guard scope to avoid Interpreter
    // conflicts with runtime calls from the frontend.
    bool _init_by_guard = false;

    PythonInterpreterGuard()
    {
        if (!Py_IsInitialized()) {
            pybind11::initialize_interpreter();
            _init_by_guard = true;
        }
    }
    ~PythonInterpreterGuard()
    {
        if (_init_by_guard) {
            pybind11::finalize_interpreter();
        }
    }

    PythonInterpreterGuard(const PythonInterpreterGuard &) = delete;
    PythonInterpreterGuard(PythonInterpreterGuard &&) = delete;
    PythonInterpreterGuard &operator=(const PythonInterpreterGuard &) = delete;
    PythonInterpreterGuard &operator=(PythonInterpreterGuard &&) = delete;
};
// LCOV_EXCL_STOP
#else
struct PythonInterpreterGuard {
    PythonInterpreterGuard() {}
    ~PythonInterpreterGuard() {}
};
#endif

class MemoryManager final {
  private:
    std::unordered_set<void *> _impl;
    std::mutex mu; // To guard the memory manager

  public:
    explicit MemoryManager() { _impl.reserve(1024); };

    ~MemoryManager()
    {
        // Lock the mutex to protect _impl free
        std::lock_guard<std::mutex> lock(mu);
        for (auto allocation : _impl) {
            free(allocation);
        }
    }

    void insert(void *ptr)
    {
        // Lock the mutex to protect _impl update
        std::lock_guard<std::mutex> lock(mu);
        _impl.insert(ptr);
    }
    void erase(void *ptr)
    {
        // Lock the mutex to protect _impl update
        std::lock_guard<std::mutex> lock(mu);
        _impl.erase(ptr);
    }
    bool contains(void *ptr)
    {
        // Lock the mutex to protect _impl update
        std::lock_guard<std::mutex> lock(mu);
        return _impl.contains(ptr);
    }
};

class SharedLibraryManager final {
  private:
    void *_handler{nullptr};

  public:
    SharedLibraryManager() = delete;
    explicit SharedLibraryManager(std::string filename)
    {
        // RTLD_DEEPBIND is incompatible with sanitizers.
        // If you have compiled this file with sanitizers and you reach this line
        // you will get an error.
        // Please re-compile without sanitizers.

#ifdef __APPLE__
        auto rtld_flags = RTLD_LAZY;
#else
        // Closing the dynamic library of Lightning simulators with dlclose() where OpenMP
        // directives (in Lightning simulators) are in use would raise memory segfaults.
        // Note that we use RTLD_NODELETE as a workaround to fix the issue.
        auto rtld_flags = RTLD_LAZY | RTLD_NODELETE;
#endif

        _handler = dlopen(filename.c_str(), rtld_flags);
        RT_FAIL_IF(!_handler, dlerror());
    }

    ~SharedLibraryManager()
    {
        // dlopen and dlclose increment and decrement reference counters.
        // Since we have a guaranteed _handler in a valid SharedLibraryManager instance
        // then we don't really need to worry about dlclose.
        // In other words, there is an one to one correspondence between an instance
        // of SharedLibraryManager and an increase in the reference count for the dynamic library.
        // dlclose returns non-zero on error.
        //
        // Errors in dlclose are implementation dependent.
        // There are two possible errors during dlclose in glibc: "shared object not open"
        // and "cannot create scope list". Look for _dl_signal_error in:
        //
        //     https://codebrowser.dev/glibc/glibc/elf/dl-close.c.html
        //
        // This means that at the very least, one could trigger an error in the following line by
        // doing the following: dlopen the same library and closing it multiple times in a different
        // location.
        //
        // This would mean that the reference count would be less than the number of instances
        // of SharedLibraryManager.
        //
        // There really is no way to protect against this error, except to always use
        // SharedLibraryManager to manage shared libraries.
        //
        // Exercise for the reader, how could one trigger the "cannot create scope list" error?
        dlclose(_handler);
    }

    void *getSymbol(const std::string &symbol)
    {
        void *sym = dlsym(_handler, symbol.c_str());
        RT_FAIL_IF(!sym, dlerror());
        return sym;
    }
};

/**
 * This indicates the various stages a device can be in:
 * - `Active`   : The device is added to the device pool and the `ExecutionContext` device pointer
 *                (`RTD_PTR`) points to this device instance. The CAPI routines have only access to
 *                one single active device per thread via `RTD_PTR`.
 * - `Inactive`  : The device is deactivated meaning `RTD_PTR` does not point to this device.
 *                 The device is not removed from the pool, allowing the `ExecutionContext` manager
 *                 to reuse this device in a multi-qnode workflow when another device with identical
 *                 specifications is requested.
 */
enum class RTDeviceStatus : uint8_t {
    Active = 0,
    Inactive,
};

extern "C" Catalyst::Runtime::QuantumDevice *GenericDeviceFactory(const char *kwargs);

/**
 * Runtime Device data-class.
 *
 * This class introduces an interface for constructed devices by the `ExecutionContext`
 * manager. This includes the device name, library, kwargs, and a shared pointer to the
 * `QuantumDevice` entry point.
 */
class RTDevice {
  private:
    std::string rtd_lib;
    std::string rtd_name;
    std::string rtd_kwargs;

<<<<<<< HEAD
=======
    std::unique_ptr<SharedLibraryManager> rtd_dylib{nullptr};
>>>>>>> bbc2981c
    std::shared_ptr<QuantumDevice> rtd_qdevice{nullptr};

    RTDeviceStatus status{RTDeviceStatus::Inactive};

    void _complete_dylib_os_extension(std::string &rtd_lib, const std::string &name) noexcept
    {
#ifdef __linux__
        rtd_lib = "librtd_" + name + ".so";
#elif defined(__APPLE__)
        rtd_lib = "librtd_" + name + ".dylib";
#endif
    }

    void _pl2runtime_device_info(std::string &rtd_lib, std::string &rtd_name) noexcept
    {
        // The following if-elif is required for C++ tests where these backend devices
        // are linked in the interface library of the runtime. (check runtime/CMakeLists.txt)
        // Besides, this provides support for runtime device (RTD) libraries added to the system
        // path. This maintains backward compatibility for specifying a device using its name.
        // TODO: This support may need to be removed after updating the C++ unit tests.
        if (rtd_lib == "lightning.qubit" || rtd_lib == "lightning.kokkos") {
            rtd_name =
                (rtd_lib == "lightning.qubit") ? "LightningSimulator" : "LightningKokkosSimulator";
            _complete_dylib_os_extension(rtd_lib, "lightning");
        }
        else if (rtd_lib == "braket.aws.qubit" || rtd_lib == "braket.local.qubit") {
            rtd_name = "OpenQasmDevice";
            _complete_dylib_os_extension(rtd_lib, "openqasm");
        }
    }

  public:
    explicit RTDevice(std::string _rtd_lib, std::string _rtd_name = {},
                      std::string _rtd_kwargs = {})
        : rtd_lib(std::move(_rtd_lib)), rtd_name(std::move(_rtd_name)),
          rtd_kwargs(std::move(_rtd_kwargs))
    {
        _pl2runtime_device_info(rtd_lib, rtd_name);
    }

    explicit RTDevice(std::string_view _rtd_lib, std::string_view _rtd_name,
                      std::string_view _rtd_kwargs)
        : rtd_lib(_rtd_lib), rtd_name(_rtd_name), rtd_kwargs(_rtd_kwargs)
    {
        _pl2runtime_device_info(rtd_lib, rtd_name);
    }

<<<<<<< HEAD
    ~RTDevice() = default;
=======
    ~RTDevice() { rtd_dylib.reset(nullptr); }
>>>>>>> bbc2981c

    auto operator==(const RTDevice &other) const -> bool
    {
        return (this->rtd_lib == other.rtd_lib && this->rtd_name == other.rtd_name) &&
               this->rtd_kwargs == other.rtd_kwargs;
    }
<<<<<<< HEAD

    [[nodiscard]] auto getQuantumDevicePtr() -> std::shared_ptr<QuantumDevice>
    {
        if (rtd_qdevice) {
            return rtd_qdevice;
        }

        std::unique_ptr<SharedLibraryManager> rtd_dylib =
            std::make_unique<SharedLibraryManager>(rtd_lib);
        std::string factory_name{rtd_name + "Factory"};
        void *f_ptr = rtd_dylib->getSymbol(factory_name);
        QuantumDevice *impl =
            f_ptr ? reinterpret_cast<decltype(GenericDeviceFactory) *>(f_ptr)(rtd_kwargs.c_str())
                  : nullptr;

        rtd_qdevice.reset(impl);
        return rtd_qdevice;
    }

    [[nodiscard]] auto getDeviceInfo() const -> std::tuple<std::string, std::string, std::string>
    {
        return {rtd_lib, rtd_name, rtd_kwargs};
    }

    [[nodiscard]] auto getDeviceName() const -> const std::string & { return rtd_name; }

    void setDeviceStatus(RTDeviceStatus new_status) noexcept { status = new_status; }

    [[nodiscard]] auto getDeviceStatus() const -> RTDeviceStatus { return status; }

    friend std::ostream &operator<<(std::ostream &os, const RTDevice &device)
    {
        os << "RTD, name: " << device.rtd_name << " lib: " << device.rtd_lib
           << " kwargs: " << device.rtd_kwargs;
        return os;
=======

    [[nodiscard]] auto getQuantumDevicePtr() -> std::shared_ptr<QuantumDevice>
    {
        if (rtd_qdevice) {
            return rtd_qdevice;
        }

        rtd_dylib = std::make_unique<SharedLibraryManager>(rtd_lib);
        std::string factory_name{rtd_name + "Factory"};
        void *f_ptr = rtd_dylib->getSymbol(factory_name);
        QuantumDevice *impl =
            f_ptr ? reinterpret_cast<decltype(GenericDeviceFactory) *>(f_ptr)(rtd_kwargs.c_str())
                  : nullptr;

        rtd_qdevice.reset(impl);
        return rtd_qdevice;
    }

    [[nodiscard]] auto getDeviceInfo() const -> std::tuple<std::string, std::string, std::string>
    {
        return {rtd_lib, rtd_name, rtd_kwargs};
>>>>>>> bbc2981c
    }
};

<<<<<<< HEAD
class ExecutionContext final {
  private:
    // Device pool
    std::vector<std::shared_ptr<RTDevice>> device_pool;
    std::mutex pool_mu; // To protect device_pool

    bool initial_tape_recorder_status;

    // ExecutionContext pointers
    std::unique_ptr<MemoryManager> memory_man_ptr{nullptr};
    std::unique_ptr<PythonInterpreterGuard> py_guard{nullptr};

  public:
    explicit ExecutionContext() : initial_tape_recorder_status(false)
    {
        memory_man_ptr = std::make_unique<MemoryManager>();
    };

    ~ExecutionContext()
    {
        memory_man_ptr.reset(nullptr);
        py_guard.reset(nullptr);
    };

    void setDeviceRecorderStatus(bool status) noexcept { initial_tape_recorder_status = status; }

=======
    [[nodiscard]] auto getDeviceName() const -> const std::string & { return rtd_name; }

    void setDeviceStatus(RTDeviceStatus new_status) noexcept { status = new_status; }

    [[nodiscard]] auto getDeviceStatus() const -> RTDeviceStatus { return status; }

    friend std::ostream &operator<<(std::ostream &os, const RTDevice &device)
    {
        os << "RTD, name: " << device.rtd_name << " lib: " << device.rtd_lib
           << " kwargs: " << device.rtd_kwargs;
        return os;
    }
};

class ExecutionContext final {
  private:
    // Device pool
    std::vector<std::shared_ptr<RTDevice>> device_pool;
    std::mutex pool_mu; // To protect device_pool

    bool initial_tape_recorder_status;

    // ExecutionContext pointers
    std::unique_ptr<MemoryManager> memory_man_ptr{nullptr};
    std::unique_ptr<PythonInterpreterGuard> py_guard{nullptr};

  public:
    explicit ExecutionContext() : initial_tape_recorder_status(false)
    {
        memory_man_ptr = std::make_unique<MemoryManager>();
    }

    ~ExecutionContext()
    {
        memory_man_ptr.reset(nullptr);
        py_guard.reset(nullptr);
    }

    void setDeviceRecorderStatus(bool status) noexcept { initial_tape_recorder_status = status; }

>>>>>>> bbc2981c
    [[nodiscard]] auto getDeviceRecorderStatus() const -> bool
    {
        return initial_tape_recorder_status;
    }

    [[nodiscard]] auto getMemoryManager() const -> const std::unique_ptr<MemoryManager> &
    {
        return memory_man_ptr;
    }

    [[nodiscard]] auto getOrCreateDevice(std::string_view rtd_lib, std::string_view rtd_name,
                                         std::string_view rtd_kwargs)
        -> const std::shared_ptr<RTDevice> &
    {
        std::lock_guard<std::mutex> lock(pool_mu);

        auto device = std::make_shared<RTDevice>(rtd_lib, rtd_name, rtd_kwargs);

        const size_t key = device_pool.size();
        for (size_t i = 0; i < key; i++) {
            if (device_pool[i]->getDeviceStatus() == RTDeviceStatus::Inactive &&
                *device_pool[i] == *device) {
                device_pool[i]->setDeviceStatus(RTDeviceStatus::Active);
                return device_pool[i];
            }
        }

        RT_ASSERT(device->getQuantumDevicePtr());

        // Add a new device
<<<<<<< HEAD
        device_pool.push_back(device);
        device_pool[key]->setDeviceStatus(RTDeviceStatus::Active);
=======
        device->setDeviceStatus(RTDeviceStatus::Active);
        device_pool.push_back(device);
>>>>>>> bbc2981c

#ifdef __build_with_pybind11
        if (!py_guard && device->getDeviceName() == "OpenQasmDevice" && !Py_IsInitialized()) {
            py_guard = std::make_unique<PythonInterpreterGuard>(); // LCOV_EXCL_LINE
        }
#endif
<<<<<<< HEAD
=======

>>>>>>> bbc2981c
        return device_pool[key];
    }

    [[nodiscard]] auto getOrCreateDevice(const std::string &rtd_lib,
                                         const std::string &rtd_name = {},
                                         const std::string &rtd_kwargs = {})
        -> const std::shared_ptr<RTDevice> &
    {
        return getOrCreateDevice(std::string_view{rtd_lib}, std::string_view{rtd_name},
                                 std::string_view{rtd_kwargs});
    }

    [[nodiscard]] auto getDevice(size_t device_key) -> const std::shared_ptr<RTDevice> &
    {
        std::lock_guard<std::mutex> lock(pool_mu);
        RT_FAIL_IF(device_key >= device_pool.size(), "Invalid device_key");
        return device_pool[device_key];
    }

<<<<<<< HEAD
    void inactivateDevice(RTDevice *RTD_PTR)
    {
        if (!RTD_PTR) {
            return;
        }

=======
    void deactivateDevice(RTDevice *RTD_PTR)
    {
>>>>>>> bbc2981c
        std::lock_guard<std::mutex> lock(pool_mu);
        RTD_PTR->setDeviceStatus(RTDeviceStatus::Inactive);
    }

    friend bool getOrCreateDevice(ExecutionContext *ec, std::string_view rtd_lib,
                                  std::string_view rtd_name, std::string_view rtd_kwargs);
};
} // namespace Catalyst::Runtime<|MERGE_RESOLUTION|>--- conflicted
+++ resolved
@@ -207,10 +207,7 @@
     std::string rtd_name;
     std::string rtd_kwargs;
 
-<<<<<<< HEAD
-=======
     std::unique_ptr<SharedLibraryManager> rtd_dylib{nullptr};
->>>>>>> bbc2981c
     std::shared_ptr<QuantumDevice> rtd_qdevice{nullptr};
 
     RTDeviceStatus status{RTDeviceStatus::Inactive};
@@ -258,54 +255,13 @@
         _pl2runtime_device_info(rtd_lib, rtd_name);
     }
 
-<<<<<<< HEAD
-    ~RTDevice() = default;
-=======
     ~RTDevice() { rtd_dylib.reset(nullptr); }
->>>>>>> bbc2981c
 
     auto operator==(const RTDevice &other) const -> bool
     {
         return (this->rtd_lib == other.rtd_lib && this->rtd_name == other.rtd_name) &&
                this->rtd_kwargs == other.rtd_kwargs;
     }
-<<<<<<< HEAD
-
-    [[nodiscard]] auto getQuantumDevicePtr() -> std::shared_ptr<QuantumDevice>
-    {
-        if (rtd_qdevice) {
-            return rtd_qdevice;
-        }
-
-        std::unique_ptr<SharedLibraryManager> rtd_dylib =
-            std::make_unique<SharedLibraryManager>(rtd_lib);
-        std::string factory_name{rtd_name + "Factory"};
-        void *f_ptr = rtd_dylib->getSymbol(factory_name);
-        QuantumDevice *impl =
-            f_ptr ? reinterpret_cast<decltype(GenericDeviceFactory) *>(f_ptr)(rtd_kwargs.c_str())
-                  : nullptr;
-
-        rtd_qdevice.reset(impl);
-        return rtd_qdevice;
-    }
-
-    [[nodiscard]] auto getDeviceInfo() const -> std::tuple<std::string, std::string, std::string>
-    {
-        return {rtd_lib, rtd_name, rtd_kwargs};
-    }
-
-    [[nodiscard]] auto getDeviceName() const -> const std::string & { return rtd_name; }
-
-    void setDeviceStatus(RTDeviceStatus new_status) noexcept { status = new_status; }
-
-    [[nodiscard]] auto getDeviceStatus() const -> RTDeviceStatus { return status; }
-
-    friend std::ostream &operator<<(std::ostream &os, const RTDevice &device)
-    {
-        os << "RTD, name: " << device.rtd_name << " lib: " << device.rtd_lib
-           << " kwargs: " << device.rtd_kwargs;
-        return os;
-=======
 
     [[nodiscard]] auto getQuantumDevicePtr() -> std::shared_ptr<QuantumDevice>
     {
@@ -327,11 +283,23 @@
     [[nodiscard]] auto getDeviceInfo() const -> std::tuple<std::string, std::string, std::string>
     {
         return {rtd_lib, rtd_name, rtd_kwargs};
->>>>>>> bbc2981c
-    }
-};
-
-<<<<<<< HEAD
+    }
+};
+
+    [[nodiscard]] auto getDeviceName() const -> const std::string & { return rtd_name; }
+
+    void setDeviceStatus(RTDeviceStatus new_status) noexcept { status = new_status; }
+
+    [[nodiscard]] auto getDeviceStatus() const -> RTDeviceStatus { return status; }
+
+    friend std::ostream &operator<<(std::ostream &os, const RTDevice &device)
+    {
+        os << "RTD, name: " << device.rtd_name << " lib: " << device.rtd_lib
+           << " kwargs: " << device.rtd_kwargs;
+        return os;
+    }
+};
+
 class ExecutionContext final {
   private:
     // Device pool
@@ -348,58 +316,16 @@
     explicit ExecutionContext() : initial_tape_recorder_status(false)
     {
         memory_man_ptr = std::make_unique<MemoryManager>();
-    };
+    }
 
     ~ExecutionContext()
     {
         memory_man_ptr.reset(nullptr);
         py_guard.reset(nullptr);
-    };
+    }
 
     void setDeviceRecorderStatus(bool status) noexcept { initial_tape_recorder_status = status; }
 
-=======
-    [[nodiscard]] auto getDeviceName() const -> const std::string & { return rtd_name; }
-
-    void setDeviceStatus(RTDeviceStatus new_status) noexcept { status = new_status; }
-
-    [[nodiscard]] auto getDeviceStatus() const -> RTDeviceStatus { return status; }
-
-    friend std::ostream &operator<<(std::ostream &os, const RTDevice &device)
-    {
-        os << "RTD, name: " << device.rtd_name << " lib: " << device.rtd_lib
-           << " kwargs: " << device.rtd_kwargs;
-        return os;
-    }
-};
-
-class ExecutionContext final {
-  private:
-    // Device pool
-    std::vector<std::shared_ptr<RTDevice>> device_pool;
-    std::mutex pool_mu; // To protect device_pool
-
-    bool initial_tape_recorder_status;
-
-    // ExecutionContext pointers
-    std::unique_ptr<MemoryManager> memory_man_ptr{nullptr};
-    std::unique_ptr<PythonInterpreterGuard> py_guard{nullptr};
-
-  public:
-    explicit ExecutionContext() : initial_tape_recorder_status(false)
-    {
-        memory_man_ptr = std::make_unique<MemoryManager>();
-    }
-
-    ~ExecutionContext()
-    {
-        memory_man_ptr.reset(nullptr);
-        py_guard.reset(nullptr);
-    }
-
-    void setDeviceRecorderStatus(bool status) noexcept { initial_tape_recorder_status = status; }
-
->>>>>>> bbc2981c
     [[nodiscard]] auto getDeviceRecorderStatus() const -> bool
     {
         return initial_tape_recorder_status;
@@ -430,23 +356,14 @@
         RT_ASSERT(device->getQuantumDevicePtr());
 
         // Add a new device
-<<<<<<< HEAD
-        device_pool.push_back(device);
-        device_pool[key]->setDeviceStatus(RTDeviceStatus::Active);
-=======
         device->setDeviceStatus(RTDeviceStatus::Active);
         device_pool.push_back(device);
->>>>>>> bbc2981c
 
 #ifdef __build_with_pybind11
         if (!py_guard && device->getDeviceName() == "OpenQasmDevice" && !Py_IsInitialized()) {
             py_guard = std::make_unique<PythonInterpreterGuard>(); // LCOV_EXCL_LINE
         }
 #endif
-<<<<<<< HEAD
-=======
-
->>>>>>> bbc2981c
         return device_pool[key];
     }
 
@@ -466,17 +383,8 @@
         return device_pool[device_key];
     }
 
-<<<<<<< HEAD
-    void inactivateDevice(RTDevice *RTD_PTR)
-    {
-        if (!RTD_PTR) {
-            return;
-        }
-
-=======
     void deactivateDevice(RTDevice *RTD_PTR)
     {
->>>>>>> bbc2981c
         std::lock_guard<std::mutex> lock(pool_mu);
         RTD_PTR->setDeviceStatus(RTDeviceStatus::Inactive);
     }
