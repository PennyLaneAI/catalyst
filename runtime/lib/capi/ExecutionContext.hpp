// Copyright 2022-2023 Xanadu Quantum Technologies Inc.

// Licensed under the Apache License, Version 2.0 (the "License");
// you may not use this file except in compliance with the License.
// You may obtain a copy of the License at

//     http://www.apache.org/licenses/LICENSE-2.0

// Unless required by applicable law or agreed to in writing, software
// distributed under the License is distributed on an "AS IS" BASIS,
// WITHOUT WARRANTIES OR CONDITIONS OF ANY KIND, either express or implied.
// See the License for the specific language governing permissions and
// limitations under the License.

#include <dlfcn.h>

#include <functional>
#include <memory>
#include <mutex>
#include <string>
#include <string_view>
#include <tuple>
#include <unordered_map>
#include <unordered_set>

#if __has_include("pybind11/embed.h")
#include <pybind11/embed.h>
#define __build_with_pybind11
#endif

#include "Exception.hpp"
#include "QuantumDevice.hpp"

namespace Catalyst::Runtime {

/**
 * A (RAII) class for `pybind11::initialize_interpreter` and `pybind11::finalize_interpreter`.
 *
 * @note This is not copyable or movable and used in C++ tests and the ExecutionContext manager
 * of the runtime to solve the issue with re-initialization of the Python interpreter in `catch2`
 * tests which also enables the runtime to reuse the same interpreter in the scope of the global
 * quantum device unique pointer.
 *
 * @note This is only required for OpenQasmDevice and when CAPI is built with pybind11.
 */
#ifdef __build_with_pybind11
// LCOV_EXCL_START
struct PythonInterpreterGuard {
    // This ensures the guard scope to avoid Interpreter
    // conflicts with runtime calls from the frontend.
    bool _init_by_guard = false;

    PythonInterpreterGuard()
    {
        if (!Py_IsInitialized()) {
            pybind11::initialize_interpreter();
            _init_by_guard = true;
        }
    }
    ~PythonInterpreterGuard()
    {
        if (_init_by_guard) {
            pybind11::finalize_interpreter();
        }
    }

    PythonInterpreterGuard(const PythonInterpreterGuard &) = delete;
    PythonInterpreterGuard(PythonInterpreterGuard &&) = delete;
    PythonInterpreterGuard &operator=(const PythonInterpreterGuard &) = delete;
    PythonInterpreterGuard &operator=(PythonInterpreterGuard &&) = delete;
};
// LCOV_EXCL_STOP
#else
struct PythonInterpreterGuard {
    PythonInterpreterGuard() {}
    ~PythonInterpreterGuard() {}
};
#endif

class MemoryManager final {
  private:
    std::unordered_set<void *> _impl;
    std::mutex mu; // To guard the memory manager

  public:
    explicit MemoryManager() { _impl.reserve(1024); };

    ~MemoryManager()
    {
        // Lock the mutex to protect _impl free
        std::lock_guard<std::mutex> lock(mu);
        for (auto allocation : _impl) {
            free(allocation);
        }
    }

    void insert(void *ptr)
    {
        // Lock the mutex to protect _impl update
        std::lock_guard<std::mutex> lock(mu);
        _impl.insert(ptr);
    }
    void erase(void *ptr)
    {
        // Lock the mutex to protect _impl update
        std::lock_guard<std::mutex> lock(mu);
        _impl.erase(ptr);
    }
    bool contains(void *ptr)
    {
        // Lock the mutex to protect _impl update
        std::lock_guard<std::mutex> lock(mu);
        return _impl.contains(ptr);
    }
};

class SharedLibraryManager final {
  private:
    void *_handler{nullptr};

  public:
    SharedLibraryManager() = delete;
    explicit SharedLibraryManager(std::string filename)
    {
        // RTLD_DEEPBIND is incompatible with sanitizers.
        // If you have compiled this file with sanitizers and you reach this line
        // you will get an error.
        // Please re-compile without sanitizers.

#ifdef __APPLE__
        auto rtld_flags = RTLD_LAZY;
#else
        // Closing the dynamic library of Lightning simulators with dlclose() where OpenMP
        // directives (in Lightning simulators) are in use would raise memory segfaults.
        // Note that we use RTLD_NODELETE as a workaround to fix the issue.
        auto rtld_flags = RTLD_LAZY | RTLD_NODELETE;
#endif

        _handler = dlopen(filename.c_str(), rtld_flags);
        RT_FAIL_IF(!_handler, dlerror());
    }

    ~SharedLibraryManager()
    {
        // dlopen and dlclose increment and decrement reference counters.
        // Since we have a guaranteed _handler in a valid SharedLibraryManager instance
        // then we don't really need to worry about dlclose.
        // In other words, there is an one to one correspondence between an instance
        // of SharedLibraryManager and an increase in the reference count for the dynamic library.
        // dlclose returns non-zero on error.
        //
        // Errors in dlclose are implementation dependent.
        // There are two possible errors during dlclose in glibc: "shared object not open"
        // and "cannot create scope list". Look for _dl_signal_error in:
        //
        //     https://codebrowser.dev/glibc/glibc/elf/dl-close.c.html
        //
        // This means that at the very least, one could trigger an error in the following line by
        // doing the following: dlopen the same library and closing it multiple times in a different
        // location.
        //
        // This would mean that the reference count would be less than the number of instances
        // of SharedLibraryManager.
        //
        // There really is no way to protect against this error, except to always use
        // SharedLibraryManager to manage shared libraries.
        //
        // Exercise for the reader, how could one trigger the "cannot create scope list" error?
        dlclose(_handler);
    }

    void *getSymbol(const std::string &symbol)
    {
        void *sym = dlsym(_handler, symbol.c_str());
        RT_FAIL_IF(!sym, dlerror());
        return sym;
    }
};

/**
 * This indicates the various stages a device can be in:
 * - `Active`   : The device is added to the device pool and the `ExecutionContext` device pointer
 *                (`RTD_PTR`) points to this device instance. The CAPI routines have only access to
 *                one single active device per thread via `RTD_PTR`.
 * - `Inactive`  : The device is deactivated meaning `RTD_PTR` does not point to this device.
 *                 The device is not removed from the pool, allowing the `ExecutionContext` manager
 *                 to reuse this device in a multi-qnode workflow when another device with identical
 *                 specifications is requested.
 */
enum class RTDeviceStatus : uint8_t {
    Active = 0,
    Inactive,
};

extern "C" Catalyst::Runtime::QuantumDevice *GenericDeviceFactory(const char *kwargs);

/**
 * Runtime Device data-class.
 *
 * This class introduces an interface for constructed devices by the `ExecutionContext`
 * manager. This includes the device name, library, kwargs, and a shared pointer to the
 * `QuantumDevice` entry point.
 */
class RTDevice {
  private:
    std::string rtd_lib;
    std::string rtd_name;
    std::string rtd_kwargs;

    std::shared_ptr<QuantumDevice> rtd_qdevice{nullptr};

    RTDeviceStatus status{RTDeviceStatus::Inactive};

    void _complete_dylib_os_extension(std::string &rtd_lib, const std::string &name) noexcept
    {
#ifdef __linux__
        rtd_lib = "librtd_" + name + ".so";
#elif defined(__APPLE__)
        rtd_lib = "librtd_" + name + ".dylib";
#endif
    }

    void _pl2runtime_device_info(std::string &rtd_lib, std::string &rtd_name) noexcept
    {
        // The following if-elif is required for C++ tests where these backend devices
        // are linked in the interface library of the runtime. (check runtime/CMakeLists.txt)
        // Besides, this provides support for runtime device (RTD) libraries added to the system
        // path. This maintains backward compatibility for specifying a device using its name.
        // TODO: This support may need to be removed after updating the C++ unit tests.
        if (rtd_lib == "lightning.qubit" || rtd_lib == "lightning.kokkos") {
            rtd_name =
                (rtd_lib == "lightning.qubit") ? "LightningSimulator" : "LightningKokkosSimulator";
            _complete_dylib_os_extension(rtd_lib, "lightning");
        }
        else if (rtd_lib == "braket.aws.qubit" || rtd_lib == "braket.local.qubit") {
            rtd_name = "OpenQasmDevice";
            _complete_dylib_os_extension(rtd_lib, "openqasm");
        }
    }

  public:
    explicit RTDevice(std::string _rtd_lib, std::string _rtd_name = {},
                      std::string _rtd_kwargs = {})
        : rtd_lib(std::move(_rtd_lib)), rtd_name(std::move(_rtd_name)),
          rtd_kwargs(std::move(_rtd_kwargs))
    {
        _pl2runtime_device_info(rtd_lib, rtd_name);
    }

    explicit RTDevice(std::string_view _rtd_lib, std::string_view _rtd_name,
                      std::string_view _rtd_kwargs)
        : rtd_lib(_rtd_lib), rtd_name(_rtd_name), rtd_kwargs(_rtd_kwargs)
    {
        _pl2runtime_device_info(rtd_lib, rtd_name);
    }

    ~RTDevice() = default;

    auto operator==(const RTDevice &other) const -> bool
    {
        return (this->rtd_lib == other.rtd_lib && this->rtd_name == other.rtd_name) &&
               this->rtd_kwargs == other.rtd_kwargs;
    }

    [[nodiscard]] auto getQuantumDevicePtr() -> std::shared_ptr<QuantumDevice>
    {
        if (rtd_qdevice) {
            return rtd_qdevice;
        }

        std::unique_ptr<SharedLibraryManager> rtd_dylib =
            std::make_unique<SharedLibraryManager>(rtd_lib);
        std::string factory_name{rtd_name + "Factory"};
        void *f_ptr = rtd_dylib->getSymbol(factory_name);
        QuantumDevice *impl =
            f_ptr ? reinterpret_cast<decltype(GenericDeviceFactory) *>(f_ptr)(rtd_kwargs.c_str())
                  : nullptr;

        rtd_qdevice.reset(impl);
        return rtd_qdevice;
    }

    [[nodiscard]] auto getDeviceInfo() const -> std::tuple<std::string, std::string, std::string>
    {
        return {rtd_lib, rtd_name, rtd_kwargs};
    }

    [[nodiscard]] auto getDeviceName() const -> const std::string & { return rtd_name; }

    void setDeviceStatus(RTDeviceStatus new_status) noexcept { status = new_status; }

    [[nodiscard]] auto getDeviceStatus() const -> RTDeviceStatus { return status; }

    friend std::ostream &operator<<(std::ostream &os, const RTDevice &device)
    {
        os << "RTD, name: " << device.rtd_name << " lib: " << device.rtd_lib
           << " kwargs: " << device.rtd_kwargs;
        return os;
    }
};

class ExecutionContext final {
  private:
    // Device pool
<<<<<<< HEAD
    std::unordered_map<size_t, std::pair<RTDeviceStatus, std::shared_ptr<RTDevice>>> device_pool;
    std::mutex mu;          // To guard the device pool
    size_t pool_counter{0}; // Counter for generating unique keys for devices
=======
    std::vector<std::shared_ptr<RTDevice>> device_pool;
    std::mutex pool_mu; // To protect device_pool
>>>>>>> 0a9ecfe3

    bool initial_tape_recorder_status;

    // ExecutionContext pointers
    std::unique_ptr<MemoryManager> memory_man_ptr{nullptr};
    std::unique_ptr<PythonInterpreterGuard> py_guard{nullptr};

  public:
    explicit ExecutionContext() : initial_tape_recorder_status(false)
    {
        memory_man_ptr = std::make_unique<MemoryManager>();
    };

    ~ExecutionContext()
    {
        memory_man_ptr.reset(nullptr);
        py_guard.reset(nullptr);
    };

    void setDeviceRecorderStatus(bool status) noexcept { initial_tape_recorder_status = status; }

    [[nodiscard]] auto getDeviceRecorderStatus() const -> bool
    {
        return initial_tape_recorder_status;
    }

    [[nodiscard]] auto getMemoryManager() const -> const std::unique_ptr<MemoryManager> &
    {
        return memory_man_ptr;
    }

    [[nodiscard]] auto getOrCreateDevice(std::string_view rtd_lib, std::string_view rtd_name,
                                         std::string_view rtd_kwargs)
        -> const std::shared_ptr<RTDevice> &
    {
<<<<<<< HEAD
        std::lock_guard<std::mutex> lock(mu);
        // Add a new device
        const size_t key = pool_counter++;
        device_pool[key] = std::make_pair(RTDeviceStatus::Init, device);

#ifdef __build_with_pybind11
        if (!py_guard && device->getDeviceName() == "OpenQasmDevice" && !Py_IsInitialized()) {
            py_guard = std::make_unique<PythonInterpreterGuard>(); // LCOV_EXCL_LINE
        }
#endif

        return key;
    }
=======
        std::lock_guard<std::mutex> lock(pool_mu);
>>>>>>> 0a9ecfe3

        auto device = std::make_shared<RTDevice>(rtd_lib, rtd_name, rtd_kwargs);

        const size_t key = device_pool.size();
        for (size_t i = 0; i < key; i++) {
            if (device_pool[i]->getDeviceStatus() == RTDeviceStatus::Inactive &&
                *device_pool[i] == *device) {
                device_pool[i]->setDeviceStatus(RTDeviceStatus::Active);
                return device_pool[i];
            }
        }

        RT_ASSERT(device->getQuantumDevicePtr());

        // Add a new device
        device_pool.push_back(device);
        device_pool[key]->setDeviceStatus(RTDeviceStatus::Active);

#ifdef __build_with_pybind11
        if (!py_guard && device->getDeviceName() == "OpenQasmDevice" && !Py_IsInitialized()) {
            py_guard = std::make_unique<PythonInterpreterGuard>(); // LCOV_EXCL_LINE
        }
#endif
        return device_pool[key];
    }

    [[nodiscard]] auto getOrCreateDevice(const std::string &rtd_lib,
                                         const std::string &rtd_name = {},
                                         const std::string &rtd_kwargs = {})
        -> const std::shared_ptr<RTDevice> &
    {
<<<<<<< HEAD
        std::lock_guard<std::mutex> lock(mu);
        return getDevice(std::string_view{rtd_lib}, std::string_view{rtd_name},
                         std::string_view{rtd_kwargs});
=======
        return getOrCreateDevice(std::string_view{rtd_lib}, std::string_view{rtd_name},
                                 std::string_view{rtd_kwargs});
>>>>>>> 0a9ecfe3
    }

    [[nodiscard]] auto getDevice(size_t device_key) -> const std::shared_ptr<RTDevice> &
    {
<<<<<<< HEAD
        std::lock_guard<std::mutex> lock(mu);
        auto it = device_pool.find(device_key);
        return (it != device_pool.end() && it->second.first == RTDeviceStatus::Active)
                   ? it->second.second->getQuantumDevicePtr()
                   : nullptr;
=======
        std::lock_guard<std::mutex> lock(pool_mu);
        RT_FAIL_IF(device_key >= device_pool.size(), "Invalid device_key");
        return device_pool[device_key];
>>>>>>> 0a9ecfe3
    }

    void inactivateDevice(RTDevice *RTD_PTR)
    {
<<<<<<< HEAD
        std::lock_guard<std::mutex> lock(mu);
        auto it = device_pool.find(device_key);
        if (it != device_pool.end()) {
            it->second.second->releaseDevice();
            it->second.first = RTDeviceStatus::Release;
=======
        if (!RTD_PTR) {
            return;
>>>>>>> 0a9ecfe3
        }

        std::lock_guard<std::mutex> lock(pool_mu);
        RTD_PTR->setDeviceStatus(RTDeviceStatus::Inactive);
    }

    friend bool getOrCreateDevice(ExecutionContext *ec, std::string_view rtd_lib,
                                  std::string_view rtd_name, std::string_view rtd_kwargs);
};
} // namespace Catalyst::Runtime<|MERGE_RESOLUTION|>--- conflicted
+++ resolved
@@ -302,14 +302,8 @@
 class ExecutionContext final {
   private:
     // Device pool
-<<<<<<< HEAD
-    std::unordered_map<size_t, std::pair<RTDeviceStatus, std::shared_ptr<RTDevice>>> device_pool;
-    std::mutex mu;          // To guard the device pool
-    size_t pool_counter{0}; // Counter for generating unique keys for devices
-=======
     std::vector<std::shared_ptr<RTDevice>> device_pool;
     std::mutex pool_mu; // To protect device_pool
->>>>>>> 0a9ecfe3
 
     bool initial_tape_recorder_status;
 
@@ -345,23 +339,7 @@
                                          std::string_view rtd_kwargs)
         -> const std::shared_ptr<RTDevice> &
     {
-<<<<<<< HEAD
-        std::lock_guard<std::mutex> lock(mu);
-        // Add a new device
-        const size_t key = pool_counter++;
-        device_pool[key] = std::make_pair(RTDeviceStatus::Init, device);
-
-#ifdef __build_with_pybind11
-        if (!py_guard && device->getDeviceName() == "OpenQasmDevice" && !Py_IsInitialized()) {
-            py_guard = std::make_unique<PythonInterpreterGuard>(); // LCOV_EXCL_LINE
-        }
-#endif
-
-        return key;
-    }
-=======
         std::lock_guard<std::mutex> lock(pool_mu);
->>>>>>> 0a9ecfe3
 
         auto device = std::make_shared<RTDevice>(rtd_lib, rtd_name, rtd_kwargs);
 
@@ -393,43 +371,21 @@
                                          const std::string &rtd_kwargs = {})
         -> const std::shared_ptr<RTDevice> &
     {
-<<<<<<< HEAD
-        std::lock_guard<std::mutex> lock(mu);
-        return getDevice(std::string_view{rtd_lib}, std::string_view{rtd_name},
-                         std::string_view{rtd_kwargs});
-=======
         return getOrCreateDevice(std::string_view{rtd_lib}, std::string_view{rtd_name},
                                  std::string_view{rtd_kwargs});
->>>>>>> 0a9ecfe3
     }
 
     [[nodiscard]] auto getDevice(size_t device_key) -> const std::shared_ptr<RTDevice> &
     {
-<<<<<<< HEAD
-        std::lock_guard<std::mutex> lock(mu);
-        auto it = device_pool.find(device_key);
-        return (it != device_pool.end() && it->second.first == RTDeviceStatus::Active)
-                   ? it->second.second->getQuantumDevicePtr()
-                   : nullptr;
-=======
         std::lock_guard<std::mutex> lock(pool_mu);
         RT_FAIL_IF(device_key >= device_pool.size(), "Invalid device_key");
         return device_pool[device_key];
->>>>>>> 0a9ecfe3
     }
 
     void inactivateDevice(RTDevice *RTD_PTR)
     {
-<<<<<<< HEAD
-        std::lock_guard<std::mutex> lock(mu);
-        auto it = device_pool.find(device_key);
-        if (it != device_pool.end()) {
-            it->second.second->releaseDevice();
-            it->second.first = RTDeviceStatus::Release;
-=======
         if (!RTD_PTR) {
             return;
->>>>>>> 0a9ecfe3
         }
 
         std::lock_guard<std::mutex> lock(pool_mu);
