// Copyright 2022-2023 Xanadu Quantum Technologies Inc.

// Licensed under the Apache License, Version 2.0 (the "License");
// you may not use this file except in compliance with the License.
// You may obtain a copy of the License at

//     http://www.apache.org/licenses/LICENSE-2.0

// Unless required by applicable law or agreed to in writing, software
// distributed under the License is distributed on an "AS IS" BASIS,
// WITHOUT WARRANTIES OR CONDITIONS OF ANY KIND, either express or implied.
// See the License for the specific language governing permissions and
// limitations under the License.

#include <dlfcn.h>

#include <cstdio>
#include <functional>
#include <memory>
#include <mutex>
#include <string>
#include <string_view>
#include <tuple>
#include <unordered_map>
#include <unordered_set>

#include "Exception.hpp"
#include "Python.hpp"
#include "QuantumDevice.hpp"
#include "Types.h"

extern void callbackCall(int64_t);

namespace Catalyst::Runtime {

<<<<<<< HEAD
/**
 * A (RAII) class for `pybind11::initialize_interpreter` and `pybind11::finalize_interpreter`.
 *
 * @note This is not copyable or movable and used in C++ tests and the ExecutionContext manager
 * of the runtime to solve the issue with re-initialization of the Python interpreter in `catch2`
 * tests which also enables the runtime to reuse the same interpreter in the scope of the global
 * quantum device unique pointer.
 *
 * @note This is only required for OpenQasmDevice and when CAPI is built with pybind11.
 */
#ifdef __build_with_pybind11
// LCOV_EXCL_START
struct PythonInterpreterGuard {
    // This ensures the guard scope to avoid Interpreter
    // conflicts with runtime calls from the frontend.
    bool _init_by_guard = false;

    PythonInterpreterGuard()
    {
        if (!Py_IsInitialized()) {
            pybind11::initialize_interpreter();
            _init_by_guard = true;
        }
    }
    ~PythonInterpreterGuard()
    {
        if (_init_by_guard) {
            pybind11::finalize_interpreter();
        }
    }

    PythonInterpreterGuard(const PythonInterpreterGuard &) = delete;
    PythonInterpreterGuard(PythonInterpreterGuard &&) = delete;
    PythonInterpreterGuard &operator=(const PythonInterpreterGuard &) = delete;
    PythonInterpreterGuard &operator=(PythonInterpreterGuard &&) = delete;
};
// LCOV_EXCL_STOP
#else
struct PythonInterpreterGuard {
    PythonInterpreterGuard() {}
    ~PythonInterpreterGuard() {}
};
#endif

extern "C" void pyregistry(int64_t identifier);

=======
>>>>>>> 3606aec5
class MemoryManager final {
  private:
    std::unordered_set<void *> _impl;
    std::mutex mu; // To guard the memory manager

  public:
    explicit MemoryManager() { _impl.reserve(1024); };

    ~MemoryManager()
    {
        // Lock the mutex to protect _impl free
        std::lock_guard<std::mutex> lock(mu);
        for (auto allocation : _impl) {
            free(allocation);
        }
    }

    void insert(void *ptr)
    {
        // Lock the mutex to protect _impl update
        std::lock_guard<std::mutex> lock(mu);
        _impl.insert(ptr);
    }
    void erase(void *ptr)
    {
        // Lock the mutex to protect _impl update
        std::lock_guard<std::mutex> lock(mu);
        _impl.erase(ptr);
    }
    bool contains(void *ptr)
    {
        // Lock the mutex to protect _impl update
        std::lock_guard<std::mutex> lock(mu);
        return _impl.contains(ptr);
    }
};

class SharedLibraryManager final {
  private:
    void *_handler{nullptr};

  public:
    SharedLibraryManager() = delete;
    explicit SharedLibraryManager(std::string filename)
    {
#ifdef __APPLE__
        auto rtld_flags = RTLD_LAZY;
#else
        // Closing the dynamic library of Lightning simulators with dlclose() where OpenMP
        // directives (in Lightning simulators) are in use would raise memory segfaults.
        // Note that we use RTLD_NODELETE as a workaround to fix the issue.
        auto rtld_flags = RTLD_LAZY | RTLD_NODELETE;
#endif

        _handler = dlopen(filename.c_str(), rtld_flags);
        RT_FAIL_IF(!_handler, dlerror());
    }

    ~SharedLibraryManager()
    {
        // dlopen and dlclose increment and decrement reference counters.
        // Since we have a guaranteed _handler in a valid SharedLibraryManager instance
        // then we don't really need to worry about dlclose.
        // In other words, there is an one to one correspondence between an instance
        // of SharedLibraryManager and an increase in the reference count for the dynamic library.
        // dlclose returns non-zero on error.
        //
        // Errors in dlclose are implementation dependent.
        // There are two possible errors during dlclose in glibc: "shared object not open"
        // and "cannot create scope list". Look for _dl_signal_error in:
        //
        //     https://codebrowser.dev/glibc/glibc/elf/dl-close.c.html
        //
        // This means that at the very least, one could trigger an error in the following line by
        // doing the following: dlopen the same library and closing it multiple times in a different
        // location.
        //
        // This would mean that the reference count would be less than the number of instances
        // of SharedLibraryManager.
        //
        // There really is no way to protect against this error, except to always use
        // SharedLibraryManager to manage shared libraries.
        //
        // Exercise for the reader, how could one trigger the "cannot create scope list" error?
        dlclose(_handler);
    }

    void *getSymbol(const std::string &symbol)
    {
        void *sym = dlsym(_handler, symbol.c_str());
        RT_FAIL_IF(!sym, dlerror());
        return sym;
    }
};

/**
 * This indicates the various stages a device can be in:
 * - `Active`   : The device is added to the device pool and the `ExecutionContext` device pointer
 *                (`RTD_PTR`) points to this device instance. The CAPI routines have only access to
 *                one single active device per thread via `RTD_PTR`.
 * - `Inactive`  : The device is deactivated meaning `RTD_PTR` does not point to this device.
 *                 The device is not removed from the pool, allowing the `ExecutionContext` manager
 *                 to reuse this device in a multi-qnode workflow when another device with identical
 *                 specifications is requested.
 */
enum class RTDeviceStatus : uint8_t {
    Active = 0,
    Inactive,
};

extern "C" Catalyst::Runtime::QuantumDevice *GenericDeviceFactory(const char *kwargs);

/**
 * Runtime Device data-class.
 *
 * This class introduces an interface for constructed devices by the `ExecutionContext`
 * manager. This includes the device name, library, kwargs, and a shared pointer to the
 * `QuantumDevice` entry point.
 */
class RTDevice {
  private:
    std::string rtd_lib;
    std::string rtd_name;
    std::string rtd_kwargs;

    std::unique_ptr<SharedLibraryManager> rtd_dylib{nullptr};
    std::unique_ptr<QuantumDevice> rtd_qdevice{nullptr};

    RTDeviceStatus status{RTDeviceStatus::Inactive};

    void _complete_dylib_os_extension(std::string &rtd_lib, const std::string &name) noexcept
    {
#ifdef __linux__
        rtd_lib = "librtd_" + name + ".so";
#elif defined(__APPLE__)
        rtd_lib = "librtd_" + name + ".dylib";
#endif
    }

    void _pl2runtime_device_info(std::string &rtd_lib, std::string &rtd_name) noexcept
    {
        // The following if-elif is required for C++ tests where these backend devices
        // are linked in the interface library of the runtime. (check runtime/CMakeLists.txt)
        // Besides, this provides support for runtime device (RTD) libraries added to the system
        // path. This maintains backward compatibility for specifying a device using its name.
        // TODO: This support may need to be removed after updating the C++ unit tests.
        if (rtd_lib == "lightning.qubit" || rtd_lib == "lightning.kokkos") {
            rtd_name =
                (rtd_lib == "lightning.qubit") ? "LightningSimulator" : "LightningKokkosSimulator";
            _complete_dylib_os_extension(rtd_lib, "lightning");
        }
        else if (rtd_lib == "braket.aws.qubit" || rtd_lib == "braket.local.qubit") {
            rtd_name = "OpenQasmDevice";
            _complete_dylib_os_extension(rtd_lib, "openqasm");
        }
    }

  public:
    explicit RTDevice(std::string _rtd_lib, std::string _rtd_name = {},
                      std::string _rtd_kwargs = {})
        : rtd_lib(std::move(_rtd_lib)), rtd_name(std::move(_rtd_name)),
          rtd_kwargs(std::move(_rtd_kwargs))
    {
        _pl2runtime_device_info(rtd_lib, rtd_name);
    }

    explicit RTDevice(std::string_view _rtd_lib, std::string_view _rtd_name,
                      std::string_view _rtd_kwargs)
        : rtd_lib(_rtd_lib), rtd_name(_rtd_name), rtd_kwargs(_rtd_kwargs)
    {
        _pl2runtime_device_info(rtd_lib, rtd_name);
    }

    ~RTDevice() = default;

    auto operator==(const RTDevice &other) const -> bool
    {
        return (this->rtd_lib == other.rtd_lib && this->rtd_name == other.rtd_name) &&
               this->rtd_kwargs == other.rtd_kwargs;
    }

    [[nodiscard]] auto getQuantumDevicePtr() -> const std::unique_ptr<QuantumDevice> &
    {
        if (rtd_qdevice) {
            return rtd_qdevice;
        }

        rtd_dylib = std::make_unique<SharedLibraryManager>(rtd_lib);
        std::string factory_name{rtd_name + "Factory"};
        void *f_ptr = rtd_dylib->getSymbol(factory_name);
        rtd_qdevice = std::unique_ptr<QuantumDevice>(
            f_ptr ? reinterpret_cast<decltype(GenericDeviceFactory) *>(f_ptr)(rtd_kwargs.c_str())
                  : nullptr);

        return rtd_qdevice;
    }

    [[nodiscard]] auto getDeviceInfo() const -> std::tuple<std::string, std::string, std::string>
    {
        return {rtd_lib, rtd_name, rtd_kwargs};
    }

    [[nodiscard]] auto getDeviceName() const -> const std::string & { return rtd_name; }

    void setDeviceStatus(RTDeviceStatus new_status) noexcept { status = new_status; }

    [[nodiscard]] auto getDeviceStatus() const -> RTDeviceStatus { return status; }

    friend std::ostream &operator<<(std::ostream &os, const RTDevice &device)
    {
        os << "RTD, name: " << device.rtd_name << " lib: " << device.rtd_lib
           << " kwargs: " << device.rtd_kwargs;
        return os;
    }
};

class ExecutionContext final {
  private:
    // Device pool
    std::vector<std::shared_ptr<RTDevice>> device_pool;
    std::mutex pool_mu; // To protect device_pool

    bool initial_tape_recorder_status;

    // ExecutionContext pointers
    std::unique_ptr<MemoryManager> memory_man_ptr{nullptr};
    std::unique_ptr<PythonInterpreterGuard> py_guard{nullptr};

  public:
    explicit ExecutionContext() : initial_tape_recorder_status(false)
    {
        memory_man_ptr = std::make_unique<MemoryManager>();
    }

    ~ExecutionContext() = default;

    void setDeviceRecorderStatus(bool status) noexcept { initial_tape_recorder_status = status; }

    [[nodiscard]] auto getDeviceRecorderStatus() const -> bool
    {
        return initial_tape_recorder_status;
    }

    [[nodiscard]] auto getMemoryManager() const -> const std::unique_ptr<MemoryManager> &
    {
        return memory_man_ptr;
    }

    [[nodiscard]] auto getOrCreateDevice(std::string_view rtd_lib, std::string_view rtd_name,
                                         std::string_view rtd_kwargs)
        -> const std::shared_ptr<RTDevice> &
    {
        std::lock_guard<std::mutex> lock(pool_mu);

        auto device = std::make_shared<RTDevice>(rtd_lib, rtd_name, rtd_kwargs);

        const size_t key = device_pool.size();
        for (size_t i = 0; i < key; i++) {
            if (device_pool[i]->getDeviceStatus() == RTDeviceStatus::Inactive &&
                *device_pool[i] == *device) {
                device_pool[i]->setDeviceStatus(RTDeviceStatus::Active);
                return device_pool[i];
            }
        }

        RT_ASSERT(device->getQuantumDevicePtr());

        // Add a new device
        device->setDeviceStatus(RTDeviceStatus::Active);
        device_pool.push_back(device);

#ifdef __build_with_pybind11
        if (!py_guard && device->getDeviceName() == "OpenQasmDevice" && !Py_IsInitialized()) {
            py_guard = std::make_unique<PythonInterpreterGuard>(); // LCOV_EXCL_LINE
        }
#endif

        return device_pool[key];
    }

    [[nodiscard]] auto getOrCreateDevice(const std::string &rtd_lib,
                                         const std::string &rtd_name = {},
                                         const std::string &rtd_kwargs = {})
        -> const std::shared_ptr<RTDevice> &
    {
        return getOrCreateDevice(std::string_view{rtd_lib}, std::string_view{rtd_name},
                                 std::string_view{rtd_kwargs});
    }

    [[nodiscard]] auto getDevice(size_t device_key) -> const std::shared_ptr<RTDevice> &
    {
        std::lock_guard<std::mutex> lock(pool_mu);
        RT_FAIL_IF(device_key >= device_pool.size(), "Invalid device_key");
        return device_pool[device_key];
    }

    void deactivateDevice(RTDevice *RTD_PTR)
    {
        std::lock_guard<std::mutex> lock(pool_mu);
        RTD_PTR->setDeviceStatus(RTDeviceStatus::Inactive);
    }
};
} // namespace Catalyst::Runtime<|MERGE_RESOLUTION|>--- conflicted
+++ resolved
@@ -33,55 +33,8 @@
 
 namespace Catalyst::Runtime {
 
-<<<<<<< HEAD
-/**
- * A (RAII) class for `pybind11::initialize_interpreter` and `pybind11::finalize_interpreter`.
- *
- * @note This is not copyable or movable and used in C++ tests and the ExecutionContext manager
- * of the runtime to solve the issue with re-initialization of the Python interpreter in `catch2`
- * tests which also enables the runtime to reuse the same interpreter in the scope of the global
- * quantum device unique pointer.
- *
- * @note This is only required for OpenQasmDevice and when CAPI is built with pybind11.
- */
-#ifdef __build_with_pybind11
-// LCOV_EXCL_START
-struct PythonInterpreterGuard {
-    // This ensures the guard scope to avoid Interpreter
-    // conflicts with runtime calls from the frontend.
-    bool _init_by_guard = false;
-
-    PythonInterpreterGuard()
-    {
-        if (!Py_IsInitialized()) {
-            pybind11::initialize_interpreter();
-            _init_by_guard = true;
-        }
-    }
-    ~PythonInterpreterGuard()
-    {
-        if (_init_by_guard) {
-            pybind11::finalize_interpreter();
-        }
-    }
-
-    PythonInterpreterGuard(const PythonInterpreterGuard &) = delete;
-    PythonInterpreterGuard(PythonInterpreterGuard &&) = delete;
-    PythonInterpreterGuard &operator=(const PythonInterpreterGuard &) = delete;
-    PythonInterpreterGuard &operator=(PythonInterpreterGuard &&) = delete;
-};
-// LCOV_EXCL_STOP
-#else
-struct PythonInterpreterGuard {
-    PythonInterpreterGuard() {}
-    ~PythonInterpreterGuard() {}
-};
-#endif
-
 extern "C" void pyregistry(int64_t identifier);
 
-=======
->>>>>>> 3606aec5
 class MemoryManager final {
   private:
     std::unordered_set<void *> _impl;
