--- conflicted
+++ resolved
@@ -57,13 +57,8 @@
 
 void LightningSimulator::StartTapeRecording()
 {
-<<<<<<< HEAD
-    QFailIf(this->tape_recording, "Cannot re-activate the cache manager");
+    RT_FAIL_IF(this->tape_recording, "Cannot re-activate the cache manager");
     this->tape_recording = true;
-=======
-    RT_FAIL_IF(this->cache_recording, "Cannot re-activate the cache manager");
-    this->cache_recording = true;
->>>>>>> 09fd0be6
     this->cache_manager.Reset();
 }
 
