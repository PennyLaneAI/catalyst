// Copyright 2022 Xanadu Quantum Technologies Inc.

// Licensed under the Apache License, Version 2.0 (the "License");
// you may not use this file except in compliance with the License.
// You may obtain a copy of the License at

//     http://www.apache.org/licenses/LICENSE-2.0

// Unless required by applicable law or agreed to in writing, software
// distributed under the License is distributed on an "AS IS" BASIS,
// WITHOUT WARRANTIES OR CONDITIONS OF ANY KIND, either express or implied.
// See the License for the specific language governing permissions and
// limitations under the License.

#pragma once

#include <algorithm> // generate_n
#include <complex>
#include <fstream>
#include <memory>
#include <optional>
#include <random>
#include <unordered_map>
#include <vector>

#include "DataView.hpp"
#include "QuantumDevice.hpp"
#include "QubitManager.hpp"
#include "Types.h"
#include "Utils.hpp"

// The delimited to print before and after the JSON representing resource usage.
//   This is intended to make parsing the output easier.
//   Ideally, at some point resource usage would be passed back through as an object, and printing
//   at all would be unneeded.
#define RESOURCES_FNAME "__pennylane_resources_data.json"

namespace Catalyst::Runtime::Devices {

/**
 * @brief struct API for a null backend quantum device.
 *
 * This device API contains several NULL methods:
 * - a set of methods to manage qubit allocations and deallocations, device shot
 *   noise, and quantum tape recording as well as reference values for the result
 *   data-type; these are used to implement Quantum Runtime (QR) instructions.
 *
 * - a set of methods for quantum operations, observables, measurements, and gradient
 *   of the device; these are used to implement Quantum Instruction Set (QIS) instructions.
 */
struct NullQubit final : public Catalyst::Runtime::QuantumDevice {
    NullQubit(const std::string &kwargs = "{}")
    {
        auto device_kwargs = Catalyst::Runtime::parse_kwargs(kwargs);
        if (device_kwargs.find("track_resources") != device_kwargs.end()) {
            track_resources_ = device_kwargs["track_resources"] == "True";
        }
    }
    ~NullQubit() {} // LCOV_EXCL_LINE

    NullQubit &operator=(const NullQubit &) = delete;
    NullQubit(const NullQubit &) = delete;
    NullQubit(NullQubit &&) = delete;
    NullQubit &operator=(NullQubit &&) = delete;

    /**
<<<<<<< HEAD
     * @brief Prints resources that would be used to execute this circuit as a JSON
     */
    void PrintResourceUsage()
    {
        // Store the 2 special variables and clear them from the map to make
        // pretty-printing easier
        const size_t num_qubits = resource_data_["num_qubits"];
        const size_t num_gates = resource_data_["num_gates"];
        resource_data_.erase("num_gates");
        resource_data_.erase("num_qubits");

        // Open the file for writing
        std::ofstream resource_file(RESOURCES_FNAME);
        if (!resource_file.is_open()) {
            throw std::runtime_error("Failed to open resource usage file for writing.");
        }

        resource_file << "{" << std::endl;
        resource_file << "  \"num_qubits\": " << num_qubits << ",\n";
        resource_file << "  \"num_gates\": " << num_gates << ",\n";
        resource_file << "  \"gate_types\": ";
        pretty_print(resource_data_, 2, resource_file);
        resource_file << "\n}" << std::endl;

        // Restore 2 special variables
        resource_data_["num_qubits"] = num_qubits;
        resource_data_["num_gates"] = num_gates;
    }

    /**
     * @brief Doesn't Allocate a qubit.
=======
     * @brief Allocate a "null" qubit.
>>>>>>> 3b8d0130
     *
     * @return `QubitIdType`
     */
    auto AllocateQubit() -> QubitIdType
    {
        num_qubits_++; // next_id
        if (this->track_resources_) {
            // Store the highest number of qubits allocated at any time since device creation
            resource_data_["num_qubits"] = std::max(num_qubits_, resource_data_["num_qubits"]);
        }
        return this->qubit_manager.Allocate(num_qubits_);
    }

    /**
     * @brief Allocate a vector of "null" qubits.
     *
     * @param num_qubits The number of qubits to allocate.
     *
     * @return `std::vector<QubitIdType>`
     */
    auto AllocateQubits(size_t num_qubits) -> std::vector<QubitIdType>
    {
        if (!num_qubits) {
            return {};
        }
        std::vector<QubitIdType> result(num_qubits);
        std::generate_n(result.begin(), num_qubits, [this]() { return AllocateQubit(); });
        return result;
    }

    /**
     * @brief Release a qubit.
     */
    void ReleaseQubit(QubitIdType q)
    {
        if (!num_qubits_) {
            num_qubits_--;
            this->qubit_manager.Release(q);
        }
    }

    /**
     * @brief Release all qubits.
     */
    void ReleaseAllQubits()
    {
        num_qubits_ = 0;
        this->qubit_manager.ReleaseAll();
        if (this->track_resources_) {
            PrintResourceUsage();
            this->resource_data_.clear();
        }
    }

    /**
     * @brief Get the number of allocated qubits.
     *
     * @return `size_t`
     */
    [[nodiscard]] auto GetNumQubits() const -> size_t { return num_qubits_; }

    /**
     * @brief Set the number of device shots.
     *
     * @param shots The number of noise shots
     */
    void SetDeviceShots(size_t shots) { device_shots_ = shots; }

    /**
     * @brief Get the number of device shots.
     *
     * @return `size_t`
     */
    [[nodiscard]] auto GetDeviceShots() const -> size_t { return device_shots_; }

    /**
     * @brief Doesn't set the PRNG of the device.
     *
     * The Catalyst runtime enables seeded program execution on non-hardware devices.
     * A random number generator instance is managed by the runtime to predictably
     * generate results for non-deterministic programs, such as those involving `Measure`
     * calls.
     * Devices implementing support for this feature do not need to use the provided
     * PRNG instance as their sole source of random numbers, but it is expected that the
     * the same instance state will predictable and reproducibly generate the same
     * program results. It is also expected that the provided PRNG state is evolved
     * sufficiently so that two device executions sharing the same instance do not produce
     * identical results.
     * The provided PRNG instance is not thread-locked, and devices wishing to share it
     * across threads will need to provide their own thread-safety.
     */
    void SetDevicePRNG([[maybe_unused]] std::mt19937 *gen) {}

    /**
     * @brief Doesn't start recording a quantum tape if provided.
     *
     * @note This is backed by the `Catalyst::Runtime::CacheManager<ComplexT>` property in
     * the device implementation.
     */
    void StartTapeRecording() {}

    /**
     * @brief Doesn't stop recording a quantum tape if provided.
     *
     * @note This is backed by the `Catalyst::Runtime::CacheManager<ComplexT>` property in
     * the device implementation.
     */
    void StopTapeRecording() {}

    /**
     * @brief Not the result value for "Zero" used in the measurement process.
     *
     * @return `Result`
     */
    [[nodiscard]] auto Zero() const -> Result
    {
        return const_cast<Result>(&GLOBAL_RESULT_FALSE_CONST);
    }

    /**
     * @brief Not the result value for "One"  used in the measurement process.
     *
     * @return `Result`
     */
    [[nodiscard]] auto One() const -> Result
    {
        return const_cast<Result>(&GLOBAL_RESULT_TRUE_CONST);
    }

    /**
     * @brief Not a helper method to print the state vector of a device.
     */
    void PrintState() {}

    /**
     * @brief Doesn't prepare subsystems using the given ket vector in the computational basis.
     */
    void SetState(DataView<std::complex<double>, 1> &, std::vector<QubitIdType> &) {}

    /**
     * @brief Doesn't prepare a single computational basis state.
     */
    void SetBasisState(DataView<int8_t, 1> &, std::vector<QubitIdType> &) {}

    /**
     * @brief Doesn't apply a single gate to the state vector of a device with its name if this is
     * supported.
     */
    void NamedOperation(const std::string &name, const std::vector<double> &params,
                        const std::vector<QubitIdType> &wires, bool inverse,
                        const std::vector<QubitIdType> &controlled_wires = {},
                        const std::vector<bool> &controlled_values = {})
    {
        if (this->track_resources_) {
            std::string op_name = name;
            if (inverse) {
                op_name = "adj_" + op_name;
            }
            if (!controlled_wires.empty()) {
                op_name = "C_" + op_name;
            }
            resource_data_["num_gates"]++;
            resource_data_[op_name]++;
        }
    }

    /**
     * @brief Doesn't apply a given matrix directly to the state vector of a device.
     *
     */
    void MatrixOperation(const std::vector<std::complex<double>> &,
                         const std::vector<QubitIdType> &, bool inverse,
                         const std::vector<QubitIdType> &controlled_wires = {},
                         const std::vector<bool> &controlled_values = {})
    {
        if (this->track_resources_) {
            resource_data_["num_gates"]++;

            std::string op_name = "QubitUnitary";

            if (!controlled_wires.empty()) {
                op_name = "Controlled" + op_name;
            }
            if (inverse) {
                op_name = "adj_" + op_name;
            }
            resource_data_[op_name]++;
        }
    }

    /**
     * @brief Doesn't construct a named (Identity, PauliX, PauliY, PauliZ, and Hadamard)
     * or Hermitian observable.
     *
     * @return `ObsIdType` Index of the constructed observable
     */
    auto Observable(ObsId, const std::vector<std::complex<double>> &,
                    const std::vector<QubitIdType> &) -> ObsIdType
    {
        return 0.0;
    }

    /**
     * @brief Doesn't construct a tensor product of observables.
     *
     * @return `ObsIdType` Index of the constructed observable
     */
    auto TensorObservable(const std::vector<ObsIdType> &) -> ObsIdType { return 0.0; }

    /**
     * @brief Doesn't construct a Hamiltonian observable.
     *
     * @return `ObsIdType` Index of the constructed observable
     */
    auto HamiltonianObservable(const std::vector<double> &, const std::vector<ObsIdType> &)
        -> ObsIdType
    {
        return 0.0;
    }

    /**
     * @brief Doesn't compute the expected value of an observable.
     *
     * Always return 0.
     *
     * @return `double` The expected value
     */
    auto Expval(ObsIdType) -> double { return 0.0; }

    /**
     * @brief Doesn't compute the variance of an observable.
     *
     * Always return 0.
     *
     * @return `double` The variance
     */
    auto Var(ObsIdType) -> double { return 0.0; }

    /**
     * @brief Doesn't get the state-vector of a device.
     *
     * Always fills the state vector corresponding to the pure ground state, e.g. [1, 0] for a
     * one-qubit system, [1, 0, 0, 0] for a two-qubit system, etc.
     */
    void State(DataView<std::complex<double>, 1> &state)
    {
        auto iter = state.begin();
        *iter = 1.0;
        if (num_qubits_ > 0) {
            ++iter;
            std::fill(iter, state.end(), 0.0);
        }
    }

    /**
     * @brief Doesn't compute the probabilities of each computational basis state.
     *
     * Always fills a probability of 1 for the ground basis state, and 0 for all other basis states,
     * e.g. [1, 0] for a one-qubit system, [1, 0, 0, 0] for a two-qubit system, etc.
     */
    void Probs(DataView<double, 1> &probs)
    {
        auto iter = probs.begin();
        *iter = 1.0;
        if (num_qubits_ > 0) {
            ++iter;
            std::fill(iter, probs.end(), 0.0);
        }
    }

    /**
     * @brief Doesn't compute the probabilities for a subset of the full system.
     *
     * Same behaviour as Probs().
     */
    void PartialProbs(DataView<double, 1> &probs, const std::vector<QubitIdType> &)
    {
        Probs(probs);
    }

    /**
     * @brief Doesn't compute samples with the number of shots on the entire wires,
     * returning raw samples.
     *
     * Always fills array of samples with 0.
     */
    void Sample(DataView<double, 2> &samples, size_t)
    {
        // If num_qubits == 0, the samples array is unallocated (shape=(shots, 0)), so don't fill
        if (num_qubits_ > 0) {
            std::fill(samples.begin(), samples.end(), 0.0);
        }
    }

    /**
     * @brief Doesn't Compute partial samples with the number of shots on `wires`,
     * returing raw samples.
     *
     * Same behaviour as Sample().
     *
     * @param samples The pre-allocated `DataView<double, 2>`representing a matrix of
     * shape `shots * numWires`. The built-in iterator in `DataView<double, 2>`
     * iterates over all elements of `samples` row-wise.
     */
    void PartialSample(DataView<double, 2> &samples, const std::vector<QubitIdType> &, size_t)
    {
        Sample(samples, 0U);
    }

    /**
     * @brief Doesn't sample with the number of shots on the entire wires, returning the
     * number of counts for each sample.
     *
     * Always fills eigenvalues with integers ranging from 0, 1, ..., 2**num_qubits
     * Always sets the first element of counts to `shots` and fills the rest with 0.
     */
    void Counts(DataView<double, 1> &eigvals, DataView<int64_t, 1> &counts, size_t shots)
    {
        auto iter_eigvals = eigvals.begin();
        *iter_eigvals = 0.0;
        ++iter_eigvals;

        auto iter_counts = counts.begin();
        *iter_counts = shots;
        ++iter_counts;

        if (num_qubits_ > 0) {
            std::iota(iter_eigvals, eigvals.end(), 1.0);
            std::fill(iter_counts, counts.end(), 0);
        }
    }

    /**
     * @brief Doesn't Partial sample with the number of shots on `wires`, returning the
     * number of counts for each sample.
     *
     * Same behaviour as Counts().
     */
    void PartialCounts(DataView<double, 1> &eigvals, DataView<int64_t, 1> &counts,
                       const std::vector<QubitIdType> &, size_t shots)
    {
        Counts(eigvals, counts, shots);
    }

    /**
     * @brief This is not A general measurement method that acts on a single wire.
     *
     * @return `Result` The measurement result
     */
    auto Measure(QubitIdType, std::optional<int32_t>) -> Result { return this->Zero(); }

    /**
     * @brief Doesn't Compute the gradient of a quantum tape, that is cached using
     * `Catalyst::Runtime::Simulator::CacheManager`, for a specific set of trainable
     * parameters.
     */
    void Gradient(std::vector<DataView<double, 1>> &, const std::vector<size_t> &) {}

    auto CacheManagerInfo()
        -> std::tuple<size_t, size_t, size_t, std::vector<std::string>, std::vector<ObsIdType>>
    {
        return {0, 0, 0, {}, {}};
    }

  private:
    bool track_resources_{false};
    std::size_t num_qubits_{0};
<<<<<<< HEAD
    std::unordered_map<std::string, size_t> resource_data_;
=======
    std::size_t device_shots_{0};
>>>>>>> 3b8d0130
    Catalyst::Runtime::QubitManager<QubitIdType, size_t> qubit_manager{};

    // static constants for RESULT values
    static constexpr bool GLOBAL_RESULT_TRUE_CONST = true;
    static constexpr bool GLOBAL_RESULT_FALSE_CONST = false;
};
} // namespace Catalyst::Runtime::Devices<|MERGE_RESOLUTION|>--- conflicted
+++ resolved
@@ -64,7 +64,6 @@
     NullQubit &operator=(NullQubit &&) = delete;
 
     /**
-<<<<<<< HEAD
      * @brief Prints resources that would be used to execute this circuit as a JSON
      */
     void PrintResourceUsage()
@@ -95,10 +94,7 @@
     }
 
     /**
-     * @brief Doesn't Allocate a qubit.
-=======
      * @brief Allocate a "null" qubit.
->>>>>>> 3b8d0130
      *
      * @return `QubitIdType`
      */
@@ -466,11 +462,8 @@
   private:
     bool track_resources_{false};
     std::size_t num_qubits_{0};
-<<<<<<< HEAD
+    std::size_t device_shots_{0};
     std::unordered_map<std::string, size_t> resource_data_;
-=======
-    std::size_t device_shots_{0};
->>>>>>> 3b8d0130
     Catalyst::Runtime::QubitManager<QubitIdType, size_t> qubit_manager{};
 
     // static constants for RESULT values
