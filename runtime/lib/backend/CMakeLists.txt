if(RUNTIME_CLANG_TIDY)
    if(NOT DEFINED CLANG_TIDY_BINARY)
        set(CLANG_TIDY_BINARY clang-tidy)
    endif()
    message(STATUS "Using CLANG_TIDY_BINARY=${CLANG_TIDY_BINARY}")
    set(CMAKE_CXX_CLANG_TIDY ${CLANG_TIDY_BINARY};
                         -extra-arg=-std=c++20;
                         --use-color;
    )
endif()

list(APPEND source_files LightningSimulator.cpp)

if(ENABLE_LIGHTNING_KOKKOS)
<<<<<<< HEAD
    set(source_files    "LightningKokkosSimulator.cpp"
                        "openqasm/OpenQasmDevice.cpp")
else()
    set(source_files    "LightningSimulator.cpp"
                        "openqasm/OpenQasmDevice.cpp")
=======
    list(APPEND source_files LightningKokkosSimulator.cpp)
>>>>>>> 5a2b6de7
endif()

add_library(rt_backend SHARED ${source_files})

target_include_directories(rt_backend PRIVATE   ${backend_includes}
                                                ${runtime_includes} 
                                                ${extensions_includes})

target_link_libraries(rt_backend PUBLIC ${CMAKE_DL_LIBS} lightning_interfaces)

set_property(TARGET rt_backend PROPERTY POSITION_INDEPENDENT_CODE ON)<|MERGE_RESOLUTION|>--- conflicted
+++ resolved
@@ -12,15 +12,11 @@
 list(APPEND source_files LightningSimulator.cpp)
 
 if(ENABLE_LIGHTNING_KOKKOS)
-<<<<<<< HEAD
-    set(source_files    "LightningKokkosSimulator.cpp"
-                        "openqasm/OpenQasmDevice.cpp")
-else()
-    set(source_files    "LightningSimulator.cpp"
-                        "openqasm/OpenQasmDevice.cpp")
-=======
     list(APPEND source_files LightningKokkosSimulator.cpp)
->>>>>>> 5a2b6de7
+endif()
+
+if(ENABLE_OPENQASM)
+    list(APPEND source_files openqasm/OpenQasmDevice.cpp)
 endif()
 
 add_library(rt_backend SHARED ${source_files})
