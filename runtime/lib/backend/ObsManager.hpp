--- conflicted
+++ resolved
@@ -204,14 +204,9 @@
 
     [[nodiscard]] auto isValidObservables(const std::vector<ObsIdType> &obsKeys) -> bool
     {
-<<<<<<< HEAD
-        return std::all_of(obsKeys.begin(), obsKeys.end(),
-                           [this](auto i) { return (this->getObservable(i) != nullptr); });
-=======
         return std::all_of(obsKeys.begin(), obsKeys.end(), [this](auto i) {
             return (i >= 0 && static_cast<size_t>(i) < this->observables_.size());
         });
->>>>>>> 87f3a8a0
     }
 
     auto createNamedObs(ObsId obsId, const std::vector<size_t> &wires) -> ObsIdType
