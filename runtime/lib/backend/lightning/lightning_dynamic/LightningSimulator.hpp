--- conflicted
+++ resolved
@@ -107,35 +107,7 @@
 
     auto CacheManagerInfo()
         -> std::tuple<size_t, size_t, size_t, std::vector<std::string>, std::vector<ObsIdType>>;
-<<<<<<< HEAD
-
-    // QIS
-    void NamedOperation(const std::string &name, const std::vector<double> &params,
-                        const std::vector<QubitIdType> &wires, bool inverse) override;
-    void MatrixOperation(const std::vector<std::complex<double>> &matrix,
-                         const std::vector<QubitIdType> &wires, bool inverse) override;
-    auto Observable(ObsId id, const std::vector<std::complex<double>> &matrix,
-                    const std::vector<QubitIdType> &wires) -> ObsIdType override;
-    auto TensorObservable(const std::vector<ObsIdType> &obs) -> ObsIdType override;
-    auto HamiltonianObservable(const std::vector<double> &coeffs, const std::vector<ObsIdType> &obs)
-        -> ObsIdType override;
-    auto Expval(ObsIdType obsKey) -> double override;
-    auto Var(ObsIdType obsKey) -> double override;
-    void State(DataView<std::complex<double>, 1> &state) override;
-    void Probs(DataView<double, 1> &probs) override;
-    void PartialProbs(DataView<double, 1> &probs, const std::vector<QubitIdType> &wires) override;
-    void Sample(DataView<double, 2> &samples, size_t shots) override;
-    void PartialSample(DataView<double, 2> &samples, const std::vector<QubitIdType> &wires,
-                       size_t shots) override;
-    void Counts(DataView<double, 1> &eigvals, DataView<int64_t, 1> &counts, size_t shots) override;
-    void PartialCounts(DataView<double, 1> &eigvals, DataView<int64_t, 1> &counts,
-                       const std::vector<QubitIdType> &wires, size_t shots) override;
-    auto Measure(QubitIdType wire) -> Result override;
-    void Gradient(std::vector<DataView<double, 1>> &gradients,
-                  const std::vector<size_t> &trainParams) override;
     auto GenerateSamplesMetropolis(size_t shots) -> std::vector<size_t>;
     auto GenerateSamples(size_t shots) -> std::vector<size_t>;
-=======
->>>>>>> 980f5844
 };
 } // namespace Catalyst::Runtime::Simulator