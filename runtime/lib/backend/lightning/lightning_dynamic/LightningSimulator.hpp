--- conflicted
+++ resolved
@@ -43,14 +43,10 @@
     static constexpr bool GLOBAL_RESULT_TRUE_CONST = true;
     static constexpr bool GLOBAL_RESULT_FALSE_CONST = false;
 
-<<<<<<< HEAD
-=======
-    static constexpr size_t default_device_shots{1000}; // tidy: readability-magic-numbers
-    static constexpr size_t default_num_burnin{100};    // tidy: readability-magic-numbers
+    static constexpr size_t default_num_burnin{100}; // tidy: readability-magic-numbers
     static constexpr std::string_view default_kernel_name{
         "Local"}; // tidy: readability-magic-numbers
 
->>>>>>> ea1c7b78
     Catalyst::Runtime::QubitManager<QubitIdType, size_t> qubit_manager{};
     Catalyst::Runtime::CacheManager cache_manager{};
     bool tape_recording{false};
@@ -93,17 +89,12 @@
     explicit LightningSimulator(const std::string &kwargs = "{}")
     {
         auto &&args = Catalyst::Runtime::parse_kwargs(kwargs);
-<<<<<<< HEAD
         device_shots = args.contains("shots") ? static_cast<size_t>(std::stoll(args["shots"])) : 0;
-=======
-        device_shots = args.contains("shots") ? static_cast<size_t>(std::stoll(args["shots"]))
-                                              : default_device_shots;
         mcmc = args.contains("mcmc") ? args["mcmc"] == "True" : false;
         num_burnin = args.contains("num_burnin")
                          ? static_cast<size_t>(std::stoll(args["num_burnin"]))
                          : default_num_burnin;
         kernel_name = args.contains("kernel_name") ? args["kernel_name"] : default_kernel_name;
->>>>>>> ea1c7b78
     }
     ~LightningSimulator() override = default;
 
