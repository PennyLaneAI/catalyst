// Copyright 2022-2023 Xanadu Quantum Technologies Inc.

// Licensed under the Apache License, Version 2.0 (the "License");
// you may not use this file except in compliance with the License.
// You may obtain a copy of the License at

//     http://www.apache.org/licenses/LICENSE-2.0

// Unless required by applicable law or agreed to in writing, software
// distributed under the License is distributed on an "AS IS" BASIS,
// WITHOUT WARRANTIES OR CONDITIONS OF ANY KIND, either express or implied.
// See the License for the specific language governing permissions and
// limitations under the License.

#pragma once

#define __device_lightning

#include <bitset>
#include <cmath>
#include <cstdint>
#include <iostream>
#include <limits>
#include <numeric>
#include <random>
#include <span>

#include "StateVectorLQubitDynamic.hpp"

#include "CacheManager.hpp"
#include "Exception.hpp"
#include "LightningObsManager.hpp"
#include "QuantumDevice.hpp"
#include "QubitManager.hpp"
#include "Utils.hpp"

namespace Catalyst::Runtime::Simulator {
class LightningSimulator final : public Catalyst::Runtime::QuantumDevice {
  private:
    using StateVectorT = Pennylane::LightningQubit::StateVectorLQubitDynamic<double>;

    // static constants for RESULT values
    static constexpr bool GLOBAL_RESULT_TRUE_CONST = true;
    static constexpr bool GLOBAL_RESULT_FALSE_CONST = false;

    static constexpr size_t default_device_shots{1000}; // tidy: readability-magic-numbers

    Catalyst::Runtime::QubitManager<QubitIdType, size_t> qubit_manager{};
    Catalyst::Runtime::CacheManager cache_manager{};
    bool tape_recording{false};
    size_t device_shots;

    std::unique_ptr<StateVectorT> device_sv = std::make_unique<StateVectorT>(0);
    LightningObsManager<double> obs_manager{};

    inline auto isValidQubit(QubitIdType wire) -> bool
    {
        return this->qubit_manager.isValidQubitId(wire);
    }

    inline auto isValidQubits(const std::vector<QubitIdType> &wires) -> bool
    {
        return std::all_of(wires.begin(), wires.end(),
                           [this](QubitIdType w) { return this->isValidQubit(w); });
    }

    inline auto isValidQubits(size_t numWires, const QubitIdType *wires) -> bool
    {
        return std::all_of(wires, wires + numWires,
                           [this](QubitIdType w) { return this->isValidQubit(w); });
    }

    inline auto getDeviceWires(const std::vector<QubitIdType> &wires) -> std::vector<size_t>
    {
        std::vector<size_t> res;
        res.reserve(wires.size());
        std::transform(wires.begin(), wires.end(), std::back_inserter(res),
                       [this](auto w) { return this->qubit_manager.getDeviceId(w); });
        return res;
    }

  public:
    explicit LightningSimulator(const std::string &kwargs = "{}")
    {
        auto &&args = Catalyst::Runtime::parse_kwargs(kwargs);
        device_shots = args.contains("shots") ? static_cast<size_t>(std::stoll(args["shots"]))
                                              : default_device_shots;
    }
    ~LightningSimulator() override = default;

    QUANTUM_DEVICE_DEL_DECLARATIONS(LightningSimulator);

    QUANTUM_DEVICE_RT_DECLARATIONS;
    QUANTUM_DEVICE_QIS_DECLARATIONS;

    auto CacheManagerInfo()
        -> std::tuple<size_t, size_t, size_t, std::vector<std::string>, std::vector<ObsIdType>>;
<<<<<<< HEAD

    // QIS
    void NamedOperation(const std::string &name, const std::vector<double> &params,
                        const std::vector<QubitIdType> &wires, bool inverse) override;
    void MatrixOperation(const std::vector<std::complex<double>> &matrix,
                         const std::vector<QubitIdType> &wires, bool inverse) override;
    auto Observable(ObsId id, const std::vector<std::complex<double>> &matrix,
                    const std::vector<QubitIdType> &wires) -> ObsIdType override;
    auto TensorObservable(const std::vector<ObsIdType> &obs) -> ObsIdType override;
    auto HamiltonianObservable(const std::vector<double> &coeffs, const std::vector<ObsIdType> &obs)
        -> ObsIdType override;
    auto Expval(ObsIdType obsKey) -> double override;
    auto Expval(ObsIdType obsKey, const size_t shots, const std::vector<size_t> &shot_range)
        -> double override;
    auto Var(ObsIdType obsKey) -> double override;
    void State(DataView<std::complex<double>, 1> &state) override;
    void Probs(DataView<double, 1> &probs) override;
    void PartialProbs(DataView<double, 1> &probs, const std::vector<QubitIdType> &wires) override;
    void Sample(DataView<double, 2> &samples, size_t shots) override;
    void PartialSample(DataView<double, 2> &samples, const std::vector<QubitIdType> &wires,
                       size_t shots) override;
    void Counts(DataView<double, 1> &eigvals, DataView<int64_t, 1> &counts, size_t shots) override;
    void PartialCounts(DataView<double, 1> &eigvals, DataView<int64_t, 1> &counts,
                       const std::vector<QubitIdType> &wires, size_t shots) override;
    auto Measure(QubitIdType wire) -> Result override;
    void Gradient(std::vector<DataView<double, 1>> &gradients,
                  const std::vector<size_t> &trainParams) override;
=======
>>>>>>> 980f5844
};
} // namespace Catalyst::Runtime::Simulator<|MERGE_RESOLUTION|>--- conflicted
+++ resolved
@@ -95,35 +95,5 @@
 
     auto CacheManagerInfo()
         -> std::tuple<size_t, size_t, size_t, std::vector<std::string>, std::vector<ObsIdType>>;
-<<<<<<< HEAD
-
-    // QIS
-    void NamedOperation(const std::string &name, const std::vector<double> &params,
-                        const std::vector<QubitIdType> &wires, bool inverse) override;
-    void MatrixOperation(const std::vector<std::complex<double>> &matrix,
-                         const std::vector<QubitIdType> &wires, bool inverse) override;
-    auto Observable(ObsId id, const std::vector<std::complex<double>> &matrix,
-                    const std::vector<QubitIdType> &wires) -> ObsIdType override;
-    auto TensorObservable(const std::vector<ObsIdType> &obs) -> ObsIdType override;
-    auto HamiltonianObservable(const std::vector<double> &coeffs, const std::vector<ObsIdType> &obs)
-        -> ObsIdType override;
-    auto Expval(ObsIdType obsKey) -> double override;
-    auto Expval(ObsIdType obsKey, const size_t shots, const std::vector<size_t> &shot_range)
-        -> double override;
-    auto Var(ObsIdType obsKey) -> double override;
-    void State(DataView<std::complex<double>, 1> &state) override;
-    void Probs(DataView<double, 1> &probs) override;
-    void PartialProbs(DataView<double, 1> &probs, const std::vector<QubitIdType> &wires) override;
-    void Sample(DataView<double, 2> &samples, size_t shots) override;
-    void PartialSample(DataView<double, 2> &samples, const std::vector<QubitIdType> &wires,
-                       size_t shots) override;
-    void Counts(DataView<double, 1> &eigvals, DataView<int64_t, 1> &counts, size_t shots) override;
-    void PartialCounts(DataView<double, 1> &eigvals, DataView<int64_t, 1> &counts,
-                       const std::vector<QubitIdType> &wires, size_t shots) override;
-    auto Measure(QubitIdType wire) -> Result override;
-    void Gradient(std::vector<DataView<double, 1>> &gradients,
-                  const std::vector<size_t> &trainParams) override;
-=======
->>>>>>> 980f5844
 };
 } // namespace Catalyst::Runtime::Simulator