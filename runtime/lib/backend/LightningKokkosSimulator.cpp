// Copyright 2022-2023 Xanadu Quantum Technologies Inc.

// Licensed under the Apache License, Version 2.0 (the "License");
// you may not use this file except in compliance with the License.
// You may obtain a copy of the License at

//     http://www.apache.org/licenses/LICENSE-2.0

// Unless required by applicable law or agreed to in writing, software
// distributed under the License is distributed on an "AS IS" BASIS,
// WITHOUT WARRANTIES OR CONDITIONS OF ANY KIND, either express or implied.
// See the License for the specific language governing permissions and
// limitations under the License.

#include "LightningKokkosSimulator.hpp"

namespace Catalyst::Runtime::Simulator {

auto LightningKokkosSimulator::AllocateQubit() -> QubitIdType
{
    const size_t num_qubits = this->device_sv->getNumQubits();
    this->device_sv = std::make_unique<Pennylane::StateVectorKokkos<double>>(num_qubits + 1);
    return this->qubit_manager.Allocate(num_qubits);
}

auto LightningKokkosSimulator::AllocateQubits(size_t num_qubits) -> std::vector<QubitIdType>
{
    if (!num_qubits) {
        return {};
    }

    const size_t cur_num_qubits = this->device_sv->getNumQubits();
    const size_t new_num_qubits = cur_num_qubits + num_qubits;
    this->device_sv = std::make_unique<Pennylane::StateVectorKokkos<double>>(new_num_qubits);
    return this->qubit_manager.AllocateRange(cur_num_qubits, new_num_qubits);
}

void LightningKokkosSimulator::ReleaseQubit(QubitIdType q) { this->qubit_manager.Release(q); }

void LightningKokkosSimulator::ReleaseAllQubits() { this->qubit_manager.ReleaseAll(); }

auto LightningKokkosSimulator::GetNumQubits() const -> size_t
{
    return this->device_sv->getNumQubits();
}

void LightningKokkosSimulator::StartTapeRecording()
{
<<<<<<< HEAD
    QFailIf(this->tape_recording, "Cannot re-activate the cache manager");
    this->tape_recording = true;
=======
    RT_FAIL_IF(this->cache_recording, "Cannot re-activate the cache manager");
    this->cache_recording = true;
>>>>>>> 09fd0be6
    this->cache_manager.Reset();
}

void LightningKokkosSimulator::StopTapeRecording()
{
    if (this->tape_recording) {
        this->tape_recording = false;
    }
}

auto LightningKokkosSimulator::CacheManagerInfo()
    -> std::tuple<size_t, size_t, size_t, std::vector<std::string>, std::vector<ObsIdType>>
{
    return {this->cache_manager.getNumOperations(), this->cache_manager.getNumObservables(),
            this->cache_manager.getNumParams(), this->cache_manager.getOperationsNames(),
            this->cache_manager.getObservablesKeys()};
}

void LightningKokkosSimulator::SetDeviceShots(size_t shots) { this->device_shots = shots; }

auto LightningKokkosSimulator::GetDeviceShots() const -> size_t { return this->device_shots; }

void LightningKokkosSimulator::PrintState()
{
    using std::cout;
    using std::endl;

    const size_t num_qubits = this->device_sv->getNumQubits();
    const size_t size = Pennylane::Lightning::Kokkos::Util::exp2(num_qubits);
    size_t idx = 0;
    cout << "*** State-Vector of Size " << size << " ***" << endl;
    cout << "[";
    for (; idx < size - 1; idx++) {
        auto elem_subview = ::Kokkos::subview(this->device_sv->getData(), idx);
        ::Kokkos::complex<double> elem_cp;
        ::Kokkos::deep_copy(elem_cp, elem_subview);

        cout << "(" << real(elem_cp) << "," << imag(elem_cp) << "), ";
    }
    auto elem_last_subview = ::Kokkos::subview(this->device_sv->getData(), idx);
    ::Kokkos::complex<double> elem_last_cp;
    ::Kokkos::deep_copy(elem_last_cp, elem_last_subview);
    cout << "(" << real(elem_last_cp) << "," << imag(elem_last_cp) << ")]" << endl;
}

auto LightningKokkosSimulator::Zero() const -> Result
{
    return const_cast<Result>(&GLOBAL_RESULT_FALSE_CONST);
}

auto LightningKokkosSimulator::One() const -> Result
{
    return const_cast<Result>(&GLOBAL_RESULT_TRUE_CONST);
}

void LightningKokkosSimulator::NamedOperation(const std::string &name,
                                              const std::vector<double> &params,
                                              const std::vector<QubitIdType> &wires, bool inverse)
{
    // First, check if operation `name` is supported by the simulator
    auto &&[op_num_wires, op_num_params] =
        Lightning::lookup_gates(Lightning::simulator_gate_info, name);

    // Check the validity of number of qubits and parameters
    RT_FAIL_IF((!wires.size() && wires.size() != op_num_wires), "Invalid number of qubits");
    RT_FAIL_IF(params.size() != op_num_params, "Invalid number of parameters");

    // Convert wires to device wires
    auto &&dev_wires = getDeviceWires(wires);

    // Update the state-vector
    this->device_sv->applyOperation(name, dev_wires, inverse, params);

    // Update tape caching if required
    if (this->tape_recording) {
        this->cache_manager.addOperation(name, params, dev_wires, inverse);
    }
}

void LightningKokkosSimulator::MatrixOperation(const std::vector<std::complex<double>> &matrix,
                                               const std::vector<QubitIdType> &wires, bool inverse)
{
    using UnmanagedComplexHostView = ::Kokkos::View<Kokkos::complex<double> *, ::Kokkos::HostSpace,
                                                    ::Kokkos::MemoryTraits<Kokkos::Unmanaged>>;

    // Check the validity of number of qubits and parameters
    RT_FAIL_IF(!wires.size(), "Invalid number of qubits");

    // Convert wires to device wires
    auto &&dev_wires = getDeviceWires(wires);

    std::vector<Kokkos::complex<double>> matrix_kok;
    matrix_kok.resize(matrix.size());
    std::transform(matrix.begin(), matrix.end(), matrix_kok.begin(),
                   [](auto c) { return static_cast<Kokkos::complex<double>>(c); });

    ::Kokkos::View<Kokkos::complex<double> *> gate_matrix("gate_matrix", matrix_kok.size());
    ::Kokkos::deep_copy(gate_matrix,
                        UnmanagedComplexHostView(matrix_kok.data(), matrix_kok.size()));

    // Update the state-vector
    this->device_sv->applyMultiQubitOp(gate_matrix, dev_wires, inverse);

    // Update tape caching if required
    if (this->tape_recording) {
        this->cache_manager.addOperation("MatrixOp", {}, dev_wires, inverse);
    }
}

auto LightningKokkosSimulator::Observable(ObsId id, const std::vector<std::complex<double>> &matrix,
                                          const std::vector<QubitIdType> &wires) -> ObsIdType
{
    RT_FAIL_IF(wires.size() > this->GetNumQubits(), "Invalid number of wires");
    RT_FAIL_IF(!isValidQubits(wires), "Invalid given wires");

    auto &&dev_wires = getDeviceWires(wires);

    if (id == ObsId::Hermitian) {
        return this->obs_manager.createHermitianObs(matrix, dev_wires);
    }

    return this->obs_manager.createNamedObs(id, dev_wires);
}

auto LightningKokkosSimulator::TensorObservable(const std::vector<ObsIdType> &obs) -> ObsIdType
{
    return this->obs_manager.createTensorProdObs(obs);
}

auto LightningKokkosSimulator::HamiltonianObservable(const std::vector<double> &coeffs,
                                                     const std::vector<ObsIdType> &obs) -> ObsIdType
{
    return this->obs_manager.createHamiltonianObs(coeffs, obs);
}

// TODO: remove this kernel after merging expval(const ObservableKokkos<T> &ob)
// in PennyLane-Lightning-Kokkos
template <class Precision> struct getRealOfComplexInnerProductFunctor {
    ::Kokkos::View<Kokkos::complex<Precision> *> sv1;
    ::Kokkos::View<Kokkos::complex<Precision> *> sv2;

    getRealOfComplexInnerProductFunctor(Kokkos::View<Kokkos::complex<Precision> *> sv1_,
                                        ::Kokkos::View<Kokkos::complex<Precision> *> sv2_)
    {
        sv1 = sv1_;
        sv2 = sv2_;
    }

    KOKKOS_INLINE_FUNCTION
    void operator()(const std::size_t k, Precision &inner) const
    {
        inner += real(conj(sv1[k]) * sv2[k]);
    }
};

template <class Precision>
inline auto getRealOfComplexInnerProduct(Kokkos::View<Kokkos::complex<Precision> *> sv1_vec,
                                         ::Kokkos::View<Kokkos::complex<Precision> *> sv2_vec)
    -> Precision
{
    RT_ASSERT(sv1_vec.size() == sv2_vec.size());
    Precision inner = 0;
    ::Kokkos::parallel_reduce(
        sv1_vec.size(), getRealOfComplexInnerProductFunctor<Precision>(sv1_vec, sv2_vec), inner);
    return inner;
}

auto LightningKokkosSimulator::Expval(ObsIdType obsKey) -> double
{
<<<<<<< HEAD
    QFailIf(!this->obs_manager.isValidObservables({obsKey}), "Invalid key for cached observables");
=======
    using UnmanagedComplexHostView = Kokkos::View<Kokkos::complex<double> *, Kokkos::HostSpace,
                                                  Kokkos::MemoryTraits<Kokkos::Unmanaged>>;

    RT_FAIL_IF(!this->obs_manager.isValidObservables({obsKey}),
               "Invalid key for cached observables");
>>>>>>> 09fd0be6

    // update tape caching
    if (this->tape_recording) {
        cache_manager.addObservable(obsKey, Lightning::Measurements::Expval);
    }

    auto &&obs = this->obs_manager.getObservable(obsKey);

    Pennylane::Lightning::Kokkos::Simulators::MeasuresKokkos m{*(this->device_sv)};

    return m.expval(*obs);
}

auto LightningKokkosSimulator::Var(ObsIdType obsKey) -> double
{
    RT_FAIL_IF(!this->obs_manager.isValidObservables({obsKey}),
               "Invalid key for cached observables");

    // update tape caching
    if (this->tape_recording) {
        this->cache_manager.addObservable(obsKey, Lightning::Measurements::Var);
    }

    auto &&obs = this->obs_manager.getObservable(obsKey);

    Pennylane::Lightning::Kokkos::Simulators::MeasuresKokkos m{*(this->device_sv)};

    return m.var(*obs);
}

auto LightningKokkosSimulator::State() -> std::vector<std::complex<double>>
{
    const size_t num_qubits = this->device_sv->getNumQubits();
    const size_t size = Pennylane::Lightning::Kokkos::Util::exp2(num_qubits);
    std::vector<std::complex<double>> state;
    state.reserve(size);

    for (size_t idx = 0; idx < size; idx++) {
        auto elem_subview = ::Kokkos::subview(this->device_sv->getData(), idx);
        ::Kokkos::complex<double> elem_cp;
        ::Kokkos::deep_copy(elem_cp, elem_subview);
        state.emplace_back(static_cast<double>(real(elem_cp)), static_cast<double>(imag(elem_cp)));
    }
    return state;
}

auto LightningKokkosSimulator::Probs() -> std::vector<double>
{
    Pennylane::Lightning::Kokkos::Simulators::MeasuresKokkos m{*(this->device_sv)};
    return m.probs();
}

auto LightningKokkosSimulator::PartialProbs(const std::vector<QubitIdType> &wires)
    -> std::vector<double>
{
    const size_t numWires = wires.size();
    const size_t numQubits = this->GetNumQubits();

    RT_FAIL_IF(numWires > numQubits, "Invalid number of wires");
    RT_FAIL_IF(!isValidQubits(wires), "Invalid given wires to measure");

    auto dev_wires = getDeviceWires(wires);

    Pennylane::Lightning::Kokkos::Simulators::MeasuresKokkos m{*(this->device_sv)};
    return m.probs(dev_wires);
}

auto LightningKokkosSimulator::Sample(size_t shots) -> std::vector<double>
{
    Pennylane::Lightning::Kokkos::Simulators::MeasuresKokkos m{*(this->device_sv)};
    // PL-Lightning-Kokkos generates samples using the alias method.
    // Reference: https://en.wikipedia.org/wiki/Inverse_transform_sampling
    auto li_samples = m.generate_samples(shots);

    const size_t numQubits = this->GetNumQubits();

    // The lightning samples are layed out as a single vector of size
    // shots*qubits, where each element represents a single bit. The
    // corresponding shape is (shots, qubits). Gather the desired bits
    // corresponding to the input wires into a bitstring.
    // TODO: matrix transpose
    std::vector<double> samples(li_samples.size());
    for (size_t shot = 0; shot < shots; shot++) {
        for (size_t wire = 0; wire < numQubits; wire++) {
            samples[shot * numQubits + wire] =
                static_cast<double>(li_samples[shot * numQubits + wire]);
        }
    }

    return samples;
}
auto LightningKokkosSimulator::PartialSample(const std::vector<QubitIdType> &wires, size_t shots)
    -> std::vector<double>
{
    const size_t numWires = wires.size();
    const size_t numQubits = this->GetNumQubits();

    RT_FAIL_IF(numWires > numQubits, "Invalid number of wires");
    RT_FAIL_IF(!isValidQubits(wires), "Invalid given wires to measure");

    // get device wires
    auto &&dev_wires = getDeviceWires(wires);

    Pennylane::Lightning::Kokkos::Simulators::MeasuresKokkos m{*(this->device_sv)};
    // PL-Lightning-Kokkos generates samples using the alias method.
    // Reference: https://en.wikipedia.org/wiki/Inverse_transform_sampling
    auto li_samples = m.generate_samples(shots);

    // The lightning samples are layed out as a single vector of size
    // shots*qubits, where each element represents a single bit. The
    // corresponding shape is (shots, qubits). Gather the desired bits
    // corresponding to the input wires into a bitstring.
    // TODO: matrix transpose
    std::vector<double> samples(shots * numWires);
    for (size_t shot = 0; shot < shots; shot++) {
        size_t idx = 0;
        for (auto wire : dev_wires) {
            samples[shot * numWires + idx++] =
                static_cast<double>(li_samples[shot * numQubits + wire]);
        }
    }
    return samples;
}

auto LightningKokkosSimulator::Counts(size_t shots)
    -> std::tuple<std::vector<double>, std::vector<int64_t>>
{
    Pennylane::Lightning::Kokkos::Simulators::MeasuresKokkos m{*(this->device_sv)};
    // PL-Lightning-Kokkos generates samples using the alias method.
    // Reference: https://en.wikipedia.org/wiki/Inverse_transform_sampling
    auto li_samples = m.generate_samples(shots);

    // Fill the eigenvalues with the integer representation of the corresponding
    // computational basis bitstring. In the future, eigenvalues can also be
    // obtained from an observable, hence the bitstring integer is stored as a
    // double.
    const size_t numQubits = this->GetNumQubits();
    const size_t numElements = 1U << numQubits;
    std::vector<double> eigvals(numElements);
    std::iota(eigvals.begin(), eigvals.end(), 0);
    eigvals.reserve(numElements);
    std::vector<int64_t> counts(numElements);

    // The lightning samples are layed out as a single vector of size
    // shots*qubits, where each element represents a single bit. The
    // corresponding shape is (shots, qubits). Gather the bits of all qubits
    // into a bitstring.
    for (size_t shot = 0; shot < shots; shot++) {
        std::bitset<52> basisState; // only 52 bits of precision in a double, TODO: improve
        size_t idx = 0;
        for (size_t wire = 0; wire < numQubits; wire++) {
            basisState[idx++] = li_samples[shot * numQubits + wire];
        }
        counts[basisState.to_ulong()] += 1;
    }

    return {eigvals, counts};
}

auto LightningKokkosSimulator::PartialCounts(const std::vector<QubitIdType> &wires, size_t shots)
    -> std::tuple<std::vector<double>, std::vector<int64_t>>
{
    const size_t numWires = wires.size();
    const size_t numQubits = this->GetNumQubits();

    RT_FAIL_IF(numWires > numQubits, "Invalid number of wires");
    RT_FAIL_IF(!isValidQubits(wires), "Invalid given wires to measure");

    // get device wires
    auto &&dev_wires = getDeviceWires(wires);

    Pennylane::Lightning::Kokkos::Simulators::MeasuresKokkos m{*(this->device_sv)};
    // PL-Lightning-Kokkos generates samples using the alias method.
    // Reference: https://en.wikipedia.org/wiki/Inverse_transform_sampling
    auto li_samples = m.generate_samples(shots);

    // Fill the eigenvalues with the integer representation of the corresponding
    // computational basis bitstring. In the future, eigenvalues can also be
    // obtained from an observable, hence the bitstring integer is stored as a
    // double.
    const size_t numElements = 1U << numWires;
    std::vector<double> eigvals(numElements);
    std::iota(eigvals.begin(), eigvals.end(), 0);
    eigvals.reserve(numElements);
    std::vector<int64_t> counts(numElements);

    // The lightning samples are layed out as a single vector of size
    // shots*qubits, where each element represents a single bit. The
    // corresponding shape is (shots, qubits). Gather the desired bits
    // corresponding to the input wires into a bitstring.
    for (size_t shot = 0; shot < shots; shot++) {
        std::bitset<52> basisState; // only 52 bits of precision in a double, TODO: improve
        size_t idx = 0;
        for (auto wire : dev_wires) {
            basisState[idx++] = li_samples[shot * numQubits + wire];
        }
        counts[basisState.to_ulong()] += 1;
    }

    return {eigvals, counts};
}

auto LightningKokkosSimulator::Measure(QubitIdType wire) -> Result
{
    // get a measurement
    std::vector<QubitIdType> wires = {reinterpret_cast<QubitIdType>(wire)};
    auto &&probs = this->PartialProbs(wires);

    std::random_device rd;
    std::mt19937 gen(rd());
    std::uniform_real_distribution<> dis(0., 1.);
    float draw = dis(gen);
    bool mres = draw > probs[0];

    const size_t num_qubits = this->GetNumQubits();

    auto &&dev_wires = this->getDeviceWires(wires);
    const auto stride = pow(2, num_qubits - (1 + dev_wires[0]));
    const auto vec_size = pow(2, num_qubits);
    const auto section_size = vec_size / stride;
    const auto half_section_size = section_size / 2;

    std::vector<Kokkos::complex<double>> state;
    state.reserve(vec_size);

    ::Kokkos::complex<double> elem_cp;
    for (size_t idx = 0; idx < vec_size; idx++) {
        auto elem_subview = ::Kokkos::subview(this->device_sv->getData(), idx);
        ::Kokkos::deep_copy(elem_cp, elem_subview);
        state.emplace_back(elem_cp);
    }

    // zero half the entries
    // the "half" entries depend on the stride
    // *_*_*_*_ for stride 1
    // **__**__ for stride 2
    // ****____ for stride 4
    const size_t k = mres ? 0 : 1;
    for (size_t idx = 0; idx < half_section_size; idx++) {
        for (size_t ids = 0; ids < stride; ids++) {
            auto v = stride * (k + 2 * idx) + ids;
            state[v] = ::Kokkos::complex<double>(0.0, 0.0);
        }
    }

    // get the total of the new vector (since we need to normalize)
    double total = std::accumulate(
        state.begin(), state.end(), 0.0,
        [](double sum, ::Kokkos::complex<double> c) { return sum + real(c * conj(c)); });

    // normalize the vector
    double norm = std::sqrt(total);
    std::for_each(state.begin(), state.end(), [norm](auto &elem) { elem /= norm; });

    // TODO: rewrite this method using setStateVector(vectorKokkos<T>)
    // and LinAlg Functors in the next version of PennyLane-Lightning-Kokkos
    this->device_sv =
        std::make_unique<Pennylane::StateVectorKokkos<double>>(state.data(), vec_size);

    return mres ? this->One() : this->Zero();
}

auto LightningKokkosSimulator::Gradient(const std::vector<size_t> &trainParams)
    -> std::vector<std::vector<double>>
{
    const bool tp_empty = trainParams.empty();
    const size_t num_observables = this->cache_manager.getNumObservables();
    const size_t num_params = this->cache_manager.getNumParams();
    const size_t num_train_params = tp_empty ? num_params : trainParams.size();
    const size_t jac_size = num_train_params * this->cache_manager.getNumObservables();

    if (!jac_size) {
        return {};
    }

    auto &&obs_callees = this->cache_manager.getObservablesCallees();
    bool is_valid_measurements =
        std::all_of(obs_callees.begin(), obs_callees.end(),
                    [](const auto &m) { return m == Lightning::Measurements::Expval; });
    RT_FAIL_IF(!is_valid_measurements,
               "Unsupported measurements to compute gradient; "
               "Adjoint differentiation method only supports expectation return type");

    // Create OpsData
    auto &&ops_names = this->cache_manager.getOperationsNames();
    auto &&ops_params = this->cache_manager.getOperationsParameters();
    auto &&ops_wires = this->cache_manager.getOperationsWires();
    auto &&ops_inverses = this->cache_manager.getOperationsInverses();
    Pennylane::Lightning::Kokkos::Algorithms::AdjointJacobianKokkos<double> adj;
    const auto ops = adj.createOpsData(ops_names, ops_params, ops_wires, ops_inverses);

    // Create the vector of observables
    auto &&obs_keys = this->cache_manager.getObservablesKeys();
    std::vector<std::shared_ptr<Pennylane::Lightning::Kokkos::Simulators::ObservableKokkos<double>>>
        obs_vec;
    obs_vec.reserve(obs_keys.size());
    for (auto idx : obs_keys) {
        obs_vec.emplace_back(this->obs_manager.getObservable(idx));
    }

    std::vector<size_t> all_params;
    if (tp_empty) {
        all_params.reserve(num_params);
        for (size_t i = 0; i < num_params; i++) {
            all_params.push_back(i);
        }
    }

    std::vector<std::vector<double>> jacobian(num_observables,
                                              std::vector<double>(num_train_params, 0.0));
    adj.adjointJacobian(*this->device_sv, jacobian, obs_vec, ops,
                        tp_empty ? all_params : trainParams, /* apply_operations */ false);

    return jacobian;
}

} // namespace Catalyst::Runtime::Simulator<|MERGE_RESOLUTION|>--- conflicted
+++ resolved
@@ -46,13 +46,8 @@
 
 void LightningKokkosSimulator::StartTapeRecording()
 {
-<<<<<<< HEAD
-    QFailIf(this->tape_recording, "Cannot re-activate the cache manager");
+    RT_FAIL_IF(this->tape_recording, "Cannot re-activate the cache manager");
     this->tape_recording = true;
-=======
-    RT_FAIL_IF(this->cache_recording, "Cannot re-activate the cache manager");
-    this->cache_recording = true;
->>>>>>> 09fd0be6
     this->cache_manager.Reset();
 }
 
@@ -222,15 +217,8 @@
 
 auto LightningKokkosSimulator::Expval(ObsIdType obsKey) -> double
 {
-<<<<<<< HEAD
-    QFailIf(!this->obs_manager.isValidObservables({obsKey}), "Invalid key for cached observables");
-=======
-    using UnmanagedComplexHostView = Kokkos::View<Kokkos::complex<double> *, Kokkos::HostSpace,
-                                                  Kokkos::MemoryTraits<Kokkos::Unmanaged>>;
-
     RT_FAIL_IF(!this->obs_manager.isValidObservables({obsKey}),
                "Invalid key for cached observables");
->>>>>>> 09fd0be6
 
     // update tape caching
     if (this->tape_recording) {
