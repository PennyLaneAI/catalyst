--- conflicted
+++ resolved
@@ -73,12 +73,6 @@
     catalyst_qir_runtime
     )
 
-if(ENABLE_CODE_COVERAGE)
-    set(cov_helper_src coverage_helper.cpp)
-else()
-    set(cov_helper_src  "")
-endif()
-
 if (ENABLE_OPENQASM)
     set(openqasm_tests  Test_OpenQasmBuilder.cpp
             Test_OpenQasmDevice.cpp)
@@ -87,8 +81,8 @@
 endif()
 
 target_sources(runner_tests PRIVATE ${cov_helper_src}
-<<<<<<< HEAD
     ${openqasm_tests}
+    ${dl_manager_tests}
     Test_QubitManager.cpp
     Test_CacheManager.cpp
     Test_LightningDriver.cpp
@@ -99,19 +93,6 @@
     Test_SVDynamicCPU_Core.cpp
     Test_SVDynamicCPU_Allocation.cpp
     )
-=======
-            ${openqasm_tests}
-            ${dl_manager_tests}
-            Test_QubitManager.cpp
-            Test_CacheManager.cpp
-            Test_LightningDriver.cpp
-            Test_LightningGateSet.cpp
-            Test_LightningCoreQIS.cpp
-            Test_LightningMeasures.cpp
-            Test_LightningGradient.cpp
-            Test_SVDynamicCPU_Core.cpp
-            Test_SVDynamicCPU_Allocation.cpp)
->>>>>>> 7c00ec40
 
 if(KOKKOS_ENABLE_OPENMP)
     find_package(OpenMP REQUIRED)
