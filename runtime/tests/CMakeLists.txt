cmake_minimum_required(VERSION 3.21)

project(lightning_qir_runtime_tests)

set(CMAKE_CXX_STANDARD 20)

Include(FetchContent)

FetchContent_Declare(
    Catch2
    GIT_REPOSITORY https://github.com/catchorg/Catch2.git
    GIT_TAG        v2.13.9
)

FetchContent_MakeAvailable(Catch2)

# Required for catch_discover_tests().
list(APPEND CMAKE_MODULE_PATH ${catch2_SOURCE_DIR}/contrib)

# Modify `ctest` to only run the supported subset of tests.
include(CTest)
include(Catch)

add_executable(runner_tests runner_main.cpp)

target_include_directories(runner_tests PRIVATE 
            ${pennylane_lightning_SOURCE_DIR}/pennylane_lightning/src/tests)

target_link_libraries(runner_tests PRIVATE  catalyst_qir_runtime
<<<<<<< HEAD
            lightnings_interface
            Catch2::Catch2)

=======
                                            lightning_dynamic
                                            Catch2::Catch2)

set(common_tests_src    Test_QubitManager.cpp
                        Test_CacheManager.cpp
                        Test_LightningDriver.cpp
                        Test_LightningGateSet.cpp
                        Test_LightningCoreQIS.cpp
                        Test_LightningMeasures.cpp
                        Test_LightningGradient.cpp)
>>>>>>> dbdf6765

if(ENABLE_CODE_COVERAGE)
    set(cov_helper_src  coverage_helper.cpp)
else()
    set(cov_helper_src  "")
endif()

target_sources(runner_tests PRIVATE ${cov_helper_src}
            Test_QubitManager.cpp
            Test_CacheManager.cpp
            Test_LightningDriver.cpp
            Test_LightningGateSet.cpp
            # Test_LightningCoreQIS.cpp
            # Test_LightningMeasures.cpp
            # Test_LightningGradient.cpp
            # Test_SVDynamicCPU_Core.cpp
            # Test_SVDynamicCPU_Allocation.cpp
            )

if(PLKOKKOS_ENABLE_OPENMP)
    find_package(OpenMP REQUIRED)
    target_link_libraries(runner_tests INTERFACE OpenMP::OpenMP_CXX)
endif()

if(PLKOKKOS_ENABLE_NATIVE)
    message(STATUS "ENABLE_NATIVE is ON. Use -march=native for cpptests.")
    target_compile_options(runner_tests PRIVATE -march=native)
endif()

catch_discover_tests(runner_tests)<|MERGE_RESOLUTION|>--- conflicted
+++ resolved
@@ -27,13 +27,8 @@
             ${pennylane_lightning_SOURCE_DIR}/pennylane_lightning/src/tests)
 
 target_link_libraries(runner_tests PRIVATE  catalyst_qir_runtime
-<<<<<<< HEAD
             lightnings_interface
             Catch2::Catch2)
-
-=======
-                                            lightning_dynamic
-                                            Catch2::Catch2)
 
 set(common_tests_src    Test_QubitManager.cpp
                         Test_CacheManager.cpp
@@ -42,7 +37,6 @@
                         Test_LightningCoreQIS.cpp
                         Test_LightningMeasures.cpp
                         Test_LightningGradient.cpp)
->>>>>>> dbdf6765
 
 if(ENABLE_CODE_COVERAGE)
     set(cov_helper_src  coverage_helper.cpp)
