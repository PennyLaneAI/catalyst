--- conflicted
+++ resolved
@@ -243,9 +243,6 @@
     }
 }
 
-<<<<<<< HEAD
-TEST_CASE("Test copy to strided array", "[CoreQIS]")
-=======
 TEST_CASE("Test rank=0 and empty DataView", "[qir_lightning_core]")
 {
     std::vector<double> empty_vec;
@@ -257,7 +254,6 @@
 }
 
 TEST_CASE("Test copy to strided array", "[qir_lightning_core]")
->>>>>>> 38953d8c
 {
     std::vector<double> data = {1, 2, 3, 4, 5, 6, 7, 8};
     size_t buffer_len = data.size();
@@ -1172,17 +1168,10 @@
 
         constexpr size_t shots = 1000;
 
-<<<<<<< HEAD
         PairT_MemRefT_double_int64_1d result = getCounts(4);
         __quantum__qis__Counts(&result, shots, 0);
+        double *eigvals = result.first.data_allocated;
         int64_t *counts = result.second.data_allocated;
-        double *eigvals = result.first.data_allocated;
-=======
-    PairT_MemRefT_double_int64_1d result = getCounts(4);
-    __quantum__qis__Counts(&result, shots, 0);
-    double *eigvals = result.first.data_allocated;
-    int64_t *counts = result.second.data_allocated;
->>>>>>> 38953d8c
 
         for (int i = 0; i < 4; i++) {
             CHECK(eigvals[i] == (double)i);
@@ -1223,17 +1212,10 @@
 
         constexpr size_t shots = 1000;
 
-<<<<<<< HEAD
         PairT_MemRefT_double_int64_1d result = getCounts(2);
         __quantum__qis__Counts(&result, shots, 1, ctrls[0]);
+        double *eigvals = result.first.data_allocated;
         int64_t *counts = result.second.data_allocated;
-        double *eigvals = result.first.data_allocated;
-=======
-    PairT_MemRefT_double_int64_1d result = getCounts(2);
-    __quantum__qis__Counts(&result, shots, 1, ctrls[0]);
-    double *eigvals = result.first.data_allocated;
-    int64_t *counts = result.second.data_allocated;
->>>>>>> 38953d8c
 
         CHECK(counts[0] + counts[1] == shots);
         CHECK(eigvals[0] + 1 == eigvals[1]);
