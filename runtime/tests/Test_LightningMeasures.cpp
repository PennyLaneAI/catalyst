--- conflicted
+++ resolved
@@ -18,11 +18,7 @@
 #include "Types.h"
 
 #include "CacheManager.hpp"
-<<<<<<< HEAD
-=======
-#include "LightningUtils.hpp"
 #include "MemRefUtils.hpp"
->>>>>>> 38953d8c
 #include "QuantumDevice.hpp"
 #include "Utils.hpp"
 
@@ -750,12 +746,9 @@
 }
 #endif
 
-<<<<<<< HEAD
-TEMPLATE_LIST_TEST_CASE("State test with numWires=4", "[Measures]", SimTypes)
-=======
-TEST_CASE("State test with incorrect size", "[lightning]")
-{
-    std::unique_ptr<QuantumDevice> sim = CreateQuantumDevice();
+TEMPLATE_LIST_TEST_CASE("State test with incorrect size", "[Measures]", SimTypes)
+{
+    std::unique_ptr<TestType> sim = std::make_unique<TestType>();
 
     // state-vector with #qubits = n
     constexpr size_t n = 4;
@@ -767,8 +760,7 @@
                         Catch::Contains("Invalid size for the pre-allocated state vector"));
 }
 
-TEST_CASE("State test with numWires=4", "[lightning]")
->>>>>>> 38953d8c
+TEMPLATE_LIST_TEST_CASE("State test with numWires=4", "[Measures]", SimTypes)
 {
     std::unique_ptr<TestType> sim = std::make_unique<TestType>();
 
