--- conflicted
+++ resolved
@@ -57,8 +57,6 @@
     std::filesystem::remove("__openapl__output.json");
 }
 
-<<<<<<< HEAD
-=======
 TEST_CASE("Test the OQDDevice ion index out of range", "[oqd]")
 {
     auto device = OQDDevice(R"({shots : 100}ION:{"name":"Yb171"})");
@@ -85,7 +83,6 @@
                         Catch::Contains("transition index out of range"));
 }
 
->>>>>>> c0a151c5
 TEST_CASE("Test OpenAPL Program generation", "[oqd]")
 {
     json expected = json::parse(R"(
@@ -93,7 +90,6 @@
   "class_": "AtomicCircuit",
   "system": {
     "class_": "System",
-<<<<<<< HEAD
     "modes":[
       {
         "class_": "Phonon",
@@ -101,8 +97,6 @@
         "energy": 3.3
       }
     ],
-=======
->>>>>>> c0a151c5
     "ions": [
       {
         "class_": "Ion",
@@ -896,14 +890,11 @@
           0.0,
           0.0
         ]
-<<<<<<< HEAD
       }PHONON:
       {
         "class_": "Phonon",
         "eigenvector": [0.0,0.0,1.0],
         "energy": 3.3
-=======
->>>>>>> c0a151c5
       })"};
 
     size_t num_qubits = 2;
